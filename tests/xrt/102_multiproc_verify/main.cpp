// Copyright (C) 2018 Xilinx Inc.
// All rights reserved.
// Author: sonals

#include <getopt.h>
#include <iostream>
#include <stdexcept>
#include <fstream>
#include <vector>
#include <string>
#include <cstring>
#include <cstdlib>
#include <sys/mman.h>
#include <time.h>

// driver includes
#include "ert.h"

// host_src includes
#include "xclhal2.h"
#include "xclbin.h"

// lowlevel common include
#include "utils.h"

#include "xhello_hw.h"
#include "utils.h"

/**
 * Testcase to demostrate XRT's multiprocess support.
 * Runs multiple processes each exercising the same shared hello world kernel in loop
 */

static const unsigned LOOP = 16;
static const unsigned CHILDREN = 8;

////////////////////////////////////////////////////////////////////////////////

int runChildren(int argc, char *argv[], char *envp[], unsigned count);

const static struct option long_options[] = {
{"hal_driver",      required_argument, 0, 's'},
{"bitstream",       required_argument, 0, 'k'},
{"hal_logfile",     required_argument, 0, 'l'},
{"device",          required_argument, 0, 'd'},
{"num of elments",  required_argument, 0, 'n'},
{"verbose",         no_argument,       0, 'v'},
{"help",            no_argument,       0, 'h'},
{0, 0, 0, 0}
};

<<<<<<< HEAD
=======

static int myinitXRT(const char*bit, unsigned deviceIndex, const char* halLog,
                   xclDeviceHandle& handle, int cu_index, uint64_t& cu_base_addr,
                   uuid_t& xclbinId)
{
    xclDeviceInfo2 deviceInfo;

    if(deviceIndex >= xclProbe()) {
	throw std::runtime_error("Cannot find device index specified");
	return -1;
    }

    handle = xclOpen(deviceIndex, halLog, XCL_INFO);

    if (xclGetDeviceInfo2(handle, &deviceInfo)) {
	throw std::runtime_error("Unable to obtain device information");
	return -1;
    }

    std::cout << "DSA = " << deviceInfo.mName << "\n";
    std::cout << "Index = " << deviceIndex << "\n";
    std::cout << "PCIe = GEN" << deviceInfo.mPCIeLinkSpeed << " x " << deviceInfo.mPCIeLinkWidth << "\n";
    std::cout << "OCL Frequency = " << deviceInfo.mOCLFrequency[0] << " MHz" << "\n";
    std::cout << "DDR Bank = " << deviceInfo.mDDRBankCount << "\n";
    std::cout << "Device Temp = " << deviceInfo.mOnChipTemp << " C\n";
    std::cout << "MIG Calibration = " << std::boolalpha << deviceInfo.mMigCalib << std::noboolalpha << "\n";

    cu_base_addr = 0xffffffffffffffff;
    if (!bit || !std::strlen(bit))
	return 0;

    if(xclLockDevice(handle)) {
	throw std::runtime_error("Cannot lock device");
	return -1;
    }

    char tempFileName[1024];
    std::strcpy(tempFileName, bit);
    std::ifstream stream(bit);
    stream.seekg(0, stream.end);
    int size = stream.tellg();
    stream.seekg(0, stream.beg);

    char *header = new char[size];
    stream.read(header, size);

    if (std::strncmp(header, "xclbin2", 8)) {
        throw std::runtime_error("Invalid bitstream");
    }

    const xclBin *blob = (const xclBin *)header;
    if (xclLoadXclBin(handle, blob)) {
        delete [] header;
        throw std::runtime_error("Bitstream download failed");
    }
    std::cout << "Finished downloading bitstream " << bit << std::endl;

    const axlf* top = (const axlf*)header;
    auto ip = xclbin::get_axlf_section(top, IP_LAYOUT);
    struct ip_layout* layout =  (ip_layout*) (header + ip->m_sectionOffset);

    if(cu_index > layout->m_count) {
        delete [] header;
        throw std::runtime_error("Cant determine cu base address");
    }

    int cur_index = 0;
    for (int i =0; i < layout->m_count; ++i) {
	if(layout->m_ip_data[i].m_type != IP_KERNEL)
	    continue;
	if(cur_index++ == cu_index) {
	    cu_base_addr = layout->m_ip_data[i].m_base_address;
	    std::cout << "base_address " << std::hex << cu_base_addr << std::dec << std::endl;
	}
    }

    uuid_copy(xclbinId, top->m_header.uuid);
    delete [] header;

    return 0;
}



>>>>>>> 459270d1
static const char gold[] = "Hello World\n";

static void printHelp()
{
    std::cout << "usage: %s [options] -k <bitstream>\n\n";
    std::cout << "  -s <hal_driver>\n";
    std::cout << "  -k <bitstream>\n";
    std::cout << "  -l <hal_logfile>\n";
    std::cout << "  -d <index>\n";
    std::cout << "  -n <num of elements, default is 16>\n";
    std::cout << "  -v\n";
    std::cout << "  -h\n\n";
    std::cout << "* If HAL driver is not specified, application will try to find the HAL driver\n";
    std::cout << "  using XILINX_OPENCL and XCL_PLATFORM environment variables\n";
    std::cout << "* Bitstream is required\n";
    std::cout << "* HAL logfile is optional but useful for capturing messages from HAL driver\n";
}


class xclBO {
    unsigned bo;
    char *ptr;
};


static int runKernel(xclDeviceHandle handle, uint64_t cu_base_addr, bool verbose, unsigned n_elements)
{
    const int size = 1024;
    std::vector<std::pair<unsigned, void*>> dataBO(n_elements, std::pair<unsigned, void*>(0xffffffff, nullptr));
    std::vector<std::pair<unsigned, void*>> cmdBO(n_elements, std::pair<unsigned, void*>(0xffffffff, nullptr));
    int result = 0;

    try {
        for (auto &bo : dataBO) {
            bo.first = xclAllocBO(handle, size, XCL_BO_DEVICE_RAM, 0x1);
            bo.second = xclMapBO(handle, bo.first, true);
            std::memset(bo.second, 0, size);
            if (xclSyncBO(handle, bo.first, XCL_BO_SYNC_BO_TO_DEVICE, size, 0))
                throw std::runtime_error("Data BO sync failure");
        }

        auto dbo = dataBO.begin();
        for (auto &cbo : cmdBO) {
            cbo.first = xclAllocBO(handle, 4096, xclBOKind(0), (1<<31));
            cbo.second = xclMapBO(handle, cbo.first, true);
            std::memset(cbo.second, 0, 4096);
            ert_start_kernel_cmd *ecmd = reinterpret_cast<ert_start_kernel_cmd*>(cbo.second);
            auto rsz = (XHELLO_CONTROL_ADDR_BUF_R_DATA/4+2) + 1; // regmap array size
            std::memset(ecmd,0,(sizeof *ecmd) + rsz);
            ecmd->state = ERT_CMD_STATE_NEW;
            ecmd->opcode = ERT_START_CU;
            ecmd->count = 1 + rsz;
            ecmd->cu_mask = 0x1;
            ecmd->data[XHELLO_CONTROL_ADDR_AP_CTRL/4] = 0x1; // ap_start
            xclBOProperties p;
            const uint64_t paddr = xclGetBOProperties(handle, dbo->first, &p) ? 0xfffffffffffffff : p.paddr;
            unsigned addr = (unsigned)(paddr & 0xFFFFFFFF);
            ecmd->data[XHELLO_CONTROL_ADDR_BUF_R_DATA/4] = addr;
            addr = (unsigned)((paddr & 0xFFFFFFFF00000000) >> 32);
            ecmd->data[XHELLO_CONTROL_ADDR_BUF_R_DATA/4 + 1] = addr;
            dbo++;
        }

        for (auto &cbo : cmdBO) {
            if (xclExecBuf(handle, cbo.first))
                throw std::runtime_error("Command BO submission failure");
            stamp(std::cout) << "Submit execute(" << cbo.first << ")" << std::endl;
        }

        std::vector<std::pair<unsigned, void*>>::iterator iter = cmdBO.begin();
        unsigned count = 0;
        while (cmdBO.size() && (count < 30)) {
            if (iter == cmdBO.end())
                iter = cmdBO.begin();
            const ert_start_kernel_cmd *ecmd = reinterpret_cast<ert_start_kernel_cmd*>(iter->second);
            switch (ecmd->state) {
            case ERT_CMD_STATE_COMPLETED:
            case ERT_CMD_STATE_ERROR:
            case ERT_CMD_STATE_ABORT:
                stamp(std::cout) << "Done execute(" << iter->first << ") "
                                 << ertCmdCodes.find(static_cast<ert_cmd_state>(ecmd->state))->second << std::endl;
                munmap(iter->second, 4096);
                xclFreeBO(handle, iter->first);
                iter = cmdBO.erase(iter);
            default:
                iter++;
            }
            xclExecWait(handle, 1000);
            count++;
        }

        if (cmdBO.size())
            throw std::runtime_error("Could not finish all kernel runs in 30 secs");

        for (auto &bo : dataBO) {
            if (xclSyncBO(handle, bo.first, XCL_BO_SYNC_BO_FROM_DEVICE, size, 0))
                throw std::runtime_error("Data BO sync failure");
            if (std::memcmp(bo.second, gold, sizeof(gold)))
                throw std::runtime_error("DATA validation failure");
            munmap(iter->second, size);
            xclFreeBO(handle, bo.first);
        }
    }
    catch (std::exception &ex) {
        stamp(std::cout) << "Error: " << ex.what() << std::endl;
        throw ex;
    }
    return result;
}

<<<<<<< HEAD
static int runKernelLoop(xclDeviceHandle handle, uint64_t cu_base_addr, bool verbose, size_t n_elements, unsigned cu_index, uuid_t xclbinId)
=======
static int runKernelLoop(xclDeviceHandle handle, uint64_t cu_base_addr, bool verbose, unsigned n_elements, uuid_t xclbinId)
>>>>>>> 459270d1
{
    if (xclOpenContext(handle, xclbinId, cu_index, true))
        throw std::runtime_error("Cannot create context");

    //Allocate the exec_bo
    unsigned execHandle = xclAllocBO(handle, 1024, xclBOKind(0), (1<<31));
    void* execData = xclMapBO(handle, execHandle, true);

    //construct the exec buffer cmd to configure.
    {
        auto ecmd = reinterpret_cast<ert_configure_cmd*>(execData);

        std::memset(ecmd, 0, 1024);
        ecmd->state = ERT_CMD_STATE_NEW;
        ecmd->opcode = ERT_CONFIGURE;

        ecmd->slot_size = 0x1000;
        ecmd->num_cus = 1;
        ecmd->cu_shift = 16;
        ecmd->cu_base_addr = cu_base_addr;

        ecmd->ert = 1;
        if (ecmd->ert) {
            ecmd->cu_dma = 1;
            ecmd->cu_isr = 1;
        }

        // CU -> base address mapping
        ecmd->data[0] = cu_base_addr;
        ecmd->count = 5 + ecmd->num_cus;
    }

    stamp(std::cout) << "Send the exec command and configure FPGA (ERT)" << std::endl;
    //Send the command.
    if (xclExecBuf(handle, execHandle))
        throw std::runtime_error("Cannot submit configure command");

    stamp(std::cout) << "Wait for configure command to finish" << std::endl;
    //Wait on the command finish
    while (xclExecWait(handle,1000) == 0);
    int result = runKernel(handle, cu_base_addr, verbose, n_elements);
    // Release the context
    xclCloseContext(handle, xclbinId, cu_index);
    return result;
}


int main(int argc, char** argv, char *envp[])
{
    std::string sharedLibrary;
    std::string bitstreamFile;
    std::string halLogfile;
    size_t alignment = 128;
    int option_index = 0;
    unsigned index = 0;
    unsigned cu_index = 0;
    bool verbose = false;
<<<<<<< HEAD
    size_t n_elements = 16;
=======
    unsigned n_elements = LOOP;
    unsigned child = CHILDREN;
>>>>>>> 459270d1
    int c;

    setenv("XCL_MULTIPROCESS_MODE", "1", 1);
    if (std::strlen(argv[0]))
        return runChildren(argc, argv, envp, child);

    //else children code here
    while ((c = getopt_long(argc, argv, "s:k:l:a:c:d:n:j:vh", long_options, &option_index)) != -1)
    {
        switch (c)
        {
        case 0:
            if (long_options[option_index].flag != 0)
                break;
        case 's':
            sharedLibrary = optarg;
            break;
        case 'k':
            bitstreamFile = optarg;
            break;
        case 'l':
            halLogfile = optarg;
            break;
        case 'a':
            alignment = std::atoi(optarg);
            break;
        case 'd':
            index = std::atoi(optarg);
            break;
        case 'c':
            cu_index = std::atoi(optarg);
            break;
        case 'n':
            n_elements = std::atoi(optarg);
            break;
        case 'h':
            printHelp();
            return 0;
        case 'v':
            verbose = true;
            break;
        default:
            printHelp();
            return -1;
        }
    }

    (void)verbose;

    if (bitstreamFile.size() == 0) {
        std::cout << "FAILED TEST\n";
        std::cout << "No bitstream specified\n";
        return -1;
    }

    if (halLogfile.size()) {
        std::cout << "Using " << halLogfile << " as HAL driver logfile\n";
    }

    std::cout << "HAL driver = " << sharedLibrary << "\n";
    std::cout << "Host buffer alignment = " << alignment << " bytes\n";
    std::cout << "Compiled kernel = " << bitstreamFile << "\n";


    try {
        xclDeviceHandle handle;
        uint64_t cu_base_addr = 0;
        int first_mem = -1;
        uuid_t xclbinId;
<<<<<<< HEAD

        if (initXRT(bitstreamFile.c_str(), index, halLogfile.c_str(), handle, cu_index, cu_base_addr, first_mem, xclbinId))
            return 1;

        if (runKernelLoop(handle, cu_base_addr, verbose, n_elements, cu_index, xclbinId))
            return 1;
=======
    	uint64_t cu_base_addr = 0;
        int first_used_mem;
    	if(myinitXRT(bitstreamFile.c_str(), index, halLogfile.c_str(), handle, cu_index,
                   cu_base_addr, xclbinId)) {
            return -1;
        }

        if (runKernelLoop(handle, cu_base_addr, verbose, n_elements, xclbinId)) {
            return -1;
        }
>>>>>>> 459270d1

    }
    catch (std::exception const& e)
    {
        stamp(std::cout) << "Exception: " << e.what() << "\n";
        stamp(std::cout) << "FAILED TEST\n";
        return 1;
    }

    stamp(std::cout) << "PASSED TEST\n";
    return 0;
}<|MERGE_RESOLUTION|>--- conflicted
+++ resolved
@@ -49,93 +49,6 @@
 {0, 0, 0, 0}
 };
 
-<<<<<<< HEAD
-=======
-
-static int myinitXRT(const char*bit, unsigned deviceIndex, const char* halLog,
-                   xclDeviceHandle& handle, int cu_index, uint64_t& cu_base_addr,
-                   uuid_t& xclbinId)
-{
-    xclDeviceInfo2 deviceInfo;
-
-    if(deviceIndex >= xclProbe()) {
-	throw std::runtime_error("Cannot find device index specified");
-	return -1;
-    }
-
-    handle = xclOpen(deviceIndex, halLog, XCL_INFO);
-
-    if (xclGetDeviceInfo2(handle, &deviceInfo)) {
-	throw std::runtime_error("Unable to obtain device information");
-	return -1;
-    }
-
-    std::cout << "DSA = " << deviceInfo.mName << "\n";
-    std::cout << "Index = " << deviceIndex << "\n";
-    std::cout << "PCIe = GEN" << deviceInfo.mPCIeLinkSpeed << " x " << deviceInfo.mPCIeLinkWidth << "\n";
-    std::cout << "OCL Frequency = " << deviceInfo.mOCLFrequency[0] << " MHz" << "\n";
-    std::cout << "DDR Bank = " << deviceInfo.mDDRBankCount << "\n";
-    std::cout << "Device Temp = " << deviceInfo.mOnChipTemp << " C\n";
-    std::cout << "MIG Calibration = " << std::boolalpha << deviceInfo.mMigCalib << std::noboolalpha << "\n";
-
-    cu_base_addr = 0xffffffffffffffff;
-    if (!bit || !std::strlen(bit))
-	return 0;
-
-    if(xclLockDevice(handle)) {
-	throw std::runtime_error("Cannot lock device");
-	return -1;
-    }
-
-    char tempFileName[1024];
-    std::strcpy(tempFileName, bit);
-    std::ifstream stream(bit);
-    stream.seekg(0, stream.end);
-    int size = stream.tellg();
-    stream.seekg(0, stream.beg);
-
-    char *header = new char[size];
-    stream.read(header, size);
-
-    if (std::strncmp(header, "xclbin2", 8)) {
-        throw std::runtime_error("Invalid bitstream");
-    }
-
-    const xclBin *blob = (const xclBin *)header;
-    if (xclLoadXclBin(handle, blob)) {
-        delete [] header;
-        throw std::runtime_error("Bitstream download failed");
-    }
-    std::cout << "Finished downloading bitstream " << bit << std::endl;
-
-    const axlf* top = (const axlf*)header;
-    auto ip = xclbin::get_axlf_section(top, IP_LAYOUT);
-    struct ip_layout* layout =  (ip_layout*) (header + ip->m_sectionOffset);
-
-    if(cu_index > layout->m_count) {
-        delete [] header;
-        throw std::runtime_error("Cant determine cu base address");
-    }
-
-    int cur_index = 0;
-    for (int i =0; i < layout->m_count; ++i) {
-	if(layout->m_ip_data[i].m_type != IP_KERNEL)
-	    continue;
-	if(cur_index++ == cu_index) {
-	    cu_base_addr = layout->m_ip_data[i].m_base_address;
-	    std::cout << "base_address " << std::hex << cu_base_addr << std::dec << std::endl;
-	}
-    }
-
-    uuid_copy(xclbinId, top->m_header.uuid);
-    delete [] header;
-
-    return 0;
-}
-
-
-
->>>>>>> 459270d1
 static const char gold[] = "Hello World\n";
 
 static void printHelp()
@@ -246,11 +159,7 @@
     return result;
 }
 
-<<<<<<< HEAD
 static int runKernelLoop(xclDeviceHandle handle, uint64_t cu_base_addr, bool verbose, size_t n_elements, unsigned cu_index, uuid_t xclbinId)
-=======
-static int runKernelLoop(xclDeviceHandle handle, uint64_t cu_base_addr, bool verbose, unsigned n_elements, uuid_t xclbinId)
->>>>>>> 459270d1
 {
     if (xclOpenContext(handle, xclbinId, cu_index, true))
         throw std::runtime_error("Cannot create context");
@@ -308,12 +217,8 @@
     unsigned index = 0;
     unsigned cu_index = 0;
     bool verbose = false;
-<<<<<<< HEAD
-    size_t n_elements = 16;
-=======
     unsigned n_elements = LOOP;
     unsigned child = CHILDREN;
->>>>>>> 459270d1
     int c;
 
     setenv("XCL_MULTIPROCESS_MODE", "1", 1);
@@ -382,27 +287,14 @@
         xclDeviceHandle handle;
         uint64_t cu_base_addr = 0;
         int first_mem = -1;
+        int first_used_mem;
         uuid_t xclbinId;
-<<<<<<< HEAD
 
         if (initXRT(bitstreamFile.c_str(), index, halLogfile.c_str(), handle, cu_index, cu_base_addr, first_mem, xclbinId))
-            return 1;
+            return -1;
 
         if (runKernelLoop(handle, cu_base_addr, verbose, n_elements, cu_index, xclbinId))
-            return 1;
-=======
-    	uint64_t cu_base_addr = 0;
-        int first_used_mem;
-    	if(myinitXRT(bitstreamFile.c_str(), index, halLogfile.c_str(), handle, cu_index,
-                   cu_base_addr, xclbinId)) {
             return -1;
-        }
-
-        if (runKernelLoop(handle, cu_base_addr, verbose, n_elements, xclbinId)) {
-            return -1;
-        }
->>>>>>> 459270d1
-
     }
     catch (std::exception const& e)
     {
