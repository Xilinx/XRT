/**
* Copyright (C) 2019-2021 Xilinx, Inc
*
* Licensed under the Apache License, Version 2.0 (the "License"). You may
* not use this file except in compliance with the License. A copy of the
* License is located at
*
*     http://www.apache.org/licenses/LICENSE-2.0
*
* Unless required by applicable law or agreed to in writing, software
* distributed under the License is distributed on an "AS IS" BASIS, WITHOUT
* WARRANTIES OR CONDITIONS OF ANY KIND, either express or implied. See the
* License for the specific language governing permissions and limitations
* under the License.
*/

<<<<<<< HEAD
#include "xrt/xrt_device.h"
#include "xrt/xrt_bo.h"
#include "xrt/xrt_kernel.h"

#include <boost/filesystem.hpp>
#include <algorithm>
#include <vector>
=======
#include "xrt/xrt_bo.h"
#include "xrt/xrt_device.h"
#include "xrt/xrt_kernel.h"

#include <cstring>
#include <iostream>
#include <stdexcept>
#include <string>
>>>>>>> d6cdcffe
#define LENGTH 64

static void printHelp() {
    std::cout << "usage: %s <options>\n";
    std::cout << "  -p <path>\n";
    std::cout << "  -d <device> \n";
    std::cout << "  -s <supported>\n";
    std::cout << "  -h <help>\n";
}

int main(int argc, char** argv) {
    std::string dev_id = "0";
    std::string test_path;
    std::string b_file = "/verify.xclbin";
    bool flag_s = false;
    for (int i = 1; i < argc; i++) {
        if ((strcmp(argv[i], "-p") == 0) || (strcmp(argv[i], "--path") == 0)) {
            test_path = argv[i + 1];
        } else if ((strcmp(argv[i], "-d") == 0) || (strcmp(argv[i], "--device") == 0)) {
            dev_id = argv[i + 1];
        } else if ((strcmp(argv[i], "-s") == 0) || (strcmp(argv[i], "--supported") == 0)) {
            flag_s = true;
        } else if ((strcmp(argv[i], "-h") == 0) || (strcmp(argv[i], "--help") == 0)) {
            printHelp();
            return 1;
        }
    }

    if (test_path.empty()) {
        std::cout << "ERROR : please provide the platform test path to -p option\n";
        return EXIT_FAILURE;
    }

    // Get the device reference using the device argument
    auto device = xrt::device(dev_id);

    std::cout << "Trying to program device...\n";
    auto xclbin_uuid = device.load_xclbin(test_path.append(b_file));
    std::cout << "Device program successful!\n";

    auto krnl = xrt::kernel(device, xclbin_uuid, "verify");

    // Allocate the output buffer to hold the kernel ooutput
<<<<<<< HEAD
    auto bank_grp_arg0 = krnl.group_id(0);
    auto output_buffer = xrt::bo(device, sizeof(char) * LENGTH, bank_grp_arg0);
=======
    auto output_buffer = xrt::bo(device, sizeof(char) * LENGTH, krnl.group_id(0));
>>>>>>> d6cdcffe

    // Run the kernel and store its contents within the allocated output buffer
    auto run = krnl(output_buffer);
    run.wait();

    // Prepare local buffer
<<<<<<< HEAD
    char received_data[LENGTH];
    std::memset(received_data, 0, LENGTH);
=======
    char received_data[LENGTH] = {};
>>>>>>> d6cdcffe

    // Acquire and read the buffer data
    output_buffer.sync(XCL_BO_SYNC_BO_FROM_DEVICE);
    output_buffer.read(received_data);

    // Compare received data against expected data
<<<<<<< HEAD
    char expected_data[LENGTH] = "Hello World\n";
    if (std::memcmp(expected_data, received_data, LENGTH) != 0) {
=======
    std::string expected_data = "Hello World\n";
    if (std::memcmp(received_data, expected_data.data(), expected_data.size())) {
>>>>>>> d6cdcffe
        std::cout << "TEST FAILED\n";
        throw std::runtime_error("Value read back does not match reference");
    }

    std::cout << "TEST PASSED\n";
    return 0;
}<|MERGE_RESOLUTION|>--- conflicted
+++ resolved
@@ -14,15 +14,6 @@
 * under the License.
 */
 
-<<<<<<< HEAD
-#include "xrt/xrt_device.h"
-#include "xrt/xrt_bo.h"
-#include "xrt/xrt_kernel.h"
-
-#include <boost/filesystem.hpp>
-#include <algorithm>
-#include <vector>
-=======
 #include "xrt/xrt_bo.h"
 #include "xrt/xrt_device.h"
 #include "xrt/xrt_kernel.h"
@@ -31,7 +22,6 @@
 #include <iostream>
 #include <stdexcept>
 #include <string>
->>>>>>> d6cdcffe
 #define LENGTH 64
 
 static void printHelp() {
@@ -75,37 +65,22 @@
     auto krnl = xrt::kernel(device, xclbin_uuid, "verify");
 
     // Allocate the output buffer to hold the kernel ooutput
-<<<<<<< HEAD
-    auto bank_grp_arg0 = krnl.group_id(0);
-    auto output_buffer = xrt::bo(device, sizeof(char) * LENGTH, bank_grp_arg0);
-=======
     auto output_buffer = xrt::bo(device, sizeof(char) * LENGTH, krnl.group_id(0));
->>>>>>> d6cdcffe
 
     // Run the kernel and store its contents within the allocated output buffer
     auto run = krnl(output_buffer);
     run.wait();
 
     // Prepare local buffer
-<<<<<<< HEAD
-    char received_data[LENGTH];
-    std::memset(received_data, 0, LENGTH);
-=======
     char received_data[LENGTH] = {};
->>>>>>> d6cdcffe
 
     // Acquire and read the buffer data
     output_buffer.sync(XCL_BO_SYNC_BO_FROM_DEVICE);
     output_buffer.read(received_data);
 
     // Compare received data against expected data
-<<<<<<< HEAD
-    char expected_data[LENGTH] = "Hello World\n";
-    if (std::memcmp(expected_data, received_data, LENGTH) != 0) {
-=======
     std::string expected_data = "Hello World\n";
     if (std::memcmp(received_data, expected_data.data(), expected_data.size())) {
->>>>>>> d6cdcffe
         std::cout << "TEST FAILED\n";
         throw std::runtime_error("Value read back does not match reference");
     }
