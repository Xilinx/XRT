--- conflicted
+++ resolved
@@ -43,11 +43,7 @@
   # aws component dependencies
   SET(CPACK_DEBIAN_AWS_PACKAGE_DEPENDS "xrt (>= ${XRT_VERSION_MAJOR}.${XRT_VERSION_MINOR}.${XRT_VERSION_PATCH})")
   # xrt component dependencies
-<<<<<<< HEAD
-  SET(CPACK_DEBIAN_XRT_PACKAGE_DEPENDS "ocl-icd-opencl-dev (>= 2.2.0), libboost-dev (>= ${Boost_VER_STR}), libboost-dev (<< ${Boost_VER_STR_ONEGREATER}), libboost-filesystem-dev (>=${Boost_VER_STR}), libboost-filesystem-dev (<<${Boost_VER_STR_ONEGREATER}), uuid-dev (>= 2.27.1), dkms (>= 2.2.0), libprotoc-dev (>=2.6.1), protobuf-compiler (>=2.6.1), libncurses5-dev (>=6.0), lsb-release, libxml2-dev (>=2.9.1), libyaml-dev (>= 0.1.6), libc6 (>= ${GLIBC_VERSION}), libc6 (<< ${GLIBC_VERSION_ONEGREATER}), python (>= 2.7), python-pyopencl")
-=======
-  SET(CPACK_DEBIAN_XRT_PACKAGE_DEPENDS "ocl-icd-opencl-dev (>= 2.2.0), libboost-dev (>= ${Boost_VER_STR}), libboost-dev (<< ${Boost_VER_STR_ONEGREATER}), libboost-filesystem-dev (>=${Boost_VER_STR}), libboost-filesystem-dev (<<${Boost_VER_STR_ONEGREATER}), uuid-dev (>= 2.27.1), dkms (>= 2.2.0), libprotoc-dev (>=2.6.1), libssl-dev (>=1.0.2), protobuf-compiler (>=2.6.1), libncurses5-dev (>=6.0), lsb-release, libxml2-dev (>=2.9.1), libyaml-dev (>= 0.1.6), libc6 (>= ${GLIBC_VERSION}), libc6 (<< ${GLIBC_VERSION_ONEGREATER}), python (>= 2.7)")
->>>>>>> e88ca48a
+  SET(CPACK_DEBIAN_XRT_PACKAGE_DEPENDS "ocl-icd-opencl-dev (>= 2.2.0), libboost-dev (>= ${Boost_VER_STR}), libboost-dev (<< ${Boost_VER_STR_ONEGREATER}), libboost-filesystem-dev (>=${Boost_VER_STR}), libboost-filesystem-dev (<<${Boost_VER_STR_ONEGREATER}), uuid-dev (>= 2.27.1), dkms (>= 2.2.0), libprotoc-dev (>=2.6.1), libssl-dev (>=1.0.2), protobuf-compiler (>=2.6.1), libncurses5-dev (>=6.0), lsb-release, libxml2-dev (>=2.9.1), libyaml-dev (>= 0.1.6), libc6 (>= ${GLIBC_VERSION}), libc6 (<< ${GLIBC_VERSION_ONEGREATER}), python (>= 2.7), python-pyopencl")
 
 elseif (${LINUX_FLAVOR} MATCHES "^(RedHat|CentOS)")
   SET(CPACK_GENERATOR "RPM;TGZ")
@@ -64,11 +60,7 @@
   # aws component dependencies
   SET(CPACK_RPM_AWS_PACKAGE_REQUIRES "xrt >= ${XRT_VERSION_MAJOR}.${XRT_VERSION_MINOR}.${XRT_VERSION_PATCH}")
   # xrt component dependencies
-<<<<<<< HEAD
-  SET(CPACK_RPM_XRT_PACKAGE_REQUIRES "ocl-icd-devel >= 2.2, boost-devel >= 1.53, boost-filesystem >= 1.53, libuuid-devel >= 2.23.2, dkms >= 2.5.0, protobuf-devel >= 2.5.0, protobuf-compiler >= 2.5.0, ncurses-devel >= 5.9, redhat-lsb-core, libxml2-devel >= 2.9.1, libyaml-devel >= 0.1.4, python >= 2.7, python-pip ")
-=======
-  SET(CPACK_RPM_XRT_PACKAGE_REQUIRES "ocl-icd-devel >= 2.2, boost-devel >= 1.53, boost-filesystem >= 1.53, libuuid-devel >= 2.23.2, dkms >= 2.5.0, protobuf-devel >= 2.5.0, protobuf-compiler >= 2.5.0, ncurses-devel >= 5.9, redhat-lsb-core, libxml2-devel >= 2.9.1, libyaml-devel >= 0.1.4, python >= 2.7, openssl-devel >= 1.0.2 ")
->>>>>>> e88ca48a
+  SET(CPACK_RPM_XRT_PACKAGE_REQUIRES "ocl-icd-devel >= 2.2, boost-devel >= 1.53, boost-filesystem >= 1.53, libuuid-devel >= 2.23.2, dkms >= 2.5.0, protobuf-devel >= 2.5.0, protobuf-compiler >= 2.5.0, ncurses-devel >= 5.9, redhat-lsb-core, libxml2-devel >= 2.9.1, libyaml-devel >= 0.1.4, python >= 2.7, python-pip, openssl-devel >= 1.0.2 ")
 else ()
   SET (CPACK_GENERATOR "TGZ")
 endif()
