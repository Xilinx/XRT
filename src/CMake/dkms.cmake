--- conflicted
+++ resolved
@@ -250,12 +250,9 @@
   xocl/subdev/command_queue.c
   xocl/subdev/cfg_gpio.c
   xocl/subdev/xgq.c
-<<<<<<< HEAD
+  xocl/subdev/hwmon_sdm.c
   xocl/subdev/ert_ctrl.c
   xocl/subdev/cu_xgq.c
-=======
-  xocl/subdev/hwmon_sdm.c
->>>>>>> 37518a9d
   xocl/Makefile
   )
 
