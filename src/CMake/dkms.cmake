# Custom variables imported by this CMake stub which should be defined by parent CMake:
# XRT_DKMS_DRIVER_SRC_BASE_DIR
# XRT_VERSION_STRING
# LINUX_KERNEL_VERSION

set (XRT_DKMS_INSTALL_DIR "/usr/src/xrt-${XRT_VERSION_STRING}")
set (XRT_DKMS_INSTALL_DRIVER_DIR "${XRT_DKMS_INSTALL_DIR}/driver")

message("-- XRT DRIVER SRC BASE DIR ${XRT_DKMS_DRIVER_SRC_BASE_DIR}")

SET (DKMS_FILE_NAME "dkms.conf")
SET (DKMS_POSTINST "postinst")
SET (DKMS_PRERM "prerm")

configure_file (
  "${CMAKE_SOURCE_DIR}/CMake/config/dkms-xocl/${DKMS_FILE_NAME}.in"
  ${DKMS_FILE_NAME}
  @ONLY
  )

configure_file (
  "${CMAKE_SOURCE_DIR}/CMake/config/${DKMS_POSTINST}.in"
  ${DKMS_POSTINST}
  @ONLY
  )

configure_file (
  "${CMAKE_SOURCE_DIR}/CMake/config/${DKMS_PRERM}.in"
  ${DKMS_PRERM}
  @ONLY
  )

SET (XRT_DKMS_DRIVER_SRC_DIR ${XRT_DKMS_DRIVER_SRC_BASE_DIR}/pcie/driver/linux)
SET (XRT_DKMS_DRIVER_INCLUDE_DIR ${XRT_DKMS_DRIVER_SRC_BASE_DIR}/pcie/driver/linux)
SET (XRT_DKMS_CORE_DIR ${XRT_DKMS_DRIVER_SRC_BASE_DIR})
SET (XRT_DKMS_CORE_COMMON_DRV ${XRT_DKMS_CORE_DIR}/common/drv)

SET (XRT_DKMS_DRIVER_SRCS
  xocl/mgmtpf/mgmt-core.c
  xocl/mgmtpf/mgmt-cw.c
  xocl/mgmtpf/mgmt-utils.c
  xocl/mgmtpf/mgmt-ioctl.c
  xocl/mgmtpf/mgmt-sysfs.c
  xocl/mgmtpf/mgmt-core.h
  xocl/mgmtpf/xclmgmt.dracut.conf
  xocl/mgmtpf/10-xclmgmt.rules
  xocl/mgmtpf/Makefile
  xocl/devices.h
  xocl/xocl_drv.h
  xocl/xocl_drm.h
  xocl/xocl_subdev.c
  xocl/xocl_ctx.c
  xocl/xocl_thread.c
  xocl/xocl_fdt.c
  xocl/xocl_fdt.h
  xocl/xocl_xclbin.c
  xocl/xocl_xclbin.h
  xocl/xocl_test.c
  xocl/userpf/common.h
  xocl/userpf/xocl_bo.c
  xocl/userpf/xocl_bo.h
  xocl/userpf/xocl_drm.c
  xocl/userpf/xocl_ioctl.c
  xocl/userpf/xocl_sysfs.c
  xocl/userpf/xocl_drv.c
  xocl/userpf/xocl_kds.c
  xocl/userpf/xocl.dracut.conf
  xocl/userpf/10-xocl.rules
  xocl/userpf/Makefile
  xocl/lib/libxdma.c
  xocl/lib/libxdma.h
  xocl/lib/cdev_sgdma.h
  xocl/lib/libxdma_api.h
  xocl/lib/Makefile.in
  xocl/lib/libqdma/libqdma_config.h
  xocl/lib/libqdma/libqdma_config.c
  xocl/lib/libqdma/libqdma_export.h
  xocl/lib/libqdma/libqdma_export.c
  xocl/lib/libqdma/qdma_compat.h
  xocl/lib/libqdma/qdma_context.h
  xocl/lib/libqdma/qdma_context.c
  xocl/lib/libqdma/qdma_debugfs.c
  xocl/lib/libqdma/qdma_debugfs.h
  xocl/lib/libqdma/qdma_debugfs_cmpt_queue.c
  xocl/lib/libqdma/qdma_debugfs_dev.h
  xocl/lib/libqdma/qdma_debugfs_dev.c
  xocl/lib/libqdma/qdma_debugfs_queue.h
  xocl/lib/libqdma/qdma_debugfs_queue.c
  xocl/lib/libqdma/qdma_descq.c
  xocl/lib/libqdma/qdma_descq.h
  xocl/lib/libqdma/qdma_device.c
  xocl/lib/libqdma/qdma_device.h
  xocl/lib/libqdma/qdma_intr.h
  xocl/lib/libqdma/qdma_intr.c
  xocl/lib/libqdma/qdma_context.c
  xocl/lib/libqdma/qdma_mbox.h
  xocl/lib/libqdma/qdma_qconf_mgr.h
  xocl/lib/libqdma/qdma_qconf_mgr.c
  xocl/lib/libqdma/qdma_regs.h
  xocl/lib/libqdma/qdma_regs.c
  xocl/lib/libqdma/qdma_request.h
  xocl/lib/libqdma/qdma_request.c
  xocl/lib/libqdma/qdma_st_c2h.h
  xocl/lib/libqdma/qdma_st_c2h.c
  xocl/lib/libqdma/qdma_thread.h
  xocl/lib/libqdma/qdma_thread.c
  xocl/lib/libqdma/thread.h
  xocl/lib/libqdma/thread.c
  xocl/lib/libqdma/version.h
  xocl/lib/libqdma/xdev.h
  xocl/lib/libqdma/xdev.c
  xocl/lib/libqdma4/stmc.h
  xocl/lib/libqdma4/stmc.c
  xocl/lib/libqdma4/libqdma4_export.h
  xocl/lib/libqdma4/libqdma_config.c
  xocl/lib/libqdma4/libqdma_config.h
  xocl/lib/libqdma4/libqdma_export.c
  xocl/lib/libqdma4/qdma_compat.h
  xocl/lib/libqdma4/qdma_context.c
  xocl/lib/libqdma4/qdma_context.h
  xocl/lib/libqdma4/qdma_debugfs.c
  xocl/lib/libqdma4/qdma_debugfs_dev.c
  xocl/lib/libqdma4/qdma_debugfs_dev.h
  xocl/lib/libqdma4/qdma_debugfs.h
  xocl/lib/libqdma4/qdma_debugfs_queue.c
  xocl/lib/libqdma4/qdma_debugfs_queue.h
  xocl/lib/libqdma4/qdma_descq.c
  xocl/lib/libqdma4/qdma_descq.h
  xocl/lib/libqdma4/qdma_device.c
  xocl/lib/libqdma4/qdma_device.h
  xocl/lib/libqdma4/qdma_intr.c
  xocl/lib/libqdma4/qdma_intr.h
  xocl/lib/libqdma4/qdma_sriov.c
  xocl/lib/libqdma4/qdma_license.h
  xocl/lib/libqdma4/qdma_list.c
  xocl/lib/libqdma4/qdma_list.h
  xocl/lib/libqdma4/qdma_mbox.c
  xocl/lib/libqdma4/qdma_mbox.h
  xocl/lib/libqdma4/qdma_mbox_protocol.c
  xocl/lib/libqdma4/qdma_mbox_protocol.h
  xocl/lib/libqdma4/qdma_reg_dump.h
  xocl/lib/libqdma4/qdma_regs.c
  xocl/lib/libqdma4/qdma_regs.h
  xocl/lib/libqdma4/qdma_resource_mgmt.c
  xocl/lib/libqdma4/qdma_resource_mgmt.h
  xocl/lib/libqdma4/qdma_st_c2h.c
  xocl/lib/libqdma4/qdma_st_c2h.h
  xocl/lib/libqdma4/qdma_thread.c
  xocl/lib/libqdma4/qdma_thread.h
  xocl/lib/libqdma4/qdma_ul_ext.h
  xocl/lib/libqdma4/thread.c
  xocl/lib/libqdma4/thread.h
  xocl/lib/libqdma4/version.h
  xocl/lib/libqdma4/xdev.c
  xocl/lib/libqdma4/xdev.h
  xocl/lib/libqdma4/qdma_access_common.c
  xocl/lib/libqdma4/qdma_access_common.h
  xocl/lib/libqdma4/qdma_access_errors.h
  xocl/lib/libqdma4/qdma_access_export.h
  xocl/lib/libqdma4/qdma_access_version.h
  xocl/lib/libqdma4/qdma_platform.c
  xocl/lib/libqdma4/qdma_platform_env.h
  xocl/lib/libqdma4/qdma_platform.h
  xocl/lib/libqdma4/qdma_s80_hard_access.c
  xocl/lib/libqdma4/qdma_s80_hard_access.h
  xocl/lib/libqdma4/qdma_s80_hard_reg.h
  xocl/lib/libqdma4/qdma_soft_access.c
  xocl/lib/libqdma4/qdma_soft_access.h
  xocl/lib/libqdma4/qdma_soft_reg.h
  xocl/lib/libqdma4/eqdma_soft_access.c
  xocl/lib/libqdma4/eqdma_soft_access.h
  xocl/lib/libqdma4/eqdma_soft_reg.h
  xocl/lib/libfdt/fdt.c
  xocl/lib/libfdt/fdt.h
  xocl/lib/libfdt/fdt_addresses.c
  xocl/lib/libfdt/fdt_empty_tree.c
  xocl/lib/libfdt/fdt_overlay.c
  xocl/lib/libfdt/fdt_ro.c
  xocl/lib/libfdt/fdt_rw.c
  xocl/lib/libfdt/fdt_strerror.c
  xocl/lib/libfdt/fdt_sw.c
  xocl/lib/libfdt/fdt_wip.c
  xocl/lib/libfdt/libfdt.h
  xocl/lib/libfdt/libfdt_env.h
  xocl/lib/libfdt/libfdt_internal.h
  xocl/subdev/xdma.c
  xocl/subdev/qdma.c
  xocl/subdev/qdma4.c
  xocl/subdev/feature_rom.c
  xocl/subdev/mb_scheduler.c
  xocl/subdev/xvc.c
  xocl/subdev/nifd.c
  xocl/subdev/sysmon.c
  xocl/subdev/firewall.c
  xocl/subdev/microblaze.c
  xocl/subdev/ps.c
  xocl/subdev/xiic.c
  xocl/subdev/mailbox.c
  xocl/subdev/icap.c
  xocl/subdev/clock.c
  xocl/subdev/iores.c
  xocl/subdev/axigate.c
  xocl/subdev/mig.c
  xocl/subdev/xmc.c
  xocl/subdev/dna.c
  xocl/subdev/fmgr.c
  xocl/subdev/mgmt_msix.c
  xocl/subdev/flash.c
  xocl/subdev/mailbox_versal.c
  xocl/subdev/ospi_versal.c
  xocl/subdev/ert.c
  xocl/subdev/aim.c
  xocl/subdev/am.c
  xocl/subdev/asm.c
  xocl/subdev/trace_fifo_lite.c
  xocl/subdev/trace_fifo_full.c
  xocl/subdev/trace_funnel.c
  xocl/subdev/trace_s2mm.c
  xocl/subdev/spc.c
  xocl/subdev/lapc.c
  xocl/subdev/memory_hbm.c
  xocl/subdev/ddr_srsr.c
  xocl/subdev/ulite.c
  xocl/subdev/calib_storage.c
  xocl/subdev/address_translator.c
  xocl/subdev/cu.c
  xocl/subdev/p2p.c
  xocl/subdev/pmc.c
  xocl/subdev/intc.c
  xocl/subdev/icap_cntrl.c
  xocl/subdev/version_ctrl.c
<<<<<<< HEAD
  xocl/subdev/msix_xdma.c
=======
  xocl/subdev/ert_user.c
>>>>>>> a532a971
  xocl/Makefile
  )

# includes relative to core/pcie/driver/linux
SET (XRT_DKMS_DRIVER_INCLUDES
  include/xocl_ioctl.h
  include/mgmt-reg.h
  include/mgmt-ioctl.h
  include/qdma_ioctl.h
  include/profile_ioctl.h
  include/mailbox_proto.h
  include/flash_xrt_data.h
  )

# includes relative to core
SET (XRT_DKMS_CORE_INCLUDES
  include/ert.h
  include/xclfeatures.h
  include/xclbin.h
  include/xclerr.h
  include/xrt_mem.h
  )

SET (XRT_DKMS_COMMON_XRT_DRV
  common/drv/kds_core.c
  common/drv/xrt_cu.c
  common/drv/cu_hls.c
  common/drv/cu_plram.c
  common/drv/xrt_xclbin.c
  )

SET (XRT_DKMS_COMMON_XRT_DRV_INCLUDES
  common/drv/include/xrt_drv.h
  common/drv/include/kds_core.h
  common/drv/include/kds_command.h
  common/drv/include/xrt_cu.h
  common/drv/include/xrt_xclbin.h
  )

SET (XRT_DKMS_ABS_SRCS)

foreach (DKMS_FILE ${XRT_DKMS_DRIVER_SRCS})
  get_filename_component(DKMS_DIR ${DKMS_FILE} DIRECTORY)
  install (FILES ${XRT_DKMS_DRIVER_SRC_DIR}/${DKMS_FILE} DESTINATION ${XRT_DKMS_INSTALL_DRIVER_DIR}/${DKMS_DIR})
endforeach()
  
foreach (DKMS_FILE ${XRT_DKMS_DRIVER_INCLUDES})
  get_filename_component(DKMS_DIR ${DKMS_FILE} DIRECTORY)
  install (FILES ${XRT_DKMS_DRIVER_INCLUDE_DIR}/${DKMS_FILE} DESTINATION ${XRT_DKMS_INSTALL_DRIVER_DIR}/${DKMS_DIR})
endforeach()
  
foreach (DKMS_FILE ${XRT_DKMS_CORE_INCLUDES})
  get_filename_component(DKMS_DIR ${DKMS_FILE} DIRECTORY)
  install (FILES ${XRT_DKMS_CORE_DIR}/${DKMS_FILE} DESTINATION ${XRT_DKMS_INSTALL_DRIVER_DIR}/${DKMS_DIR})
endforeach()

foreach (DKMS_FILE ${XRT_DKMS_COMMON_XRT_DRV})
  install (FILES ${XRT_DKMS_CORE_DIR}/${DKMS_FILE} DESTINATION ${XRT_DKMS_INSTALL_DRIVER_DIR}/common/)
endforeach()

foreach (DKMS_FILE ${XRT_DKMS_COMMON_XRT_DRV_INCLUDES})
  install (FILES ${XRT_DKMS_CORE_DIR}/${DKMS_FILE} DESTINATION ${XRT_DKMS_INSTALL_DRIVER_DIR}/include/)
endforeach()

install (FILES ${CMAKE_CURRENT_BINARY_DIR}/${DKMS_FILE_NAME} DESTINATION ${XRT_DKMS_INSTALL_DIR})
<|MERGE_RESOLUTION|>--- conflicted
+++ resolved
@@ -229,11 +229,8 @@
   xocl/subdev/intc.c
   xocl/subdev/icap_cntrl.c
   xocl/subdev/version_ctrl.c
-<<<<<<< HEAD
   xocl/subdev/msix_xdma.c
-=======
   xocl/subdev/ert_user.c
->>>>>>> a532a971
   xocl/Makefile
   )
 
