/*
 * Copyright (C) 2018, Xilinx Inc - All rights reserved
 * Xilinx SDAccel Media Accelerator API
 *
 * Licensed under the Apache License, Version 2.0 (the "License"). You may
 * not use this file except in compliance with the License. A copy of the
 * License is located at
 *
 *     http://www.apache.org/licenses/LICENSE-2.0
 *
 * Unless required by applicable law or agreed to in writing, software
 * distributed under the License is distributed on an "AS IS" BASIS, WITHOUT
 * WARRANTIES OR CONDITIONS OF ANY KIND, either express or implied. See the
 * License for the specific language governing permissions and limitations
 * under the License.
 */
#include <stdio.h>
#include "xclhal2.h"
#include "xmaplugin.h"

#include <iostream>
#include <memory.h>
#include <thread>
#include <chrono>
#include "ert.h"
using namespace std;

#define XMAPLUGIN_MOD "xmapluginlib"

XmaBufferHandle
xma_plg_buffer_alloc(XmaHwSession s_handle, size_t size)
{
    XmaBufferHandle handle;
    xclDeviceHandle dev_handle = s_handle.dev_handle;
    uint32_t ddr_bank = s_handle.ddr_bank;

#if 0
    printf("xma_plg_buffer_alloc dev_handle = %p\n", dev_handle);
    printf("xma_plg_buffer_alloc size = %lu\n", size);
    printf("xma_plg_buffer_alloc ddr_bank = %u\n", ddr_bank);
#endif
    handle = xclAllocBO(dev_handle, size, XCL_BO_DEVICE_RAM, ddr_bank);
#if 0
    printf("xma_plg_buffer_alloc handle = %d\n", handle);
#endif
<<<<<<< HEAD
    if (handle <= 0) {
        printf("xclAllocBO failed. handle=%d\n", handle);
    }
=======

>>>>>>> 87f0c2a1
    return handle;
}

void
xma_plg_buffer_free(XmaHwSession s_handle, XmaBufferHandle b_handle)
{
#if 0
    printf("xma_plg_buffer_free called\n");
#endif
    xclDeviceHandle dev_handle = s_handle.dev_handle;
    xclFreeBO(dev_handle, b_handle);
}

uint64_t
xma_plg_get_paddr(XmaHwSession s_handle, XmaBufferHandle b_handle)
{
    uint64_t paddr;
    xclDeviceHandle dev_handle = s_handle.dev_handle;
    paddr = xclGetDeviceAddr(dev_handle, b_handle);
#if 0
    printf("xma_plg_get_paddr b_handle = %d, paddr = %lx\n", b_handle, paddr);
#endif
    return paddr;
}

int32_t
xma_plg_buffer_write(XmaHwSession s_handle,
                     XmaBufferHandle  b_handle,
                     const void      *src,
                     size_t           size,
                     size_t           offset)
{
    int32_t rc;

    //printf("xma_plg_buffer_write called\n");

    xclDeviceHandle dev_handle = s_handle.dev_handle;

    //printf("xma_plg_buffer_write b_handle=%d,src=%p,size=%lu,offset=%lx\n", b_handle, src, size, offset);

    rc = xclWriteBO(dev_handle, b_handle, src, size, offset);
    if (rc != 0)
        printf("xclWriteBO failed %d\n", rc);

    rc = xclSyncBO(dev_handle, b_handle, XCL_BO_SYNC_BO_TO_DEVICE, size, offset);
    if (rc != 0)
        printf("xclSyncBO failed %d\n", rc);

    return rc;
}

int32_t
xma_plg_buffer_read(XmaHwSession s_handle,
                    XmaBufferHandle  b_handle,
                    void            *dst,
                    size_t           size,
                    size_t           offset)
{
    int32_t rc;

    //printf("xma_plg_buffer_read called\n");

    xclDeviceHandle dev_handle = s_handle.dev_handle;

    //printf("xma_plg_buffer_read b_handle=%d,dst=%p,size=%lu,offset=%lx\n",
    //       b_handle, dst, size, offset);

    rc = xclSyncBO(dev_handle, b_handle, XCL_BO_SYNC_BO_FROM_DEVICE,
                   size, offset);
    if (rc != 0)
    {
        printf("xclSyncBO failed %d\n", rc);
        return rc;
    }

    rc = xclReadBO(dev_handle, b_handle, dst, size, offset);
    if (rc != 0)
        printf("xclReadBO failed %d\n", rc);


    return rc;
}

int32_t
xma_plg_register_prep_write(XmaHwSession  s_handle,
                       void         *src,
                       size_t        size,
                       size_t        offset)
{
    uint32_t *src_array = (uint32_t*)src;
    size_t   cur_min = offset; 
    size_t   cur_max = offset + size; 
    int32_t  entries = size / sizeof(uint32_t);
    int32_t  start = offset / sizeof(uint32_t);

    for (int32_t i = 0; i < entries; i++)
        s_handle.context->reg_map[start + i] = src_array[i];

    if (cur_max > s_handle.context->max_offset)
        s_handle.context->max_offset = cur_max;

    if (cur_min < s_handle.context->min_offset)
        s_handle.context->min_offset = cur_min;

    return 0;
}

void xma_plg_kernel_lock(XmaHwSession s_handle)
{
    /* Only acquire the lock if we don't already own it */
    if (s_handle.context->have_lock)
        return;

    xma_res_kernel_lock(s_handle.context->lock);
    s_handle.context->have_lock = true;
}

void xma_plg_kernel_unlock(XmaHwSession s_handle)
{
    if (s_handle.context->have_lock)
    {
        xma_res_kernel_unlock(s_handle.context->lock);
        s_handle.context->have_lock = false;
    }
}

int32_t xma_plg_execbo_avail_get(XmaHwSession s_handle)
{
    int32_t i;
    int32_t rc = -1;
    bool    found = false;

    for (i = 0; i < MAX_EXECBO_POOL_SIZE; i++)
    {
        ert_start_kernel_cmd *cu_cmd = 
            (ert_start_kernel_cmd*)s_handle.kernel_info->kernel_execbo_data[i];
        if (s_handle.kernel_info->kernel_execbo_inuse[i])
        {
            switch(cu_cmd->state)
            {
                case ERT_CMD_STATE_NEW:
                case ERT_CMD_STATE_QUEUED:
                case ERT_CMD_STATE_RUNNING:
                    continue;
                break;
                case ERT_CMD_STATE_COMPLETED:
                    found = true;
                    // Update count of completed work items
                    s_handle.kernel_info->kernel_complete_count++;
                break;
                case ERT_CMD_STATE_ERROR:
                case ERT_CMD_STATE_ABORT:
                    xma_logmsg(XMA_ERROR_LOG, XMAPLUGIN_MOD,
                               "Could not find free execBO cmd buffer\n");
                break;
            }
        }
        else
            found = true;

        if (found)
            break;
    }
    if (found)
    {
        s_handle.kernel_info->kernel_execbo_inuse[i] = true;
        rc = i;
    }

    return rc;
}

int32_t
xma_plg_schedule_work_item(XmaHwSession s_handle)
{
    uint8_t *src = (uint8_t*)s_handle.context->reg_map;
    size_t  size = s_handle.context->max_offset;
    int32_t bo_idx;
    int32_t rc = XMA_SUCCESS;
    
    // Find an available execBO buffer
    bo_idx = xma_plg_execbo_avail_get(s_handle);
    if (bo_idx == -1)
        rc = XMA_ERROR;
    else
    {
        // Setup ert_start_kernel_cmd 
        ert_start_kernel_cmd *cu_cmd = 
            (ert_start_kernel_cmd*)s_handle.kernel_info->kernel_execbo_data[bo_idx];
        cu_cmd->state = ERT_CMD_STATE_NEW;
        cu_cmd->opcode = ERT_START_CU;

        // Copy reg_map into execBO buffer 
        memcpy(cu_cmd->data, src, size);

        // Set count to size in 32-bit words + 1 
        cu_cmd->count = (size >> 2) + 1;
     
        if (xclExecBuf(s_handle.dev_handle, 
                       s_handle.kernel_info->kernel_execbo_handle[bo_idx]) != 0)
        {
            xma_logmsg(XMA_ERROR_LOG, XMAPLUGIN_MOD,
                       "Failed to submit kernel start with xclExecBuf\n");
            rc = XMA_ERROR;
        }
    }
         
    return rc;
}

int32_t xma_plg_is_work_item_done(XmaHwSession s_handle, int32_t timeout_ms)
{
    int32_t current_count = s_handle.kernel_info->kernel_complete_count;
    int32_t count = 0;

    // Keep track of the number of kernel completions
    while (count == 0)
    {
        // Look for inuse commands that have completed and increment the count
        for (int32_t i = 0; i < MAX_EXECBO_POOL_SIZE; i++)
        {
            if (s_handle.kernel_info->kernel_execbo_inuse[i])
            {
                ert_start_kernel_cmd *cu_cmd = 
                    (ert_start_kernel_cmd*)s_handle.kernel_info->kernel_execbo_data[i];
                if (cu_cmd->state == ERT_CMD_STATE_COMPLETED)
                {
                    // Increment completed kernel count and make BO buffer available
                    count++;
                    s_handle.kernel_info->kernel_execbo_inuse[i] = false;
                } 
            }
        }

        if (count)
            break;

        // Wait for a notification
        if (xclExecWait(s_handle.dev_handle, timeout_ms) <= 0)
            break;
    }
    current_count += count;
    if (current_count)
    {
        current_count--;
        s_handle.kernel_info->kernel_complete_count = current_count;
        return XMA_SUCCESS;
    }
    else
    {
        xma_logmsg(XMA_ERROR_LOG, XMAPLUGIN_MOD,
                    "Could not find completed work item\n");
        return XMA_ERROR;
    }
}
    
int32_t
xma_plg_register_write(XmaHwSession  s_handle,
                       void         *src,
                       size_t        size,
                       size_t        offset)
{
    xclDeviceHandle dev_handle = s_handle.dev_handle;
    uint64_t        dev_offset = s_handle.base_address;
    //printf("xma_plg_register_write dev_handle=%p,base_addr=0x%lx,src=%p,size=%lu,offset=0x%lx\n", dev_handle, dev_offset, src, size, offset);
    return xclWrite(dev_handle, XCL_ADDR_KERNEL_CTRL, dev_offset + offset,
                    src, size);
}

int32_t
xma_plg_register_read(XmaHwSession  s_handle,
                      void         *dst,
                      size_t        size,
                      size_t        offset)
{
    xclDeviceHandle dev_handle = s_handle.dev_handle;
    uint64_t        dev_offset = s_handle.base_address;
#if 0
    printf("xma_plg_register_read dev_handle=%p,dst=%p,size=%lu,offset=%lx\n",
            dev_handle, dst, size, offset);
#endif
    return xclRead(dev_handle, XCL_ADDR_KERNEL_CTRL, dev_offset + offset,
                   dst, size);
}

void
xma_plg_register_dump(XmaHwSession s_handle,
                      int32_t      num_words)
{
    printf("Printing Register Map Dump\n");
    for (int32_t i = 0; i < num_words; i++)
    {
        uint32_t value;
#pragma GCC diagnostic push
#pragma GCC diagnostic ignored "-Wdeprecated-declarations"
        xma_plg_register_read(s_handle, &value, sizeof(value), i*4);
#pragma GCC diagnostic pop
        printf("0x%08X\t\t0x%08X\n", i*4, value);
    }
}<|MERGE_RESOLUTION|>--- conflicted
+++ resolved
@@ -43,13 +43,10 @@
 #if 0
     printf("xma_plg_buffer_alloc handle = %d\n", handle);
 #endif
-<<<<<<< HEAD
+  
     if (handle <= 0) {
         printf("xclAllocBO failed. handle=%d\n", handle);
     }
-=======
-
->>>>>>> 87f0c2a1
     return handle;
 }
 
