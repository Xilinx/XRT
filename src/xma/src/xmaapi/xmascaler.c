--- conflicted
+++ resolved
@@ -243,11 +243,7 @@
         hwcfg->devices[dev_handle].kernels[kern_handle].ddr_bank;
 
     //For execbo:
-<<<<<<< HEAD
-    sc_session->base.hw_session.kernel_info = hwcfg->devices[dev_handle].kernels[kern_handle];
-=======
     sc_session->base.hw_session.kernel_info = &hwcfg->devices[dev_handle].kernels[kern_handle];
->>>>>>> b686163d
     sc_session->base.hw_session.dev_index = hal->dev_index;
 
     // Assume it is the first scaler plugin for now
