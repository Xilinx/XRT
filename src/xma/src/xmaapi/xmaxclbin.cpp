--- conflicted
+++ resolved
@@ -25,8 +25,6 @@
 
 #define xma_logmsg(f_, ...) printf((f_), ##__VA_ARGS__)
 
-/* Private function */
-//static int get_xclbin_iplayout(char *buffer, XmaIpLayout *layout);
 
 char *xma_xclbin_file_open(const char *xclbin_name)
 {
@@ -53,10 +51,6 @@
 
 int xma_xclbin_info_get(char *buffer, XmaXclbinInfo *info)
 {
-<<<<<<< HEAD
-    //int rc = XMA_SUCCESS;
-=======
->>>>>>> b686163d
     axlf *xclbin = reinterpret_cast<axlf *>(buffer);
 
     const axlf_section_header *ip_hdr = xclbin::get_axlf_section(xclbin,
@@ -66,29 +60,18 @@
         char *data = &buffer[ip_hdr->m_sectionOffset];
         const ip_layout *ipl = reinterpret_cast<ip_layout *>(data);
         //For execbo:
-<<<<<<< HEAD
-        info->num_ips = ipl->m_count;
-        for (int i = 0; i < ipl->m_count; i++)
-        {
-=======
         info->num_ips = 0; 
         for (int i = 0; i < ipl->m_count; i++)
         {
             if (ipl->m_ip_data[i].m_type != IP_KERNEL)
                 continue;
->>>>>>> b686163d
             memcpy(info->ip_layout[i].kernel_name,
                    ipl->m_ip_data[i].m_name, MAX_KERNEL_NAME);
             info->ip_layout[i].base_addr = ipl->m_ip_data[i].m_base_address;
             printf("kernel name = %s, base_addr = %lx\n",
-<<<<<<< HEAD
-                    info->ip_layout[i].kernel_name,
-                    info->ip_layout[i].base_addr);
-=======
                    info->ip_layout[i].kernel_name,
                    info->ip_layout[i].base_addr);
             info->num_ips++;
->>>>>>> b686163d
         }
     }
     else
