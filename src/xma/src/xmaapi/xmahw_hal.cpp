--- conflicted
+++ resolved
@@ -77,11 +77,7 @@
 
 bool hal_configure(XmaHwCfg *hwcfg, XmaXclbinParameter *devXclbins, int32_t num_parms)
 {
-<<<<<<< HEAD
-    XmaXclbinInfo info;
     std::bitset<MAX_XILINX_KERNELS> cu_mask_32bits(0xFFFFFFFF);
-=======
->>>>>>> c486a500
     if (hwcfg == NULL) {
         xma_logmsg(XMA_ERROR_LOG, XMAAPI_MOD, "hwcfg is NULL\n");
         return false;
