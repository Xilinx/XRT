/*
 * Copyright (C) 2018, Xilinx Inc - All rights reserved
 * Xilinx SDAccel Media Accelerator API
 *
 * Licensed under the Apache License, Version 2.0 (the "License"). You may
 * not use this file except in compliance with the License. A copy of the
 * License is located at
 *
 *     http://www.apache.org/licenses/LICENSE-2.0
 *
 * Unless required by applicable law or agreed to in writing, software
 * distributed under the License is distributed on an "AS IS" BASIS, WITHOUT
 * WARRANTIES OR CONDITIONS OF ANY KIND, either express or implied. See the
 * License for the specific language governing permissions and limitations
 * under the License.
 */
#include <stdio.h>
#include <fstream>
#include <string.h>
#include <stdlib.h>
#include <stdint.h>
#include <vector>
#include <fcntl.h>
#include <sys/ioctl.h>
#include <unistd.h>
#include <xclhal2.h>
//#include <xclbin.h>
#include "app/xmaerror.h"
#include "lib/xmaxclbin.h"
#include "lib/xmahw_hal.h"
#include "lib/xmahw_private.h"

#include <dlfcn.h>
#include <iostream>
#include "ert.h"
using namespace std;
const uint64_t mNullBO = 0xffffffff;

#define xma_logmsg(f_, ...) printf((f_), ##__VA_ARGS__)

typedef struct XmaHALDevice
{
    xclDeviceHandle    handle;
    xclDeviceInfo2     info;
    //For execbo:
    uint32_t           dev_index;
<<<<<<< HEAD
    uint8_t            reserved[16];
} XmaHALDevice;

/* Private helper functions */
//static int get_device_list(XmaHALDevice   *xlnx_devices,
//                           uint32_t       *device_count);

=======
    uuid_t             uuid; 
} XmaHALDevice;

>>>>>>> b686163d
static void set_hw_cfg(uint32_t        device_count,
                       XmaHALDevice   *xlnx_devices,
                       XmaHwCfg       *hwcfg);

<<<<<<< HEAD
//static int load_xclbin_to_device(xclDeviceHandle dev_handle, const char *xclbin_mem);

static int get_max_dev_id(XmaSystemCfg *systemcfg);

/*
int get_device_list(XmaHALDevice   *xlnx_devices,
                    uint32_t       *device_count)
{
    int32_t      rc = 0;
    uint32_t     i;

    *device_count = xclProbe();
    for (i = 0; i < *device_count; i++)
    {
        xlnx_devices[i].handle = xclOpen(i, NULL, XCL_QUIET);
        printf("get_device_list xclOpen handle = %p\n",
            xlnx_devices[i].handle);
        rc = xclGetDeviceInfo2(xlnx_devices[i].handle, &xlnx_devices[i].info);
        if (rc != 0)
        {
            xma_logmsg("xclGetDeviceInfo2 failed for device id: %d, rc=%d\n",
                        i, rc);
            break;
        }
    }

    return rc;
}
*/

=======
static int get_max_dev_id(XmaSystemCfg *systemcfg);

>>>>>>> b686163d
void set_hw_cfg(uint32_t        device_count,
                XmaHALDevice   *xlnx_devices,
                XmaHwCfg       *hwcfg)
{
    XmaHwHAL *hwhal = NULL;
    uint32_t   i;

    hwcfg->num_devices = device_count;

    for (i = 0; i < device_count; i++)
    {
        strcpy(hwcfg->devices[i].dsa, xlnx_devices[i].info.mName);
        hwhal = (XmaHwHAL*)malloc(sizeof(XmaHwHAL));
        memset(hwhal, 0, sizeof(XmaHwHAL));
        hwhal->dev_index = xlnx_devices[i].dev_index;//For execbo
        hwhal->dev_handle = xlnx_devices[i].handle;
        hwcfg->devices[i].handle = hwhal;
    }
}

int load_xclbin_to_device(xclDeviceHandle dev_handle, const char *buffer)
{
    int rc;

    rc = xclLockDevice(dev_handle);
    if (rc != 0)
    {
        printf("Failed to lock device\n");
        return rc;
    }

    printf("load_xclbin_to_device handle = %p\n", dev_handle);
    rc = xclLoadXclBin(dev_handle, (const xclBin*)buffer);
    if (rc != 0)
        printf("xclLoadXclBin failed rc=%d\n", rc);

    return rc;
}

int get_max_dev_id(XmaSystemCfg *systemcfg)
{
    int max_dev_id = -1;
    int i, d;

    for (i = 0; i < systemcfg->num_images; i++)
        for (d = 0; d < systemcfg->imagecfg[i].num_devices; d++)
            if (systemcfg->imagecfg[i].device_id_map[d] > max_dev_id)
                max_dev_id = systemcfg->imagecfg[i].device_id_map[d];

    return max_dev_id;
}
 
int32_t create_contexts(xclDeviceHandle handle, XmaXclbinInfo &info)
{
    for (uint32_t i = 0; i < info.num_ips; i++)
    {
        if (xclOpenContext(handle, info.uuid, i, true) != 0)
        {
            xma_logmsg("Failed to open context\n");
            return XMA_ERROR;
        }
    }

    return XMA_SUCCESS;
}    

/* Public function implementation */
int hal_probe(XmaHwCfg *hwcfg)
{
    XmaHALDevice   xlnx_devices[MAX_XILINX_DEVICES];
    uint32_t       device_count;

    xma_logmsg("Using HAL layer\n");

<<<<<<< HEAD
    //Changes for execbo
    /* There can be up to 16 Xilinx devices in a platform */
    //if (get_device_list(xlnx_devices, &device_count) != 0)
        //return XMA_ERROR;

    int32_t      rc = 0;

    device_count = xclProbe();
	if (device_count == 0) {
	    cout << "ERROR: No Xilinx device found" << endl;
=======
    int32_t      rc = 0;

    device_count = xclProbe();
	if (device_count == 0) 
    {
>>>>>>> b686163d
        xma_logmsg("ERROR: No Xilinx device found\n");
        return XMA_ERROR;
	}
    for (uint32_t i = 0; i < device_count; i++)
    {
        xlnx_devices[i].handle = xclOpen(i, NULL, XCL_QUIET);
        xlnx_devices[i].dev_index = i;
        xma_logmsg("get_device_list xclOpen handle = %p\n",
            xlnx_devices[i].handle);
        rc = xclGetDeviceInfo2(xlnx_devices[i].handle, &xlnx_devices[i].info);
        if (rc != 0)
        {
            xma_logmsg("xclGetDeviceInfo2 failed for device id: %d, rc=%d\n",
                        i, rc);
            return XMA_ERROR;
        }
    }

    /* Populate the XmaHwCfg */
    set_hw_cfg(device_count, xlnx_devices, hwcfg);

    return XMA_SUCCESS;
}

bool hal_is_compatible(XmaHwCfg *hwcfg, XmaSystemCfg *systemcfg)
{
    int32_t num_devices_requested = 0;
    int32_t i;
    int32_t max_dev_id;

    max_dev_id = get_max_dev_id(systemcfg);

    /* Get number of devices requested in configuration */
    for (i = 0; i < systemcfg->num_images; i++)
        num_devices_requested += systemcfg->imagecfg[i].num_devices;

    /* Check number of devices requested is not greater than number in HW */
    if (num_devices_requested > hwcfg->num_devices ||
        max_dev_id > (hwcfg->num_devices - 1))
    {
        xma_logmsg("Requested %d devices but only %d devices found\n",
                   num_devices_requested, hwcfg->num_devices);
        xma_logmsg("Max device id specified in YAML cfg %d\n", max_dev_id);
        return false;
    }

    /* For each of the requested devices, check that the DSA name matches */
    for (i = 0; i < num_devices_requested; i++)
    {
        if (strcmp(systemcfg->dsa, hwcfg->devices[i].dsa) != 0)
        {
            xma_logmsg("DSA mismatch: requested %s found %s\n",
                       systemcfg->dsa, hwcfg->devices[i].dsa);
            return false;
        }
    }

    return true;
}

bool hal_configure(XmaHwCfg *hwcfg, XmaSystemCfg *systemcfg, bool hw_configured)
{
    std::string   xclbinpath = systemcfg->xclbinpath;
    XmaXclbinInfo info;
    int32_t ddr_table[] = {0, 3, 1, 2};

    /* Download the requested image to the associated device */
    for (int32_t i = 0; i < systemcfg->num_images; i++)
    {
        std::string xclbin = systemcfg->imagecfg[i].xclbin;
        std::string xclfullname = xclbinpath + "/" + xclbin;
        char *buffer = xma_xclbin_file_open(xclfullname.c_str());
        if (!buffer)
        {
            xma_logmsg("Could not open xclbin file %s\n",
                       xclfullname.c_str());
            return false;
        }
        int32_t rc = xma_xclbin_info_get(buffer, &info);
        if (rc != XMA_SUCCESS)
        {
            xma_logmsg("Could not get info for xclbin file %s\n",
                       xclfullname.c_str());
            free(buffer);
            return false;
        }

        for (int32_t d = 0; d < systemcfg->imagecfg[i].num_devices; d++)
        {
            int32_t dev_id = systemcfg->imagecfg[i].device_id_map[d];
            XmaHwHAL *hal = (XmaHwHAL*)hwcfg->devices[dev_id].handle;

            for (int32_t k = 0, t = 0;
                 t < MAX_KERNEL_CONFIGS &&
                 k < systemcfg->imagecfg[i].num_kernelcfg_entries; k++)
            {
                for (int32_t x = 0;
                     x < systemcfg->imagecfg[i].kernelcfg[k].instances;
                     x++, t++)
                {
                    strcpy((char*)hwcfg->devices[dev_id].kernels[t].name,
                       (const char*)info.ip_layout[t].kernel_name);
                    hwcfg->devices[dev_id].kernels[t].base_address =
                       info.ip_layout[t].base_addr;
                    int32_t ddr_bank = systemcfg->imagecfg[i].kernelcfg[k].ddr_map[x];
                    hwcfg->devices[dev_id].kernels[t].ddr_bank = ddr_table[ddr_bank];
                    printf("ddr_table value = %d\n",
                        hwcfg->devices[dev_id].kernels[t].ddr_bank);
                }
            }

            /* Always attempt download xclbin */
            rc = load_xclbin_to_device(hal->dev_handle, buffer);
            if (rc != 0)
            {
                free(buffer);
                xma_logmsg("Could not download xclbin file %s to device %d\n",
                           xclfullname.c_str(),
                           systemcfg->imagecfg[i].device_id_map[d]);
                return false;
            }
<<<<<<< HEAD
      //Setup execbo for use with kernel commands
      int execBO_size = 4096;
      uint32_t execBO_flags = (1<<31);
      uint32_t bo_handle = mNullBO;
      char* bo_data = NULL;

      for (int32_t k = 0, t = 0;
           t < MAX_KERNEL_CONFIGS &&
           k < systemcfg->imagecfg[i].num_kernelcfg_entries; k++) {
        for (int32_t x = 0;
             x < systemcfg->imagecfg[i].kernelcfg[k].instances;
             x++, t++) {

            //cout << "INFO: Setting up execbo. dev_id: " << dec << dev_id << "; kernel# t: " << dec << t << endl;
            bool found = false;
            uint32_t cu_bit_mask = 1;
            for (uint32_t i_ips = 0; i_ips < info.num_ips; i_ips++) {
                if (info.ip_layout[i_ips].base_addr == hwcfg->devices[dev_id].kernels[t].base_address) {
                    found = true;
                    break;
                }
                cu_bit_mask = cu_bit_mask << 1;
            }
            if (!found) {
                cout << "ERROR: CU not found. Couldn't create cu_cmd execbo" << endl;
                xma_logmsg("ERROR: CU not found. Couldn't create cu_cmd execbo\n");
                return false;
            }
            if (cu_bit_mask == 0) {
                cout << "ERROR: XMA library doesn't support more than 32 CUs" << endl;
                xma_logmsg("ERROR: XMA library doesn't support more than 32 CUs\n");
                return false;
            }
            for (int i_execbo = 0; i_execbo < MAX_EXECBO_POOL_SIZE; i_execbo++) {
              //cout << "INFO: Setting up execbo. dev_id: " << dec << dev_id << "; kernel# t: " << dec << t << "; execbo idx: " << dec << i_execbo << endl;
              bo_handle = xclAllocBO(hal->dev_handle, execBO_size, XCL_BO_SHARED_VIRTUAL, execBO_flags);
              if (!bo_handle || bo_handle == mNullBO) {
                cout << "ERROR: Unable to create bo for cu start" << endl;
                xma_logmsg("ERROR: Unable to create bo for cu start\n");
                return false;
              }
              bo_data = (char*)xclMapBO(hal->dev_handle, bo_handle, true);
              memset((void*)bo_data, 0x0, execBO_size);
              hwcfg->devices[dev_id].kernels[t].kernel_execbo_handle[i_execbo] = bo_handle;
              hwcfg->devices[dev_id].kernels[t].kernel_execbo_data[i_execbo] = bo_data;
              hwcfg->devices[dev_id].kernels[t].kernel_execbo_inuse[i_execbo] = false;
              ert_start_kernel_cmd* cu_start_cmd = (ert_start_kernel_cmd*) bo_data;
              cu_start_cmd->state = ERT_CMD_STATE_NEW;
              cu_start_cmd->opcode = ERT_START_CU;
              cu_start_cmd->cu_mask = cu_bit_mask;
            }
        }
      }



=======

            /* Create all kernel contexts on the device */
            rc = create_contexts(hal->dev_handle, info);
            if (rc != XMA_SUCCESS)
            {
                free(buffer);
                return false;
	    }

            //Setup execbo for use with kernel commands
            for (int32_t k = 0, t = 0;
                t < MAX_KERNEL_CONFIGS &&
                k < systemcfg->imagecfg[i].num_kernelcfg_entries; k++) 
            {
                for (int32_t x = 0;
                     x < systemcfg->imagecfg[i].kernelcfg[k].instances;
                     x++, t++) 
                {
                    bool found = false;
                    uint32_t cu_bit_mask = 1;
                    for (uint32_t i_ips = 0; i_ips < info.num_ips; i_ips++) 
                    {
                        if (info.ip_layout[i_ips].base_addr == 
                            hwcfg->devices[dev_id].kernels[t].base_address) 
                        {
                            found = true;
                        } else if (info.ip_layout[i_ips].base_addr <
                            hwcfg->devices[dev_id].kernels[t].base_address) {
                            cu_bit_mask = cu_bit_mask << 1;
                        }
                    }
                    if (!found) 
                    {
                        free(buffer);
                        xma_logmsg("ERROR: CU not found. Couldn't create cu_cmd execbo\n");
                        return false;
                    }
                    if (cu_bit_mask == 0) 
                    {
                        free(buffer);
                        xma_logmsg("ERROR: XMA library doesn't support more than 32 CUs\n");
                        return false;
                    }
                    for (int i_execbo = 0; i_execbo < MAX_EXECBO_POOL_SIZE; i_execbo++) 
                    {
                        uint32_t  bo_handle;
                        int       execBO_size = 1024;
                        uint32_t  execBO_flags = (1<<31);
                        char     *bo_data;
                        bo_handle = xclAllocBO(hal->dev_handle, 
                                               execBO_size, 
                                               XCL_BO_DEVICE_RAM, 
                                               execBO_flags);
                        if (!bo_handle || bo_handle == mNullBO) 
                        {
                            free(buffer);
                            xma_logmsg("ERROR: Unable to create bo for cu start\n");
                            return false;
                        }
                        bo_data = (char*)xclMapBO(hal->dev_handle, bo_handle, true);
                        memset((void*)bo_data, 0x0, execBO_size);
                        hwcfg->devices[dev_id].kernels[t].kernel_execbo_handle[i_execbo] = 
                            bo_handle;
                        hwcfg->devices[dev_id].kernels[t].kernel_execbo_data[i_execbo] = 
                            bo_data;
                        hwcfg->devices[dev_id].kernels[t].kernel_execbo_inuse[i_execbo] = 
                            false;
                        ert_start_kernel_cmd* cu_start_cmd = (ert_start_kernel_cmd*) bo_data;
                        cu_start_cmd->state = ERT_CMD_STATE_NEW;
                        cu_start_cmd->opcode = ERT_START_CU;
                        cu_start_cmd->cu_mask = cu_bit_mask;
                    }
                }
            }
>>>>>>> b686163d
        }
        free(buffer);
    }
    return true;
}

XmaHwInterface hw_if = {
    .probe         = hal_probe,
    .is_compatible = hal_is_compatible,
    .configure     = hal_configure
};<|MERGE_RESOLUTION|>--- conflicted
+++ resolved
@@ -44,58 +44,15 @@
     xclDeviceInfo2     info;
     //For execbo:
     uint32_t           dev_index;
-<<<<<<< HEAD
-    uint8_t            reserved[16];
-} XmaHALDevice;
-
-/* Private helper functions */
-//static int get_device_list(XmaHALDevice   *xlnx_devices,
-//                           uint32_t       *device_count);
-
-=======
     uuid_t             uuid; 
 } XmaHALDevice;
 
->>>>>>> b686163d
 static void set_hw_cfg(uint32_t        device_count,
                        XmaHALDevice   *xlnx_devices,
                        XmaHwCfg       *hwcfg);
 
-<<<<<<< HEAD
-//static int load_xclbin_to_device(xclDeviceHandle dev_handle, const char *xclbin_mem);
-
 static int get_max_dev_id(XmaSystemCfg *systemcfg);
 
-/*
-int get_device_list(XmaHALDevice   *xlnx_devices,
-                    uint32_t       *device_count)
-{
-    int32_t      rc = 0;
-    uint32_t     i;
-
-    *device_count = xclProbe();
-    for (i = 0; i < *device_count; i++)
-    {
-        xlnx_devices[i].handle = xclOpen(i, NULL, XCL_QUIET);
-        printf("get_device_list xclOpen handle = %p\n",
-            xlnx_devices[i].handle);
-        rc = xclGetDeviceInfo2(xlnx_devices[i].handle, &xlnx_devices[i].info);
-        if (rc != 0)
-        {
-            xma_logmsg("xclGetDeviceInfo2 failed for device id: %d, rc=%d\n",
-                        i, rc);
-            break;
-        }
-    }
-
-    return rc;
-}
-*/
-
-=======
-static int get_max_dev_id(XmaSystemCfg *systemcfg);
-
->>>>>>> b686163d
 void set_hw_cfg(uint32_t        device_count,
                 XmaHALDevice   *xlnx_devices,
                 XmaHwCfg       *hwcfg)
@@ -170,27 +127,14 @@
 
     xma_logmsg("Using HAL layer\n");
 
-<<<<<<< HEAD
-    //Changes for execbo
-    /* There can be up to 16 Xilinx devices in a platform */
-    //if (get_device_list(xlnx_devices, &device_count) != 0)
-        //return XMA_ERROR;
-
     int32_t      rc = 0;
 
     device_count = xclProbe();
-	if (device_count == 0) {
-	    cout << "ERROR: No Xilinx device found" << endl;
-=======
-    int32_t      rc = 0;
-
-    device_count = xclProbe();
-	if (device_count == 0) 
-    {
->>>>>>> b686163d
+    if (device_count == 0) 
+    {
         xma_logmsg("ERROR: No Xilinx device found\n");
         return XMA_ERROR;
-	}
+    }
     for (uint32_t i = 0; i < device_count; i++)
     {
         xlnx_devices[i].handle = xclOpen(i, NULL, XCL_QUIET);
@@ -309,64 +253,6 @@
                            systemcfg->imagecfg[i].device_id_map[d]);
                 return false;
             }
-<<<<<<< HEAD
-      //Setup execbo for use with kernel commands
-      int execBO_size = 4096;
-      uint32_t execBO_flags = (1<<31);
-      uint32_t bo_handle = mNullBO;
-      char* bo_data = NULL;
-
-      for (int32_t k = 0, t = 0;
-           t < MAX_KERNEL_CONFIGS &&
-           k < systemcfg->imagecfg[i].num_kernelcfg_entries; k++) {
-        for (int32_t x = 0;
-             x < systemcfg->imagecfg[i].kernelcfg[k].instances;
-             x++, t++) {
-
-            //cout << "INFO: Setting up execbo. dev_id: " << dec << dev_id << "; kernel# t: " << dec << t << endl;
-            bool found = false;
-            uint32_t cu_bit_mask = 1;
-            for (uint32_t i_ips = 0; i_ips < info.num_ips; i_ips++) {
-                if (info.ip_layout[i_ips].base_addr == hwcfg->devices[dev_id].kernels[t].base_address) {
-                    found = true;
-                    break;
-                }
-                cu_bit_mask = cu_bit_mask << 1;
-            }
-            if (!found) {
-                cout << "ERROR: CU not found. Couldn't create cu_cmd execbo" << endl;
-                xma_logmsg("ERROR: CU not found. Couldn't create cu_cmd execbo\n");
-                return false;
-            }
-            if (cu_bit_mask == 0) {
-                cout << "ERROR: XMA library doesn't support more than 32 CUs" << endl;
-                xma_logmsg("ERROR: XMA library doesn't support more than 32 CUs\n");
-                return false;
-            }
-            for (int i_execbo = 0; i_execbo < MAX_EXECBO_POOL_SIZE; i_execbo++) {
-              //cout << "INFO: Setting up execbo. dev_id: " << dec << dev_id << "; kernel# t: " << dec << t << "; execbo idx: " << dec << i_execbo << endl;
-              bo_handle = xclAllocBO(hal->dev_handle, execBO_size, XCL_BO_SHARED_VIRTUAL, execBO_flags);
-              if (!bo_handle || bo_handle == mNullBO) {
-                cout << "ERROR: Unable to create bo for cu start" << endl;
-                xma_logmsg("ERROR: Unable to create bo for cu start\n");
-                return false;
-              }
-              bo_data = (char*)xclMapBO(hal->dev_handle, bo_handle, true);
-              memset((void*)bo_data, 0x0, execBO_size);
-              hwcfg->devices[dev_id].kernels[t].kernel_execbo_handle[i_execbo] = bo_handle;
-              hwcfg->devices[dev_id].kernels[t].kernel_execbo_data[i_execbo] = bo_data;
-              hwcfg->devices[dev_id].kernels[t].kernel_execbo_inuse[i_execbo] = false;
-              ert_start_kernel_cmd* cu_start_cmd = (ert_start_kernel_cmd*) bo_data;
-              cu_start_cmd->state = ERT_CMD_STATE_NEW;
-              cu_start_cmd->opcode = ERT_START_CU;
-              cu_start_cmd->cu_mask = cu_bit_mask;
-            }
-        }
-      }
-
-
-
-=======
 
             /* Create all kernel contexts on the device */
             rc = create_contexts(hal->dev_handle, info);
@@ -441,7 +327,6 @@
                     }
                 }
             }
->>>>>>> b686163d
         }
         free(buffer);
     }
