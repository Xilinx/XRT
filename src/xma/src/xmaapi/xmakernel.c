/*
 * Copyright (C) 2018, Xilinx Inc - All rights reserved
 * Xilinx SDAccel Media Accelerator API
 *
 * Licensed under the Apache License, Version 2.0 (the "License"). You may
 * not use this file except in compliance with the License. A copy of the
 * License is located at
 *
 *     http://www.apache.org/licenses/LICENSE-2.0
 *
 * Unless required by applicable law or agreed to in writing, software
 * distributed under the License is distributed on an "AS IS" BASIS, WITHOUT
 * WARRANTIES OR CONDITIONS OF ANY KIND, either express or implied. See the
 * License for the specific language governing permissions and limitations
 * under the License.
 */
#include <stdio.h>
#include <stdlib.h>
#include <string.h>
#include <dlfcn.h>
#include "lib/xmaapi.h"
#include "lib/xmahw_hal.h"
#include "lib/xmares.h"
#include "xmaplugin.h"

#define XMA_KERNEL_MOD "xmakernel"

extern XmaSingleton *g_xma_singleton;

int32_t
xma_kernel_plugins_load(XmaSystemCfg      *systemcfg,
                        XmaKernelPlugin   *kernels)
{
    // Get the plugin path
    char *pluginpath = systemcfg->pluginpath;
    char *error;
    int32_t k = 0;

    xma_logmsg(XMA_DEBUG_LOG, XMA_KERNEL_MOD, "%s()\n", __func__);
    // Load the xmaplugin library as it is a dependency for all plugins
    void *xmahandle = dlopen("libxmaplugin.so",
                             RTLD_LAZY | RTLD_GLOBAL);
    if (!xmahandle)
    {
        xma_logmsg(XMA_ERROR_LOG, XMA_KERNEL_MOD,
                   "Failed to open plugin xmaplugin.so. Error msg: %s\n",
                   dlerror());
        return XMA_ERROR;
    }

    // For each plugin imagecfg/kernelcfg,
    for (int32_t i = 0; i < systemcfg->num_images; i++)
    {
        for (int32_t j = 0;
             j < systemcfg->imagecfg[i].num_kernelcfg_entries; j++)
        {
            char *func = systemcfg->imagecfg[i].kernelcfg[j].function;
            if (strcmp(func, XMA_CFG_FUNC_NM_KERNEL) != 0)
                continue;
            char *plugin = systemcfg->imagecfg[i].kernelcfg[j].plugin;
            char pluginfullname[PATH_MAX + NAME_MAX];
            sprintf(pluginfullname, "%s/%s", pluginpath, plugin);
            void *handle = dlopen(pluginfullname, RTLD_NOW);
            if (!handle)
            {
                xma_logmsg(XMA_ERROR_LOG, XMA_KERNEL_MOD,
                    "Failed to open plugin %s\n Error msg: %s\n",
                    pluginfullname, dlerror());
                return XMA_ERROR;
            }

            XmaKernelPlugin *plg =
                (XmaKernelPlugin*)dlsym(handle, "kernel_plugin");
            if ((error = dlerror()) != NULL)
            {
                xma_logmsg(XMA_ERROR_LOG, XMA_KERNEL_MOD,
                    "Failed to open plugin %s\n Error msg: %s\n",
                    pluginfullname, dlerror());
                return XMA_ERROR;
            }
            memcpy(&kernels[k++], plg, sizeof(XmaKernelPlugin));
        }
    }
    return XMA_SUCCESS;
}

XmaKernelSession*
xma_kernel_session_create(XmaKernelProperties *props)
{
    XmaKernelSession *session = malloc(sizeof(XmaKernelSession));
    if (session == NULL) {
        return NULL;
    }
    XmaResources xma_shm_cfg = g_xma_singleton->shm_res_cfg;
    XmaKernelRes kern_res;
    int rc, dev_handle, kern_handle, k_handle;

    xma_logmsg(XMA_DEBUG_LOG, XMA_KERNEL_MOD, "%s()\n", __func__);
    if (!xma_shm_cfg) {
        xma_logmsg(XMA_ERROR_LOG, XMA_KERNEL_MOD,
                   "No reference to xma res database\n");
        free(session);
        return NULL;
    }

    memset(session, 0, sizeof(XmaKernelSession));
    // init session data
    session->kernel_props = *props;
    session->base.chan_id = -1;
    session->base.session_type = XMA_KERNEL;

    rc = xma_res_alloc_kernel_kernel(xma_shm_cfg, props->hwkernel_type,
                                     props->hwvendor_string,
                                     &session->base, false);
    if (rc) {
        xma_logmsg(XMA_ERROR_LOG, XMA_KERNEL_MOD,
                   "Failed to allocate free kernel. Return code %d\n", rc);
        free(session);
        return NULL;
    }

    kern_res = session->base.kern_res;

    dev_handle = xma_res_dev_handle_get(kern_res);
    xma_logmsg(XMA_INFO_LOG, XMA_KERNEL_MOD,"dev_handle = %d\n", dev_handle);
    if (dev_handle < 0) {
        free(session);
        return NULL;
    }

    kern_handle = xma_res_kern_handle_get(kern_res);
    xma_logmsg(XMA_INFO_LOG, XMA_KERNEL_MOD,"kern_handle = %d\n", kern_handle);
    if (kern_handle < 0) {
        free(session);
        return NULL;
    }

    k_handle = xma_res_plugin_handle_get(kern_res);
    xma_logmsg(XMA_INFO_LOG, XMA_KERNEL_MOD,"kernel_handle = %d\n", k_handle);
    if (k_handle < 0) {
        free(session);
        return NULL;
    }

    XmaHwCfg *hwcfg = &g_xma_singleton->hwcfg;
    XmaHwHAL *hal = (XmaHwHAL*)hwcfg->devices[dev_handle].handle;

    session->base.hw_session.dev_handle = hal->dev_handle;
    session->base.hw_session.base_address =
        hwcfg->devices[dev_handle].kernels[kern_handle].base_address;
    session->base.hw_session.ddr_bank =
        hwcfg->devices[dev_handle].kernels[kern_handle].ddr_bank;

    //For execbo:
<<<<<<< HEAD
    session->base.hw_session.kernel_info = hwcfg->devices[dev_handle].kernels[kern_handle];
=======
    session->base.hw_session.kernel_info = &hwcfg->devices[dev_handle].kernels[kern_handle];
>>>>>>> b686163d
    session->base.hw_session.dev_index = hal->dev_index;

    session->kernel_plugin = &g_xma_singleton->kernelcfg[k_handle];

    // Allocate the private data
    session->base.plugin_data =
        calloc(g_xma_singleton->kernelcfg[k_handle].plugin_data_size, sizeof(uint8_t));

    // Call the plugins initialization function with this session data
    rc = session->kernel_plugin->init(session);
    if (rc) {
        xma_logmsg(XMA_ERROR_LOG, XMA_KERNEL_MOD,
                   "Initalization of kernel plugin failed. Return code %d\n",
                   rc);
        free(session->base.plugin_data);
        free(session);
        return NULL;
    }

    return session;
}

int32_t
xma_kernel_session_destroy(XmaKernelSession *session)
{
    int32_t rc;

    xma_logmsg(XMA_DEBUG_LOG, XMA_KERNEL_MOD, "%s()\n", __func__);
    rc  = session->kernel_plugin->close(session);
    if (rc != 0)
        xma_logmsg(XMA_ERROR_LOG, XMA_KERNEL_MOD,
                   "Error closing kernel plugin\n");

    // Clean up the private data
    free(session->base.plugin_data);

    /* free kernel/kernel-session */
    rc = xma_res_free_kernel(g_xma_singleton->shm_res_cfg,
                             session->base.kern_res);
    if (rc)
        xma_logmsg(XMA_ERROR_LOG, XMA_KERNEL_MOD,
                   "Error freeing kernel session. Return code %d\n", rc);

    // Free the session
    // TODO: (should also free the Hw sessions)
    free(session);

    return XMA_SUCCESS;
}

int32_t
xma_kernel_session_write(XmaKernelSession *session,
                         XmaParameter     *param,
                         int32_t           param_cnt)
{
    xma_logmsg(XMA_DEBUG_LOG, XMA_KERNEL_MOD, "%s()\n", __func__);
    return session->kernel_plugin->write(session, param, param_cnt);
}

int32_t
xma_kernel_session_read(XmaKernelSession *session,
                        XmaParameter      *param,
                        int32_t           *param_cnt)
{
    xma_logmsg(XMA_DEBUG_LOG, XMA_KERNEL_MOD, "%s()\n", __func__);
    return session->kernel_plugin->read(session, param, param_cnt);
}<|MERGE_RESOLUTION|>--- conflicted
+++ resolved
@@ -152,11 +152,7 @@
         hwcfg->devices[dev_handle].kernels[kern_handle].ddr_bank;
 
     //For execbo:
-<<<<<<< HEAD
-    session->base.hw_session.kernel_info = hwcfg->devices[dev_handle].kernels[kern_handle];
-=======
     session->base.hw_session.kernel_info = &hwcfg->devices[dev_handle].kernels[kern_handle];
->>>>>>> b686163d
     session->base.hw_session.dev_index = hal->dev_index;
 
     session->kernel_plugin = &g_xma_singleton->kernelcfg[k_handle];
