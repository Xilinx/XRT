--- conflicted
+++ resolved
@@ -160,11 +160,7 @@
         hwcfg->devices[dev_handle].kernels[kern_handle].ddr_bank;
 
     //For execbo:
-<<<<<<< HEAD
-    filter_session->base.hw_session.kernel_info = hwcfg->devices[dev_handle].kernels[kern_handle];
-=======
     filter_session->base.hw_session.kernel_info = &hwcfg->devices[dev_handle].kernels[kern_handle];
->>>>>>> b686163d
     filter_session->base.hw_session.dev_index = hal->dev_index;
 
     // Assume it is the first filter plugin for now
