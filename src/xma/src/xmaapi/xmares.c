--- conflicted
+++ resolved
@@ -127,13 +127,8 @@
 
 typedef struct XmaResConfig {
     XmaShmRes sys_res;
-<<<<<<< HEAD
-    pthread_mutex_t lock;
-    bool sys_res_ready;
-=======
     pthread_mutex_t lock; /* protect access to shm across processes/threads */
     bool sys_res_ready; /* flag indicating system devices have been programmed */
->>>>>>> b686163d
     pid_t clients[MAX_XILINX_DEVICES * MAX_KERNEL_CONFIGS];
     uint32_t ref_cnt;
 } XmaResConfig;
@@ -904,13 +899,8 @@
             int kern_id = dev->kernels[kern_idx].kernel_id;
 
             /* first attempt to re-use existing kernels; else, use a new kernel */
-<<<<<<< HEAD
-            if ((kern_affinity_pass && dev->kernels[kern_idx].client_id != proc_id) ||
-                (!kern_affinity_pass && dev->kernels[kern_idx].client_id == proc_id))
-=======
             if ((kern_affinity_pass && dev->kernels[kern_idx].client_cnt == 0) ||
                 (!kern_affinity_pass && dev->kernels[kern_idx].client_cnt > 0))
->>>>>>> b686163d
                 continue;
 
             XmaKernel *kernel =
@@ -946,10 +936,7 @@
                 type_cmp = decoder->hwdecoder_type ==
                            kern_props->kernel_spec.dec_type ? true : false;
                 plugin_alloc_chan = decoder->alloc_chan;
-<<<<<<< HEAD
-=======
                 plugin_alloc_chan_mp = decoder->alloc_chan_mp;
->>>>>>> b686163d
                 kernel_data_size = 0;
             } else if (type == xma_res_filter) {
                 filter = &g_xma_singleton->filtercfg[kernel->plugin_handle];
