/*
 * Copyright (C) 2018, Xilinx Inc - All rights reserved
 * Xilinx SDAccel Media Accelerator API
 *
 * Licensed under the Apache License, Version 2.0 (the "License"). You may
 * not use this file except in compliance with the License. A copy of the
 * License is located at
 *
 *     http://www.apache.org/licenses/LICENSE-2.0
 *
 * Unless required by applicable law or agreed to in writing, software
 * distributed under the License is distributed on an "AS IS" BASIS, WITHOUT
 * WARRANTIES OR CONDITIONS OF ANY KIND, either express or implied. See the
 * License for the specific language governing permissions and limitations
 * under the License.
 */
#ifndef _XMA_PLUGIN_H_
#define _XMA_PLUGIN_H_

#ifdef __cplusplus
#include <cstdint>
#else
#include <stdint.h>
#include <stdbool.h>
#endif

#include <stddef.h>
#include "xma.h"
#include "lib/xmahw.h"
#include "lib/xmahw_hal.h"
#include "plg/xmasess.h"
#include "plg/xmadecoder.h"
#include "plg/xmaencoder.h"
#include "plg/xmascaler.h"
#include "plg/xmafilter.h"
#include "plg/xmakernel.h"

/**
 * DOC: XMA Plugin Interface
 * The interface used by XMA kernel plugin developers
*/

#ifdef __cplusplus
extern "C" {
#endif

typedef uint32_t  XmaBufferHandle;

/**
 *  xma_plg_buffer_alloc)() - Allocate device memory
 *  This function allocates memory on the FPGA DDR and
 *  provides a handle to the memory that can be used for
 *  copying data from the host to device memory or from
 *  the device to the host.  In addition, the handle
 *  can be passed to the function @ref xma_plg_get_paddr()
 *  in order to obtain the physical address of the buffer.
 *  Obtaining the physical address is necessary for setting
 *  the AXI register map with physical pointers so that the
 *  kernel knows where key input and output buffers are located.
 *  This function knows which DDR bank is associated with this
 *  session and therefore automatically selects the correct
 *  DDR bank.
 *
 *  @s_handle: The session handle associated with this plugin instance.
 *  @size:     Size in bytes of the device buffer to be allocated.
 *
 *  RETURN:    Non-zero buffer handle on success
 *
 */
XmaBufferHandle xma_plg_buffer_alloc(XmaHwSession s_handle, size_t size);

/**
 *  xma_plg_buffer_free() - Free a device buffer
 *  This function frees a previous allocated buffer that was obtained
 *  using the @ref xma_plg_buffer_alloc() function.
 *
 *  @s_handle:  The session handle associated with this plugin instance
 *  @b_handle:  The buffer handle returned from
 *                   @ref xma_plg_buffer_alloc()
 *
 */
void xma_plg_buffer_free(XmaHwSession s_handle, XmaBufferHandle b_handle);

/**
 *  xma_plg_buffer_free() - Get a physical address for a buffer handle
 *  This function returns the physical address of DDR memory on the FPGA
 *  used by a specific session
 *  @s_handle:  The session handle associated with this plugin instance
 *  @b_handle:  The buffer handle returned from
 *                   @ref xma_plg_buffer_alloc()
 *
 *  RETURN:          Physical address of DDR on the FPGA
 *
 */
uint64_t xma_plg_get_paddr(XmaHwSession s_handle, XmaBufferHandle b_handle);

/**
 *  xma_plg_get_paddr() - Write data from host to device buffer
 *  This function copies data from host to memory to device memory.
 *
 *  @s_handle:  The session handle associated with this plugin instance
 *  @b_handle:  The buffer handle returned from
 *                   @ref xma_plg_buffer_alloc()
 *  @src:       Source data pointer
 *  @size:      Size of data to copy
 *  @offset:    Offset from the beginning of the allocated device memory
 *
 *  RETURN:     XMA_SUCCESS on success
 * XMA_ERROR on failure
 *
 */
int32_t xma_plg_buffer_write(XmaHwSession     s_handle,
                             XmaBufferHandle  b_handle,
                             const void      *src,
                             size_t           size,
                             size_t           offset);

/**
 *  xma_plg_buffer_read() - Read data from device memory and copy to host memory
 *  This function copies data from device memory and stores the result in
 *  the requested host memory
 *
 *  @s_handle:  The session handle associated with this plugin instance
 *  @b_handle:  The buffer handle returned from
 *                   @ref xma_plg_buffer_alloc()
 *  @dst:       Destination data pointer
 *  @size:      Size of data to copy
 *  @offset:    Offset from the beginning of the allocated device memory
 *
 *  RETURN:     XMA_SUCCESS on success
 * XMA_ERROR on failure
 *
 */
int32_t xma_plg_buffer_read(XmaHwSession     s_handle,
                            XmaBufferHandle  b_handle,
                            void            *dst,
                            size_t           size,
                            size_t           offset);

/**
<<<<<<< HEAD
 *  
 * xma_plg_register_write() - Write kernel register(s)
=======
 *  @brief Prepare for writing kernel register(s)
>>>>>>> 053a6624
 *
 *  This function writes the data provided and sets the specified AXI_Lite
 *  register(s) exposed by a kernel. The base offset of 0 is the beginning
 *  of the kernels AXI_Lite memory map as this function adds the required
 *  offsets internally for the kernel and PCIe.  This function does not write
 *  the registers immediately, instead the registers are shadowed as part of
 *  the XmaHwSession until the xma_plg_schedule_work_item() is invoked.
 *
 *  @s_handle:  The session handle associated with this plugin instance
 *  @dst:       Destination data pointer
 *  @size:      Size of data to copy
 *  @offset:    Offset from the beginning of the kernel AXI_Lite register
 *                   register map
 *
 * RETURN:      >=0 number of bytes written
 *               <0 on failure
 *
 */
int32_t xma_plg_register_prep_write(XmaHwSession     s_handle,
                                    void            *dst,
                                    size_t           size,
                                    size_t           offset);

/**
<<<<<<< HEAD
 *  
 * xma_plg_ebo_kernel_start() - execBO based kernel APIs
 *  xma_plg_register_write should NOT be used.
 *  Please use below APIs instead
 *  
=======
 * xma_plg_schedule_work_item() - This function schedules a request to the XRT 
 * scheduler for execution of a kernel based on the saved state of the kernel registers 
 * supplied by the xma_plg_register_prep_write() function call.  The prep_write() keeps a 
 * shadow register map so that the schedule_work_item() can gather all registers 
 * and push a new work item onto the scheduler queue.  Work items are processed
 * in FIFO order.  After calling schedule_work_item() one or more times, the caller
 * can invoke xma_plg_is_work_item_done() to wait for one item of work to complete. 
 *
 * @s_handle: The session handle associated with this plugin instance
 *
 * RETURN:     XMA_SUCCESS on success
 *          
 * XMA_ERROR on failure
 *
>>>>>>> 053a6624
 */
int32_t xma_plg_schedule_work_item(XmaHwSession s_handle);

/**
<<<<<<< HEAD
 *  
 * xma_plg_ebo_kernel_done() - execBO based kernel APIs. Wait for all pending kernel commands to finish
 *  xma_plg_register_write should NOT be used.
 *  Please use below APIs instead
=======
 * xma_plg_is_work_item_done() - This function checks if at least one work item 
 * previously submitted via xma_plg_schedule_work_item() has completed.  If the 
 * supplied timeout expires before a work item has completed, this function 
 * returns an error.  
 *
 * @s_handle:      The session handle associated with this plugin instance
 * @timeout_in_ms: A timeout value in milliseconds 
 *
 * RETURN:         XMA_SUCCESS on success
 *          
 * XMA_ERROR on timeout
>>>>>>> 053a6624
 *
 */
int32_t xma_plg_is_work_item_done(XmaHwSession s_handle, int32_t timeout_in_ms);

void xma_plg_kernel_lock(XmaHwSession s_handle);
void xma_plg_kernel_unlock(XmaHwSession s_handle);

/**
 *  xma_plg_register_prep_write() - This function writes the data provided and sets 
 * the specified AXI_Lite register(s) exposed by a kernel. The base offset of 0 
 * is the beginning of the kernels AXI_Lite memory map as this function adds the required
 * offsets internally for the kernel and PCIe.
 *
 *  @s_handle:  The session handle associated with this plugin instance
 *  @dst:       Destination data pointer
 *  @size:      Size of data to copy
 *  @offset:    Offset from the beginning of the kernel AXI_Lite register
 *                   register map
 *
 *  RETURN:          >=0 number of bytes written
 *           
 * <0 on failure
 *
 */
int32_t xma_plg_register_prep_write(XmaHwSession     s_handle,
                                    void            *dst,
                                    size_t           size,
                                    size_t           offset);


void xma_plg_kernel_lock(XmaHwSession s_handle);
void xma_plg_kernel_unlock(XmaHwSession s_handle);
void xma_plg_kernel_wait_on_finish(XmaHwSession s_handle);
void xma_plg_kernel_start(XmaHwSession s_handle);
int32_t xma_plg_kernel_exec(XmaHwSession s_handle, bool wait_on_kernel_finish);

/**
 *  xma_plg_register_write() - This function writes the data provided and sets the 
 * specified AXI_Lite register(s) exposed by a kernel. The base offset of 0 is the 
 * beginning of the kernels AXI_Lite memory map as this function adds the required
 *  offsets internally for the kernel and PCIe.
 *
 *  @s_handle:  The session handle associated with this plugin instance
 *  @dst:       Destination data pointer
 *  @size:      Size of data to copy
 *  @offset:    Offset from the beginning of the kernel AXI_Lite register
 *                   register map
 *
 *  RETURN:          >=0 number of bytes written
 *           
 * <0 on failure
 *
 */
int32_t xma_plg_register_write(XmaHwSession     s_handle,
                               void            *dst,
                               size_t           size,
                               size_t           offset) __attribute__ ((deprecated));

/**
 *  
 * xma_plg_register_read() - Read kernel registers
 *
 *  This function reads the register(s) exposed by the kernel. The base offset
 *  of 0 is the beginning of the kernels AXI_Lite memory map as this function
 *  adds the required offsets internally for the kernel and PCIe.
 *
 *  @s_handle:  The session handle associated with this plugin instance
 *  @dst:       Destination data pointer
 *  @size:      Size of data to copy
 *  @offset:    Offset from the beginning of the kernel's AXI_Lite memory
 *                   map
 *
 *  RETURN:     >=0 number of bytes read
 * 
 * <0 on failure
 *
 */
int32_t xma_plg_register_read(XmaHwSession     s_handle,
                              void            *dst,
                              size_t           size,
                              size_t           offset) __attribute__ ((deprecated));

/**
<<<<<<< HEAD
 *  
 * xma_plg_register_dump() - Dump kernel registers
 *
 *  This function dumps the registers for a kernel up to the number of words
 *  specified and prints them with the offset and value.
=======
 *  xma_plg_register_dump() - This function dumps the registers for a kernel 
 * up to the number of words specified and prints them with the offset and value.
>>>>>>> 053a6624
 *
 *  @s_handle:  The session handle associated with this plugin instance
 *  @num_words: Number of 32-bit words to dump
 *
 */
void xma_plg_register_dump(XmaHwSession     s_handle,
                           int32_t          num_words);

#ifdef __cplusplus
}
#endif

#endif<|MERGE_RESOLUTION|>--- conflicted
+++ resolved
@@ -138,12 +138,8 @@
                             size_t           offset);
 
 /**
-<<<<<<< HEAD
  *  
  * xma_plg_register_write() - Write kernel register(s)
-=======
- *  @brief Prepare for writing kernel register(s)
->>>>>>> 053a6624
  *
  *  This function writes the data provided and sets the specified AXI_Lite
  *  register(s) exposed by a kernel. The base offset of 0 is the beginning
@@ -168,13 +164,6 @@
                                     size_t           offset);
 
 /**
-<<<<<<< HEAD
- *  
- * xma_plg_ebo_kernel_start() - execBO based kernel APIs
- *  xma_plg_register_write should NOT be used.
- *  Please use below APIs instead
- *  
-=======
  * xma_plg_schedule_work_item() - This function schedules a request to the XRT 
  * scheduler for execution of a kernel based on the saved state of the kernel registers 
  * supplied by the xma_plg_register_prep_write() function call.  The prep_write() keeps a 
@@ -189,17 +178,10 @@
  *          
  * XMA_ERROR on failure
  *
->>>>>>> 053a6624
  */
 int32_t xma_plg_schedule_work_item(XmaHwSession s_handle);
 
 /**
-<<<<<<< HEAD
- *  
- * xma_plg_ebo_kernel_done() - execBO based kernel APIs. Wait for all pending kernel commands to finish
- *  xma_plg_register_write should NOT be used.
- *  Please use below APIs instead
-=======
  * xma_plg_is_work_item_done() - This function checks if at least one work item 
  * previously submitted via xma_plg_schedule_work_item() has completed.  If the 
  * supplied timeout expires before a work item has completed, this function 
@@ -211,7 +193,6 @@
  * RETURN:         XMA_SUCCESS on success
  *          
  * XMA_ERROR on timeout
->>>>>>> 053a6624
  *
  */
 int32_t xma_plg_is_work_item_done(XmaHwSession s_handle, int32_t timeout_in_ms);
@@ -295,16 +276,11 @@
                               size_t           offset) __attribute__ ((deprecated));
 
 /**
-<<<<<<< HEAD
  *  
  * xma_plg_register_dump() - Dump kernel registers
  *
  *  This function dumps the registers for a kernel up to the number of words
  *  specified and prints them with the offset and value.
-=======
- *  xma_plg_register_dump() - This function dumps the registers for a kernel 
- * up to the number of words specified and prints them with the offset and value.
->>>>>>> 053a6624
  *
  *  @s_handle:  The session handle associated with this plugin instance
  *  @num_words: Number of 32-bit words to dump
