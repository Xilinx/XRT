/*
 * Copyright (C) 2018, Xilinx Inc - All rights reserved
 * Xilinx SDAccel Media Accelerator API
 *
 * Licensed under the Apache License, Version 2.0 (the "License"). You may
 * not use this file except in compliance with the License. A copy of the
 * License is located at
 *
 *     http://www.apache.org/licenses/LICENSE-2.0
 *
 * Unless required by applicable law or agreed to in writing, software
 * distributed under the License is distributed on an "AS IS" BASIS, WITHOUT
 * WARRANTIES OR CONDITIONS OF ANY KIND, either express or implied. See the
 * License for the specific language governing permissions and limitations
 * under the License.
 */
#ifndef _XMA_PLUGIN_H_
#define _XMA_PLUGIN_H_

#ifdef __cplusplus
#include <cstdint>
#else
#include <stdint.h>
#include <stdbool.h>
#endif

#include <stddef.h>
#include "xma.h"
#include "lib/xmahw.h"
#include "lib/xmahw_hal.h"
#include "plg/xmasess.h"
#include "plg/xmadecoder.h"
#include "plg/xmaencoder.h"
#include "plg/xmascaler.h"
#include "plg/xmafilter.h"
#include "plg/xmakernel.h"

/**
 * DOC: XMA Plugin Interface
 * The interface used by XMA kernel plugin developers
*/

#ifdef __cplusplus
extern "C" {
#endif

typedef uint32_t  XmaBufferHandle;

/**
 *  xma_plg_buffer_alloc)() - Allocate device memory
<<<<<<< HEAD
 *
=======
>>>>>>> b686163d
 *  This function allocates memory on the FPGA DDR and
 *  provides a handle to the memory that can be used for
 *  copying data from the host to device memory or from
 *  the device to the host.  In addition, the handle
 *  can be passed to the function @ref xma_plg_get_paddr()
 *  in order to obtain the physical address of the buffer.
 *  Obtaining the physical address is necessary for setting
 *  the AXI register map with physical pointers so that the
 *  kernel knows where key input and output buffers are located.
 *  This function knows which DDR bank is associated with this
 *  session and therefore automatically selects the correct
 *  DDR bank.
 *
 *  @s_handle: The session handle associated with this plugin instance.
 *  @size:     Size in bytes of the device buffer to be allocated.
 *
 *  RETURN:    Non-zero buffer handle on success
 *
 */
XmaBufferHandle xma_plg_buffer_alloc(XmaHwSession s_handle, size_t size);

/**
 *  xma_plg_buffer_free() - Free a device buffer
<<<<<<< HEAD
 *
=======
>>>>>>> b686163d
 *  This function frees a previous allocated buffer that was obtained
 *  using the @ref xma_plg_buffer_alloc() function.
 *
 *  @s_handle:  The session handle associated with this plugin instance
 *  @b_handle:  The buffer handle returned from
 *                   @ref xma_plg_buffer_alloc()
 *
 */
void xma_plg_buffer_free(XmaHwSession s_handle, XmaBufferHandle b_handle);

/**
 *  xma_plg_buffer_free() - Get a physical address for a buffer handle
<<<<<<< HEAD
 *
 *  This function returns the physical address of DDR memory on the FPGA
 *  used by a specific session
 *
=======
 *  This function returns the physical address of DDR memory on the FPGA
 *  used by a specific session
>>>>>>> b686163d
 *  @s_handle:  The session handle associated with this plugin instance
 *  @b_handle:  The buffer handle returned from
 *                   @ref xma_plg_buffer_alloc()
 *
 *  RETURN:          Physical address of DDR on the FPGA
 *
 */
uint64_t xma_plg_get_paddr(XmaHwSession s_handle, XmaBufferHandle b_handle);

/**
 *  xma_plg_get_paddr() - Write data from host to device buffer
<<<<<<< HEAD
 *
=======
>>>>>>> b686163d
 *  This function copies data from host to memory to device memory.
 *
 *  @s_handle:  The session handle associated with this plugin instance
 *  @b_handle:  The buffer handle returned from
 *                   @ref xma_plg_buffer_alloc()
 *  @src:       Source data pointer
 *  @size:      Size of data to copy
 *  @offset:    Offset from the beginning of the allocated device memory
 *
 *  RETURN:     XMA_SUCCESS on success
 * XMA_ERROR on failure
 *
 */
int32_t xma_plg_buffer_write(XmaHwSession     s_handle,
                             XmaBufferHandle  b_handle,
                             const void      *src,
                             size_t           size,
                             size_t           offset);

/**
 *  xma_plg_buffer_read() - Read data from device memory and copy to host memory
<<<<<<< HEAD
 *
=======
>>>>>>> b686163d
 *  This function copies data from device memory and stores the result in
 *  the requested host memory
 *
 *  @s_handle:  The session handle associated with this plugin instance
 *  @b_handle:  The buffer handle returned from
 *                   @ref xma_plg_buffer_alloc()
 *  @dst:       Destination data pointer
 *  @size:      Size of data to copy
 *  @offset:    Offset from the beginning of the allocated device memory
 *
 *  RETURN:     XMA_SUCCESS on success
 * XMA_ERROR on failure
 *
 */
int32_t xma_plg_buffer_read(XmaHwSession     s_handle,
                            XmaBufferHandle  b_handle,
                            void            *dst,
                            size_t           size,
                            size_t           offset);

/**
<<<<<<< HEAD
 *  xma_plg_register_write() - Write kernel register(s)
=======
 *  @brief Prepare for writing kernel register(s)
>>>>>>> b686163d
 *
 *  This function writes the data provided and sets the specified AXI_Lite
 *  register(s) exposed by a kernel. The base offset of 0 is the beginning
 *  of the kernels AXI_Lite memory map as this function adds the required
 *  offsets internally for the kernel and PCIe.  This function does not write
 *  the registers immediately, instead the registers are shadowed as part of
 *  the XmaHwSession until the xma_plg_schedule_work_item() is invoked.
 *
 *  @s_handle:  The session handle associated with this plugin instance
 *  @dst:       Destination data pointer
 *  @size:      Size of data to copy
 *  @offset:    Offset from the beginning of the kernel AXI_Lite register
 *                   register map
 *
 * RETURN:      >=0 number of bytes written
 *               <0 on failure
 *
 */
int32_t xma_plg_register_prep_write(XmaHwSession     s_handle,
                                    void            *dst,
                                    size_t           size,
                                    size_t           offset);

/**
 * xma_plg_schedule_work_item() - This function schedules a request to the XRT 
 * scheduler for execution of a kernel based on the saved state of the kernel registers 
 * supplied by the xma_plg_register_prep_write() function call.  The prep_write() keeps a 
 * shadow register map so that the schedule_work_item() can gather all registers 
 * and push a new work item onto the scheduler queue.  Work items are processed
 * in FIFO order.  After calling schedule_work_item() one or more times, the caller
 * can invoke xma_plg_is_work_item_done() to wait for one item of work to complete. 
 *
 * @s_handle: The session handle associated with this plugin instance
 *
 * RETURN:     XMA_SUCCESS on success
 *          
 * XMA_ERROR on failure
 *
 */
int32_t xma_plg_schedule_work_item(XmaHwSession s_handle);

/**
 * xma_plg_is_work_item_done() - This function checks if at least one work item 
 * previously submitted via xma_plg_schedule_work_item() has completed.  If the 
 * supplied timeout expires before a work item has completed, this function 
 * returns an error.  
 *
 * @s_handle:      The session handle associated with this plugin instance
 * @timeout_in_ms: A timeout value in milliseconds 
 *
 * RETURN:         XMA_SUCCESS on success
 *          
 * XMA_ERROR on timeout
 *
 */
int32_t xma_plg_is_work_item_done(XmaHwSession s_handle, int32_t timeout_in_ms);

void xma_plg_kernel_lock(XmaHwSession s_handle);
void xma_plg_kernel_unlock(XmaHwSession s_handle);

/**
 *  xma_plg_register_prep_write() - This function writes the data provided and sets 
 * the specified AXI_Lite register(s) exposed by a kernel. The base offset of 0 
 * is the beginning of the kernels AXI_Lite memory map as this function adds the required
 * offsets internally for the kernel and PCIe.
 *
 *  @s_handle:  The session handle associated with this plugin instance
 *  @dst:       Destination data pointer
 *  @size:      Size of data to copy
 *  @offset:    Offset from the beginning of the kernel AXI_Lite register
 *                   register map
 *
 *  RETURN:          >=0 number of bytes written
 *           
 * <0 on failure
 *
 */
int32_t xma_plg_register_prep_write(XmaHwSession     s_handle,
                                    void            *dst,
                                    size_t           size,
                                    size_t           offset);


void xma_plg_kernel_lock(XmaHwSession s_handle);
void xma_plg_kernel_unlock(XmaHwSession s_handle);
void xma_plg_kernel_wait_on_finish(XmaHwSession s_handle);
void xma_plg_kernel_start(XmaHwSession s_handle);
int32_t xma_plg_kernel_exec(XmaHwSession s_handle, bool wait_on_kernel_finish);

/**
 *  xma_plg_register_write() - This function writes the data provided and sets the 
 * specified AXI_Lite register(s) exposed by a kernel. The base offset of 0 is the 
 * beginning of the kernels AXI_Lite memory map as this function adds the required
 *  offsets internally for the kernel and PCIe.
 *
<<<<<<< HEAD
 *  Note: Do not use this API. Instead use below mentioned xma_plg_ebo_kernel* APIs
 *
=======
>>>>>>> b686163d
 *  @s_handle:  The session handle associated with this plugin instance
 *  @dst:       Destination data pointer
 *  @size:      Size of data to copy
 *  @offset:    Offset from the beginning of the kernel AXI_Lite register
 *                   register map
 *
<<<<<<< HEAD
 * RETURN:      >=0 number of bytes written
=======
 *  RETURN:          >=0 number of bytes written
 *           
>>>>>>> b686163d
 * <0 on failure
 *
 */
int32_t xma_plg_register_write(XmaHwSession     s_handle,
                               void            *dst,
                               size_t           size,
                               size_t           offset) __attribute__ ((deprecated));

/**
 *  xma_plg_ebo_kernel_start() - execBO based kernel APIs
 *  xma_plg_register_write should NOT be used.
 *  Please use below APIs instead
 *  
 */
int32_t xma_plg_ebo_kernel_start(XmaHwSession  s_handle, uint32_t* args, uint32_t args_size);

/**
 *  xma_plg_ebo_kernel_done() - execBO based kernel APIs. Wait for all pending kernel commands to finish
 *  xma_plg_register_write should NOT be used.
 *  Please use below APIs instead
 *
 */
int32_t xma_plg_ebo_kernel_done(XmaHwSession  s_handle);//Wait for all pending kernel commands to finish

<<<<<<< HEAD


=======
>>>>>>> b686163d
/**
 *  xma_plg_register_read() - Read kernel registers
 *
 *  This function reads the register(s) exposed by the kernel. The base offset
 *  of 0 is the beginning of the kernels AXI_Lite memory map as this function
 *  adds the required offsets internally for the kernel and PCIe.
 *
 *  @s_handle:  The session handle associated with this plugin instance
 *  @dst:       Destination data pointer
 *  @size:      Size of data to copy
 *  @offset:    Offset from the beginning of the kernel's AXI_Lite memory
 *                   map
 *
 *  RETURN:     >=0 number of bytes read
<<<<<<< HEAD
=======
 * 
>>>>>>> b686163d
 * <0 on failure
 *
 */
int32_t xma_plg_register_read(XmaHwSession     s_handle,
                              void            *dst,
                              size_t           size,
                              size_t           offset) __attribute__ ((deprecated));

/**
<<<<<<< HEAD
 *  xma_plg_register_dump() - Dump kernel registers
 *
 *  This function dumps the registers for a kernel up to the number of words
 *  specified and prints them with the offset and value.
 *
=======
 *  xma_plg_register_dump() - This function dumps the registers for a kernel 
 * up to the number of words specified and prints them with the offset and value.
 *
>>>>>>> b686163d
 *  @s_handle:  The session handle associated with this plugin instance
 *  @num_words: Number of 32-bit words to dump
 *
 */
void xma_plg_register_dump(XmaHwSession     s_handle,
                           int32_t          num_words);

#ifdef __cplusplus
}
#endif

#endif<|MERGE_RESOLUTION|>--- conflicted
+++ resolved
@@ -48,10 +48,6 @@
 
 /**
  *  xma_plg_buffer_alloc)() - Allocate device memory
-<<<<<<< HEAD
- *
-=======
->>>>>>> b686163d
  *  This function allocates memory on the FPGA DDR and
  *  provides a handle to the memory that can be used for
  *  copying data from the host to device memory or from
@@ -75,10 +71,6 @@
 
 /**
  *  xma_plg_buffer_free() - Free a device buffer
-<<<<<<< HEAD
- *
-=======
->>>>>>> b686163d
  *  This function frees a previous allocated buffer that was obtained
  *  using the @ref xma_plg_buffer_alloc() function.
  *
@@ -91,15 +83,8 @@
 
 /**
  *  xma_plg_buffer_free() - Get a physical address for a buffer handle
-<<<<<<< HEAD
- *
  *  This function returns the physical address of DDR memory on the FPGA
  *  used by a specific session
- *
-=======
- *  This function returns the physical address of DDR memory on the FPGA
- *  used by a specific session
->>>>>>> b686163d
  *  @s_handle:  The session handle associated with this plugin instance
  *  @b_handle:  The buffer handle returned from
  *                   @ref xma_plg_buffer_alloc()
@@ -111,10 +96,6 @@
 
 /**
  *  xma_plg_get_paddr() - Write data from host to device buffer
-<<<<<<< HEAD
- *
-=======
->>>>>>> b686163d
  *  This function copies data from host to memory to device memory.
  *
  *  @s_handle:  The session handle associated with this plugin instance
@@ -136,10 +117,6 @@
 
 /**
  *  xma_plg_buffer_read() - Read data from device memory and copy to host memory
-<<<<<<< HEAD
- *
-=======
->>>>>>> b686163d
  *  This function copies data from device memory and stores the result in
  *  the requested host memory
  *
@@ -161,11 +138,7 @@
                             size_t           offset);
 
 /**
-<<<<<<< HEAD
- *  xma_plg_register_write() - Write kernel register(s)
-=======
  *  @brief Prepare for writing kernel register(s)
->>>>>>> b686163d
  *
  *  This function writes the data provided and sets the specified AXI_Lite
  *  register(s) exposed by a kernel. The base offset of 0 is the beginning
@@ -261,23 +234,14 @@
  * beginning of the kernels AXI_Lite memory map as this function adds the required
  *  offsets internally for the kernel and PCIe.
  *
-<<<<<<< HEAD
- *  Note: Do not use this API. Instead use below mentioned xma_plg_ebo_kernel* APIs
- *
-=======
->>>>>>> b686163d
  *  @s_handle:  The session handle associated with this plugin instance
  *  @dst:       Destination data pointer
  *  @size:      Size of data to copy
  *  @offset:    Offset from the beginning of the kernel AXI_Lite register
  *                   register map
  *
-<<<<<<< HEAD
- * RETURN:      >=0 number of bytes written
-=======
  *  RETURN:          >=0 number of bytes written
  *           
->>>>>>> b686163d
  * <0 on failure
  *
  */
@@ -287,27 +251,6 @@
                                size_t           offset) __attribute__ ((deprecated));
 
 /**
- *  xma_plg_ebo_kernel_start() - execBO based kernel APIs
- *  xma_plg_register_write should NOT be used.
- *  Please use below APIs instead
- *  
- */
-int32_t xma_plg_ebo_kernel_start(XmaHwSession  s_handle, uint32_t* args, uint32_t args_size);
-
-/**
- *  xma_plg_ebo_kernel_done() - execBO based kernel APIs. Wait for all pending kernel commands to finish
- *  xma_plg_register_write should NOT be used.
- *  Please use below APIs instead
- *
- */
-int32_t xma_plg_ebo_kernel_done(XmaHwSession  s_handle);//Wait for all pending kernel commands to finish
-
-<<<<<<< HEAD
-
-
-=======
->>>>>>> b686163d
-/**
  *  xma_plg_register_read() - Read kernel registers
  *
  *  This function reads the register(s) exposed by the kernel. The base offset
@@ -321,10 +264,7 @@
  *                   map
  *
  *  RETURN:     >=0 number of bytes read
-<<<<<<< HEAD
-=======
  * 
->>>>>>> b686163d
  * <0 on failure
  *
  */
@@ -334,17 +274,9 @@
                               size_t           offset) __attribute__ ((deprecated));
 
 /**
-<<<<<<< HEAD
- *  xma_plg_register_dump() - Dump kernel registers
- *
- *  This function dumps the registers for a kernel up to the number of words
- *  specified and prints them with the offset and value.
- *
-=======
  *  xma_plg_register_dump() - This function dumps the registers for a kernel 
  * up to the number of words specified and prints them with the offset and value.
  *
->>>>>>> b686163d
  *  @s_handle:  The session handle associated with this plugin instance
  *  @num_words: Number of 32-bit words to dump
  *
