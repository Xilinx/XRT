/*
 * Copyright (C) 2018, Xilinx Inc - All rights reserved
 * Xilinx SDAccel Media Accelerator API
 *
 * Licensed under the Apache License, Version 2.0 (the "License"). You may
 * not use this file except in compliance with the License. A copy of the
 * License is located at
 *
 *     http://www.apache.org/licenses/LICENSE-2.0
 *
 * Unless required by applicable law or agreed to in writing, software
 * distributed under the License is distributed on an "AS IS" BASIS, WITHOUT
 * WARRANTIES OR CONDITIONS OF ANY KIND, either express or implied. See the
 * License for the specific language governing permissions and limitations
 * under the License.
 */
#ifndef _XMA_HW_H_
#define _XMA_HW_H_

#include <pthread.h>
#include <stdint.h>
#include <stdbool.h>
#include "lib/xmacfg.h"
#include "lib/xmalimits.h"

#define MAX_EXECBO_POOL_SIZE      16

#ifdef __cplusplus
extern "C" {
#endif

/**
 *  @file
 */

/**
 * @addtogroup xmahw
 * @{
 */

<<<<<<< HEAD
typedef void   *XmaHwHandle;

=======
>>>>>>> b686163d
typedef struct XmaHwKernel
{
    uint8_t     name[MAX_KERNEL_NAME];
    bool        in_use;
    int32_t     instance;
    uint64_t    base_address;
    uint32_t    ddr_bank;
    //For execbo:
<<<<<<< HEAD
=======
    int32_t     kernel_complete_count;
>>>>>>> b686163d
    void*       kernel_cmd_queue;
    void*       kernel_cmd_completion_queue;
    uint32_t    kernel_execbo_handle[MAX_EXECBO_POOL_SIZE];
    char*       kernel_execbo_data[MAX_EXECBO_POOL_SIZE];
    bool        kernel_execbo_inuse[MAX_EXECBO_POOL_SIZE];
<<<<<<< HEAD
    uint32_t     reserved[16];
} XmaHwKernel;

typedef struct XmaHwSession
{
    void    *dev_handle;
    uint64_t base_address;
    uint32_t ddr_bank;
    //For execbo:
    uint32_t         dev_index;
    XmaHwKernel      kernel_info;
    uint32_t         reserved[16];
} XmaHwSession;

=======
    uint32_t    reserved[16];
} XmaHwKernel;

typedef struct XmaHwContext
{
    uint32_t         reg_map[1024];
    size_t           min_offset;
    size_t           max_offset;
    pthread_mutex_t *lock;
    bool             have_lock;
} XmaHwContext;

typedef struct XmaHwSession
{
    void            *dev_handle;
    uint64_t         base_address;
    uint32_t         ddr_bank;
    //For execbo:
    uint32_t         dev_index;
    XmaHwKernel     *kernel_info;
    XmaHwContext    *context;
    uint32_t         reserved[16];
} XmaHwSession;

typedef void   *XmaHwHandle;

>>>>>>> b686163d
typedef struct XmaHwDevice
{
    char        dsa[MAX_DSA_NAME];
    XmaHwHandle handle;
    bool        in_use;
    XmaHwKernel kernels[MAX_KERNEL_CONFIGS];
} XmaHwDevice;

typedef struct XmaHwCfg
{
    int32_t     num_devices;
    XmaHwDevice devices[MAX_XILINX_DEVICES];
} XmaHwCfg;

/**
 *  @brief Probe the Hardware and populate the XmaHwCfg
 *
 *  This function probes the hardware present in the system
 *  and populates the corresponding data structures with the
 *  current state of the hardware.
 *
 *  @param hwcfg Pointer to an XmaHwCfg structure that will
 *               hold the results of the hardware probe.
 *               On failure, the contents of this structure
 *               are undefined.
 *
 *  @return          0 on success
 *                  -1 on failure
 */
int xma_hw_probe(XmaHwCfg *hwcfg);

/**
 *  @brief Check compatibility of the system and HW configurations
 *
 *  This function verifies that the system configuration provided
 *  in a text file and parsed by the function @ref xma_cfg_parse()
 *  are compatible such that it is safe to configure the hardware
 *  using the supplied system configuration.
 *
 *  @param hwcfg     Pointer to an XmaHwCfg structure that was
 *                   populated by calling the @ref xma_hw_probe()
 *                   function.
 *  @param systemcfg Pointer to an XmaSystemCfg structure that
 *                   was populated by calling the @ref xma_cfg_parse()
                     function.
 *
 *  @return          TRUE on success
 *                   FALSE on failure
 */
bool xma_hw_is_compatible(XmaHwCfg *hwcfg, XmaSystemCfg *systemcfg);

/**
 *  @brief Configure HW using system configuration
 *
 *  This function downloads the hardware as instructed by the
 *  system configuration.  This function should succeed if the
 *  @ref xma_hw_is_compatible() function was called and returned
 *  TRUE.  It is possible for this function to fail if a HW
 *  failure occurs.
 *
 *  @param hwcfg     Pointer to an XmaHwCfg structure that was
 *                   populated by calling the @ref xma_hw_probe()
 *                   function.
 *  @param systemcfg Pointer to an XmaSystemCfg structure that
 *                   was populated by calling the @ref xma_cfg_parse()
 *                    function.
 *
 *  @param hw_cfg_status Has hardware already been configured previously?
 *
 *  @return          TRUE on success
 *                   FALSE on failure
 */
bool xma_hw_configure(XmaHwCfg *hwcfg, XmaSystemCfg *systemcfg, bool hw_cfg_status);

/**
 *  @}
 */

#ifdef __cplusplus
}
#endif

#endif<|MERGE_RESOLUTION|>--- conflicted
+++ resolved
@@ -38,11 +38,6 @@
  * @{
  */
 
-<<<<<<< HEAD
-typedef void   *XmaHwHandle;
-
-=======
->>>>>>> b686163d
 typedef struct XmaHwKernel
 {
     uint8_t     name[MAX_KERNEL_NAME];
@@ -51,31 +46,12 @@
     uint64_t    base_address;
     uint32_t    ddr_bank;
     //For execbo:
-<<<<<<< HEAD
-=======
     int32_t     kernel_complete_count;
->>>>>>> b686163d
     void*       kernel_cmd_queue;
     void*       kernel_cmd_completion_queue;
     uint32_t    kernel_execbo_handle[MAX_EXECBO_POOL_SIZE];
     char*       kernel_execbo_data[MAX_EXECBO_POOL_SIZE];
     bool        kernel_execbo_inuse[MAX_EXECBO_POOL_SIZE];
-<<<<<<< HEAD
-    uint32_t     reserved[16];
-} XmaHwKernel;
-
-typedef struct XmaHwSession
-{
-    void    *dev_handle;
-    uint64_t base_address;
-    uint32_t ddr_bank;
-    //For execbo:
-    uint32_t         dev_index;
-    XmaHwKernel      kernel_info;
-    uint32_t         reserved[16];
-} XmaHwSession;
-
-=======
     uint32_t    reserved[16];
 } XmaHwKernel;
 
@@ -102,7 +78,6 @@
 
 typedef void   *XmaHwHandle;
 
->>>>>>> b686163d
 typedef struct XmaHwDevice
 {
     char        dsa[MAX_DSA_NAME];
