--- conflicted
+++ resolved
@@ -913,11 +913,7 @@
   // Slots are computed by device, its a function of device properties
   auto slots = cdev->get_ert_slots(xml_data, xml_size).first;
 
-<<<<<<< HEAD
-  cu_trace_enabled = xrt::config::get_profile() || xrt::config::get_opencl_summary();
-=======
-  cu_trace_enabled = xrt_xocl::config::get_profile();
->>>>>>> a424841f
+  cu_trace_enabled = xrt_xocl::config::get_profile() || xrt_xocl::config::get_opencl_summary();
 
   s_device_exec_core.erase(xdev);
   s_device_exec_core.insert
