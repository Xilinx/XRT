--- conflicted
+++ resolved
@@ -1139,8 +1139,6 @@
  */
 XCL_DRIVER_DLLESPEC ssize_t xclReadQueue(xclDeviceHandle handle, uint64_t q_hdl, xclQueueRequest *wr_req);
 
-<<<<<<< HEAD
-=======
 /**
  * xclPollCompletion - for non-blocking read/write, check if there is any request been completed.
  * @min_compl		unblock only when receiving min_compl completions
@@ -1153,7 +1151,6 @@
 /* Hack for xbflash only */
 XCL_DRIVER_DLLESPEC char *xclMapMgmt(xclDeviceHandle handle);
 XCL_DRIVER_DLLESPEC xclDeviceHandle xclOpenMgmt(unsigned deviceIndex);
->>>>>>> 9e708725
 
 /** @} */
 
