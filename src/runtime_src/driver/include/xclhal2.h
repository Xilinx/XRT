--- conflicted
+++ resolved
@@ -1160,20 +1160,15 @@
  * @max_compl		Max number of completion with one poll
  * @req:		Completed requests
  * @timeout:		timeout
-<<<<<<< HEAD
  *
  * return number of requests been completed.
  */ 
 XCL_DRIVER_DLLESPEC int xclPollCompletion(xclDeviceHandle handle, int min_compl, int max_compl, xclReqCompletion *comps, struct timespec *timeout); 
-=======
- */
-XCL_DRIVER_DLLESPEC int xclPollCompletion(int min_compl, int max_compl, xclQueueRequest **req, struct timespec *timeout);
 
 /* Hack for xbflash only */
 XCL_DRIVER_DLLESPEC char *xclMapMgmt(xclDeviceHandle handle);
 XCL_DRIVER_DLLESPEC xclDeviceHandle xclOpenMgmt(unsigned deviceIndex);
 
->>>>>>> 9e708725
 /** @} */
 
 #ifdef __cplusplus
