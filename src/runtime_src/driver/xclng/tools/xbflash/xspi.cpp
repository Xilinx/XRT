/**
 * Copyright (C) 2016-2018 Xilinx, Inc
 * Author(s) : Sonal Santan
 *           : Hem Neema
 *           : Ryan Radjabi
 *
 * Licensed under the Apache License, Version 2.0 (the "License"). You may
 * not use this file except in compliance with the License. A copy of the
 * License is located at
 *
 *     http://www.apache.org/licenses/LICENSE-2.0
 *
 * Unless required by applicable law or agreed to in writing, software
 * distributed under the License is distributed on an "AS IS" BASIS, WITHOUT
 * WARRANTIES OR CONDITIONS OF ANY KIND, either express or implied. See the
 * License for the specific language governing permissions and limitations
 * under the License.
 */
#include <iostream>
#include <string>
#include <fstream>
#include <cassert>
#include <thread>
#include <cstring>
#include <vector>
#include <sys/ioctl.h>
#include <sys/types.h>
#include <errno.h>
#include <stdio.h>
#include <stddef.h>
#include "xspi.h"
#include "mgmt-reg.h"
#include "flasher.h"

#ifdef WINDOWS
#define __func__ __FUNCTION__
#endif

#ifdef __GNUC__
# define XSPI_UNUSED __attribute__((unused))
#endif

//#define FLASH_BASE_ADDRESS BPI_FLASH_OFFSET
#define PAGE_SIZE 256
static const bool FOUR_BYTE_ADDRESSING = false;

uint32_t MAX_NUM_SECTORS = 0;
uint32_t selected_sector = -1;

//testing sizes.
#define WRITE_DATA_SIZE 128
#define READ_DATA_SIZE 128


#define COMMAND_PAGE_PROGRAM            0x02 /* Page Program command */
#define COMMAND_QUAD_WRITE              0x32 /* Quad Input Fast Program */
#define COMMAND_EXT_QUAD_WRITE          0x38 /* Extended quad input fast program */
#define COMMAND_4KB_SUBSECTOR_ERASE     0x20 /* 4KB Subsector Erase command */
#define COMMAND_32KB_SUBSECTOR_ERASE    0x52 /* 32KB Subsector Erase command */
#define COMMAND_SECTOR_ERASE            0xD8 /* Sector Erase command */
#define COMMAND_BULK_ERASE              0xC7 /* Bulk Erase command */
#define COMMAND_RANDOM_READ             0x03 /* Random read command */
#define COMMAND_DUAL_READ               0x3B /* Dual Output Fast Read */
#define COMMAND_DUAL_IO_READ            0xBB /* Dual IO Fast Read */
#define COMMAND_QUAD_READ               0x6B /* Quad Output Fast Read */
#define COMMAND_QUAD_IO_READ            0xEB /* Quad IO Fast Read */
#define COMMAND_IDCODE_READ             0x9F /* Read ID Code */
//read commands
#define COMMAND_STATUSREG_READ               0x05 /* Status read command */
#define COMMAND_FLAG_STATUSREG_READ          0x70 /* Status flag read command */
#define COMMAND_NON_VOLATILE_CFGREG_READ     0xB5 /* Non volatile configuration register read command */
#define COMMAND_VOLATILE_CFGREG_READ         0x85 /* Volatile configuration register read command */
#define COMMAND_ENH_VOLATILE_CFGREG_READ     0x65 /* Enhanced volatile configuration register read command */
#define COMMAND_EXTENDED_ADDRESS_REG_READ    0xC8 /* Enhanced volatile configuration register read command */
//write commands
#define COMMAND_STATUSREG_WRITE              0x01 /* Status read command */
#define COMMAND_NON_VOLATILE_CFGREG_WRITE    0xB1 /* Non volatile configuration register read command */
#define COMMAND_VOLATILE_CFGREG_WRITE        0x81 /* Volatile configuration register read command */
#define COMMAND_ENH_VOLATILE_CFGREG_WRITE    0x61 /* Enhanced volatile configuration register read command */
#define COMMAND_EXTENDED_ADDRESS_REG_WRITE   0xC5 /* Enhanced volatile configuration register read command */

#define COMMAND_CLEAR_FLAG_REGISTER          0x50 /* Clear flag register */

//4-byte addressing
#define ENTER_FOUR_BYTE_ADDR_MODE               0xB7 /* enter 4-byte address mode */
#define EXIT_FOUR_BYTE_ADDR_MODE                0xE9 /* exit 4-byte address mode */
#define FOUR_BYTE_READ                          0x13 /* 4-byte read */
#define FOUR_BYTE_FAST_READ                     0x0C /* 4-byte fast read */
#define FOUR_BYTE_DUAL_OUTPUT_FAST_READ         0x3C /* 4-byte dual output fast read */
#define FOUR_BYTE_DUAL_IO_FAST_READ             0xBC /* 4-byte dual Input/output fast read */
#define FOUR_BYTE_QUAD_OUTPUT_FAST_READ         0x6C /* 4-byte quad output fast read */
#define FOUR_BYTE_QUAD_IO_FAST_READ             0xEC /* 4-byte quad output fast read */
#define FOUR_BYTE_PAGE_PROGRAM                  0x12 /* 4-byte page program */
#define FOUR_BYTE_QUAD_INPUT_FAST_PROGRAM       0x34 /* 4-byte quad input fast program */
#define FOUR_BYTE_QUAD_INPUT_EXT_FAST_PROGRAM   0x3E /* 4-byte quad input extended fast program */
#define FOUR_BYTE_SECTOR_ERASE                  0xDC /* 4-byte sector erase */

static const unsigned READ_WRITE_EXTRA_BYTES = FOUR_BYTE_ADDRESSING ? 5 :4;
static const unsigned  SECTOR_ERASE_BYTES = FOUR_BYTE_ADDRESSING ? 5 :4;


#define IDCODE_READ_BYTES              5

#define DUAL_READ_DUMMY_BYTES           2
#define QUAD_READ_DUMMY_BYTES           4
#define DUAL_IO_READ_DUMMY_BYTES        2
#define QUAD_IO_READ_DUMMY_BYTES        5

//#define READ_WRITE_EXTRA_BYTES          4 /* Read/Write extra bytes */
//#define SECTOR_ERASE_BYTES              4 /* Sector erase extra bytes */
#define WRITE_ENABLE_BYTES              1 /* Write Enable bytes */
#define BULK_ERASE_BYTES                1 /* Bulk erase extra bytes */
#define STATUS_READ_BYTES               2 /* Status read bytes count */
#define STATUS_WRITE_BYTES              2 /* Status write bytes count */



#define NUM_SLAVES 2
#define SLAVE_SELECT_MASK ((1 << NUM_SLAVES) -1)
/*
 * Flash not busy mask in the status register of the flash device.
 */
#define FLASH_SR_IS_READY_MASK          0x01 /* Ready mask */
#define COMMAND_WRITE_ENABLE        0x06 /* Write Enable command */

//SPI control reg masks.
#define XSP_CR_LOOPBACK_MASK       0x00000001 /**< Local loopback mode */
#define XSP_CR_ENABLE_MASK         0x00000002 /**< System enable */
#define XSP_CR_MASTER_MODE_MASK    0x00000004 /**< Enable master mode */
#define XSP_CR_CLK_POLARITY_MASK   0x00000008 /**< Clock polarity high or low */
#define XSP_CR_CLK_PHASE_MASK      0x00000010 /**< Clock phase 0 or 1 */
#define XSP_CR_TXFIFO_RESET_MASK   0x00000020 /**< Reset transmit FIFO */
#define XSP_CR_RXFIFO_RESET_MASK   0x00000040 /**< Reset receive FIFO */
#define XSP_CR_MANUAL_SS_MASK      0x00000080 /**< Manual slave select assert */
#define XSP_CR_TRANS_INHIBIT_MASK  0x00000100 /**< Master transaction inhibit */

/**
 * LSB/MSB first data format select. The default data format is MSB first.
 * The LSB first data format is not available in all versions of the Xilinx Spi
 * Device whereas the MSB first data format is supported by all the versions of
 * the Xilinx Spi Devices. Please check the HW specification to see if this
 * feature is supported or not.
 */
#define XSP_CR_LSB_MSB_FIRST_MASK       0x00000200

//End SPI CR masks

//SPI status reg masks
#define XSP_SR_RX_EMPTY_MASK       0x00000001 /**< Receive Reg/FIFO is empty */
#define XSP_SR_RX_FULL_MASK        0x00000002 /**< Receive Reg/FIFO is full */
#define XSP_SR_TX_EMPTY_MASK       0x00000004 /**< Transmit Reg/FIFO is empty */
#define XSP_SR_TX_FULL_MASK        0x00000008 /**< Transmit Reg/FIFO is full */
#define XSP_SR_MODE_FAULT_MASK     0x00000010 /**< Mode fault error */
#define XSP_SR_SLAVE_MODE_MASK     0x00000020 /**< Slave mode select */

/*
 * The following bits are available only in axi_qspi Status register.
 */
#define XSP_SR_CPOL_CPHA_ERR_MASK  0x00000040 /**< CPOL/CPHA error */
#define XSP_SR_SLAVE_MODE_ERR_MASK 0x00000080 /**< Slave mode error */
#define XSP_SR_MSB_ERR_MASK        0x00000100 /**< MSB Error */
#define XSP_SR_LOOP_BACK_ERR_MASK  0x00000200 /**< Loop back error */
#define XSP_SR_CMD_ERR_MASK        0x00000400 /**< 'Invalid cmd' error */


//End SPI SR masks

#define XSP_SRR_OFFSET          0x40    /**< Software Reset register */
#define XSP_CR_OFFSET           0x60    /**< Control register */
#define XSP_SR_OFFSET           0x64    /**< Status Register */
#define XSP_DTR_OFFSET          0x68    /**< Data transmit */
#define XSP_DRR_OFFSET          0x6C    /**< Data receive */
#define XSP_SSR_OFFSET          0x70    /**< 32-bit slave select */
#define XSP_TFO_OFFSET          0x74    /**< Tx FIFO occupancy */
#define XSP_RFO_OFFSET          0x78    /**< Rx FIFO occupancy */

#define BYTE1               0 /* Byte 1 position */
#define BYTE2               1 /* Byte 2 position */
#define BYTE3               2 /* Byte 3 position */
#define BYTE4               3 /* Byte 4 position */
#define BYTE5               4 /* Byte 5 position */
#define BYTE6               5 /* Byte 6 position */
#define BYTE7               6 /* Byte 7 position */
#define BYTE8               7 /* Byte 8 position */

//JEDEC vendor IDs
#define MICRON_VENDOR_ID   0x20
#define MACRONIX_VENDOR_ID 0xC2

/**
 * SPI Software Reset Register (SRR) mask.
 */
#define XSP_SRR_RESET_MASK              0x0000000A

// Bitstream guard information
#define NOOP        0x00000020//0x20000000
#define DUMMY       0xFFFFFFFF
#define BUSWIDTH1   0xBB000000//0x000000BB
#define BUSWIDTH2   0x44002211//0x11220044
#define SYNC        0x665599AA//0xAA995566
#define TIMER       0x01200230//0x30022001
#define WDT_ENABLE  0x02000040//0x40000002

#define BITSTREAM_GUARD_SIZE 0x1000
uint32_t BITSTREAM_START_LOC = -1; //Set to 0xFFFFFFFF
uint32_t BITSTREAM_GUARD[] = { 
            DUMMY,
            BUSWIDTH1,
            BUSWIDTH2,
            DUMMY,
            DUMMY,
            SYNC,
            NOOP,
            NOOP,
            TIMER,
            WDT_ENABLE,
            NOOP,
            NOOP 
};

//----
#define XSpi_ReadReg(RegOffset) readReg(RegOffset)
#define XSpi_WriteReg(RegOffset, RegisterValue) writeReg(RegOffset, RegisterValue)

#define XSpi_SetControlReg(Mask) XSpi_WriteReg(XSP_CR_OFFSET, (Mask))
#define XSpi_GetControlReg() XSpi_ReadReg(XSP_CR_OFFSET)

#define XSpi_GetStatusReg() XSpi_ReadReg(XSP_SR_OFFSET)

#define XSpi_SetSlaveSelectReg(Mask) XSpi_WriteReg(XSP_SSR_OFFSET, (Mask))
#define XSpi_GetSlaveSelectReg() XSpi_ReadReg(XSP_SSR_OFFSET)

//---

static uint8_t WriteBuffer[PAGE_SIZE + READ_WRITE_EXTRA_BYTES];
static uint8_t ReadBuffer[PAGE_SIZE + READ_WRITE_EXTRA_BYTES + 4];

static int slave_index = 0;

static std::array<int,2> flashVendors = {
    MICRON_VENDOR_ID,
    MACRONIX_VENDOR_ID
};
static int flashVendor = -1;

static bool TEST_MODE = false;
static bool TEST_MODE_MCS_ONLY = false;

static const uint32_t CONTROL_REG_START_STATE =  XSP_CR_TRANS_INHIBIT_MASK | XSP_CR_MANUAL_SS_MASK |XSP_CR_RXFIFO_RESET_MASK
        | XSP_CR_TXFIFO_RESET_MASK | XSP_CR_ENABLE_MASK | XSP_CR_MASTER_MODE_MASK ;

static void clearReadBuffer(unsigned size) {
    for(unsigned i =0; i < size; ++i) {
        ReadBuffer[i] = 0;
    }
}

static void clearWriteBuffer(unsigned size) {
    for(unsigned i =0; i < size; ++i) {
        WriteBuffer[i] = 0;
    }
}

static void clearBuffers() {
    clearReadBuffer(PAGE_SIZE + READ_WRITE_EXTRA_BYTES+4);
    clearWriteBuffer(PAGE_SIZE + READ_WRITE_EXTRA_BYTES);
}

XSPI_Flasher::XSPI_Flasher( unsigned int device_index, char *inMap )
{
    mMgmtMap = inMap; // brought in from Flasher object
}

/**
 * @brief XSPI_Flasher::~XSPI_Flasher
 *
 * - munmap
 * - delete file descriptor
 */
XSPI_Flasher::~XSPI_Flasher()
{
}

unsigned XSPI_Flasher::getSector(unsigned address) {
    return (address >> 24) & 0xF;
}

bool XSPI_Flasher::setSector(unsigned address) {
    uint32_t sector = getSector(address);
    //Select sector before 
    if(sector >= MAX_NUM_SECTORS) {
        std::cout << "ERROR: Invalid sector encountered" << std::endl;
        std::cout << "ERROR: Bad address 0x" << std::hex << address << std::dec << std::endl;
        return false;
    } else if(sector == selected_sector) //Don't do anything if its already selected
        return true;
    
    if(!writeRegister(COMMAND_EXTENDED_ADDRESS_REG_WRITE, sector, 1))
        return false;
    else {
        selected_sector = sector;
        return true;
    }
}

int XSPI_Flasher::xclTestXSpi(int index)
{
    TEST_MODE = true;

    if(TEST_MODE_MCS_ONLY) {
        //just test the mcs.
        return 0;
    }

    //2 slaves present, set the slave index.
    slave_index = index;

    //print the IP (not of flash) control/status register.
    uint32_t ControlReg = XSpi_GetControlReg();
    uint32_t StatusReg = XSpi_GetStatusReg();
    std::cout << "Boot IP Control/Status " << std::hex << ControlReg << "/" << StatusReg << std::dec << std::endl;

    //Make sure it is ready to receive commands.
    ControlReg = XSpi_GetControlReg();
    ControlReg = CONTROL_REG_START_STATE;

    XSpi_SetControlReg(ControlReg);
    ControlReg = XSpi_GetControlReg();
    StatusReg = XSpi_GetStatusReg();
    std::cout << "Reset IP Control/Status " << std::hex << ControlReg << "/" << StatusReg << std::dec << std::endl;

    //1. Testing idCode reads.
    //--
    std::cout << "Testing id code " << std::endl;
    if(!getFlashId()) {
        std::cout << "Exiting now, as could not get correct idcode" << std::endl;
        exit(-EOPNOTSUPP);
    }

    std::cout << "id code successful (please verify the idcode output too" << std::endl;
    std::cout << "Now reading various flash registers" << std::endl;

    //2. Testing register reads.
    //Using STATUS_READ_BYTES 2 for all, TODO ?
    uint8_t Cmd = COMMAND_STATUSREG_READ;
    std::cout << "Testing COMMAND_STATUSREG_READ" << std::endl;
    readRegister(Cmd, STATUS_READ_BYTES);

    std::cout << "Testing COMMAND_FLAG_STATUSREG_READ" << std::endl;
    Cmd = COMMAND_FLAG_STATUSREG_READ;
    readRegister(Cmd, STATUS_READ_BYTES);

    std::cout << "Testing COMMAND_NON_VOLATILE_CFGREG_READ" << std::endl;
    Cmd = COMMAND_NON_VOLATILE_CFGREG_READ;
    readRegister(Cmd, 4);

    std::cout << "Testing COMMAND_VOLATILE_CFGREG_READ" << std::endl;
    Cmd = COMMAND_VOLATILE_CFGREG_READ;
    readRegister(Cmd, STATUS_READ_BYTES);

    std::cout << "Testing COMMAND_ENH_VOLATILE_CFGREG_READ" << std::endl;
    Cmd = COMMAND_ENH_VOLATILE_CFGREG_READ;
    readRegister(Cmd, STATUS_READ_BYTES);

    std::cout << "Testing COMMAND_EXTENDED_ADDRESS_REG_READ" << std::endl;
    Cmd = COMMAND_EXTENDED_ADDRESS_REG_READ;
    readRegister(Cmd, STATUS_READ_BYTES);

    //3. Testing simple read and write
    std::cout << "Testing read and write of 16 bytes" << std::endl;

    //unsigned baseAddr = 0x007A0000;
    unsigned baseAddr = 0;
    unsigned Addr = 0;
    unsigned AddressBytes = 3;
    if(FOUR_BYTE_ADDRESSING) {
        AddressBytes = 4;
        writeRegister(ENTER_FOUR_BYTE_ADDR_MODE, 0, 0);
    }else
        writeRegister(EXIT_FOUR_BYTE_ADDR_MODE, 0, 0);

    //Verify 3 or 4 byte addressing, 0th bit == 1 => 4 byte.
    std::cout << "Testing COMMAND_FLAG_STATUSREG_READ" << std::endl;
    Cmd = COMMAND_FLAG_STATUSREG_READ;
    readRegister(Cmd, STATUS_READ_BYTES);

    XSPI_UNUSED uint8_t WriteCmd = 0xff;
    XSPI_UNUSED uint8_t ReadCmd = 0xff;

    //Test the higher two sectors - first test erase.

    //First try erasing a sector and reading a
    //page (we should get FFFF ...)
    for(unsigned sector = 2 ; sector <= 3; sector++)
    {
        clearBuffers();

        if(!writeRegister(COMMAND_EXTENDED_ADDRESS_REG_WRITE, sector, 1))
            return false;

        std::cout << "Testing COMMAND_EXTENDED_ADDRESS_REG_READ" << std::endl;
        Cmd = COMMAND_EXTENDED_ADDRESS_REG_READ;
        readRegister(Cmd, STATUS_READ_BYTES);

        //Sector Erase will reset TX and RX FIFO
        if(!sectorErase(Addr + baseAddr, COMMAND_4KB_SUBSECTOR_ERASE))
            return false;

        bool ready = isFlashReady();
        if(!ready){
            std::cout << "Unable to get flash ready" << std::endl;
            return false;
        }

        //try faster read.
        if(FOUR_BYTE_ADDRESSING) {
            ReadCmd = FOUR_BYTE_QUAD_OUTPUT_FAST_READ;
        }else
            ReadCmd = COMMAND_QUAD_READ;

        //if(!readPage(Addr, ReadCmd))
        if(!readPage(Addr + baseAddr))
            return false;
    }

    clearBuffers();
    //---Erase test done


    //---Now try writing and reading a page.
    //first write 2 pages (using 4 128Mb writes) each to 2 sectors, and then read them

    //Write data
    for(unsigned sector = 2 ; sector <= 3; sector++)
    {
        if(!writeRegister(COMMAND_EXTENDED_ADDRESS_REG_WRITE, sector, 1))
            return false;

        std::cout << "Testing COMMAND_EXTENDED_ADDRESS_REG_READ" << std::endl;
        Cmd = COMMAND_EXTENDED_ADDRESS_REG_READ;
        readRegister(Cmd, STATUS_READ_BYTES);

        for(int j = 0; j < 4; ++j)
        {
            clearBuffers();
            for(unsigned i = 0; i < WRITE_DATA_SIZE; ++ i) {
                WriteBuffer[i+ AddressBytes + 1] = j + sector + i; //some random data.
            }

            Addr = baseAddr + WRITE_DATA_SIZE*j;

            if(!writePage(Addr)) {
                std::cout << "Write page unsuccessful, returning" << std::endl;
                return -ENXIO;
            }
        }

    }

    clearBuffers();

    //Read the data back, use 2 reads each of 128 bytes, twice to test 2 pages.
    for(unsigned sector = 2 ; sector <= 3; sector++)
    {
        //Select a sector (sector 2)
        if(!writeRegister(COMMAND_EXTENDED_ADDRESS_REG_WRITE, sector, 1))
            return false;

        std::cout << "Testing COMMAND_EXTENDED_ADDRESS_REG_READ" << std::endl;
        Cmd = COMMAND_EXTENDED_ADDRESS_REG_READ;
        readRegister(Cmd, STATUS_READ_BYTES);

        //This read should be mix of a b c .. and Z Y X ...
        for(int j = 0 ; j < 4; ++j)
        {
            clearBuffers();
            Addr = baseAddr + WRITE_DATA_SIZE*j;
            if(!readPage(Addr)) {
                std::cout << "Read page unsuccessful, returning" << std::endl;
                return -ENXIO;
            }
        }
        std::cout << "Done reading sector: " << sector << std::endl;
    }

    return 0;
}

int XSPI_Flasher::xclUpgradeFirmware2(std::istream& mcsStream1, std::istream& mcsStream2) {
    int status = 0;
    status = xclUpgradeFirmwareXSpi(mcsStream1, 0);
    if(status)
        return status;
    clearBuffers();
    recordList.clear();
    return xclUpgradeFirmwareXSpi(mcsStream2, 1);
}

int XSPI_Flasher::xclUpgradeFirmwareXSpi(std::istream& mcsStream, int index) {
    clearBuffers();
    recordList.clear();

    if (!mMgmtMap)
        return -EACCES;

    slave_index = index;
    std::string line;
    std::string startAddress;
    ELARecord record;
    bool endRecordFound = false;

    int lineno = 0;
    while (!mcsStream.eof() && !endRecordFound) {
    lineno++;
        std::string line;
        std::getline(mcsStream, line);
        if (line.size() == 0) {
            continue;
        }
        if (line[0] != ':') {
            return -EINVAL;
        }
        const unsigned dataLen = std::stoi(line.substr(1, 2), 0 , 16);
        const unsigned address = std::stoi(line.substr(3, 4), 0, 16);
        const unsigned recordType = std::stoi(line.substr(7, 2), 0 , 16);
        switch (recordType) {
        case 0x00:
        {
            if (dataLen > 16) {
                // For xilinx mcs files data length should be 16 for all records
                // except for the last one which can be smaller
                return -EINVAL;
            }
            if (address != (record.mDataCount+(record.mStartAddress & 0xFFFF))) {
                if(record.mDataCount == 0) {
                    //First entry only.
                    assert(record.mStartAddress != 0);
                    assert(record.mEndAddress != 0);
                    record.mStartAddress += address;
                    record.mEndAddress += address;
                }else {
                    std::cout << "Address is not contiguous ! " << std::endl;
                    return -EINVAL;
                }
            }
            //if ( ((record.mEndAddress-record.mStartAddress)& 0xFFFF) != address) {
              //  return -EINVAL;
            //}
            record.mDataCount += dataLen;
            record.mEndAddress += dataLen;
            break;
        }
        case 0x01:
        {
            if (startAddress.size() == 0) {
                break;
            }
            recordList.push_back(record);
            endRecordFound = true;
            break;
        }
        case 0x02:
        {
            assert(0);
            break;
        }
        case 0x04:
        {
            if (address != 0x0) {
                return -EINVAL;
            }
            if (dataLen != 2) {
                return -EINVAL;
            }
            std::string newAddress = line.substr(9, dataLen * 2);
            if (startAddress.size()) {
                // Finish the old record
                recordList.push_back(record);
            }
            // Start a new record
            record.mStartAddress = std::stoi(newAddress, 0 , 16);
            record.mStartAddress <<= 16;
            record.mDataPos = mcsStream.tellg();
            record.mEndAddress = record.mStartAddress;
            record.mDataCount = 0;
            startAddress = newAddress;
        }
        }
    }

    mcsStream.seekg(0);
    std::cout << "INFO: ***Found " << recordList.size() << " ELA Records" << std::endl;

    //Ensure we set bitstream guard to the first location
    BITSTREAM_START_LOC = recordList.front().mStartAddress;
    
    return programXSpi(mcsStream);
}

unsigned XSPI_Flasher::readReg(unsigned RegOffset) {
    unsigned value;
    if( Flasher::flashRead( 0, (unsigned long long)mMgmtMap + RegOffset, &value, 4 ) != 0 ) {
        assert(0);
        std::cout << "read reg ERROR" << std::endl;
    }
    return value;
}

int XSPI_Flasher::writeReg(unsigned RegOffset, unsigned value) {
    int status = Flasher::flashWrite(0, (unsigned long long)mMgmtMap + RegOffset, &value, 4);
    if(status != 0) {
        assert(0);
        std::cout << "write reg ERROR " << std::endl;
    }
    return 0;
}


bool XSPI_Flasher::waitTxEmpty() {
    long long delay = 0;
    const timespec req = {0, 5000};
    while (delay < 30000000000) {
        uint32_t StatusReg = XSpi_GetStatusReg();
        if(StatusReg & XSP_SR_TX_EMPTY_MASK )
            return true;
        //If not empty, check how many bytes remain.
        uint32_t Data = XSpi_ReadReg(XSP_TFO_OFFSET);
        std::cout << std::hex << Data << std::dec << std::endl;
        nanosleep(&req, 0);
        delay += 5000;
    }
    std::cout << "Unable to get Tx Empty\n";
    return false;
}

bool XSPI_Flasher::isFlashReady() {
    uint32_t StatusReg;
    const timespec req = {0, 5000};
    long long delay = 0;
    while (delay < 30000000000) {
        //StatusReg = XSpi_GetStatusReg();
        WriteBuffer[BYTE1] = COMMAND_STATUSREG_READ;
        bool status = finalTransfer(WriteBuffer, ReadBuffer, STATUS_READ_BYTES);
        if( !status ) {
            return false;
        }
        //TODO: wait ?
        StatusReg = ReadBuffer[1];
        if( (StatusReg & FLASH_SR_IS_READY_MASK) == 0) {
            return true;
        }
        //TODO: Try resetting. Uncomment next line?
        //XSpi_WriteReg(XSP_SRR_OFFSET, XSP_SRR_RESET_MASK);
        nanosleep(&req, 0);
        delay += 5000;
    }
    std::cout << "Unable to get Flash Ready\n";
    return false;
}

bool XSPI_Flasher::sectorErase(unsigned Addr, unsigned erase_cmd) {
    if(!isFlashReady())
        return false;
    
    if(!FOUR_BYTE_ADDRESSING) {
        //Select sector when only using 24bit address  
        if(!setSector(Addr)) {
            std::cout << "ERROR: Unable to set sector for sectorErase cmd" << std::endl;
            return false;
        } 
    }        

    if(!writeEnable())
        return false;

    if(TEST_MODE) {
        std::cout << "Testing COMMAND_FLAG_STATUSREG_READ" << std::endl;
        unsigned Cmd = COMMAND_FLAG_STATUSREG_READ;
        readRegister(Cmd, STATUS_READ_BYTES);
    }

    uint32_t ControlReg = XSpi_GetControlReg();
    ControlReg |= XSP_CR_RXFIFO_RESET_MASK ;
    ControlReg |= XSP_CR_TXFIFO_RESET_MASK;
    XSpi_SetControlReg(ControlReg);

    /*
    * Prepare the WriteBuffer.
    */
    if(!FOUR_BYTE_ADDRESSING) {
        WriteBuffer[BYTE1] = erase_cmd;
        WriteBuffer[BYTE2] = (uint8_t) (Addr >> 16);
        WriteBuffer[BYTE3] = (uint8_t) (Addr >> 8);
        WriteBuffer[BYTE4] = (uint8_t) (Addr);
    }else {
        WriteBuffer[BYTE1] = erase_cmd;
        WriteBuffer[BYTE2] = (uint8_t) (Addr >> 24);
        WriteBuffer[BYTE3] = (uint8_t) (Addr >> 16);
        WriteBuffer[BYTE4] = (uint8_t) (Addr >> 8);
        WriteBuffer[BYTE5] = (uint8_t) Addr;
    }

    if(!finalTransfer(WriteBuffer, NULL, SECTOR_ERASE_BYTES))
        return false;

    /*
    * Wait till the Transfer is complete and check if there are any errors
    * in the transaction..
    */
    if(!waitTxEmpty())
        return false;

    return true;
}

bool XSPI_Flasher::bulkErase()
{
    if(!isFlashReady())
        return false;

    if(!writeEnable())
        return false;

    uint32_t ControlReg = CONTROL_REG_START_STATE;
    XSpi_SetControlReg(ControlReg);

    XSPI_UNUSED uint32_t testControlReg = XSpi_GetControlReg();
    XSPI_UNUSED uint32_t testStatusReg = XSpi_GetStatusReg();

    //2
    WriteBuffer[BYTE1] = COMMAND_BULK_ERASE;

    if(!finalTransfer(WriteBuffer, NULL, BULK_ERASE_BYTES))
        return false;

    return waitTxEmpty();
}

//Bitstream guard protects from partially programmed bitstreams
bool XSPI_Flasher::writeBitstreamGuard(unsigned Addr) {
    uint32_t bufferIndex = 0;
    uint32_t page_addr = Addr+WRITE_DATA_SIZE; //We insert a few dummy words before fallback instruction sequence
    unsigned char* write_buffer = &WriteBuffer[READ_WRITE_EXTRA_BYTES];
    
    //Clear whatever was at bitstream guard location
    if(!sectorErase(Addr, COMMAND_4KB_SUBSECTOR_ERASE))
        return false;
    
    //Write fallback instruction sequence
    memcpy(write_buffer, BITSTREAM_GUARD, sizeof(BITSTREAM_GUARD));
    bufferIndex+=sizeof(BITSTREAM_GUARD);
    for(; bufferIndex<WRITE_DATA_SIZE; bufferIndex++)
        write_buffer[bufferIndex] = 0xFF; 
        
    return writePage(page_addr);
}

bool XSPI_Flasher::clearBitstreamGuard(unsigned Addr) {
    //Clear whatever was at bitstream guard location
    return sectorErase(Addr, COMMAND_4KB_SUBSECTOR_ERASE);
}

bool XSPI_Flasher::writeEnable() {
    uint32_t StatusReg = XSpi_GetStatusReg();
    if(StatusReg & XSP_SR_TX_FULL_MASK) {
        std::cout << "Tx fifo fill during WriteEnable" << std::endl;
        return false;
    }

    //1
    uint32_t ControlReg = XSpi_GetControlReg();
    ControlReg |= CONTROL_REG_START_STATE;
    XSpi_SetControlReg(ControlReg);

    //2
    WriteBuffer[BYTE1] = COMMAND_WRITE_ENABLE; //0x06

    if(!finalTransfer(WriteBuffer, NULL, WRITE_ENABLE_BYTES))
        return false;

    return waitTxEmpty();
}

bool XSPI_Flasher::getFlashId()
{
    if(!isFlashReady()) {
        std::cout << "Unable to get flash ready " << std::endl;
        return false;
    }

    bool Status = false;
    /* * Prepare the Write Buffer. */
    WriteBuffer[BYTE1] = COMMAND_IDCODE_READ;

    Status = finalTransfer(WriteBuffer, ReadBuffer, IDCODE_READ_BYTES);
    if( !Status ) {
        return false;
    }

    //Update flash vendor
    for (size_t i = 0; i < flashVendors.size(); i++)
        if(ReadBuffer[1] == flashVendors[i])
            flashVendor = flashVendors[i];

    //Update max number of sector. Value of 0x18 is 1 128Mbit sector
    //Note that macronix/micron use different #s
    if(ReadBuffer[3] == 0xFF)
        return false;
    else {
        switch(ReadBuffer[3]) {
<<<<<<< HEAD
	case 0x38:
=======
        case 0x38:
>>>>>>> 980d42a7
        case 0x17:
        case 0x18:
            MAX_NUM_SECTORS = 1;
            break;
<<<<<<< HEAD
	case 0x39:
        case 0x19:
            MAX_NUM_SECTORS = 2;
            break;
	case 0x3A:
        case 0x20:
            MAX_NUM_SECTORS = 4;
            break;
	case 0x3B:
        case 0x21:
            MAX_NUM_SECTORS = 8;
            break;
	case 0x3C:
=======
        case 0x39:
        case 0x19:
            MAX_NUM_SECTORS = 2;
            break;
        case 0x3A:
        case 0x20:
            MAX_NUM_SECTORS = 4;
            break;
        case 0x3B:
        case 0x21:
            MAX_NUM_SECTORS = 8;
            break;
        case 0x3C:
>>>>>>> 980d42a7
        case 0x22:
            MAX_NUM_SECTORS = 16;
            break;
        default:
            std::cout << "ERROR: Unrecognized sector field! Exiting..." << std::endl;
            return false;                     
        }
    }
        
    for (int i = 0; i < IDCODE_READ_BYTES; i++) {
        std::cout << "Idcode byte[" << i << "] " << std::hex << (int)ReadBuffer[i] << std::endl;
        ReadBuffer[i] = 0;
    }

    unsigned ffCount = 0;
    for (int i = 1; i < IDCODE_READ_BYTES; i++) {
        if ((unsigned int)ReadBuffer[i] == 0xff)
            ffCount++;
    }

    if(ffCount == IDCODE_READ_BYTES -1)
        return false;

    return true;
}


bool XSPI_Flasher::finalTransfer(uint8_t *SendBufPtr, uint8_t *RecvBufPtr, int ByteCount)
{
    uint32_t ControlReg;
    uint32_t StatusReg;
    uint32_t Data = 0;
    uint8_t  DataWidth = 8;
    uint32_t SlaveSelectMask = SLAVE_SELECT_MASK;

    uint32_t SlaveSelectReg = 0;
    if(slave_index == 0)
        SlaveSelectReg = ~0x01;
    else if(slave_index == 1)
        SlaveSelectReg = ~0x02;

    /*
   * Enter a critical section from here to the end of the function since
   * state is modified, an interrupt is enabled, and the control register
   * is modified (r/m/w).
   */
    ControlReg = XSpi_GetControlReg();
    StatusReg = XSpi_GetStatusReg();

    if(TEST_MODE)
        std::cout << "Control/Status " << std::hex << ControlReg << "/" << StatusReg << std::dec << std::endl;


    /*
   * If configured as a master, be sure there is a slave select bit set
   * in the slave select register. If no slaves have been selected, the
   * value of the register will equal the mask.  When the device is in
   * loopback mode, however, no slave selects need be set.
   */
    if (ControlReg & XSP_CR_MASTER_MODE_MASK) {
        if ((ControlReg & XSP_CR_LOOPBACK_MASK) == 0) {
            if (SlaveSelectReg == SlaveSelectMask) {
                std::cout << "No slave selected" << std::endl;
                return false;
            }
        }
    }

    /*
    * Set up buffer pointers.
    */
    uint8_t* SendBufferPtr = SendBufPtr;
    uint8_t* RecvBufferPtr = RecvBufPtr;

    int RemainingBytes = ByteCount;
    unsigned int BytesTransferred = 0;

    /*
    * Fill the DTR/FIFO with as many bytes as it will take (or as many as
    * we have to send). We use the tx full status bit to know if the device
    * can take more data. By doing this, the driver does not need to know
    * the size of the FIFO or that there even is a FIFO. The downside is
    * that the status register must be read each loop iteration.
    */
    StatusReg = XSpi_GetStatusReg();
    if((StatusReg & (1<<10)) != 0) {
        std::cout << "status reg in error situation " << std::endl;
        return false;
    }

    while (((StatusReg & XSP_SR_TX_FULL_MASK) == 0) && (RemainingBytes > 0)) {
        if (DataWidth == 8) {
            Data = *SendBufferPtr;
        } else if (DataWidth == 16) {
            Data = *(uint16_t *)SendBufferPtr;
        } else if (DataWidth == 32){
            Data = *(uint32_t *)SendBufferPtr;
        }

        if(Flasher::flashWrite(0, (unsigned long long)mMgmtMap + XSP_DTR_OFFSET, &Data, 4) != 0) {
            return false;
        }
        SendBufferPtr += (DataWidth >> 3);
        RemainingBytes -= (DataWidth >> 3);
        StatusReg = XSpi_GetStatusReg();
        if((StatusReg & (1<<10)) != 0) {
            std::cout << "Write command caused created error" << std::endl;
            return false;
        }
    }


    /*
    * Set the slave select register to select the device on the SPI before
    * starting the transfer of data.
    */
    XSpi_SetSlaveSelectReg(SlaveSelectReg);

    ControlReg = XSpi_GetControlReg();
    StatusReg = XSpi_GetStatusReg();

    if(TEST_MODE)
        std::cout << "Control/Status " << std::hex << ControlReg << "/" << StatusReg << std::dec << std::endl;

    if((StatusReg & (1<<10)) != 0) {
        std::cout << "status reg in error situation: 2 " << std::endl;
        return false;
    }

    /*
    * Start the transfer by no longer inhibiting the transmitter and
    * enabling the device. For a master, this will in fact start the
    * transfer, but for a slave it only prepares the device for a transfer
    * that must be initiated by a master.
    */
    ControlReg = XSpi_GetControlReg();
    ControlReg &= ~XSP_CR_TRANS_INHIBIT_MASK;
    XSpi_SetControlReg(ControlReg);

    if(TEST_MODE)
        std::cout << "Control/Status " << std::hex << ControlReg << "/" << StatusReg << std::dec << std::endl;


    //Data transfer to actual flash has already started happening here.

    { /* Polled mode of operation */

        // poll the status register to * Transmit/Receive SPI data.
        while(ByteCount > 0)
        {

            /*
             * Wait for the transfer to be done by polling the
             * Transmit empty status bit
             */
            do {
                StatusReg = XSpi_GetStatusReg();
            } while ((StatusReg & XSP_SR_TX_EMPTY_MASK) == 0);

            /*
             * A transmit has just completed. Process received data
             * and check for more data to transmit. Always inhibit
             * the transmitter while the transmit register/FIFO is
             * being filled, or make sure it is stopped if we're
             * done.
             */
            ControlReg = XSpi_GetControlReg();
            XSpi_SetControlReg(ControlReg | XSP_CR_TRANS_INHIBIT_MASK);

            ControlReg = XSpi_GetControlReg();

            if(TEST_MODE)
                std::cout << "Control/Status " << std::hex << ControlReg << "/" << StatusReg << std::dec << std::endl;

            /*
             * First get the data received as a result of the
             * transmit that just completed. We get all the data
             * available by reading the status register to determine
             * when the Receive register/FIFO is empty. Always get
             * the received data, but only fill the receive
             * buffer if it points to something (the upper layer
             * software may not care to receive data).
             */
            StatusReg = XSpi_GetStatusReg();

            while ((StatusReg & XSP_SR_RX_EMPTY_MASK) == 0)
            {
                //read the data.
                if(Flasher::flashRead(0, (unsigned long long)mMgmtMap + XSP_DRR_OFFSET, &Data, 4) != 0)
                {
                    return false;
                }


                if (DataWidth == 8) {
                    if(RecvBufferPtr != NULL) {
                        *RecvBufferPtr++ = (uint8_t)Data;
                    }
                } else if (DataWidth == 16) {
                    if (RecvBufferPtr != NULL){
                        *(uint16_t *)RecvBufferPtr = (uint16_t)Data;
                        RecvBufferPtr += 2;
                    }
                } else if (DataWidth == 32) {
                    if (RecvBufferPtr != NULL){
                        *(uint32_t *)RecvBufferPtr = Data;
                        RecvBufferPtr += 4;
                    }
                }

                BytesTransferred += (DataWidth >> 3);
                ByteCount -= (DataWidth >> 3);
                StatusReg = XSpi_GetStatusReg();
                if((StatusReg & (1<<10)) != 0) {
                    std::cout << "status reg in error situation " << std::endl;
                    return false;
                }
            }

            //If there are still unwritten bytes, then finishing writing (below code)
            //and reading (above code) them.
            if (RemainingBytes > 0) {
                /*
                 * Fill the DTR/FIFO with as many bytes as it
                 * will take (or as many as we have to send).
                 * We use the Tx full status bit to know if the
                 * device can take more data.
                 * By doing this, the driver does not need to
                 * know the size of the FIFO or that there even
                 * is a FIFO.
                 * The downside is that the status must be read
                 * each loop iteration.
                 */
                StatusReg = XSpi_GetStatusReg();

                while(((StatusReg & XSP_SR_TX_FULL_MASK)== 0) && (RemainingBytes > 0))
                {
                    if (DataWidth == 8) {
                        Data = *SendBufferPtr;
                    } else if (DataWidth == 16) {
                        Data = *(uint16_t *)SendBufferPtr;
                    } else if (DataWidth == 32) {
                        Data = *(uint32_t *)SendBufferPtr;
                    }

                    if(Flasher::flashWrite(0, (unsigned long long)mMgmtMap + XSP_DTR_OFFSET, &Data, 4) != 0) {
                        return false;
                    }

                    SendBufferPtr += (DataWidth >> 3);
                    RemainingBytes -= (DataWidth >> 3);
                    StatusReg = XSpi_GetStatusReg();
                    if((StatusReg & (1<<10)) != 0) {
                        std::cout << "status reg in error situation " << std::endl;
                        return false;
                    }
                }

                //Start the transfer by not inhibiting the transmitter any longer.
                ControlReg = XSpi_GetControlReg();
                ControlReg &= ~XSP_CR_TRANS_INHIBIT_MASK;
                XSpi_SetControlReg(ControlReg);
            }
        }

        //Stop the transfer by inhibiting * the transmitter.
        ControlReg = XSpi_GetControlReg();
        XSpi_SetControlReg(ControlReg | XSP_CR_TRANS_INHIBIT_MASK);

        /*
         * Deassert the slaves on the SPI bus when the transfer is complete,
         */
        XSpi_SetSlaveSelectReg(SlaveSelectMask);
    }

    return true;
}


bool XSPI_Flasher::writePage(unsigned Addr, uint8_t writeCmd)
{
    if(!isFlashReady())
        return false;
    
    if(!FOUR_BYTE_ADDRESSING) {
        //Select sector when only using 24bit address  
        if(!setSector(Addr)) {
            std::cout << "ERROR: Unable to set sector for writePage cmd" << std::endl;
            return false;
        } 
    }      
    
    if(!writeEnable())
        return false;

    //1 : reset Tx and Rx FIFO's
    uint32_t ControlReg = CONTROL_REG_START_STATE;
    //  uint32_t ControlReg = XSpi_GetControlReg();
    //  ControlReg |= XSP_CR_RXFIFO_RESET_MASK ;
    //  ControlReg |= XSP_CR_TXFIFO_RESET_MASK;
    XSpi_SetControlReg(ControlReg);

    uint8_t WriteCmd = writeCmd;
    //2
    if(!FOUR_BYTE_ADDRESSING) {
        //3 byte address mode
        //COMMAND_PAGE_PROGRAM gives out all FF's
        //COMMAND_EXT_QUAD_WRITE: hangs the system
        if(writeCmd == 0xff) {
            if(flashVendor == MACRONIX_VENDOR_ID)
                WriteCmd = COMMAND_PAGE_PROGRAM;
            else
                WriteCmd = COMMAND_QUAD_WRITE;
        }     
        
        WriteBuffer[BYTE1] = WriteCmd;
        WriteBuffer[BYTE2] = (uint8_t) (Addr >> 16);
        WriteBuffer[BYTE3] = (uint8_t) (Addr >> 8);
        WriteBuffer[BYTE4] = (uint8_t) Addr;
    }else {
        if(writeCmd == 0xff)
            WriteBuffer[BYTE1] = FOUR_BYTE_QUAD_INPUT_FAST_PROGRAM;
        WriteBuffer[BYTE2] = (uint8_t) (Addr >> 24);
        WriteBuffer[BYTE3] = (uint8_t) (Addr >> 16);
        WriteBuffer[BYTE4] = (uint8_t) (Addr >> 8);
        WriteBuffer[BYTE5] = (uint8_t) Addr;
    }

    //The data to write is already filled up, so now just write the buffer.
    if(!finalTransfer(WriteBuffer, ReadBuffer, WRITE_DATA_SIZE + READ_WRITE_EXTRA_BYTES))
        return false;

    if(!waitTxEmpty())
        return false;


    return true;

}

bool XSPI_Flasher::readPage(unsigned Addr, uint8_t readCmd)
{
    if(!isFlashReady())
        return false;

    if(!FOUR_BYTE_ADDRESSING) {
        //Select sector when only using 24bit address  
        if(!setSector(Addr)) {
            std::cout << "ERROR: Unable to set sector for writePage cmd" << std::endl;
            return false;
        } 
    }      
    
    //--
    uint32_t ControlReg = CONTROL_REG_START_STATE;
    //  uint32_t ControlReg = XSpi_GetControlReg();
    //  ControlReg |= XSP_CR_RXFIFO_RESET_MASK ;
    //  ControlReg |= XSP_CR_TXFIFO_RESET_MASK;
    XSpi_SetControlReg(ControlReg);

    //1 : reset TX/RX FIFO's
    uint8_t ReadCmd = readCmd;

    //uint8_t ReadCmd = COMMAND_RANDOM_READ;
    if(!FOUR_BYTE_ADDRESSING) {
        //3 byte addressing mode
        if(readCmd == 0xff)
            ReadCmd = COMMAND_QUAD_READ;
        
        //3 byte address mode
        WriteBuffer[BYTE1] = ReadCmd;
        WriteBuffer[BYTE2] = (uint8_t) (Addr >> 16);
        WriteBuffer[BYTE3] = (uint8_t) (Addr >> 8);
        WriteBuffer[BYTE4] = (uint8_t) Addr;
    }else {
        if(readCmd == 0xff)
            ReadCmd = FOUR_BYTE_READ;
        WriteBuffer[BYTE1] = ReadCmd;
        WriteBuffer[BYTE2] = (uint8_t) (Addr >> 24);
        WriteBuffer[BYTE3] = (uint8_t) (Addr >> 16);
        WriteBuffer[BYTE4] = (uint8_t) (Addr >> 8);
        WriteBuffer[BYTE5] = (uint8_t) Addr;
    }

    unsigned ByteCount = READ_DATA_SIZE;

    if (ReadCmd == COMMAND_DUAL_READ) {
        ByteCount += DUAL_READ_DUMMY_BYTES;
    } else if (ReadCmd == COMMAND_DUAL_IO_READ) {
        ByteCount += DUAL_READ_DUMMY_BYTES;
    } else if (ReadCmd == COMMAND_QUAD_IO_READ) {
        ByteCount += QUAD_IO_READ_DUMMY_BYTES;
    } else if ( (ReadCmd==COMMAND_QUAD_READ) || (ReadCmd==FOUR_BYTE_QUAD_OUTPUT_FAST_READ)) {
        ByteCount += QUAD_READ_DUMMY_BYTES;
    }

    if(!finalTransfer(WriteBuffer, ReadBuffer, ByteCount + READ_WRITE_EXTRA_BYTES))
        return false;

    if(!waitTxEmpty())
        return false;

    //reset the RXFIFO bit so.
    ControlReg = XSpi_GetControlReg();
    ControlReg |= XSP_CR_RXFIFO_RESET_MASK ;
    XSpi_SetControlReg(ControlReg);

    return true;

}

bool XSPI_Flasher::prepareXSpi()
{
    if(TEST_MODE)
        return true;


    XSPI_UNUSED uint32_t tControlReg = XSpi_GetControlReg();
    XSPI_UNUSED uint32_t tStatusReg = XSpi_GetStatusReg();

#if defined(_debug)
    std::cout << "Boot Control/Status " << std::hex << tControlReg << "/" << tStatusReg << std::dec << std::endl;
#endif

    uint32_t ControlReg = CONTROL_REG_START_STATE;
    XSpi_SetControlReg(ControlReg);

    tControlReg = XSpi_GetControlReg();
    tStatusReg = XSpi_GetStatusReg();

#if defined(_debug)
    std::cout << "After setting start state, Control/Status " << std::hex << tControlReg << "/" << tStatusReg << std::dec << std::endl;
#endif
    //--

    if(!getFlashId()) {
        std::cout << "Exiting now, as could not get correct idcode" << std::endl;
        exit(-EOPNOTSUPP);
    }

    //WriteEnable writes CONTROL_REG_START_STATE - that should be enough for initial configuration ?
    //if(!writeEnable())
    //return false;

    //Bulk erase the flash.
    //if(!bulkErase())
    //return false;

    return true;
}

int XSPI_Flasher::programXSpi(std::istream& mcsStream, const ELARecord& record) {
    //TODO: decrease the sleep time.
    const timespec req = {0, 20000};

#if defined(_debug)
    std::cout << "Programming block (" << std::hex << record.mStartAddress << ", " << record.mEndAddress << std::dec << ")" << std::endl;
#endif

    assert(mcsStream.tellg() < record.mDataPos);
    mcsStream.seekg(record.mDataPos, std::ios_base::beg);
    unsigned char* buffer = &WriteBuffer[READ_WRITE_EXTRA_BYTES];
    int bufferIndex = 0;
    int pageIndex = 0;
    std::string prevLine("");
    for (unsigned index = record.mDataCount; index > 0;) {
        std::string line;
        std::getline(mcsStream, line);
        if(TEST_MODE)
            std::cout << line << std::endl;
        const unsigned dataLen = std::stoi(line.substr(1, 2), 0 , 16);
        index -= dataLen;
        const unsigned recordType = std::stoi(line.substr(7, 2), 0 , 16);
        if (recordType != 0x00) {
            continue;
        }
        const std::string data = line.substr(9, dataLen * 2);
        // Write in byte swapped order
        for (unsigned i = 0; i < data.length(); i += 2) {
            unsigned value = std::stoi(data.substr(i, 2), 0, 16);
            buffer[bufferIndex++] = (unsigned char)value;
            assert(bufferIndex <= WRITE_DATA_SIZE);

#if 0
            //To enable byte swapping uncomment this.
            //      if ((bufferIndex % 4) == 0) {
            //        bufferIndex += 4;
            //      }
            //      assert(bufferIndex <= WRITE_DATA_SIZE);
            //      unsigned value = std::stoi(data.substr(i, 2), 0, 16);
            //      if(TEST_MODE)
            //        std::cout << data.substr(i, 2);
            //      buffer[--bufferIndex] = (unsigned char)value;
            //      if ((bufferIndex % 4) == 0) {
            //        bufferIndex += 4;
            //      }
#endif
            if (bufferIndex == WRITE_DATA_SIZE) {
                break;
            }
        }

        if(TEST_MODE)
            std::cout << std::endl;

#if 0
        //Uncomment if byte swapping enabled.

        //account for the last line
        //which can have say 14 bytes instead of 16
        if((bufferIndex %4)!= 0) {
            while ((bufferIndex %4)!= 0) {
                unsigned char fillValue = 0xFF;
                buffer[--bufferIndex] = fillValue;
            }
            bufferIndex += 4;
        }

        assert((bufferIndex % 4) == 0);
#endif

        assert(bufferIndex <= WRITE_DATA_SIZE);
        if (bufferIndex == WRITE_DATA_SIZE) {
#if defined(_debug)
            std::cout << "writing page " << pageIndex << std::endl;
#endif
            const unsigned address = std::stoi(line.substr(3, 4), 0, 16);
            //assert ( (address + dataLen) == static_cast<unsigned int>((pageIndex +1)*WRITE_DATA_SIZE));
            assert ( (address + dataLen - (record.mStartAddress & 0xFFFF)) 
                == static_cast<unsigned int>((pageIndex +1)*WRITE_DATA_SIZE));      
            if(TEST_MODE) {
                std::cout << (address + dataLen) << " " << (pageIndex +1)*WRITE_DATA_SIZE << std::endl;
                std::cout << record.mStartAddress << " " << record.mStartAddress + pageIndex*PAGE_SIZE;
                std::cout << " " << address << std::endl;
            } else {
                if(!writePage(record.mStartAddress + pageIndex*WRITE_DATA_SIZE))
                    return -ENXIO;
                clearBuffers();
                {
                    //debug stuff
#if defined(_debug)
                    if(pageIndex == 0) {
                        if(!readPage(record.mStartAddress + pageIndex*WRITE_DATA_SIZE))
                            return -ENXIO;
                        clearBuffers();
                    }
#endif
                }
            }
            pageIndex++;
            nanosleep(&req, 0);
            bufferIndex = 0;
        }
        prevLine = line;

    }
    if (bufferIndex) {
        //Write the last page
        if(TEST_MODE) {
            std::cout << "writing final page " << pageIndex << std::endl;
            std::cout << bufferIndex << std::endl;
            std::cout << prevLine << std::endl;
        }

        const unsigned address = std::stoi(prevLine.substr(3, 4), 0, 16);
        const unsigned dataLen = std::stoi(prevLine.substr(1, 2), 0 , 16);

        if(TEST_MODE)
            std::cout << address % WRITE_DATA_SIZE << " " << dataLen << std::endl;

        //assert( (address % WRITE_DATA_SIZE + dataLen) == bufferIndex);

        if(!TEST_MODE) {

            //Fill unused half page to FF
            for(unsigned i = bufferIndex; i < WRITE_DATA_SIZE; ++i) {
                buffer[i] = 0xff;
            }

            if(!writePage(record.mStartAddress + pageIndex*WRITE_DATA_SIZE))
                return -ENXIO;
            nanosleep(&req, 0);
            clearBuffers();
            {
                //debug stuff
#if defined(_debug)
                if(!readPage(record.mStartAddress + pageIndex*WRITE_DATA_SIZE))
                    return -ENXIO;
                clearBuffers();
#endif
            }
        }
    }
    return 0;
}

int XSPI_Flasher::programXSpi(std::istream& mcsStream)
{
    //  for (ELARecordList::iterator i = mRecordList.begin(), e = mRecordList.end(); i != e; ++i) {
    //    i->mStartAddress <<= 16;
    //    i->mEndAddress += i->mStartAddress;
    //    // Convert from 2 bytes address to 4 bytes address
    //    i->mStartAddress /= 2;
    //    i->mEndAddress /= 2;
    //  }

    if (!prepareXSpi()) {
        std::cout << "ERROR: Unable to prepare the XSpi\n";
        return -EINVAL;
    }

    //if(!bulkErase())
    //return false;

    const timespec req = {0, 20000};
    nanosleep(&req, 0);

    uint32_t bitstream_shift_addr = 0;
    
    //First we enable bitstream guard if not writing to address 0
    //This will protect partially erased/programmed bitstreams
    if(BITSTREAM_START_LOC != 0) {
        if(!writeBitstreamGuard(BITSTREAM_START_LOC)) {
            std::cout << "ERROR: Unable to set bitstream guard!" << std::endl;
            return -EINVAL;
        }
        bitstream_shift_addr += BITSTREAM_GUARD_SIZE;
        std::cout << "Enabled bitstream guard. Bitstream will not be loaded until flashing is finished." << std::endl;
    }

    //Now we can safely erase all subsectors  
    int beatCount = 0;
    std::cout << "Erasing flash" << std::flush;
    for (ELARecordList::iterator i = recordList.begin(), e = recordList.end(); i != e; ++i) {
        beatCount++;
        if(beatCount%20==0) {
            std::cout << "." << std::flush;
        }

        //Shift all write addresses below bitstream guard
        i->mStartAddress += bitstream_shift_addr;
        i->mEndAddress += bitstream_shift_addr;
        
        //Erase any subsectors in address range.
        for(uint32_t j = i->mStartAddress; j < i->mEndAddress; j+=0x1000) {
            //std::cout << "DEBUG: Erasing subsector @ 0x" << std::hex << j << std::dec << std::endl;
            if(!sectorErase(j, COMMAND_4KB_SUBSECTOR_ERASE)) {
                std::cout << "\nERROR: Failed to erase subsector!" << std::endl;
                return -EINVAL;
            }
            nanosleep(&req, 0); //Pause before next sector erase
        }
    }
    //New line after ...
    std::cout << std::endl;

    //Next we program flash. Note that bitstream guard is still active
    beatCount = 0;
    std::cout << "Programming flash" << std::flush;
    for (ELARecordList::iterator i = recordList.begin(), e = recordList.end(); i != e; ++i)
    {
        beatCount++;
        if(beatCount%20==0) {
            std::cout << "." << std::flush;
        }

        if(TEST_MODE) {
            std::cout << "INFO: Start address 0x" << std::hex << recordList.front().mStartAddress << std::dec << "\n";
            std::cout << "INFO: End address 0x" << std::hex << recordList.back().mEndAddress << std::dec << "\n";
        }

        bool ready = isFlashReady();
        if(!ready){
            std::cout << "\nERROR: Unable to get flash ready" << std::endl;
            return -EINVAL;
        }

        clearBuffers();

        if (programXSpi(mcsStream, *i)) {
            std::cout << "\nERROR: Could not programXSpi the block" << std::endl;
            return -EINVAL;
        }
        nanosleep(&req, 0);
    }
    std::cout << std::endl;
    
    //Finally we clear bitstream guard if not writing to address 0
    //This will allow the bitstream to be loaded
    if(BITSTREAM_START_LOC != 0) {
        if(!clearBitstreamGuard(BITSTREAM_START_LOC)) {
            std::cout << "ERROR: Unable to clear bitstream guard!" << std::endl;
            return -EINVAL;
        }
        std::cout << "Cleared bitstream guard. Bitstream now active." << std::endl;
    }
    
    return 0;
}

bool XSPI_Flasher::readRegister(unsigned commandCode, unsigned bytes) {

    if(!isFlashReady())
        return false;

    bool Status = false;

    WriteBuffer[BYTE1] = commandCode;

    Status = finalTransfer(WriteBuffer, ReadBuffer, bytes);

    if( !Status ) {
        return false;
    }

#if defined(_debug)
    std::cout << "Printing output (with some extra bytes of readRegister cmd)" << std::endl;
#endif

    for(unsigned i = 0; i < 5; ++ i) //Some extra bytes, no harm
    {
#if defined(_debug)
        std::cout << i << " " << std::hex << (int)ReadBuffer[i] << std::dec << std::endl;
#endif
        ReadBuffer[i] = 0; //clear
    }
    //Reset the FIFO bit.
    uint32_t ControlReg = XSpi_GetControlReg();
    ControlReg |= XSP_CR_RXFIFO_RESET_MASK ;
    ControlReg |= XSP_CR_TXFIFO_RESET_MASK ;
    XSpi_SetControlReg(ControlReg);

    return Status;
}

//max 16 bits for nonvolative cfg register.
//If extra_bytes == 0, then only the command is sent.
bool XSPI_Flasher::writeRegister(unsigned commandCode, unsigned value, unsigned extra_bytes) {
    if(!isFlashReady())
        return false;

    if(!writeEnable())
        return false;

    uint32_t ControlReg = XSpi_GetControlReg();
    ControlReg |= XSP_CR_TXFIFO_RESET_MASK;
    ControlReg |= XSP_CR_RXFIFO_RESET_MASK;
    XSpi_SetControlReg(ControlReg);

    bool Status = false;

    WriteBuffer[BYTE1] = commandCode;

    if(extra_bytes == 0) {
        //do nothing
    } else if(extra_bytes == 1)
        WriteBuffer[BYTE2] = (uint8_t) (value);
    else if(extra_bytes == 2) {
        WriteBuffer[BYTE2] = (uint8_t) (value >> 8);
        WriteBuffer[BYTE3] = (uint8_t) value;
    }else {
        std::cout << "ERROR: Setting more than 2 bytes" << std::endl;
        assert(0);
    }

    //+1 for cmd byte.
    Status = finalTransfer(WriteBuffer,NULL, extra_bytes+1);
    if(!Status)
        return false;

    if(!waitTxEmpty())
        return false;

    return Status;
}
<|MERGE_RESOLUTION|>--- conflicted
+++ resolved
@@ -808,30 +808,11 @@
         return false;
     else {
         switch(ReadBuffer[3]) {
-<<<<<<< HEAD
-	case 0x38:
-=======
         case 0x38:
->>>>>>> 980d42a7
         case 0x17:
         case 0x18:
             MAX_NUM_SECTORS = 1;
             break;
-<<<<<<< HEAD
-	case 0x39:
-        case 0x19:
-            MAX_NUM_SECTORS = 2;
-            break;
-	case 0x3A:
-        case 0x20:
-            MAX_NUM_SECTORS = 4;
-            break;
-	case 0x3B:
-        case 0x21:
-            MAX_NUM_SECTORS = 8;
-            break;
-	case 0x3C:
-=======
         case 0x39:
         case 0x19:
             MAX_NUM_SECTORS = 2;
@@ -845,7 +826,6 @@
             MAX_NUM_SECTORS = 8;
             break;
         case 0x3C:
->>>>>>> 980d42a7
         case 0x22:
             MAX_NUM_SECTORS = 16;
             break;
