--- conflicted
+++ resolved
@@ -26,11 +26,8 @@
 #include "prom.h"
 #include "msp432.h"
 #include "xclfeatures.h"
-<<<<<<< HEAD
 #include "firmware_image.h"
-=======
 #include "scan.h"
->>>>>>> ff510e74
 #include <sys/stat.h>
 #include <vector>
 #include <memory>
@@ -95,14 +92,6 @@
         std::make_pair( "u200",    SPI ),
         std::make_pair( "u250",    SPI )
     };
-
-public:
-<<<<<<< HEAD
-=======
-    std::string sGetDBDF() { return mDBDF; }
-    std::string sGetFlashType() { return std::string( getFlasherTypeText( mType ) ); }
-    std::string sGetDSAName() { std::string vbnv = std::string( reinterpret_cast<const char*>(mFRHeader.VBNVName) ); return vbnv.size() ? vbnv : "No Feature ROM Loaded"; }
->>>>>>> ff510e74
 };
 
 #endif // FLASHER_H