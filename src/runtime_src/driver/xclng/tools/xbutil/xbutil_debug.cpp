/**
 * Copyright (C) 2016-2017 Xilinx, Inc
 * Author(s): Hem C Neema
 * PCIe HAL Driver layered on top of XOCL GEM kernel driver
 *
 * Licensed under the Apache License, Version 2.0 (the "License"). You may
 * not use this file except in compliance with the License. A copy of the
 * License is located at
 *
 *     http://www.apache.org/licenses/LICENSE-2.0
 *
 * Unless required by applicable law or agreed to in writing, software
 * distributed under the License is distributed on an "AS IS" BASIS, WITHOUT
 * WARRANTIES OR CONDITIONS OF ANY KIND, either express or implied. See the
 * License for the specific language governing permissions and limitations
 * under the License.
 */

#include <errno.h>

#include <iostream>
#include <fstream>
#include <vector>
#include <iomanip>
#include <fcntl.h>
#include <sys/ioctl.h>
#include <sys/mman.h>
#include <cstring>
#include <unistd.h>
#include <sys/file.h>

#include "driver/include/xclbin.h"
#include "scan.h"
#include "xbutil.h"

static const int debug_ip_layout_max_size = 65536;
static const int debug_ip_max_type = 9;

uint32_t xcldev::device::getIPCountAddrNames(int type,
    std::vector<uint64_t> *baseAddress, std::vector<std::string> * portNames) {
    std::string errmsg;
    std::vector<char> buf;
    pcidev::get_dev(m_idx)->user->sysfs_get("icap", "debug_ip_layout", errmsg, buf);

    if (!errmsg.empty()) {
        std::cout << errmsg << std::endl;
        return -EINVAL;
    }

    debug_ip_layout *map = (debug_ip_layout *)buf.data();
    if (buf.empty() || map->m_count < 0) {
        std::cout <<  "ERROR: Failed to open debug IP layout file. "
            << "Ensure that a valid xclbin is successfully downloaded. \n";
        return -EINVAL;
    }

    uint32_t count = 0;
    for(unsigned int i = 0; i < map->m_count; i++) {
        if (map->m_debug_ip_data[i].m_type == type) {
            if (baseAddress)
                baseAddress->push_back(map->m_debug_ip_data[i].m_base_address);
            if(portNames) {
                std::string portName;
                portName.assign(map->m_debug_ip_data[i].m_name, 128);
                portNames->push_back(portName);
            }
            ++count;
        }
    }

    return count;
}

std::pair<size_t, size_t> xcldev::device::getCUNamePortName (std::vector<std::string>& aSlotNames,
    std::vector< std::pair<std::string, std::string> >& aCUNamePortNames) {
    //Slotnames are of the format "/cuname/portname" or "cuname/portname", split them and return in separate vector
    //return max length of the cuname and port names
    size_t max1 = 0, max2 = 0;
    char sep = '/';
    for (auto slotName: aSlotNames) {
        size_t found1;
        size_t start = 0;
        found1 = slotName.find(sep, 0);
        if (found1 == 0) {
            //if the cuname starts with a '/'
            start = 1;
            found1 = slotName.find(sep, 1);
        }
        if (found1 != std::string::npos) {
            aCUNamePortNames.emplace_back(slotName.substr(start, found1-start), slotName.substr(found1+1));
        }
        else {
            aCUNamePortNames.emplace_back("Unknown", "Unknown");
        }
        //Replace the name of the host-spm to something simple
        if (aCUNamePortNames.back().first.find("interconnect_host_aximm") != std::string::npos) {
            aCUNamePortNames.pop_back();
            aCUNamePortNames.emplace_back("XDMA", "N/A");
        }

        // Use strlen() instead of length() because the strings taken from debug_ip_layout
        // are always 128 in length, where the end is full of null characters
        max1 = std::max(strlen(aCUNamePortNames.back().first.c_str()), max1);
        max2 = std::max(strlen(aCUNamePortNames.back().second.c_str()), max2);
    }
    return std::pair<size_t, size_t>(max1, max2);
}

std::pair<size_t, size_t> xcldev::device::getStreamName (std::vector<std::string>& aSlotNames,
    std::vector< std::pair<std::string, std::string> >& aStreamNames) {
    //Slotnames are of the format "Master-Slave", split them and return in separate vector
    //return max length of the Master and Slave port names
    size_t max1 = 0, max2 = 0;
    char sep = '-';
    for (auto &s: aSlotNames) {
        size_t found;
        found = s.find(sep, 0);
        if (found != std::string::npos)
            aStreamNames.emplace_back(s.substr(0, found), s.substr(found+1));
        else
            aStreamNames.emplace_back("Unknown", "Unknown");
        max1 = std::max(aStreamNames.back().first.length(), max1);
        max2 = std::max(aStreamNames.back().second.length(), max2);
    }
    return std::pair<size_t, size_t>(max1, max2);
}

int xcldev::device::readSPMCounters() {
    xclDebugCountersResults debugResults = {0};
    std::vector<std::string> slotNames;
    std::vector< std::pair<std::string, std::string> > cuNameportNames;
    unsigned int numSlots = getIPCountAddrNames (AXI_MM_MONITOR, nullptr, &slotNames);
    if (numSlots == 0) {
        std::cout << "ERROR: SPM IP does not exist on the platform" << std::endl;
        return 0;
    }
    std::pair<size_t, size_t> widths = getCUNamePortName(slotNames, cuNameportNames);
    xclDebugReadIPStatus(m_handle, XCL_DEBUG_READ_TYPE_SPM, &debugResults);

    std::cout << "SDx Performance Monitor Counters\n";
    int col1 = std::max(widths.first, strlen("Region or CU")) + 4;
    int col2 = std::max(widths.second, strlen("Type or Port"));

    std::ios_base::fmtflags f(std::cout.flags());
    std::cout << std::left
              << std::setw(col1) << "Region or CU"
              << " " << std::setw(col2) << "Type or Port"
              << "  " << std::setw(16)  << "Write Bytes"
              << "  " << std::setw(16)  << "Write Trans."
              << "  " << std::setw(16)  << "Read Bytes"
              << "  " << std::setw(16)  << "Read Tranx."
              << "  " << std::setw(16)  << "Outstanding Cnt"
              << "  " << std::setw(16)  << "Last Wr Addr"
              << "  " << std::setw(16)  << "Last Wr Data"
              << "  " << std::setw(16)  << "Last Rd Addr"
              << "  " << std::setw(16)  << "Last Rd Data"
              << std::endl;
    for (size_t i = 0; i<debugResults.NumSlots; ++i) {
    	// NOTE: column 2 only aligns if we use c_str() instead of the string
        std::cout << std::left
                  << std::setw(col1) << cuNameportNames[i].first
                  << " " << std::setw(col2) << cuNameportNames[i].second.c_str()
                  << "  " << std::setw(16) << debugResults.WriteBytes[i]
                  << "  " << std::setw(16) << debugResults.WriteTranx[i]
                  << "  " << std::setw(16) << debugResults.ReadBytes[i]
                  << "  " << std::setw(16) << debugResults.ReadTranx[i]
                  << "  " << std::setw(16) << debugResults.OutStandCnts[i]
                  << "  " << std::hex << "0x" << std::setw(14) << debugResults.LastWriteAddr[i] << std::dec
                  << "  " << std::setw(16) << debugResults.LastWriteData[i]
                  << "  " << std::hex << "0x" << std::setw(14) <<  debugResults.LastReadAddr[i] << std::dec
                  << "  " << std::setw(16) << debugResults.LastReadData[i]
                  << std::endl;
    }
    std::cout.flags(f);
    return 0;
}

int xcldev::device::readSSPMCounters() {
    xclStreamingDebugCountersResults debugResults = {0};
    std::vector<std::string> slotNames;
    std::vector< std::pair<std::string, std::string> > cuNameportNames;
    unsigned int numSlots = getIPCountAddrNames (AXI_STREAM_MONITOR, nullptr, &slotNames);
    if (numSlots == 0) {
        std::cout << "ERROR: SSPM IP does not exist on the platform" << std::endl;
        return 0;
    }
    std::pair<size_t, size_t> widths = getStreamName(slotNames, cuNameportNames);
    xclDebugReadIPStatus(m_handle, XCL_DEBUG_READ_TYPE_SSPM, &debugResults);

    std::cout << "SDx Streaming Performance Monitor Counters\n";
<<<<<<< HEAD
    int col1 = std::max(widths.first, strlen("Stream Master")) + 4;
    int col2 = std::max(widths.second, strlen("Stream Slave"));

    std::ios_base::fmtflags f(std::cout.flags());
    std::cout << std::left
            << std::setw(col1) << "Stream Master"
            << " " << std::setw(col2) << "Stream Slave"
=======
    int col1 = std::max(widths.first, strlen("CU Name")) + 4;
    int col2 = std::max(widths.second, strlen("Port Name"));

    std::ios_base::fmtflags f(std::cout.flags());
    std::cout << std::left
            << std::setw(col1) << "CU Name"
            << " " << std::setw(col2) << "Port Name"
>>>>>>> f782cf81
            << "  " << std::setw(16)  << "Num Trans."
            << "  " << std::setw(16)  << "Data Bytes"
            << "  " << std::setw(16)  << "Busy Cycles"
            << "  " << std::setw(16)  << "Stall Cycles"
            << "  " << std::setw(16)  << "Starve Cycles"
            << std::endl;
    for (size_t i = 0; i<debugResults.NumSlots; ++i) {
        std::cout << std::left
            << std::setw(col1) << cuNameportNames[i].first
            << " " << std::setw(col2) << cuNameportNames[i].second.c_str()
            << "  " << std::setw(16) << debugResults.StrNumTranx[i]
            << "  " << std::setw(16) << debugResults.StrDataBytes[i]
            << "  " << std::setw(16) << debugResults.StrBusyCycles[i]
            << "  " << std::setw(16) << debugResults.StrStallCycles[i]
            << "  " << std::setw(16) << debugResults.StrStarveCycles[i]
            << std::endl;
    }
    std::cout.flags(f);
    return 0;
}

int xcldev::device::readLAPCheckers(int aVerbose) {
    xclDebugCheckersResults debugResults = {0};
    //if (getuid() && geteuid()) {
    //    std::cout << "ERROR: Reading LAPC requires root privileges" << std::endl;
    //    return -EACCES;
    //}
    std::vector<std::string> lapcSlotNames;
    std::vector< std::pair<std::string, std::string> > cuNameportNames;
    unsigned int numSlots = getIPCountAddrNames (LAPC, nullptr, &lapcSlotNames);
    if (numSlots == 0) {
        std::cout << "ERROR: LAPC IP does not exist on the platform" << std::endl;
        return 0;
    }
    std::pair<size_t, size_t> widths = getCUNamePortName(lapcSlotNames, cuNameportNames);
    xclDebugReadIPStatus(m_handle, XCL_DEBUG_READ_TYPE_LAPC, &debugResults);
    bool violations_found = false;
    bool invalid_codes = false;
    std::cout << "Light Weight AXI Protocol Checkers codes \n";
    int col1 = std::max(widths.first, strlen("CU Name")) + 4;
    int col2 = std::max(widths.second, strlen("AXI Portname"));

    for (size_t i = 0; i<debugResults.NumSlots; ++i) {
        if (!xclAXICheckerCodes::isValidAXICheckerCodes(debugResults.OverallStatus[i],
                        debugResults.SnapshotStatus[i], debugResults.CumulativeStatus[i])) {
            std::cout << "CU Name: " << cuNameportNames[i].first << " AXI Port: " << cuNameportNames[i].second << "\n";
            std::cout << "  Invalid codes read, skip decoding\n";
            invalid_codes = true;
        }
        else if (debugResults.OverallStatus[i]) {
            std::cout << "CU Name: " << cuNameportNames[i].first << " AXI Port: " << cuNameportNames[i].second << "\n";
            std::cout << "  First violation: \n";
            std::cout << "    " <<  xclAXICheckerCodes::decodeAXICheckerCodes(debugResults.SnapshotStatus[i]);
            //snapshot reflects first violation, cumulative has all violations
            unsigned int tCummStatus[4];
            std::transform(debugResults.CumulativeStatus[i], debugResults.CumulativeStatus[i]+4, debugResults.SnapshotStatus[i], tCummStatus, std::bit_xor<unsigned int>());
            std::cout << "  Other violations: \n";
            std::string tstr = xclAXICheckerCodes::decodeAXICheckerCodes(tCummStatus);
            if (tstr == "") {
              std::cout << "    None";
            }
            else {
              std::cout << "    " <<  tstr;
            }
            violations_found = true;
        }
    }
    if (!violations_found && !invalid_codes) {
        std::cout << "No AXI violations found \n";
    }
    if (violations_found && aVerbose && !invalid_codes) {
        std::cout << "\n";
        std::cout << std::left
                << std::setw(col1) << "CU Name"
                << " " << std::setw(col2) << "AXI Portname"
                << "  " << std::setw(16) << "Overall Status"
                << "  " << std::setw(16) << "Snapshot[0]"
                << "  " << std::setw(16) << "Snapshot[1]"
                << "  " << std::setw(16) << "Snapshot[2]"
                << "  " << std::setw(16) << "Snapshot[3]"
                << "  " << std::setw(16) << "Cumulative[0]"
                << "  " << std::setw(16) << "Cumulative[1]"
                << "  " << std::setw(16) << "Cumulative[2]"
                << "  " << std::setw(16) << "Cumulative[3]"
                << std::endl;
        for (size_t i = 0; i<debugResults.NumSlots; ++i) {
            std::cout << std::left
                << std::setw(col1) << cuNameportNames[i].first
                << " " << std::setw(col2) << cuNameportNames[i].second
                << "  " << std::setw(16) << std::hex << debugResults.OverallStatus[i]
                << "  " << std::setw(16) << std::hex << debugResults.SnapshotStatus[i][0]
                << "  " << std::setw(16) << std::hex << debugResults.SnapshotStatus[i][1]
                << "  " << std::setw(16) << std::hex << debugResults.SnapshotStatus[i][2]
                << "  " << std::setw(16) << std::hex << debugResults.SnapshotStatus[i][3]
                << "  " << std::setw(16) << std::hex << debugResults.CumulativeStatus[i][0]
                << "  " << std::setw(16) << std::hex << debugResults.CumulativeStatus[i][1]
                << "  " << std::setw(16) << std::hex << debugResults.CumulativeStatus[i][2]
                << "  " << std::setw(16) << std::hex << debugResults.CumulativeStatus[i][3]
                << std::dec << std::endl;
        }
    }
    return 0;
}

int xcldev::device::print_debug_ip_list (int aVerbose) {
    static const char *debug_ip_names[debug_ip_max_type] = {
        "unknown",
        "lapc",
        "ila",
        "spm",
        "tracefunnel",
        "monitorfifolite",
        "monitorfifofull",
        "accelmonitor",
        "sspm"
    };
    int available_ip [debug_ip_max_type] = {0};
    std::string errmsg;
    std::vector<char> buf;
    pcidev::get_dev(m_idx)->user->sysfs_get("icap", "debug_ip_layout", errmsg, buf);
    if (!errmsg.empty()) {
        std::cout << errmsg << std::endl;
        return -EINVAL;
    }
    debug_ip_layout *map = (debug_ip_layout *)buf.data();

    if (buf.empty() || map->m_count <= 0) {
        std::cout << "INFO: Failed to find any debug IPs on the platform. "
            << "Ensure that a valid bitstream with debug IPs (SPM, LAPC) is "
            << "successfully downloaded. \n";
        return 0;
    }

    std::cout << "Number of IPs found: " << map->m_count << "\n";
    for(unsigned int i = 0; i < map->m_count; i++) {
        if (map->m_debug_ip_data[i].m_type >
            sizeof (debug_ip_names) / sizeof (debug_ip_names[0])) {
            std::cout  << "Found invalid IP in debug ip layout with type "
                << map->m_debug_ip_data[i].m_type << std::endl;
            return -EINVAL;
        }
        ++available_ip[map->m_debug_ip_data[i].m_type];
    }

    std::stringstream sstr;
    for(unsigned int i = 0;
        i < sizeof (available_ip) / sizeof(available_ip[0]); ++i) {
        if (available_ip[i])
            sstr << debug_ip_names[i] << "(" << available_ip[i] << ") ";
    }

    std::cout << "IPs found [<ipname>(<count>)]: " << sstr.str() << std::endl;
    std::cout << "Run 'xbutil status' with option --<ipname> to get more "
        "information about the IP" << std::endl;
    return 0;
}<|MERGE_RESOLUTION|>--- conflicted
+++ resolved
@@ -188,7 +188,6 @@
     xclDebugReadIPStatus(m_handle, XCL_DEBUG_READ_TYPE_SSPM, &debugResults);
 
     std::cout << "SDx Streaming Performance Monitor Counters\n";
-<<<<<<< HEAD
     int col1 = std::max(widths.first, strlen("Stream Master")) + 4;
     int col2 = std::max(widths.second, strlen("Stream Slave"));
 
@@ -196,15 +195,6 @@
     std::cout << std::left
             << std::setw(col1) << "Stream Master"
             << " " << std::setw(col2) << "Stream Slave"
-=======
-    int col1 = std::max(widths.first, strlen("CU Name")) + 4;
-    int col2 = std::max(widths.second, strlen("Port Name"));
-
-    std::ios_base::fmtflags f(std::cout.flags());
-    std::cout << std::left
-            << std::setw(col1) << "CU Name"
-            << " " << std::setw(col2) << "Port Name"
->>>>>>> f782cf81
             << "  " << std::setw(16)  << "Num Trans."
             << "  " << std::setw(16)  << "Data Bytes"
             << "  " << std::setw(16)  << "Busy Cycles"
