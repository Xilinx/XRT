/**
 * Copyright (C) 2016-2018 Xilinx, Inc
 * Author: Sonal Santan, Ryan Radjabi
 * Simple command line utility to inetract with SDX PCIe devices
 *
 * Licensed under the Apache License, Version 2.0 (the "License"). You may
 * not use this file except in compliance with the License. A copy of the
 * License is located at
 *
 *     http://www.apache.org/licenses/LICENSE-2.0
 *
 * Unless required by applicable law or agreed to in writing, software
 * distributed under the License is distributed on an "AS IS" BASIS, WITHOUT
 * WARRANTIES OR CONDITIONS OF ANY KIND, either express or implied. See the
 * License for the specific language governing permissions and limitations
 * under the License.
 */
#ifndef XBUTIL_H
#define XBUTIL_H

#include <fstream>
#include <assert.h>
#include <vector>
#include <map>
#include <sstream>
#include <string>

#include "driver/include/xclhal2.h"
#include "driver/include/xcl_axi_checker_codes.h"
#include "../user_common/dmatest.h"
#include "../user_common/memaccess.h"
#include "../user_common/dd.h"
#include "../user_common/utils.h"
#include "../user_common/sensor.h"
#include "scan.h"
#include "driver/include/xclbin.h"
#include <version.h>

#include <chrono>
using Clock = std::chrono::high_resolution_clock;

#define TO_STRING(x) #x
#define AXI_FIREWALL

#define XCL_NO_SENSOR_DEV_LL    ~(0ULL)
#define XCL_NO_SENSOR_DEV       ~(0UL)
#define XCL_NO_SENSOR_DEV_S     0xffff
#define XCL_INVALID_SENSOR_VAL 0

/*
 * Simple command line tool to query and interact with SDx PCIe devices
 * The tool statically links with xcldma HAL driver inorder to avoid
 * dependencies on environment variables like XILINX_OPENCL, LD_LIBRARY_PATH, etc.
 * TODO:
 * Rewrite the command line parsing to provide interface like Android adb:
 * xcldev <cmd> [options]
 */

namespace xcldev {

enum command {
    FLASH,
    PROGRAM,
    CLOCK,
    BOOT,
    HELP,
    QUERY,
    DUMP,
    RESET,
    RUN,
    FAN,
    DMATEST,
    LIST,
    SCAN,
    MEM,
    DD,
    STATUS,
    CMD_MAX,
<<<<<<< HEAD
=======
    TOP
>>>>>>> 241bda47
};
enum subcommand {
    MEM_READ = 0,
    MEM_WRITE,
    STATUS_SPM,
    STATUS_LAPC,
    STATUS_SSPM,
    STREAM,
    STATUS_UNSUPPORTED,
    MEM_QUERY_ECC,
    MEM_RESET_ECC
};
enum statusmask {
    STATUS_NONE_MASK = 0x0,
    STATUS_SPM_MASK = 0x1,
    STATUS_LAPC_MASK = 0x2,
    STATUS_SSPM_MASK = 0x4
};

static const std::pair<std::string, command> map_pairs[] = {
    std::make_pair("flash", FLASH),
    std::make_pair("program", PROGRAM),
    std::make_pair("clock", CLOCK),
    std::make_pair("boot", BOOT),
    std::make_pair("help", HELP),
    std::make_pair("query", QUERY),
    std::make_pair("dump", DUMP),
    std::make_pair("reset", RESET),
    std::make_pair("run", RUN),
    std::make_pair("fan", FAN),
    std::make_pair("dmatest", DMATEST),
    std::make_pair("list", LIST),
    std::make_pair("scan", SCAN),
    std::make_pair("mem", MEM),
    std::make_pair("dd", DD),
    std::make_pair("status", STATUS),
<<<<<<< HEAD
=======
    std::make_pair("top", TOP)
>>>>>>> 241bda47

};

static const std::pair<std::string, subcommand> subcmd_pairs[] = {
    std::make_pair("read", MEM_READ),
    std::make_pair("write", MEM_WRITE),
    std::make_pair("spm", STATUS_SPM),
    std::make_pair("lapc", STATUS_LAPC),
    std::make_pair("sspm", STATUS_SSPM),
    std::make_pair("stream", STREAM),
    std::make_pair("query-ecc", MEM_QUERY_ECC),
    std::make_pair("reset-ecc", MEM_RESET_ECC)
};

static const std::vector<std::pair<std::string, std::string>> flash_types = {
    // bpi types
    std::make_pair( "7v3", "bpi" ),
    std::make_pair( "8k5", "bpi" ),
    std::make_pair( "ku3", "bpi" ),
    // spi types
    std::make_pair( "vu9p",    "spi" ),
    std::make_pair( "kcu1500", "spi" ),
    std::make_pair( "vcu1525", "spi" ),
    std::make_pair( "ku115",   "spi" )
};

static const std::map<std::string, command> commandTable(map_pairs, map_pairs + sizeof(map_pairs) / sizeof(map_pairs[0]));

class device {
    unsigned int m_idx;
    xclDeviceHandle m_handle;
    xclDeviceInfo2 m_devinfo;
    xclErrorStatus m_errinfo;

public:
    int domain() { return pcidev::get_dev(m_idx)->mgmt->domain; }
    int bus() { return pcidev::get_dev(m_idx)->mgmt->bus; }
    int dev() { return pcidev::get_dev(m_idx)->mgmt->dev; }
    int userFunc() { return pcidev::get_dev(m_idx)->user->func; }
    int mgmtFunc() { return pcidev::get_dev(m_idx)->mgmt->func; }
    device(unsigned int idx, const char* log) : m_idx(idx), m_handle(nullptr), m_devinfo{} {
        std::string devstr = "device[" + std::to_string(m_idx) + "]";
        m_handle = xclOpen(m_idx, log, XCL_QUIET);
        if (!m_handle)
            throw std::runtime_error("Failed to open " + devstr);
        if (xclGetDeviceInfo2(m_handle, &m_devinfo))
            throw std::runtime_error("Unable to obtain info from " + devstr);
#ifdef AXI_FIREWALL
        if (xclGetErrorStatus(m_handle, &m_errinfo))
            throw std::runtime_error("Unable to obtain AXI error from " + devstr);
#endif
    }

    device(device&& rhs) : m_idx(rhs.m_idx), m_handle(rhs.m_handle), m_devinfo(std::move(rhs.m_devinfo)) {
    }

    device(const device &dev) = delete;
    device& operator=(const device &dev) = delete;

    ~device() {
        xclClose(m_handle);
    }

    const char *name() const {
        return m_devinfo.mName;
    }

    /*
     * flash
     *
     * Determine flash method as BPI or SPI from flash_types table by the DSA name.
     * Override this if a flash type is passed in by command line switch.
     */
    int flash( const std::string& mcs1, const std::string& mcs2, std::string flashType )
    {
        std::cout << "Flash disabled. See 'xbflash'.\n";
        return 0;
    }

    int reclock2(unsigned regionIndex, const unsigned short *freq) {
        const unsigned short targetFreqMHz[4] = {freq[0], freq[1], 0, 0};
        return xclReClock2(m_handle, 0, targetFreqMHz);
    }

    int getComputeUnits(std::vector<ip_data> &computeUnits) const
    {
        std::string errmsg;
        std::vector<char> buf;
        pcidev::get_dev(m_idx)->user->sysfs_get("", "ip_layout", errmsg, buf);
        if (!errmsg.empty()) {
            std::cout << errmsg << std::endl;
            return -EINVAL;
        }
        if (buf.empty())
            return 0;

        const ip_layout *map = (ip_layout *)buf.data();
        if(map->m_count < 0)
            return -EINVAL;

        for(int i = 0; i < map->m_count; i++)
            computeUnits.emplace_back(map->m_ip_data[i]);
        return 0;
    }

    int parseComputeUnits(const std::vector<ip_data> &computeUnits) const
    {
        for( unsigned int i = 0; i < computeUnits.size(); i++ ) {
            boost::property_tree::ptree ptCu;
            unsigned statusBuf;
            xclRead(m_handle, XCL_ADDR_KERNEL_CTRL, computeUnits.at( i ).m_base_address, &statusBuf, 4);
            ptCu.put( "index",        i );
            ptCu.put( "name",         computeUnits.at( i ).m_name );
            ptCu.put( "base_address", computeUnits.at( i ).m_base_address );
            ptCu.put( "status",       parseCUStatus( statusBuf ) );
            sensor_tree::add_child( "board.compute_unit.cu", ptCu );
        }
        return 0;
    }

    unsigned m_devinfo_power(const xclDeviceInfo2& m_devinfo) const
    {
        unsigned long long power = 0;

        if (m_devinfo.mPexCurr != XCL_INVALID_SENSOR_VAL &&
            m_devinfo.mPexCurr != XCL_NO_SENSOR_DEV_LL &&
            m_devinfo.m12VPex != XCL_INVALID_SENSOR_VAL &&
            m_devinfo.m12VPex != XCL_NO_SENSOR_DEV_S) {
            power = m_devinfo.mPexCurr * m_devinfo.m12VPex +
                m_devinfo.mAuxCurr * m_devinfo.m12VAux;
        }
        power /= 1000000;
        return static_cast<unsigned>(power);
    }

    void m_devinfo_stringize_power(const xclDeviceInfo2& m_devinfo,
        std::vector<std::string> &lines) const
    {
        std::stringstream ss;
        unsigned long long power;
        ss << std::left << "\n";

        ss << std::setw(16) << "Power" << "\n";
        power = m_devinfo.mPexCurr * m_devinfo.m12VPex +
            m_devinfo.mAuxCurr * m_devinfo.m12VAux;
        if(m_devinfo.mPexCurr != XCL_INVALID_SENSOR_VAL &&
            m_devinfo.mPexCurr != XCL_NO_SENSOR_DEV_LL &&
            m_devinfo.m12VPex != XCL_INVALID_SENSOR_VAL &&
            m_devinfo.m12VPex != XCL_NO_SENSOR_DEV_S){
            ss << std::setw(16)
                << std::to_string((float)power / 1000000).substr(0, 4) + "W"
                << "\n";
        } else {
            ss << std::setw(16) << "Not support" << "\n";
        }

        lines.push_back(ss.str());
    }

    void m_mem_usage_bar(xclDeviceUsage &devstat,
        std::vector<std::string> &lines) const
    {
        std::stringstream ss;
        std::string errmsg;
        std::vector<char> buf;

        ss << "Device Memory Usage\n";

        pcidev::get_dev(m_idx)->user->sysfs_get(
            "", "mem_topology", errmsg, buf);

        if (!errmsg.empty()) {
            ss << errmsg << std::endl;
            lines.push_back(ss.str());
            return;
        }

        const mem_topology *map = (mem_topology *)buf.data();

        if(buf.empty() || map->m_count < 0) {
            ss << "WARNING: 'mem_topology' invalid, unable to report topology. "
                << "Has the bitstream been loaded? See 'xbutil program'.";
            lines.push_back(ss.str());
            return;
        }

        if(map->m_count == 0) {
            ss << "-- none found --. See 'xbutil program'.";
            lines.push_back(ss.str());
            return;
        }

        unsigned numDDR = map->m_count;
        for(unsigned i = 0; i < numDDR; i++ ) {
            if(map->m_mem_data[i].m_type == MEM_STREAMING)
                continue;

            float percentage = (float)devstat.ddrMemUsed[i] * 100 /
                (map->m_mem_data[i].m_size << 10);
            int nums_fiftieth = (int)percentage / 2;
            std::string str = std::to_string(percentage).substr(0, 4) + "%";

            ss << " [" << i << "] "
                << std::setw(16 - (std::to_string(i).length()) - 4)
                << std::left << map->m_mem_data[i].m_tag;
            ss << "[ " << std::right << std::setw(nums_fiftieth)
                << std::setfill('|') << (nums_fiftieth ? " ":"")
                <<  std::setw(56 - nums_fiftieth);
            ss << std::setfill(' ') << str << " ]" << "\n";
        }

        lines.push_back(ss.str());
    }

    void getMemTopology( xclDeviceUsage &devstat ) const
    {
        std::string errmsg;
        std::vector<char> buf;
        pcidev::get_dev(m_idx)->user->sysfs_get("", "mem_topology", errmsg, buf);
        const mem_topology *map = (mem_topology *)buf.data();
        if(buf.empty())
            return;

        for(unsigned i = 0; i < (unsigned)map->m_count; i++) {
            std::string str;
            if(map->m_mem_data[i].m_used == 0) {
                str = "**UNUSED**";
            } else {
                std::map<MEM_TYPE, std::string> my_map = {
                    {MEM_DDR3, "MEM_DDR3"}, {MEM_DDR4, "MEM_DDR4"},
                    {MEM_DRAM, "MEM_DRAM"}, {MEM_STREAMING, "MEM_STREAMING"},
                    {MEM_PREALLOCATED_GLOB, "MEM_PREALLOCATED_GLOB"},
                    {MEM_ARE, "MEM_ARE"},   {MEM_HBM, "MEM_HBM"},
                    {MEM_BRAM, "MEM_BRAM"}, {MEM_URAM, "MEM_URAM"}
                };
                auto search = my_map.find((MEM_TYPE)map->m_mem_data[i].m_type );
                str = search->second;
            }
            boost::property_tree::ptree ptMem;
            ptMem.put( "index", i );
            ptMem.put( "type",  str );
            ptMem.put( "temp",  m_devinfo.mDimmTemp[i] );
            ptMem.put( "tag",   map->m_mem_data[i].m_tag );
            ptMem.put( "used",  map->m_mem_data[i].m_used ? true : false );
            ptMem.put( "size",  unitConvert(map->m_mem_data[i].m_size << 10) );
            ptMem.put( "mem_usage", unitConvert(devstat.ddrMemUsed[i] << 10) );
            ptMem.put( "bo_count", devstat.ddrBOAllocated[i] );
            sensor_tree::add_child( "board.memory.mem", ptMem );
        }
    }

    void m_mem_usage_stringize_dynamics(xclDeviceUsage &devstat,
        const xclDeviceInfo2& m_devinfo, std::vector<std::string> &lines) const
    {
        std::stringstream ss;
        std::string errmsg;
        std::vector<char> buf;

        ss << std::left << std::setw(48) << "Mem Topology"
            << std::setw(32) << "Device Memory Usage" << "\n";

        pcidev::get_dev(m_idx)->user->sysfs_get(
            "", "mem_topology", errmsg, buf);

        if (!errmsg.empty()) {
            ss << errmsg << std::endl;
            lines.push_back(ss.str());
            return;
        }

        const mem_topology *map = (mem_topology *)buf.data();
        unsigned numDDR = 0;

        if(!buf.empty())
            numDDR = map->m_count;

        if(numDDR == 0) {
            ss << "-- none found --. See 'xbutil program'.\n";
        } else if(numDDR < 0) {
            ss << "WARNING: 'mem_topology' invalid, unable to report topology. "
                << "Has the bitstream been loaded? See 'xbutil program'.";
            lines.push_back(ss.str());
            return;
        } else {
            ss << std::setw(16) << "Tag"  << std::setw(12) << "Type"
                << std::setw(12) << "Temp" << std::setw(8) << "Size";
            ss << std::setw(16) << "Mem Usage" << std::setw(8) << "BO nums"
                << "\n";
        }

        for(unsigned i = 0; i < numDDR; i++) {
            if (map->m_mem_data[i].m_type == MEM_STREAMING)
                continue;

            ss << " [" << i << "] " <<
                std::setw(16 - (std::to_string(i).length()) - 4) << std::left
                << map->m_mem_data[i].m_tag;

            std::string str;
            if(map->m_mem_data[i].m_used == 0) {
                str = "**UNUSED**";
            } else {
                std::map<MEM_TYPE, std::string> my_map = {
                    {MEM_DDR3, "MEM_DDR3"}, {MEM_DDR4, "MEM_DDR4"},
                    {MEM_DRAM, "MEM_DRAM"}, {MEM_STREAMING, "MEM_STREAMING"},
                    {MEM_PREALLOCATED_GLOB, "MEM_PREALLOCATED_GLOB"},
                    {MEM_ARE, "MEM_ARE"}, {MEM_HBM, "MEM_HBM"},
                    {MEM_BRAM, "MEM_BRAM"}, {MEM_URAM, "MEM_URAM"}
                };
                auto search = my_map.find((MEM_TYPE)map->m_mem_data[i].m_type );
                str = search->second;
            }

            ss << std::left << std::setw(12) << str;
            if (i < sizeof (m_devinfo.mDimmTemp) / sizeof (m_devinfo.mDimmTemp[0]) &&
                m_devinfo.mDimmTemp[i] != XCL_INVALID_SENSOR_VAL &&
                m_devinfo.mDimmTemp[i] != XCL_NO_SENSOR_DEV_S) {
                ss << std::setw(12) << std::to_string(m_devinfo.mDimmTemp[i]) + " C";
            } else {
                ss << std::setw(12) << "Not Supp";
            }

            ss << std::setw(8) << unitConvert(map->m_mem_data[i].m_size << 10);
            ss << std::setw(16) << unitConvert(devstat.ddrMemUsed[i]);
            // print size
            ss << std::setw(8) << std::dec << devstat.ddrBOAllocated[i] << "\n";
        }

        ss << "\nTotal DMA Transfer Metrics:" << "\n";
        for (unsigned i = 0; i < 2; i++) {
            ss << "  Chan[" << i << "].h2c:  " << unitConvert(devstat.h2c[i]) << "\n";
            ss << "  Chan[" << i << "].c2h:  " << unitConvert(devstat.c2h[i]) << "\n";
        }

#if 0 // Enable when all platforms with ERT are packaged with new firmware
        buf.clear();
        pcidev::get_dev(m_idx)->user->sysfs_get(
            "mb_scheduler", "kds_custat", errmsg, buf);

        if (buf.size()) {
          ss << "\nCompute Unit Usage:" << "\n";
          ss << buf.data() << "\n";
        }
#endif
<<<<<<< HEAD
  
=======

>>>>>>> 241bda47
        ss << std::setw(80) << std::setfill('#') << std::left << "\n";
        lines.push_back(ss.str());
    }

    /*
     * rewrite this function to place stream info in tree, dump will format the info.
     */
    void m_stream_usage_stringize_dynamics( const xclDeviceInfo2& m_devinfo,
        std::vector<std::string> &lines) const
    {
        std::stringstream ss;
        std::string errmsg;
        std::vector<char> buf;
        std::vector<std::string> attrs;

        ss << std::setfill(' ') << "\n";

        ss << std::left << std::setw(48) << "Stream Topology" << "\n";

        pcidev::get_dev(m_idx)->user->sysfs_get("", "mem_topology", errmsg, buf);

        if (!errmsg.empty()) {
            ss << errmsg << std::endl;
            lines.push_back(ss.str());
            return;
        }

        const mem_topology *map = (mem_topology *)buf.data();
        unsigned num = 0;

        if(!buf.empty())
            num = map->m_count;

        if(num == 0) {
            ss << "-- none found --. See 'xbutil program'.\n";
        } else if(num < 0) {
            ss << "WARNING: 'mem_topology' invalid, unable to report topology. "
               << "Has the bitstream been loaded? See 'xbutil program'.";
            lines.push_back(ss.str());
            return;
        } else {
            ss << std::setw(16) << "Tag"  << std::setw(8) << "Route"
               << std::setw(5) << "Flow" << std::setw(10) << "Status"
               << std::setw(14) << "Request(B/#)" << std::setw(14) << "Complete(B/#)"
               << std::setw(10) << "Pending(B/#)" << "\n";
        }

        for(unsigned i = 0; i < num; i++) {
            std::string lname;
            bool flag = false;
            std::map<std::string, std::string> stat_map;

            if (map->m_mem_data[i].m_type != MEM_STREAMING)
                continue;

            ss << " [" << i << "] " << std::setw(16 - (std::to_string(i).length()) - 4) << std::left
               << map->m_mem_data[i].m_tag;

            ss << std::setw(8) << map->m_mem_data[i].route_id;
            ss << std::setw(5) << map->m_mem_data[i].flow_id;

            lname = std::string((char *)map->m_mem_data[i].m_tag);
            if (lname.back() == 'w'){
                lname = "route" + std::to_string(map->m_mem_data[i].route_id) + "/stat";
                flag = true;
            }
            else
                lname = "flow" + std::to_string(map->m_mem_data[i].flow_id) + "/stat";
            pcidev::get_dev(m_idx)->user->sysfs_get("str_dma", lname, errmsg, attrs);

            if (!errmsg.empty()) {
                ss << std::setw(10) << "Inactive";
                ss << std::setw(14) << "N/A" << std::setw(14) << "N/A" << std::setw(10) << "N/A";
            } else {
                ss << std::setw(10) << "Active";
                for (unsigned k = 0; k < attrs.size(); k++) {
                    char key[50];
                    int64_t value;

                    std::sscanf(attrs[k].c_str(), "%[^:]:%ld", key, &value);
                    stat_map[std::string(key)] = std::to_string(value);
                }

                ss << std::setw(14) << stat_map[std::string("total_req_bytes")] +

                    "/" + stat_map[std::string("total_req_num")];

                ss << std::setw(14) << stat_map[std::string("total_complete_bytes")] +
                    "/" + stat_map[std::string("total_complete_num")];

                pcidev::get_dev(m_idx)->user->sysfs_get("wq2", lname, errmsg, attrs);
                if (flag) {

                    int write_pending = ((std::stoi(stat_map[std::string("descq_pidx")]) - std::stoi(stat_map[std::string("descq_cidx")])) &
                                        (std::stoi(stat_map[std::string("descq_rngsz")])- 1))*4096;

                    ss << std::setw(10) << std::to_string(write_pending) ;

                }

                pcidev::get_dev(m_idx)->user->sysfs_get("rq2", lname, errmsg, attrs);
                if (!flag) {

                    int read_pending = ((std::stoi(stat_map[std::string("c2h_wrb_pidx")]) - std::stoi(stat_map[std::string("descq_cidx_wrb_pend")])) &
                                       (std::stoi(stat_map[std::string("descq_rngsz")]) - 1))*4096;
                    ss << std::setw(10) << std::to_string(read_pending);

                }
            }
            ss << "\n";

        }


        lines.push_back(ss.str());
    }

    int readSensors( void ) const
    {
        sensor_tree::put( "runtime.build.version",   xrt_build_version );
        sensor_tree::put( "runtime.build.hash",      xrt_build_version_hash );
        sensor_tree::put( "runtime.build.date", xrt_build_version_date );
        sensor_tree::put( "runtime.build.branch",    xrt_build_version_branch );
        // info
        sensor_tree::put( "board.info.dsa_name", m_devinfo.mName );
        sensor_tree::put( "board.info.vendor", m_devinfo.mVendorId );
        sensor_tree::put( "board.info.device", m_devinfo.mDeviceId );
        sensor_tree::put( "board.info.subdevice", m_devinfo.mSubsystemId );
        sensor_tree::put( "board.info.subvendor", m_devinfo.mSubsystemVendorId );
        sensor_tree::put( "board.info.xmcversion", m_devinfo.mXMCVersion );
        sensor_tree::put( "board.info.ddr_size", m_devinfo.mDDRSize );
        sensor_tree::put( "board.info.ddr_count", m_devinfo.mDDRBankCount );
        sensor_tree::put( "board.info.clock0", m_devinfo.mOCLFrequency[0] );
        sensor_tree::put( "board.info.clock1", m_devinfo.mOCLFrequency[1] );
        sensor_tree::put( "board.info.pcie_speed", m_devinfo.mPCIeLinkSpeed );
        sensor_tree::put( "board.info.pcie_width", m_devinfo.mPCIeLinkWidth );
        sensor_tree::put( "board.info.dma_threads", m_devinfo.mDMAThreads );
        sensor_tree::put( "board.info.mig_calibrated", m_devinfo.mMigCalib );
        {
            std::string idcode, fpga, errmsg;
            pcidev::get_dev(m_idx)->mgmt->sysfs_get("icap", "idcode", errmsg, idcode);
            sensor_tree::put( "board.info.idcode", idcode );
            pcidev::get_dev(m_idx)->mgmt->sysfs_get("rom", "FPGA", errmsg, fpga);
            sensor_tree::put( "board.info.fpga_name", fpga );
        }
        //sensor_tree::put( "board.info.dna",

        // physical
        sensor_tree::put( "board.physical.thermal.pcb.top_front",                m_devinfo.mSE98Temp[ 0 ] );
        sensor_tree::put( "board.physical.thermal.pcb.top_rear",                 m_devinfo.mSE98Temp[ 1 ] );
        sensor_tree::put( "board.physical.thermal.pcb.btm_front",                m_devinfo.mSE98Temp[ 2 ] );
        sensor_tree::put( "board.physical.thermal.fpga_temp",                    m_devinfo.mOnChipTemp );
        sensor_tree::put( "board.physical.thermal.tcrit_temp",                   m_devinfo.mFanTemp );
        sensor_tree::put( "board.physical.thermal.fan_speed",                    m_devinfo.mFanRpm );
        sensor_tree::put( "board.physical.electrical.12v_pex.voltage",           m_devinfo.m12VPex );
        sensor_tree::put( "board.physical.electrical.12v_pex.current",           m_devinfo.mPexCurr );
        sensor_tree::put( "board.physical.electrical.12v_aux.voltage",           m_devinfo.m12VAux );
        sensor_tree::put( "board.physical.electrical.12v_aux.current",           m_devinfo.mAuxCurr );
        sensor_tree::put( "board.physical.electrical.3v3_pex.voltage",           m_devinfo.m3v3Pex );
        sensor_tree::put( "board.physical.electrical.3v3_aux.voltage",           m_devinfo.m3v3Aux );
        sensor_tree::put( "board.physical.electrical.ddr_vpp_bottom.voltage",    m_devinfo.mDDRVppBottom );
        sensor_tree::put( "board.physical.electrical.ddr_vpp_top.voltage",       m_devinfo.mDDRVppTop );
        sensor_tree::put( "board.physical.electrical.sys_5v5.voltage",           m_devinfo.mSys5v5 );
        sensor_tree::put( "board.physical.electrical.1v2_top.voltage",           m_devinfo.m1v2Top );
        sensor_tree::put( "board.physical.electrical.1v8_top.voltage",           m_devinfo.m1v8Top );
        sensor_tree::put( "board.physical.electrical.0v85.voltage",              m_devinfo.m0v85 );
        sensor_tree::put( "board.physical.electrical.mgt_0v9.voltage",           m_devinfo.mMgt0v9 );
        sensor_tree::put( "board.physical.electrical.12v_sw.voltage",            m_devinfo.m12vSW );
        sensor_tree::put( "board.physical.electrical.mgt_vtt.voltage",           m_devinfo.mMgtVtt );
        sensor_tree::put( "board.physical.electrical.vccint.voltage",            m_devinfo.mVccIntVol );
        sensor_tree::put( "board.physical.electrical.vccint.current",            m_devinfo.mVccIntCurr );

        // powerm_devinfo_power
        sensor_tree::put( "board.physical.power", m_devinfo_power(m_devinfo));

        // firewall
        unsigned i = m_errinfo.mFirewallLevel;
        sensor_tree::put( "board.error.firewall.firewall_level", m_errinfo.mFirewallLevel );
        sensor_tree::put( "board.error.firewall.status", parseFirewallStatus( m_errinfo.mAXIErrorStatus[ i ].mErrFirewallStatus ) );

        // memory
        xclDeviceUsage devstat = { 0 };
        (void) xclGetUsageInfo(m_handle, &devstat);
        for (unsigned i = 0; i < 2; i++) {
            boost::property_tree::ptree pt_dma;
            pt_dma.put( "index", i );
            pt_dma.put( "h2c", unitConvert(devstat.h2c[i]) );
            pt_dma.put( "c2h", unitConvert(devstat.c2h[i]) );
            sensor_tree::add_child( "board.pcie_dma.transfer_metrics.chan", pt_dma );
        }
        getMemTopology( devstat );
        // stream

        // xclbin
        std::string errmsg, xclbinid;
        pcidev::get_dev(m_idx)->user->sysfs_get("", "xclbinuuid", errmsg, xclbinid);
        if(errmsg.empty()) {
            sensor_tree::put( "board.xclbin.uuid", xclbinid );
        }

        // compute unit
        std::vector<ip_data> computeUnits;
        if( getComputeUnits( computeUnits ) < 0 ) {
            std::cout << "WARNING: 'ip_layout' invalid. Has the bitstream been loaded? See 'xbutil program'.\n";
        }
        parseComputeUnits( computeUnits );

        return 0;
    }
<<<<<<< HEAD
  
=======

>>>>>>> 241bda47
    /*
     * dumpJson
     */
    int dumpJson(std::ostream& ostr) const
    {
        readSensors();
        sensor_tree::json_dump( ostr );
        return 0;
    }

    /*
     * dump
     *
     * TODO: Refactor to make function much shorter.
     */
<<<<<<< HEAD
    int printXclbinID(std::ostream& ostr) const {
        // report xclbinid
        std::string errmsg;
        std::string xclbinid;
        pcidev::get_dev(m_idx)->user->sysfs_get("", "xclbinuuid", errmsg, xclbinid);


        if(errmsg.empty()) {
            ostr << std::setw(16) << "\nXclbin ID:" << "\n";
            ostr << "0x" << std::setw(14) << xclbinid << "\n";
        } else { // xclbinid exists, but no data read or reported
            ostr << "WARNING: 'xclbinid' invalid, unable to report xclbinid. "
                "Has the bitstream been loaded? See 'xbutil program'.\n";
=======
    int dump(std::ostream& ostr) const {
        readSensors();
        ostr << std::left;
        ostr << "~~~~~~~~~~~~~~~~~~~~~~~~~~~~~~~~~~~~~~~~~~~~~~~~~~~~~~~~~~~~~~~~~~~~~~\n";
        ostr << "XRT\nVersion:    " << sensor_tree::get<std::string>( "runtime.build.version", "N/A" )
             <<    "\nGit Hash:   " << sensor_tree::get<std::string>( "runtime.build.hash", "N/A" )
             <<    "\nGit Branch: " << sensor_tree::get<std::string>( "runtime.build.branch", "N/A" )
             <<    "\nBuild Date: " << sensor_tree::get<std::string>( "runtime.build.date", "N/A" ) << std::endl;
        ostr << "~~~~~~~~~~~~~~~~~~~~~~~~~~~~~~~~~~~~~~~~~~~~~~~~~~~~~~~~~~~~~~~~~~~~~~\n";
        ostr << std::setw(32) << "DSA" << std::setw(28) << "FPGA" << "IDCode" << std::endl;
        ostr << std::setw(32) << sensor_tree::get<std::string>( "board.info.dsa_name",  "N/A" )
             << std::setw(28) << sensor_tree::get<std::string>( "board.info.fpga_name", "N/A" )
             << sensor_tree::get<std::string>( "board.info.idcode",    "N/A" ) << std::endl;
        ostr << std::setw(16) << "Vendor" << std::setw(16) << "Device" << std::setw(16) << "SubDevice" << std::setw(16) << "SubVendor" << std::endl;
        ostr << "0x" << std::setw(14) << std::hex << sensor_tree::get( "board.info.vendor", -1 )
             << "0x" << std::setw(14) << std::hex << sensor_tree::get( "board.info.device", -1 )
             << "0x" << std::setw(14) << std::hex << sensor_tree::get( "board.info.subdevice", -1 )
             << "0x" << std::setw(14) << std::hex << sensor_tree::get( "board.info.subvendor", -1 ) << std::dec << std::endl;
        ostr << std::setw(16) << "DDR size" << std::setw(16) << "DDR count" << std::setw(16) << "Clock0" << std::setw(16) << "Clock1" << std::endl;
        ostr << std::setw(16) << sensor_tree::get<long long>( "board.info.ddr_size", -1 )
             << std::setw(16) << sensor_tree::get( "board.info.ddr_count", -1 )
             << std::setw(16) << sensor_tree::get( "board.info.clock0", -1 )
             << std::setw(16) << sensor_tree::get( "board.info.clock1", -1 ) << std::endl;
        ostr << std::setw(16) << "PCIe"
             << std::setw(32) << "DMA chan(bidir)"
             << std::setw(16) << "MIG Calibrated" << std::endl;
        ostr << "GEN " << sensor_tree::get( "board.info.pcie_speed", -1 ) << "x" << std::setw(10) << sensor_tree::get( "board.info.pcie_width", -1 )
             << std::setw(32) << sensor_tree::get( "board.info.dma_threads", -1 )
             << std::setw(16) << sensor_tree::get<std::string>( "board.info.mig_calibrated", "N/A" ) << std::endl;
        ostr << "~~~~~~~~~~~~~~~~~~~~~~~~~~~~~~~~~~~~~~~~~~~~~~~~~~~~~~~~~~~~~~~~~~~~~~\n";
        ostr << "Temperature(C)\n";
        ostr << std::setw(16) << "PCB TOP FRONT" << std::setw(16) << "PCB TOP REAR" << std::setw(16) << "PCB BTM FRONT" << std::endl;
        ostr << std::setw(16) << sensor_tree::get( "board.physical.thermal.pcb.top_front", -1 )
             << std::setw(16) << sensor_tree::get( "board.physical.thermal.pcb.top_rear", -1 )
             << std::setw(16) << sensor_tree::get( "board.physical.thermal.pcb.btm_front", -1 ) << std::endl;
        ostr << std::setw(16) << "FPGA TEMP" << std::setw(16) << "TCRIT Temp" << std::setw(16) << "FAN Speed(RPM)" << std::endl;
        ostr << std::setw(16) << sensor_tree::get( "board.physical.thermal.fpga_temp", -1 )
             << std::setw(16) << sensor_tree::get( "board.physical.thermal.tcrit_temp", -1 )
             << std::setw(16) << sensor_tree::get( "board.physical.thermal.fan_speed", -1 ) << std::endl;
        ostr << "~~~~~~~~~~~~~~~~~~~~~~~~~~~~~~~~~~~~~~~~~~~~~~~~~~~~~~~~~~~~~~~~~~~~~~\n";
        ostr << "Electrical(mV, mA)\n";
        ostr << std::setw(16) << "12V PEX" << std::setw(16) << "12V AUX" << std::setw(16) << "12V PEX Current" << std::setw(16) << "12V AUX Current" << std::endl;
        ostr << std::setw(16) << sensor_tree::get( "board.physical.electrical.12v_pex.voltage", -1 )
             << std::setw(16) << sensor_tree::get( "board.physical.electrical.12v_aux.voltage", -1 )
             << std::setw(16) << sensor_tree::get( "board.physical.electrical.12v_pex.current", -1 )
             << std::setw(16) << sensor_tree::get( "board.physical.electrical.12v_aux.current", -1 ) << std::endl;
        ostr << std::setw(16) << "3V3 PEX" << std::setw(16) << "3V3 AUX" << std::setw(16) << "DDR VPP BOTTOM" << std::setw(16) << "DDR VPP TOP" << std::endl;
        ostr << std::setw(16) << sensor_tree::get( "board.physical.electrical.3v3_pex.voltage",        -1 )
             << std::setw(16) << sensor_tree::get( "board.physical.electrical.3v3_aux.voltage",        -1 )
             << std::setw(16) << sensor_tree::get( "board.physical.electrical.ddr_vpp_bottom.voltage", -1 )
             << std::setw(16) << sensor_tree::get( "board.physical.electrical.ddr_vpp_top.voltage",    -1 ) << std::endl;
        ostr << std::setw(16) << "SYS 5V5" << std::setw(16) << "1V2 TOP" << std::setw(16) << "1V8 TOP" << std::setw(16) << "0V85" << std::endl;
        ostr << std::setw(16) << sensor_tree::get( "board.physical.electrical.sys_v5v.voltage", -1 )
             << std::setw(16) << sensor_tree::get( "board.physical.electrical.1v2_top.voltage", -1 )
             << std::setw(16) << sensor_tree::get( "board.physical.electrical.1v8_top.voltage", -1 )
             << std::setw(16) << sensor_tree::get( "board.physical.electrical.0v85.voltage",    -1 ) << std::endl;
        ostr << std::setw(16) << "MGT 0V9" << std::setw(16) << "12V SW" << std::setw(16) << "MGT VTT" << std::endl;
        ostr << std::setw(16) << sensor_tree::get( "board.physical.electrical.mgt_0v9.voltage", -1 )
             << std::setw(16) << sensor_tree::get( "board.physical.electrical.12v_sw.voltage",  -1 )
             << std::setw(16) << sensor_tree::get( "board.physical.electrical.mgt_vtt.voltage", -1 ) << std::endl;
        ostr << std::setw(16) << "VCCINT VOL" << std::setw(16) << "VCCINT CURR" << std::setw(16) << "DNA" << std::endl;
        ostr << std::setw(16) << sensor_tree::get( "board.physical.electrical.vccint.voltage", -1 )
             << std::setw(16) << sensor_tree::get( "board.physical.electrical.vccint.current", -1 ) << std::endl;

        ostr << "~~~~~~~~~~~~~~~~~~~~~~~~~~~~~~~~~~~~~~~~~~~~~~~~~~~~~~~~~~~~~~~~~~~~~~\n";
        ostr << "Board Power\n";
        ostr << sensor_tree::get( "board.physical.power",            -1 ) << " W" << std::endl;
        ostr << "~~~~~~~~~~~~~~~~~~~~~~~~~~~~~~~~~~~~~~~~~~~~~~~~~~~~~~~~~~~~~~~~~~~~~~\n";
        ostr << "Firewall Last Error Status\n";
        ostr << " Level " << std::setw(2) << sensor_tree::get( "board.error.firewall.firewall_level", -1 ) << ": 0x0"
             << sensor_tree::get<std::string>( "board.error.firewall.status", "N/A" ) << std::endl;
        ostr << "~~~~~~~~~~~~~~~~~~~~~~~~~~~~~~~~~~~~~~~~~~~~~~~~~~~~~~~~~~~~~~~~~~~~~~\n";
        ostr << std::left << "Memory Status" << std::endl;
        ostr << std::setw(17) << "     Tag" << std::setw(12) << "Type"
             << std::setw(9) << "Temp(C)" << std::setw(8) << "Size";
        ostr << std::setw(16) << "Mem Usage" << std::setw(8) << "BO count" << std::endl;

        try {
          for (auto& v : sensor_tree::get_child("board.memory")) {
            if( v.first == "mem" ) {
              int mem_index = -1;
              unsigned mem_bo_count = 0;
              std::string mem_mem_usage = "N/A";
              unsigned long mem_temp = -1;
              std::string mem_tag = "N/A";
              std::string mem_size = "N/A";
              std::string mem_type = "N/A";
              std::string val;
              for (auto& subv : v.second) {
                val = subv.second.get_value<std::string>();
                if( subv.first == "index" )
                  mem_index = subv.second.get_value<int>();
                else if( subv.first == "type" )
                  mem_type = val;
                else if( subv.first == "tag" )
                  mem_tag = val;
                else if( subv.first == "temp" )
                  mem_temp = subv.second.get_value<unsigned long>();
                else if( subv.first == "bo_count" )
                  mem_bo_count = subv.second.get_value<unsigned>();
                else if( subv.first == "mem_usage" )
                  mem_mem_usage = val;
                else if( subv.first == "size" )
                  mem_size = val;
              }
              ostr << std::left
                   << "[" << std::right << std::setw(2) << mem_index << "] " << std::left
                   << std::setw(12) << mem_tag
                   << std::setw(12) << mem_type
                   << std::setw(9) << mem_temp
                   << std::setw(8) << mem_size
                   << std::setw(16) << mem_mem_usage
                   << std::setw(8) << mem_bo_count << std::endl;
            }
          }
        }
        catch( std::exception const& e) {
          // eat the exception, probably bad path
>>>>>>> 241bda47
        }

        ostr << "~~~~~~~~~~~~~~~~~~~~~~~~~~~~~~~~~~~~~~~~~~~~~~~~~~~~~~~~~~~~~~~~~~~~~~\n";
        ostr << "DMA Transfer Metrics" << std::endl;
        try {
          for (auto& v : sensor_tree::get_child( "board.pcie_dma.transfer_metrics" )) {
            if( v.first == "chan" ) {
              std::string chan_index, chan_h2c, chan_c2h, chan_val = "N/A";
              for (auto& subv : v.second ) {
                chan_val = subv.second.get_value<std::string>();
                if( subv.first == "index" )
                  chan_index = chan_val;
                else if( subv.first == "h2c" )
                  chan_h2c = chan_val;
                else if( subv.first == "c2h" )
                  chan_c2h = chan_val;
              }
              ostr << "Chan[" << chan_index << "].h2c:  " << chan_h2c << std::endl;
              ostr << "Chan[" << chan_index << "].c2h:  " << chan_c2h << std::endl;
            }
          }
        }
        catch( std::exception const& e) {
          // eat the exception, probably bad path
        }
        /* TODO: Stream topology and xclbin id. */
//        ostr << "~~~~~~~~~~~~~~~~~~~~~~~~~~~~~~~~~~~~~~~~~~~~~~~~~~~~~~~~~~~~~~~~~~~~~~\n";
//        ostr << "Stream Topology, TODO\n";
//        printStreamInfo(ostr);
//        ostr << "#################################\n";
        ostr << "~~~~~~~~~~~~~~~~~~~~~~~~~~~~~~~~~~~~~~~~~~~~~~~~~~~~~~~~~~~~~~~~~~~~~~\n";
        ostr << "Xclbin UUID\n"
             << sensor_tree::get<std::string>( "board.xclbin.uuid", "N/A" ) << std::endl;
        ostr << "~~~~~~~~~~~~~~~~~~~~~~~~~~~~~~~~~~~~~~~~~~~~~~~~~~~~~~~~~~~~~~~~~~~~~~\n";
        ostr << "Compute Unit Status\n";
        try {
          for (auto& v : sensor_tree::get_child( "board.compute_unit" )) {
            if( v.first == "cu" ) {
              std::string val, cu_n, cu_s = "N/A";
              int cu_i = 0, cu_ba = 0;
              for (auto& subv : v.second) {
                if( subv.first == "count" )
                  cu_i = subv.second.get_value<int>();
                else if( subv.first == "name" )
                  cu_n = subv.second.get_value<std::string>();
                else if( subv.first == "base_address" )
                  cu_ba = subv.second.get_value<int>();
                else if( subv.first == "status" )
                  cu_s = subv.second.get_value<std::string>();
              }
              ostr << "CU[" << std::right << std::setw(2) << cu_i << "]: "
                   << std::left << std::setw(32) << cu_n
                   << "@0x" << std::setw(16) << std::hex << cu_ba
                   << cu_s << std::endl;
            }
          }
        }
        catch( std::exception const& e) {
            // eat the exception, probably bad path
        }
        ostr << "~~~~~~~~~~~~~~~~~~~~~~~~~~~~~~~~~~~~~~~~~~~~~~~~~~~~~~~~~~~~~~~~~~~~~~\n";
        return 0;
    }


    /*
     * print stream topology
     */
    int printStreamInfo(std::ostream& ostr) const {
        std::vector<std::string> usage_lines;
        m_stream_usage_stringize_dynamics(m_devinfo, usage_lines);
        return 0;
    }

    /*
     * program
     */
    int program(const std::string& xclbin, unsigned region) {
        std::ifstream stream(xclbin.c_str());

        if(!stream.is_open()) {
            std::cout << "ERROR: Cannot open " << xclbin << ". Check that it exists and is readable." << std::endl;
            return -ENOENT;
        }

        if(region) {
            std::cout << "ERROR: Not support other than -r 0 " << std::endl;
            return -EINVAL;
        }

        char temp[8];
        stream.read(temp, 8);

        if (std::strncmp(temp, "xclbin0", 8)) {
            if (std::strncmp(temp, "xclbin2", 8))
                return -EINVAL;
        }


        stream.seekg(0, stream.end);
        int length = stream.tellg();
        stream.seekg(0, stream.beg);

        char *buffer = new char[length];
        stream.read(buffer, length);
        const xclBin *header = (const xclBin *)buffer;
        int result = xclLockDevice(m_handle);
        if (result)
            return result;
        result = xclLoadXclBin(m_handle, header);
        delete [] buffer;
        (void) xclUnlockDevice(m_handle);

        return result;
    }

    /*
     * boot
     *
     * Boot requires root privileges. Boot calls xclBootFPGA given the device handle.
     * The device is closed and a re-enumeration of devices is performed. After, the
     * device is created again by calling xclOpen(). This cannot be done inside
     * xclBootFPGA because of scoping issues in m_handle, so it is done within boot().
     * Check m_handle as a valid pointer before returning.
     */
    int boot() {
        if (getuid() && geteuid()) {
            std::cout << "ERROR: boot operation requires root privileges" << std::endl; // todo move this to a header of common messages
            return -EACCES;
        } else {
            int retVal = -1;
            retVal = xclBootFPGA(m_handle);
            if( retVal == 0 )
            {
                m_handle = xclOpen( m_idx, nullptr, XCL_QUIET );
                ( m_handle != nullptr ) ? retVal = 0 : retVal = -1;
            }
            return retVal;
        }
    }

    int reset(unsigned region) {
        const xclResetKind kind = (region == 0xffffffff) ? XCL_RESET_FULL : XCL_RESET_KERNEL;
        return xclResetDevice(m_handle, kind);
    }

    int run(unsigned region, unsigned cu) {
        std::cout << "ERROR: Not implemented\n";
        return -1;
    }

    int fan(unsigned speed) {
        std::cout << "ERROR: Not implemented\n";
        return -1;
    }

    /*
     * dmatest
     *
     * TODO: Refactor this function to be much shorter.
     */
    int dmatest(size_t blockSize, bool verbose) {
        if (blockSize == 0)
            blockSize = 256 * 1024 * 1024; // Default block size

        if (verbose)
            std::cout << "Total DDR size: " << m_devinfo.mDDRSize/(1024 * 1024) << " MB\n";

        bool isAREDevice = false;
        if (strstr(m_devinfo.mName, "-xare")) {//This is ARE device
            isAREDevice = true;
        }

        int result = 0;
        unsigned long long addr = 0x0;
        unsigned long long sz = 0x1;
        unsigned int pattern = 'J';

        // get DDR bank count from mem_topology if possible
        std::string errmsg;
        std::vector<char> buf;

        pcidev::get_dev(m_idx)->user->sysfs_get(
            "", "mem_topology", errmsg, buf);
        if (!errmsg.empty()) {
            std::cout << errmsg << std::endl;
            return -EINVAL;
        }
        const mem_topology *map = (mem_topology *)buf.data();

        if(buf.empty() || map->m_count == 0) {
            std::cout << "WARNING: 'mem_topology' invalid, "
                << "unable to perform DMA Test. Has the bitstream been loaded? "
                << "See 'xbutil program'." << std::endl;
            return -EINVAL;
        }

        if (verbose)
            std::cout << "Reporting from mem_topology:" << std::endl;

        for(int32_t i = 0; i < map->m_count; i++) {
            if(map->m_mem_data[i].m_type == MEM_STREAMING)
                continue;

            if(map->m_mem_data[i].m_used) {
                if (verbose) {
                    std::cout << "Data Validity & DMA Test on "
                        << map->m_mem_data[i].m_tag << "\n";
                }
                addr = map->m_mem_data[i].m_base_address;

                for(unsigned sz = 1; sz <= 256; sz *= 2) {
                    result = memwriteQuiet(addr, sz, pattern);
                    if( result < 0 )
                        return result;
                    result = memreadCompare(addr, sz, pattern , false);
                    if( result < 0 )
                        return result;
                }
                DMARunner runner( m_handle, blockSize, i);
                result = runner.run();
            }
        }

        if (isAREDevice) {//This is ARE device
            //XARE Status Reg Base Addr = 0x90000
            //XARE Channel Up Addr is = 0x90010 (& 0x98010)
            // 32 bits = 0x2 means clock is up but channel is down
            // 32 bits = 0x3 mean clocks and channel both are up..
            //??? Sarab: Also check if link channel is up;
            //After that see if we should do one hope or more hops..

            //Raw Read/Write Delay Check
            unsigned numIteration = 10000;
            //addr = 0xC00000000;//48GB = 3 hops
            addr = 0x400000000;//16GB = one hop
            sz = 0x20000;//128KB
            long numHops = addr / m_devinfo.mDDRSize;
            auto t1 = Clock::now();
            for (unsigned i = 0; i < numIteration; i++) {
                memwriteQuiet(addr, sz, pattern);
            }
            auto t2 = Clock::now();
            auto timeARE = std::chrono::duration_cast<std::chrono::nanoseconds>(t2 - t1).count();

            addr = 0x0;
            sz = 0x1;
            t1 = Clock::now();
            for (unsigned i = 0; i < numIteration; i++) {
                memwriteQuiet(addr, sz, pattern);
            }
            t2 = Clock::now();
            auto timeDDR = std::chrono::duration_cast<std::chrono::nanoseconds>(t2 - t1).count();
            long delayPerHop = (timeARE - timeDDR) / (numIteration * numHops);
            std::cout << "Averaging ARE hardware latency over " << numIteration * numHops << " hops\n";
            std::cout << "Latency per ARE hop for 128KB: " << delayPerHop << " ns\n";
            std::cout << "Total latency over ARE: " << (timeARE - timeDDR) << " ns\n";
        }
        return result;
    }

    int memread(std::string aFilename, unsigned long long aStartAddr = 0, unsigned long long aSize = 0) {
        if (strstr(m_devinfo.mName, "-xare")) {//This is ARE device
          if (aStartAddr > m_devinfo.mDDRSize) {
              std::cout << "Start address " << std::hex << aStartAddr <<
                           " is over ARE" << std::endl;
          }
          if (aSize > m_devinfo.mDDRSize || aStartAddr+aSize > m_devinfo.mDDRSize) {
              std::cout << "Read size " << std::dec << aSize << " from address 0x" << std::hex << aStartAddr <<
                           " is over ARE" << std::endl;
          }
        }
        return memaccess(m_handle, m_devinfo.mDDRSize, m_devinfo.mDataAlignment,
            pcidev::get_dev(m_idx)->user->sysfs_name).read(
            aFilename, aStartAddr, aSize);
    }


    int memDMATest(size_t blocksize, unsigned int aPattern = 'J') {
        return memaccess(m_handle, m_devinfo.mDDRSize, m_devinfo.mDataAlignment,
            pcidev::get_dev(m_idx)->user->sysfs_name).runDMATest(
            blocksize, aPattern);
    }

    int memreadCompare(unsigned long long aStartAddr = 0, unsigned long long aSize = 0, unsigned int aPattern = 'J', bool checks = true) {
        return memaccess(m_handle, m_devinfo.mDDRSize, m_devinfo.mDataAlignment,
            pcidev::get_dev(m_idx)->user->sysfs_name).readCompare(
            aStartAddr, aSize, aPattern, checks);
    }

    int memwrite(unsigned long long aStartAddr, unsigned long long aSize, unsigned int aPattern = 'J') {
        if (strstr(m_devinfo.mName, "-xare")) {//This is ARE device
            if (aStartAddr > m_devinfo.mDDRSize) {
                std::cout << "Start address " << std::hex << aStartAddr <<
                             " is over ARE" << std::endl;
            }
            if (aSize > m_devinfo.mDDRSize || aStartAddr+aSize > m_devinfo.mDDRSize) {
                std::cout << "Write size " << std::dec << aSize << " from address 0x" << std::hex << aStartAddr <<
                             " is over ARE" << std::endl;
            }
        }
        return memaccess(m_handle, m_devinfo.mDDRSize, m_devinfo.mDataAlignment,
            pcidev::get_dev(m_idx)->user->sysfs_name).write(
            aStartAddr, aSize, aPattern);
    }

    int memwrite( unsigned long long aStartAddr, unsigned long long aSize, char *srcBuf )
    {
        if( strstr( m_devinfo.mName, "-xare" ) ) { //This is ARE device
            if( aStartAddr > m_devinfo.mDDRSize ) {
                std::cout << "Start address " << std::hex << aStartAddr <<
                             " is over ARE" << std::endl;
            }
            if( aSize > m_devinfo.mDDRSize || aStartAddr + aSize > m_devinfo.mDDRSize ) {
                std::cout << "Write size " << std::dec << aSize << " from address 0x" << std::hex << aStartAddr <<
                             " is over ARE" << std::endl;
            }
        }
        return memaccess(m_handle, m_devinfo.mDDRSize, m_devinfo.mDataAlignment,
            pcidev::get_dev(m_idx)->user->sysfs_name).write(
            aStartAddr, aSize, srcBuf);
    }

    int memwriteQuiet(unsigned long long aStartAddr, unsigned long long aSize, unsigned int aPattern = 'J') {
        return memaccess(m_handle, m_devinfo.mDDRSize, m_devinfo.mDataAlignment,
            pcidev::get_dev(m_idx)->user->sysfs_name).writeQuiet(
            aStartAddr, aSize, aPattern);
    }


   //Debug related functionality.
    uint32_t getIPCountAddrNames(int type, std::vector<uint64_t> *baseAddress, std::vector<std::string> * portNames);

    std::pair<size_t, size_t> getCUNamePortName (std::vector<std::string>& aSlotNames,
                             std::vector< std::pair<std::string, std::string> >& aCUNamePortNames);
    int readSPMCounters();
    int readSSPMCounters();
    int readLAPCheckers(int aVerbose);
    int print_debug_ip_list (int aVerbose);

    /*
     * do_dd
     *
     * Perform block read or writes to-device-from-file or from-device-to-file.
     *
     * Usage:
     * dd -d0 --if=in.txt --bs=4096 --count=16 --seek=10
     * dd -d0 --of=out.txt --bs=1024 --count=4 --skip=2
     * --if : specify the input file, if specified, direction is fileToDevice
     * --of : specify the output file, if specified, direction is deviceToFile
     * --bs : specify the block size OPTIONAL defaults to value specified in 'dd.h'
     * --count : specify the number of blocks to copy
     *           OPTIONAL for fileToDevice; will copy the remainder of input file by default
     *           REQUIRED for deviceToFile
     * --skip : specify the source offset (in block counts) OPTIONAL defaults to 0
     * --seek : specify the destination offset (in block counts) OPTIONAL defaults to 0
     */
    int do_dd(dd::ddArgs_t args )
    {
        if( !args.isValid ) {
            return -1; // invalid arguments
        }
        if( args.dir == dd::unset ) {
            return -1; // direction invalid
        } else if( args.dir == dd::deviceToFile ) {
            unsigned long long addr = args.skip; // ddr read offset
            while( args.count-- > 0 ) { // writes all full blocks
                memread( args.file, addr, args.blockSize ); // returns 0 on complete read.
                // how to check for partial reads when device is empty?
                addr += args.blockSize;
            }
        } else if( args.dir == dd::fileToDevice ) {
            // write entire contents of file to device DDR at seek offset.
            unsigned long long addr = args.seek; // ddr write offset
            std::ifstream iStream( args.file.c_str(), std::ifstream::binary );
            if( !iStream ) {
                perror( "open input file" );
                return errno;
            }
            // If unspecified count, calculate the count from the full file size.
            if( args.count <= 0 ) {
                iStream.seekg( 0, iStream.end );
                int length = iStream.tellg();
                args.count = length / args.blockSize + 1; // round up
                iStream.seekg( 0, iStream.beg );
            }
            iStream.seekg( 0, iStream.beg );

            char *buf;
            static char *inBuf;
            size_t inSize;

            inBuf = (char*)malloc( args.blockSize );
            if( !inBuf ) {
                perror( "malloc block size" );
                return errno;
            }

            while( args.count-- > 0 ) { // writes all full blocks
                buf = inBuf;
                inSize = iStream.read( inBuf, args.blockSize ).gcount();
                if( (int)inSize == args.blockSize ) {
                    // full read
                } else {
                    // Partial read--write size specified greater than read size. Writing remainder of input file.
                    args.count = 0; // force break
                }
                memwrite( addr, inSize, buf );
                addr += inSize;
            }
            iStream.close();
        }
        return 0;
    }

    int usageInfo(xclDeviceUsage& devstat) const {
        return xclGetUsageInfo(m_handle, &devstat);
    }

    int deviceInfo(xclDeviceInfo2& devinfo) const {
        return xclGetDeviceInfo2(m_handle, &devinfo);
    }

    int validate(bool quick);

    int printEccInfo(std::ostream& ostr) const;
    int resetEccInfo();

private:
    // Run a test case as <exe> <xclbin> [-d index] on this device and collect
    // all output from the run into "output"
    // Note: exe should assume index to be 0 without -d
    int runTestCase(const std::string& exe, const std::string& xclbin,
        std::string& output);
};

void printHelp(const std::string& exe);
int xclTop(int argc, char *argv[], xcldev::subcommand subcmd);
int xclValidate(int argc, char *argv[]);
std::unique_ptr<xcldev::device> xclGetDevice(unsigned index);
} // end namespace xcldev

#endif /* XBUTIL_H */
<|MERGE_RESOLUTION|>--- conflicted
+++ resolved
@@ -76,10 +76,6 @@
     DD,
     STATUS,
     CMD_MAX,
-<<<<<<< HEAD
-=======
-    TOP
->>>>>>> 241bda47
 };
 enum subcommand {
     MEM_READ = 0,
@@ -116,11 +112,6 @@
     std::make_pair("mem", MEM),
     std::make_pair("dd", DD),
     std::make_pair("status", STATUS),
-<<<<<<< HEAD
-=======
-    std::make_pair("top", TOP)
->>>>>>> 241bda47
-
 };
 
 static const std::pair<std::string, subcommand> subcmd_pairs[] = {
@@ -464,11 +455,7 @@
           ss << buf.data() << "\n";
         }
 #endif
-<<<<<<< HEAD
   
-=======
-
->>>>>>> 241bda47
         ss << std::setw(80) << std::setfill('#') << std::left << "\n";
         lines.push_back(ss.str());
     }
@@ -678,11 +665,8 @@
 
         return 0;
     }
-<<<<<<< HEAD
   
-=======
-
->>>>>>> 241bda47
+
     /*
      * dumpJson
      */
@@ -698,21 +682,6 @@
      *
      * TODO: Refactor to make function much shorter.
      */
-<<<<<<< HEAD
-    int printXclbinID(std::ostream& ostr) const {
-        // report xclbinid
-        std::string errmsg;
-        std::string xclbinid;
-        pcidev::get_dev(m_idx)->user->sysfs_get("", "xclbinuuid", errmsg, xclbinid);
-
-
-        if(errmsg.empty()) {
-            ostr << std::setw(16) << "\nXclbin ID:" << "\n";
-            ostr << "0x" << std::setw(14) << xclbinid << "\n";
-        } else { // xclbinid exists, but no data read or reported
-            ostr << "WARNING: 'xclbinid' invalid, unable to report xclbinid. "
-                "Has the bitstream been loaded? See 'xbutil program'.\n";
-=======
     int dump(std::ostream& ostr) const {
         readSensors();
         ostr << std::left;
@@ -831,7 +800,6 @@
         }
         catch( std::exception const& e) {
           // eat the exception, probably bad path
->>>>>>> 241bda47
         }
 
         ostr << "~~~~~~~~~~~~~~~~~~~~~~~~~~~~~~~~~~~~~~~~~~~~~~~~~~~~~~~~~~~~~~~~~~~~~~\n";
@@ -1269,7 +1237,7 @@
 };
 
 void printHelp(const std::string& exe);
-int xclTop(int argc, char *argv[], xcldev::subcommand subcmd);
+int xclTop(int argc, char *argv[]);
 int xclValidate(int argc, char *argv[]);
 std::unique_ptr<xcldev::device> xclGetDevice(unsigned index);
 } // end namespace xcldev
