/**
 * Copyright (C) 2016-2018 Xilinx, Inc
 * Author: Sonal Santan, Ryan Radjabi
 * Simple command line utility to inetract with SDX PCIe devices
 *
 * Licensed under the Apache License, Version 2.0 (the "License"). You may
 * not use this file except in compliance with the License. A copy of the
 * License is located at
 *
 *     http://www.apache.org/licenses/LICENSE-2.0
 *
 * Unless required by applicable law or agreed to in writing, software
 * distributed under the License is distributed on an "AS IS" BASIS, WITHOUT
 * WARRANTIES OR CONDITIONS OF ANY KIND, either express or implied. See the
 * License for the specific language governing permissions and limitations
 * under the License.
 */
#ifndef XBUTIL_H
#define XBUTIL_H

#include <fstream>
#include <assert.h>
#include <vector>
#include <map>
#include <sstream>
#include <string>

#include "driver/include/xclhal2.h"
#include "driver/include/xcl_axi_checker_codes.h"
#include "../user_common/dmatest.h"
#include "../user_common/memaccess.h"
#include "../user_common/dd.h"
#include "../user_common/utils.h"
#include "../user_common/sensor.h"
#include "scan.h"
#include "driver/include/xclbin.h"
#include <version.h>

#include <chrono>
using Clock = std::chrono::high_resolution_clock;

#define TO_STRING(x) #x
#define AXI_FIREWALL

#define XCL_NO_SENSOR_DEV_LL    ~(0ULL)
#define XCL_NO_SENSOR_DEV       ~(0UL)
#define XCL_NO_SENSOR_DEV_S     0xffff
#define XCL_INVALID_SENSOR_VAL 0

/*
 * Simple command line tool to query and interact with SDx PCIe devices
 * The tool statically links with xcldma HAL driver inorder to avoid
 * dependencies on environment variables like XILINX_OPENCL, LD_LIBRARY_PATH, etc.
 * TODO:
 * Rewrite the command line parsing to provide interface like Android adb:
 * xcldev <cmd> [options]
 */

namespace xcldev {

enum command {
    FLASH,
    PROGRAM,
    CLOCK,
    BOOT,
    HELP,
    QUERY,
    DUMP,
    RESET,
    RUN,
    FAN,
    DMATEST,
    LIST,
    SCAN,
    MEM,
    DD,
    STATUS,
    CMD_MAX,
    TOP
};
enum subcommand {
    MEM_READ = 0,
    MEM_WRITE,
    STATUS_SPM,
    STATUS_LAPC,
    STATUS_SSPM,
    STREAM,
    STATUS_UNSUPPORTED,
    MEM_QUERY_ECC,
    MEM_RESET_ECC
};
enum statusmask {
    STATUS_NONE_MASK = 0x0,
    STATUS_SPM_MASK = 0x1,
    STATUS_LAPC_MASK = 0x2,
    STATUS_SSPM_MASK = 0x4
};

static const std::pair<std::string, command> map_pairs[] = {
    std::make_pair("flash", FLASH),
    std::make_pair("program", PROGRAM),
    std::make_pair("clock", CLOCK),
    std::make_pair("boot", BOOT),
    std::make_pair("help", HELP),
    std::make_pair("query", QUERY),
    std::make_pair("dump", DUMP),
    std::make_pair("reset", RESET),
    std::make_pair("run", RUN),
    std::make_pair("fan", FAN),
    std::make_pair("dmatest", DMATEST),
    std::make_pair("list", LIST),
    std::make_pair("scan", SCAN),
    std::make_pair("mem", MEM),
    std::make_pair("dd", DD),
    std::make_pair("status", STATUS),
    std::make_pair("top", TOP)

};

static const std::pair<std::string, subcommand> subcmd_pairs[] = {
    std::make_pair("read", MEM_READ),
    std::make_pair("write", MEM_WRITE),
    std::make_pair("spm", STATUS_SPM),
    std::make_pair("lapc", STATUS_LAPC),
    std::make_pair("sspm", STATUS_SSPM),
    std::make_pair("stream", STREAM),
    std::make_pair("query-ecc", MEM_QUERY_ECC),
    std::make_pair("reset-ecc", MEM_RESET_ECC)
};

static const std::vector<std::pair<std::string, std::string>> flash_types = {
    // bpi types
    std::make_pair( "7v3", "bpi" ),
    std::make_pair( "8k5", "bpi" ),
    std::make_pair( "ku3", "bpi" ),
    // spi types
    std::make_pair( "vu9p",    "spi" ),
    std::make_pair( "kcu1500", "spi" ),
    std::make_pair( "vcu1525", "spi" ),
    std::make_pair( "ku115",   "spi" )
};

static const std::map<std::string, command> commandTable(map_pairs, map_pairs + sizeof(map_pairs) / sizeof(map_pairs[0]));

class device {
    unsigned int m_idx;
    xclDeviceHandle m_handle;
    xclDeviceInfo2 m_devinfo;
    xclErrorStatus m_errinfo;

public:
    int domain() { return pcidev::get_dev(m_idx)->mgmt->domain; }
    int bus() { return pcidev::get_dev(m_idx)->mgmt->bus; }
    int dev() { return pcidev::get_dev(m_idx)->mgmt->dev; }
    int userFunc() { return pcidev::get_dev(m_idx)->user->func; }
    int mgmtFunc() { return pcidev::get_dev(m_idx)->mgmt->func; }
    device(unsigned int idx, const char* log) : m_idx(idx), m_handle(nullptr), m_devinfo{} {
        std::string devstr = "device[" + std::to_string(m_idx) + "]";
        m_handle = xclOpen(m_idx, log, XCL_QUIET);
        if (!m_handle)
            throw std::runtime_error("Failed to open " + devstr);
        if (xclGetDeviceInfo2(m_handle, &m_devinfo))
            throw std::runtime_error("Unable to obtain info from " + devstr);
#ifdef AXI_FIREWALL
        if (xclGetErrorStatus(m_handle, &m_errinfo))
            throw std::runtime_error("Unable to obtain AXI error from " + devstr);
#endif
    }

    device(device&& rhs) : m_idx(rhs.m_idx), m_handle(rhs.m_handle), m_devinfo(std::move(rhs.m_devinfo)) {
    }

    device(const device &dev) = delete;
    device& operator=(const device &dev) = delete;

    ~device() {
        xclClose(m_handle);
    }

    const char *name() const {
        return m_devinfo.mName;
    }

    /*
     * flash
     *
     * Determine flash method as BPI or SPI from flash_types table by the DSA name.
     * Override this if a flash type is passed in by command line switch.
     */
    int flash( const std::string& mcs1, const std::string& mcs2, std::string flashType )
    {
        std::cout << "Flash disabled. See 'xbflash'.\n";
        return 0;
    }

    int reclock2(unsigned regionIndex, const unsigned short *freq) {
        const unsigned short targetFreqMHz[4] = {freq[0], freq[1], 0, 0};
        return xclReClock2(m_handle, 0, targetFreqMHz);
    }

    int getComputeUnits(std::vector<ip_data> &computeUnits) const
    {
        std::string errmsg;
        std::vector<char> buf;
        pcidev::get_dev(m_idx)->user->sysfs_get("", "ip_layout", errmsg, buf);
        if (!errmsg.empty()) {
            std::cout << errmsg << std::endl;
            return -EINVAL;
        }
        if (buf.empty())
            return 0;

        const ip_layout *map = (ip_layout *)buf.data();
        if(map->m_count < 0)
            return -EINVAL;

        for(int i = 0; i < map->m_count; i++)
            computeUnits.emplace_back(map->m_ip_data[i]);
        return 0;
    }

    int parseComputeUnits(const std::vector<ip_data> &computeUnits) const
    {
        for( unsigned int i = 0; i < computeUnits.size(); i++ ) {
            static int cuIndex = 0;
            boost::property_tree::ptree ptCu;
            unsigned statusBuf;
            xclRead(m_handle, XCL_ADDR_KERNEL_CTRL, computeUnits.at( i ).m_base_address, &statusBuf, 4);
            ptCu.put( "count",        cuIndex );
            ptCu.put( "name",         computeUnits.at( i ).m_name );
            ptCu.put( "base_address", computeUnits.at( i ).m_base_address );
            ptCu.put( "status",       parseCUStatus( statusBuf ) );
            sensor_tree::add_child( "board.compute_unit.cu", ptCu );
            ++cuIndex;
        }
        return 0;
    }

    void m_devinfo_stringize_statics(const xclDeviceInfo2& m_devinfo,
        std::vector<std::string> &lines) const
    {
        std::stringstream ss, subss, ssdevice;
        std::string idcode, fpga, errmsg;
        pcidev::get_dev(m_idx)->mgmt->sysfs_get("icap", "idcode", errmsg, idcode);
        pcidev::get_dev(m_idx)->mgmt->sysfs_get("rom", "FPGA", errmsg, fpga);

        ss << std::left;
        ss << std::setw(16) << "DSA name" <<"\n";
        ss << std::setw(16) << sensor_tree::get( "board.dsa_name" ) << "\n\n";
        ss << std::setw(8) << m_devinfo.mName;
        ss << " [" << fpga << '(' << idcode << ")]\n\n";
        ss << std::setw(16) << "Vendor" << std::setw(16) << "Device";
        ss << std::setw(16) << "SubDevice" <<  std::setw(16) << "SubVendor";
        ss << std::setw(16) << "XMC fw version" << "\n";

        ss << std::setw(16) << std::hex << sensor_tree::get( "board.vendor" ) << std::dec;
        ss << std::setw(16) << std::hex << sensor_tree::get( "board.device" ) << std::dec;

        ssdevice << std::setw(4) << std::setfill('0') << std::hex << m_devinfo.mSubsystemId;
        ss << std::setw(16) << ssdevice.str();
        ss << std::setw(16) << std::hex << sensor_tree::get( "board.subdevice" ) << std::dec;

        // ptree needs help here
        ss << std::setw(16) << (m_devinfo.mXMCVersion != XCL_NO_SENSOR_DEV_LL ? m_devinfo.mXMCVersion : m_devinfo.mMBVersion) << "\n\n";

        // ptree needs help PB instead of GB
        ss << std::setw(16) << "DDR size" << std::setw(16) << "DDR count";
        ss << std::setw(16) << "Kernel Freq";

        subss << std::left << std::setw(16) << unitConvert( std::stoi( sensor_tree::get( "board.ddr_size" ) ) );
        subss << std::setw(16) << sensor_tree::get( "board.ddr_count" ) << std::setw(16) << " ";

        // ptree needs help here
        for(unsigned i= 0; i < m_devinfo.mNumClocks; ++i) {
            ss << "Clock" << std::setw(11) << i ;
            subss << m_devinfo.mOCLFrequency[i] << std::setw(13) << " MHz";
        }
        ss << "\n" << subss.str() << "\n\n";

        ss << std::setw(16) << "PCIe" << std::setw(32) << "DMA chan(bidir)";
        ss << std::setw(16) << "MIG Calibrated " << "\n";

        ss << "GEN " << sensor_tree::get( "board.pcie_speed" ) << "x" << std::setw(10) << sensor_tree::get( "board.pcie_width" );
        ss << std::setw(32) << sensor_tree::get( "board.dma_threads" );
        ss << std::setw(16) << std::boolalpha << sensor_tree::get( "board.mig_calibrated", "false" ) << std::noboolalpha << "\n";
        ss << std::right << std::setw(80) << std::setfill('#') << std::left << "\n";
        lines.push_back(ss.str());
   }

    void m_devinfo_stringize_power(const xclDeviceInfo2& m_devinfo,
        std::vector<std::string> &lines) const
    {
        std::stringstream ss;
        unsigned long long power;
        ss << std::left << "\n";

        ss << std::setw(16) << "Power" << "\n";
        power = m_devinfo.mPexCurr * m_devinfo.m12VPex +
            m_devinfo.mAuxCurr * m_devinfo.m12VAux;
        if(m_devinfo.mPexCurr != XCL_INVALID_SENSOR_VAL &&
            m_devinfo.mPexCurr != XCL_NO_SENSOR_DEV_LL &&
            m_devinfo.m12VPex != XCL_INVALID_SENSOR_VAL &&
            m_devinfo.m12VPex != XCL_NO_SENSOR_DEV_S){
            ss << std::setw(16)
                << std::to_string((float)power / 1000000).substr(0, 4) + "W"
                << "\n";
        } else {
            ss << std::setw(16) << "Not support" << "\n";
        }

        lines.push_back(ss.str());
    }

    void m_devinfo_stringize_dynamics(const xclDeviceInfo2& m_devinfo,
        std::vector<std::string> &lines) const
    {
        std::stringstream ss, subss;
        subss << std::left;
        std::string errmsg;
        std::string dna_info;

        ss << std::left << "\n";
        ss << std::setw(16) << "PCB TOP FRONT" << std::setw(16) << "PCB TOP REAR" << std::setw(16) << "PCB BTM FRONT" << "\n";
        unsigned short val = std::stoi(sensor_tree::get( "power.pcb_top_front" ) );
        if( ( val ==  (XCL_NO_SENSOR_DEV & (0xffff)) ) || ( val == XCL_INVALID_SENSOR_VAL ) )
            subss << std::setw(16) << "Not support";
        else
            subss << std::setw(16) << std::to_string( val )+" C";

        val = std::stoi( sensor_tree::get( "power.pcb_top_rear" ) );
        if( ( val ==  (XCL_NO_SENSOR_DEV & (0xffff)) ) || ( val == XCL_INVALID_SENSOR_VAL ) )
            subss << std::setw(16) << "Not support";
        else
            subss << std::setw(16) << std::to_string( val )+" C";

        val = std::stoi( sensor_tree::get( "power.pcb_btm_front" ) );
        if( ( val ==  (XCL_NO_SENSOR_DEV & (0xffff)) ) || ( val == XCL_INVALID_SENSOR_VAL ) )
            subss << std::setw(16) << "Not support";
        else
            subss << std::setw(16) << std::to_string( val )+" C";


        ss << "\n" << subss.str() << "\n\n";

        ss << std::setw(16) << "FPGA Temp" << std::setw(16) << "TCRIT Temp" << std::setw(16) << "Fan Speed" << "\n";
        ss << std::setw(16) << std::to_string(m_devinfo.mOnChipTemp) +" C";

        if((unsigned short)m_devinfo.mFanTemp == (XCL_NO_SENSOR_DEV & (0xffff)))
            ss << std::setw(16) << "Not support";
        else if (m_devinfo.mFanTemp == XCL_INVALID_SENSOR_VAL)
            ss << std::setw(16) << "Not support";
        else
            ss << std::setw(16) << std::to_string(m_devinfo.mFanTemp) +" C";

        if(m_devinfo.mFanRpm == XCL_NO_SENSOR_DEV_S)
            ss << std::setw(16) << "Not support" << "\n\n";
        else if (m_devinfo.mFanRpm == XCL_INVALID_SENSOR_VAL)
            ss << std::setw(16) << "Not support" << "\n\n";
        else
            ss << std::setw(16) << std::to_string(m_devinfo.mFanRpm) +" rpm" << "\n\n";

        ss << std::setw(16) << "12V PEX" << std::setw(16) << "12V AUX";
        ss << std::setw(16) << "12V PEX Current" << std::setw(16) << "12V AUX Current" << "\n";

        if(m_devinfo.m12VPex == XCL_NO_SENSOR_DEV_S)
            ss << std::setw(16) << "Not support";
        else if (m_devinfo.m12VPex == XCL_INVALID_SENSOR_VAL)
            ss << std::setw(16) << "Not support";
        else{
            float vol = (float)m_devinfo.m12VPex/1000;
            ss << std::setw(16) << std::to_string(vol).substr(0,4) + "V";
        }

        if(m_devinfo.m12VAux == XCL_NO_SENSOR_DEV_S)
            ss << std::setw(16) << "Not support";
        else if(m_devinfo.m12VAux == XCL_INVALID_SENSOR_VAL)
            ss << std::setw(16) << "Not support";
        else{
            float vol = (float)m_devinfo.m12VAux/1000;
            ss << std::setw(16) << std::to_string(vol).substr(0,4) + "V";
        }

        if(m_devinfo.mPexCurr == XCL_NO_SENSOR_DEV)
            ss << std::setw(16) << "Not support";
        else if(m_devinfo.mPexCurr == XCL_INVALID_SENSOR_VAL)
            ss << std::setw(16) << "Not support";
        else
            ss << std::setw(16) << std::to_string(m_devinfo.mPexCurr) + "mA";


        if(m_devinfo.mAuxCurr == XCL_NO_SENSOR_DEV)
            ss << std::setw(16) << "Not support" << "\n\n";
        else if (m_devinfo.mAuxCurr == XCL_INVALID_SENSOR_VAL)
            ss << std::setw(16) << "Not support" << "\n\n";
        else
            ss << std::setw(16) << std::to_string(m_devinfo.mAuxCurr) + "mA" << "\n\n";


        ss << std::setw(16) << "3V3 PEX" << std::setw(16) << "3V3 AUX";
        ss << std::setw(16) << "DDR VPP BOTTOM" << std::setw(16) << "DDR VPP TOP" << "\n";

        if(m_devinfo.m3v3Pex == XCL_NO_SENSOR_DEV_S)
            ss << std::setw(16) << "Not support";
        else if(m_devinfo.m3v3Pex == XCL_INVALID_SENSOR_VAL)
            ss << std::setw(16) << "Not support";
        else
            ss << std::setw(16) << std::to_string((float)m_devinfo.m3v3Pex/1000).substr(0,4) + "V";


        if(m_devinfo.m3v3Aux == XCL_NO_SENSOR_DEV_S)
            ss << std::setw(16) << "Not support";
        else if (m_devinfo.m3v3Aux == XCL_INVALID_SENSOR_VAL)
            ss << std::setw(16) << "Not support";
        else
            ss << std::setw(16) << std::to_string((float)m_devinfo.m3v3Aux/1000).substr(0,4) + "V";


        if(m_devinfo.mDDRVppBottom == XCL_NO_SENSOR_DEV_S)
            ss << std::setw(16) << "Not support";
        else if (m_devinfo.mDDRVppBottom == XCL_INVALID_SENSOR_VAL)
            ss << std::setw(16) << "Not support";
        else
            ss << std::setw(16) << std::to_string((float)m_devinfo.mDDRVppBottom/1000).substr(0,4) + "V";


        if(m_devinfo.mDDRVppTop == XCL_NO_SENSOR_DEV_S)
            ss << std::setw(16) << "Not support" << "\n\n";
        else if (m_devinfo.mDDRVppTop == XCL_INVALID_SENSOR_VAL)
            ss << std::setw(16) << "Not support" << "\n\n";
        else
            ss << std::setw(16) << std::to_string((float)m_devinfo.mDDRVppTop/1000).substr(0,4) + "V" << "\n\n";


        ss << std::setw(16) << "SYS 5V5" << std::setw(16) << "1V2 TOP";
        ss << std::setw(16) << "1V8 TOP" << std::setw(16) << "0V85" << "\n";


        if(m_devinfo.mSys5v5 == XCL_NO_SENSOR_DEV_S)
            ss << std::setw(16) << "Not support";
        else if (m_devinfo.mSys5v5 == XCL_INVALID_SENSOR_VAL)
            ss << std::setw(16) << "Not support";
        else
            ss << std::setw(16) << std::to_string((float)m_devinfo.mSys5v5/1000).substr(0,4) + "V";


        if(m_devinfo.m1v2Top == XCL_NO_SENSOR_DEV_S)
            ss << std::setw(16) << "Not support";
        else if (m_devinfo.m1v2Top == XCL_INVALID_SENSOR_VAL)
            ss << std::setw(16) << "Not support";
        else
            ss << std::setw(16) << std::to_string((float)m_devinfo.m1v2Top/1000).substr(0,4) + "V";


        if(m_devinfo.m1v8Top == XCL_NO_SENSOR_DEV_S)
            ss << std::setw(16) << "Not support";
        else if(m_devinfo.m1v8Top == XCL_INVALID_SENSOR_VAL)
            ss << std::setw(16) << "Not support";
        else
            ss << std::setw(16) << std::to_string((float)m_devinfo.m1v8Top/1000).substr(0,4) + "V";



        if(m_devinfo.m0v85 == XCL_NO_SENSOR_DEV_S)
            ss << std::setw(16) << "Not support" << "\n\n";
        else if(m_devinfo.m0v85 == XCL_INVALID_SENSOR_VAL)
            ss << std::setw(16) << "Not support" << "\n\n";
        else
            ss << std::setw(16) << std::to_string((float)m_devinfo.m0v85/1000).substr(0,4) + "V" << "\n\n";


        ss << std::setw(16) << "MGT 0V9" << std::setw(16) << "12V SW";
        ss << std::setw(16) << "MGT VTT" << "\n";


        if(m_devinfo.mMgt0v9 == XCL_NO_SENSOR_DEV_S)
            ss << std::setw(16) << "Not support";
        else if(m_devinfo.mMgt0v9 == XCL_INVALID_SENSOR_VAL)
            ss << std::setw(16) << "Not support";
        else
            ss << std::setw(16) << std::to_string((float)m_devinfo.mMgt0v9/1000).substr(0,4) + "V";


        if(m_devinfo.m12vSW == XCL_NO_SENSOR_DEV_S)
            ss << std::setw(16) << "Not support";
        else if(m_devinfo.m12vSW == XCL_INVALID_SENSOR_VAL)
            ss << std::setw(16) << "Not support";
        else
            ss << std::setw(16) << std::to_string((float)m_devinfo.m12vSW/1000).substr(0,4) + "V";


        if(m_devinfo.mMgtVtt == XCL_NO_SENSOR_DEV_S)
            ss << std::setw(16) << "Not support" << "\n\n";
        else if(m_devinfo.mMgtVtt == XCL_INVALID_SENSOR_VAL)
            ss << std::setw(16) << "Not support" << "\n\n";
        else
            ss << std::setw(16) << std::to_string((float)m_devinfo.mMgtVtt/1000).substr(0,4) + "V" << "\n\n";


        ss << std::setw(16) << "VCCINT VOL" << std::setw(16) << "VCCINT CURR" << std::setw(32) << "DNA" <<"\n";

        if(m_devinfo.mVccIntVol == XCL_NO_SENSOR_DEV_S)
            ss << std::setw(16) << "Not support";
        else if(m_devinfo.mVccIntVol == XCL_INVALID_SENSOR_VAL)
            ss << std::setw(16) << "Not support";
        else
            ss << std::setw(16) << std::to_string((float)m_devinfo.mVccIntVol/1000).substr(0,4) + "V";


        if(m_devinfo.mVccIntCurr == XCL_NO_SENSOR_DEV_S)
            ss << std::setw(16) << "Not support";
        else if(m_devinfo.mVccIntCurr == XCL_INVALID_SENSOR_VAL)
            ss << std::setw(16) << "Not support";
        else{
            ss << std::setw(16) << (m_devinfo.mVccIntCurr >= 10000 ? (std::to_string(m_devinfo.mVccIntCurr) + "mA") : "<10A");
        }

        auto dev = pcidev::get_dev(m_idx);

        dev->mgmt->sysfs_get("dna", "dna", errmsg, dna_info);

        if(dna_info.empty())
            ss << std::setw(32) << "Not support" << "\n";
        else{
            ss << std::setw(32) << dna_info << "\n";
        }

        m_devinfo_stringize_power(m_devinfo, lines);

        ss << std::right << std::setw(80) << std::setfill('#') << std::left << "\n";
        lines.push_back(ss.str());
    }

    void m_devinfo_stringize(const xclDeviceInfo2& m_devinfo,
        std::vector<std::string> &lines) const
    {
        m_devinfo_stringize_statics(m_devinfo, lines);
        m_devinfo_stringize_dynamics(m_devinfo, lines);
    }

    void m_mem_usage_bar(xclDeviceUsage &devstat,
        std::vector<std::string> &lines) const
    {
        std::stringstream ss;
        std::string errmsg;
        std::vector<char> buf;

        ss << "Device Memory Usage\n";

        pcidev::get_dev(m_idx)->user->sysfs_get(
            "", "mem_topology", errmsg, buf);

        if (!errmsg.empty()) {
            ss << errmsg << std::endl;
            lines.push_back(ss.str());
            return;
        }

        const mem_topology *map = (mem_topology *)buf.data();

        if(buf.empty() || map->m_count < 0) {
            ss << "WARNING: 'mem_topology' invalid, unable to report topology. "
                << "Has the bitstream been loaded? See 'xbutil program'.";
            lines.push_back(ss.str());
            return;
        }

        if(map->m_count == 0) {
            ss << "-- none found --. See 'xbutil program'.";
            lines.push_back(ss.str());
            return;
        }

        unsigned numDDR = map->m_count;
        for(unsigned i = 0; i < numDDR; i++ ) {
            if(map->m_mem_data[i].m_type == MEM_STREAMING)
                continue;

            float percentage = (float)devstat.ddrMemUsed[i] * 100 /
                (map->m_mem_data[i].m_size << 10);
            int nums_fiftieth = (int)percentage / 2;
            std::string str = std::to_string(percentage).substr(0, 4) + "%";

            ss << " [" << i << "] "
                << std::setw(16 - (std::to_string(i).length()) - 4)
                << std::left << map->m_mem_data[i].m_tag;
            ss << "[ " << std::right << std::setw(nums_fiftieth)
                << std::setfill('|') << (nums_fiftieth ? " ":"")
                <<  std::setw(56 - nums_fiftieth);
            ss << std::setfill(' ') << str << " ]" << "\n";
        }

        lines.push_back(ss.str());
    }

    void getMemTopology( void ) const
    {
        std::string errmsg;
        std::vector<char> buf;
        pcidev::get_dev(m_idx)->user->sysfs_get("", "mem_topology", errmsg, buf);
        const mem_topology *map = (mem_topology *)buf.data();
        if(buf.empty())
            return;

        for(unsigned i = 0; i < (unsigned)map->m_count; i++) {
            boost::property_tree::ptree ptMem;
            ptMem.put( "index", i );
            ptMem.put( "type",  map->m_mem_data[i].m_type );
            ptMem.put( "tag",   map->m_mem_data[i].m_tag );
            ptMem.put( "used",  map->m_mem_data[i].m_used );
            ptMem.put( "size",  unitConvert(map->m_mem_data[i].m_size << 10) );
            sensor_tree::add_child( "board.memory.mem", ptMem );
        }
    }

    void m_mem_usage_stringize_dynamics(xclDeviceUsage &devstat,
        const xclDeviceInfo2& m_devinfo, std::vector<std::string> &lines) const
    {
        std::stringstream ss;
        std::string errmsg;
        std::vector<char> buf;

        ss << std::left << std::setw(48) << "Mem Topology"
            << std::setw(32) << "Device Memory Usage" << "\n";

        pcidev::get_dev(m_idx)->user->sysfs_get(
            "", "mem_topology", errmsg, buf);

        if (!errmsg.empty()) {
            ss << errmsg << std::endl;
            lines.push_back(ss.str());
            return;
        }

        const mem_topology *map = (mem_topology *)buf.data();
        unsigned numDDR = 0;

        if(!buf.empty())
            numDDR = map->m_count;

        if(numDDR == 0) {
            ss << "-- none found --. See 'xbutil program'.\n";
        } else if(numDDR < 0) {
            ss << "WARNING: 'mem_topology' invalid, unable to report topology. "
                << "Has the bitstream been loaded? See 'xbutil program'.";
            lines.push_back(ss.str());
            return;
        } else {
            ss << std::setw(16) << "Tag"  << std::setw(12) << "Type"
                << std::setw(12) << "Temp" << std::setw(8) << "Size";
            ss << std::setw(16) << "Mem Usage" << std::setw(8) << "BO nums"
                << "\n";
        }

        for(unsigned i = 0; i < numDDR; i++) {
            if (map->m_mem_data[i].m_type == MEM_STREAMING)
                continue;

            ss << " [" << i << "] " <<
                std::setw(16 - (std::to_string(i).length()) - 4) << std::left
                << map->m_mem_data[i].m_tag;

            std::string str;
            if(map->m_mem_data[i].m_used == 0) {
                str = "**UNUSED**";
            } else {
                std::map<MEM_TYPE, std::string> my_map = {
                    {MEM_DDR3, "MEM_DDR3"}, {MEM_DDR4, "MEM_DDR4"},
                    {MEM_DRAM, "MEM_DRAM"}, {MEM_STREAMING, "MEM_STREAMING"},
                    {MEM_PREALLOCATED_GLOB, "MEM_PREALLOCATED_GLOB"},
                    {MEM_ARE, "MEM_ARE"}, {MEM_HBM, "MEM_HBM"},
                    {MEM_BRAM, "MEM_BRAM"}, {MEM_URAM, "MEM_URAM"}
                };
                auto search = my_map.find((MEM_TYPE)map->m_mem_data[i].m_type );
                str = search->second;
            }

            ss << std::left << std::setw(12) << str;
            if (i < sizeof (m_devinfo.mDimmTemp) / sizeof (m_devinfo.mDimmTemp[0]) &&
                m_devinfo.mDimmTemp[i] != XCL_INVALID_SENSOR_VAL &&
                m_devinfo.mDimmTemp[i] != XCL_NO_SENSOR_DEV_S) {
                ss << std::setw(12) << std::to_string(m_devinfo.mDimmTemp[i]) + " C";
            } else {
                ss << std::setw(12) << "Not Supp";
            }

            ss << std::setw(8) << unitConvert(map->m_mem_data[i].m_size << 10);
            ss << std::setw(16) << unitConvert(devstat.ddrMemUsed[i]);
            // print size
            ss << std::setw(8) << std::dec << devstat.ddrBOAllocated[i] << "\n";
        }

        ss << "\nTotal DMA Transfer Metrics:" << "\n";
        for (unsigned i = 0; i < 2; i++) {
            ss << "  Chan[" << i << "].h2c:  " << unitConvert(devstat.h2c[i]) << "\n";
            ss << "  Chan[" << i << "].c2h:  " << unitConvert(devstat.c2h[i]) << "\n";
        }

#if 0 // Enable when all platforms with ERT are packaged with new firmware
        buf.clear();
        pcidev::get_dev(m_idx)->user->sysfs_get(
            "mb_scheduler", "kds_custat", errmsg, buf);

        if (buf.size()) {
          ss << "\nCompute Unit Usage:" << "\n";
          ss << buf.data() << "\n";
        }
#endif
<<<<<<< HEAD
  
=======

>>>>>>> d534aa6c
        ss << std::setw(80) << std::setfill('#') << std::left << "\n";
        lines.push_back(ss.str());
    }

    /*
     * rewrite this function to place stream info in tree, dump will format the info.
     */
    void m_stream_usage_stringize_dynamics( const xclDeviceInfo2& m_devinfo,
        std::vector<std::string> &lines) const
    {
        std::stringstream ss;
        std::string errmsg;
        std::vector<char> buf;
        std::vector<std::string> attrs;

        ss << std::setfill(' ') << "\n";

        ss << std::left << std::setw(48) << "Stream Topology" << "\n";

        pcidev::get_dev(m_idx)->user->sysfs_get("", "mem_topology", errmsg, buf);

        if (!errmsg.empty()) {
            ss << errmsg << std::endl;
            lines.push_back(ss.str());
            return;
        }

        const mem_topology *map = (mem_topology *)buf.data();
        unsigned num = 0;

        if(!buf.empty())
            num = map->m_count;

        if(num == 0) {
            ss << "-- none found --. See 'xbutil program'.\n";
        } else if(num < 0) {
            ss << "WARNING: 'mem_topology' invalid, unable to report topology. "
               << "Has the bitstream been loaded? See 'xbutil program'.";
            lines.push_back(ss.str());
            return;
        } else {
            ss << std::setw(16) << "Tag"  << std::setw(8) << "Route"
               << std::setw(5) << "Flow" << std::setw(10) << "Status"
               << std::setw(14) << "Request(B/#)" << std::setw(14) << "Complete(B/#)"
               << std::setw(10) << "Pending(B/#)" << "\n";
        }

        for(unsigned i = 0; i < num; i++) {
            std::string lname;
            bool flag = false;
            std::map<std::string, std::string> stat_map;

            if (map->m_mem_data[i].m_type != MEM_STREAMING)
                continue;

            ss << " [" << i << "] " << std::setw(16 - (std::to_string(i).length()) - 4) << std::left
               << map->m_mem_data[i].m_tag;

            ss << std::setw(8) << map->m_mem_data[i].route_id;
            ss << std::setw(5) << map->m_mem_data[i].flow_id;

            lname = std::string((char *)map->m_mem_data[i].m_tag);
            if (lname.back() == 'w'){
                lname = "route" + std::to_string(map->m_mem_data[i].route_id) + "/stat";
                flag = true;
            }
            else
                lname = "flow" + std::to_string(map->m_mem_data[i].flow_id) + "/stat";
            pcidev::get_dev(m_idx)->user->sysfs_get("str_dma", lname, errmsg, attrs);

            if (!errmsg.empty()) {
                ss << std::setw(10) << "Inactive";
                ss << std::setw(14) << "N/A" << std::setw(14) << "N/A" << std::setw(10) << "N/A";
            } else {
                ss << std::setw(10) << "Active";
                for (unsigned k = 0; k < attrs.size(); k++) {
                    char key[50];
                    int64_t value;

                    std::sscanf(attrs[k].c_str(), "%[^:]:%ld", key, &value);
                    stat_map[std::string(key)] = std::to_string(value);
                }

                ss << std::setw(14) << stat_map[std::string("total_req_bytes")] +

                    "/" + stat_map[std::string("total_req_num")];

                ss << std::setw(14) << stat_map[std::string("total_complete_bytes")] +
                    "/" + stat_map[std::string("total_complete_num")];

                pcidev::get_dev(m_idx)->user->sysfs_get("wq2", lname, errmsg, attrs);
                if (flag) {

                    int write_pending = ((std::stoi(stat_map[std::string("descq_pidx")]) - std::stoi(stat_map[std::string("descq_cidx")])) &
                                        (std::stoi(stat_map[std::string("descq_rngsz")])- 1))*4096;

                    ss << std::setw(10) << std::to_string(write_pending) ;

                }

                pcidev::get_dev(m_idx)->user->sysfs_get("rq2", lname, errmsg, attrs);
                if (!flag) {

                    int read_pending = ((std::stoi(stat_map[std::string("c2h_wrb_pidx")]) - std::stoi(stat_map[std::string("descq_cidx_wrb_pend")])) &
                                       (std::stoi(stat_map[std::string("descq_rngsz")]) - 1))*4096;
                    ss << std::setw(10) << std::to_string(read_pending);

                }
            }
            ss << "\n";

        }


        lines.push_back(ss.str());
    }

    int readSensors( void ) const
    {
        sensor_tree::put( "runtime.build.version",   xrt_build_version );
        sensor_tree::put( "runtime.build.hash",      xrt_build_version_hash );
        sensor_tree::put( "runtime.build.hash_date", xrt_build_version_hash_date );
        sensor_tree::put( "runtime.build.branch",    xrt_build_version_branch );
        // info
        sensor_tree::put( "board.info.dsa_name", m_devinfo.mName );
        sensor_tree::put( "board.info.vendor", m_devinfo.mVendorId );
        sensor_tree::put( "board.info.device", m_devinfo.mDeviceId );
        sensor_tree::put( "board.info.subdevice", m_devinfo.mSubsystemId );
        sensor_tree::put( "board.info.subvendor", m_devinfo.mSubsystemVendorId );
        sensor_tree::put( "board.info.xmcversion", m_devinfo.mXMCVersion );
        sensor_tree::put( "board.info.ddr_size", m_devinfo.mDDRSize );
        sensor_tree::put( "board.info.ddr_count", m_devinfo.mDDRBankCount );
        sensor_tree::put( "board.info.clock0", m_devinfo.mOCLFrequency[0] );
        sensor_tree::put( "board.info.clock1", m_devinfo.mOCLFrequency[1] );
        sensor_tree::put( "board.info.pcie_speed", m_devinfo.mPCIeLinkSpeed );
        sensor_tree::put( "board.info.pcie_width", m_devinfo.mPCIeLinkWidth );
        sensor_tree::put( "board.info.dma_threads", m_devinfo.mDMAThreads );
        sensor_tree::put( "board.info.mig_calibrated", m_devinfo.mMigCalib );
        //sensor_tree::put( "board.info.dna",

        // physical
        sensor_tree::put( "board.physical.thermal.pcb.top_front",                m_devinfo.mSE98Temp[ 0 ] );
        sensor_tree::put( "board.physical.thermal.pcb.top_rear",                 m_devinfo.mSE98Temp[ 1 ] );
        sensor_tree::put( "board.physical.thermal.pcb.btm_front",                m_devinfo.mSE98Temp[ 2 ] );
        sensor_tree::put( "board.physical.thermal.fpga_temp",                    m_devinfo.mOnChipTemp );
        sensor_tree::put( "board.physical.thermal.tcrit_temp",                   m_devinfo.mFanTemp );
        sensor_tree::put( "board.physical.thermal.fan_speed",                    m_devinfo.mFanRpm );
        sensor_tree::put( "board.physical.electrical.12v_pex.voltage",           m_devinfo.m12VPex );
        sensor_tree::put( "board.physical.electrical.12v_pex.current",           m_devinfo.mPexCurr );
        sensor_tree::put( "board.physical.electrical.12v_aux.voltage",           m_devinfo.m12VAux );
        sensor_tree::put( "board.physical.electrical.12v_aux.current",           m_devinfo.mAuxCurr );
        sensor_tree::put( "board.physical.electrical.3v3_pex.voltage",           m_devinfo.m3v3Pex );
        sensor_tree::put( "board.physical.electrical.3v3_aux.voltage",           m_devinfo.m3v3Aux );
        sensor_tree::put( "board.physical.electrical.ddr_vpp_bottom.voltage",    m_devinfo.mDDRVppBottom );
        sensor_tree::put( "board.physical.electrical.ddr_vpp_top.voltage",       m_devinfo.mDDRVppTop );
        sensor_tree::put( "board.physical.electrical.sys_5v5.voltage",           m_devinfo.mSys5v5 );
        sensor_tree::put( "board.physical.electrical.1v2_top.voltage",           m_devinfo.m1v2Top );
        sensor_tree::put( "board.physical.electrical.1v8_top.voltage",           m_devinfo.m1v8Top );
        sensor_tree::put( "board.physical.electrical.0v85.voltage",              m_devinfo.m0v85 );
        sensor_tree::put( "board.physical.electrical.mgt_0v9.voltage",           m_devinfo.mMgt0v9 );
        sensor_tree::put( "board.physical.electrical.12v_sw.voltage",            m_devinfo.m12vSW );
        sensor_tree::put( "board.physical.electrical.mgt_vtt.voltage",           m_devinfo.mMgtVtt );
        sensor_tree::put( "board.physical.electrical.vccint.voltage",            m_devinfo.mVccIntVol );
        sensor_tree::put( "board.physical.electrical.vccint.current",            m_devinfo.mVccIntCurr );

        // firewall
        unsigned i = m_errinfo.mFirewallLevel;
        sensor_tree::put( "board.error.firewall.firewall_level", m_errinfo.mFirewallLevel );
        sensor_tree::put( "board.error.firewall.status", parseFirewallStatus( m_errinfo.mAXIErrorStatus[ i ].mErrFirewallStatus ) );

        // memory
        getMemTopology();
        xclDeviceUsage devstat = { 0 };
        (void) xclGetUsageInfo(m_handle, &devstat);
        for (unsigned i = 0; i < 2; i++) {
            boost::property_tree::ptree pt_dma;
            pt_dma.put( "index", i );
            pt_dma.put( "h2c", unitConvert(devstat.h2c[i]) );
            pt_dma.put( "c2h", unitConvert(devstat.c2h[i]) );
            sensor_tree::add_child( "board.pcie_dma.transfer_metrics.chan", pt_dma );
        }
        // stream

        // xclbin
        std::string errmsg, xclbinid;
        pcidev::get_dev(m_idx)->user->sysfs_get("", "uid", errmsg, xclbinid);
        if(errmsg.empty()) {
            sensor_tree::put( "board.xclbin.id", xclbinid );
        }

        // compute unit
        std::vector<ip_data> computeUnits;
        if( getComputeUnits( computeUnits ) < 0 ) {
            std::cout << "WARNING: 'ip_layout' invalid. Has the bitstream been loaded? See 'xbutil program'.\n";
        }
        parseComputeUnits( computeUnits );

        return 0;
    }
<<<<<<< HEAD
  
=======

>>>>>>> d534aa6c
    /*
     * dumpJson
     */
    int dumpJson(std::ostream& ostr) const
    {
        readSensors();
        sensor_tree::json_dump( ostr );
        return 0;
    }

    /*
     * dump
     *
     * TODO: Refactor to make function much shorter.
     */
<<<<<<< HEAD
    int printXclbinID(std::ostream& ostr) const {
        // report xclbinid
        std::string errmsg;
        std::string xclbinid;
        pcidev::get_dev(m_idx)->user->sysfs_get("", "xclbinuuid", errmsg, xclbinid);


        if(errmsg.empty()) {
            ostr << std::setw(16) << "\nXclbin ID:" << "\n";
            ostr << "0x" << std::setw(14) << xclbinid << "\n";
        } else { // xclbinid exists, but no data read or reported
            ostr << "WARNING: 'xclbinid' invalid, unable to report xclbinid. "
                "Has the bitstream been loaded? See 'xbutil program'.\n";
=======
    int dump(std::ostream& ostr) const {
        readSensors();
        ostr << std::left;
        ostr << "~~~~~~~~~~~~~~~~~~~~~~~~~~~\n";
        ostr << "XRT\n   Version: " << sensor_tree::get( "runtime.build.version", "N/A" )
             <<    "\n   Date:    " << sensor_tree::get( "runtime.build.hash_date", "N/A" )
             <<    "\n   Hash:    " << sensor_tree::get( "runtime.build.hash", "N/A" ) << std::endl;
        ostr << "DSA name\n" << sensor_tree::get( "board.info.dsa_name", "N/A" ) << std::endl;
        ostr << std::setw(16) << "Vendor" << std::setw(16) << "Device" << std::setw(16) << "SubDevice" << std::setw(16) << "SubVendor" << std::endl;
        ostr << std::setw(16) << sensor_tree::get( "board.info.vendor", "N/A" )
             << std::setw(16) << sensor_tree::get( "board.info.device", "N/A" )
             << std::setw(16) << sensor_tree::get( "board.info.subdevice", "N/A" )
             << std::setw(16) << sensor_tree::get( "board.info.subvendor", "N/A" ) << std::endl;
        ostr << std::setw(16) << "DDR size" << std::setw(16) << "DDR count" << std::setw(16) << "OCL Frequency" << std::setw(16) << "Clock0" << std::endl;
        ostr << std::setw(16) << sensor_tree::get( "board.info.ddr_size", "N/A" )
             << std::setw(16) << sensor_tree::get( "board.info.ddr_count", "N/A" )
             << std::setw(16) << sensor_tree::get( "board.info.ocl_freq", "N/A" )
             << std::setw(16) << sensor_tree::get( "board.info.clock0", "N/A" ) << std::endl;
        ostr << std::setw(16) << "PCIe"
             << std::setw(16) << "DMA bi-directional threads"
             << std::setw(16) << "MIG Calibrated" << std::endl;
        ostr << "GEN " << sensor_tree::get( "board.info.pcie_speed", "N/A" ) << "x" << std::setw(10) << sensor_tree::get( "board.info.pcie_width", "N/A" )
             << std::setw(32) << sensor_tree::get( "board.info.dma_threads", "N/A" )
             << std::setw(16) << sensor_tree::get( "board.info.mig_calibrated", "N/A" ) << std::endl;
        ostr << "~~~~~~~~~~~~~~~~~~~~~~~~~~~\n";
        ostr << "Temperature (C):\n";
        ostr << std::setw(16) << "PCB TOP FRONT" << std::setw(16) << "PCB TOP REAR" << std::setw(16) << "PCB BTM FRONT" << std::endl;
        ostr << std::setw(16) << sensor_tree::get( "board.physical.thermal.pcb.top_front", "N/A" )
             << std::setw(16) << sensor_tree::get( "board.physical.thermal.pcb.top_rear", "N/A" )
             << std::setw(16) << sensor_tree::get( "board.physical.thermal.pcb.btm_front", "N/A" ) << std::endl;
        ostr << std::setw(16) << "FPGA TEMP" << std::setw(16) << "TCRIT Temp" << std::setw(16) << "FAN Speed (RPM)" << std::endl;
        ostr << std::setw(16) << sensor_tree::get( "board.physical.thermal.fpga_temp", "N/A" )
             << std::setw(16) << sensor_tree::get( "board.physical.thermal.tcrit_temp", "N/A" )
             << std::setw(16) << sensor_tree::get( "board.physical.thermal.fan_speed_rpm", "N/A" ) << std::endl;
        ostr << "Electrical (mV), (mA):\n";
        ostr << std::setw(16) << "12V PEX" << std::setw(16) << "12V AUX" << std::setw(16) << "12V PEX Current" << std::setw(16) << "12V AUX Current" << std::endl;
        ostr << std::setw(16) << sensor_tree::get( "board.physical.electrical.12v_pex.voltage", "N/A" )
             << std::setw(16) << sensor_tree::get( "board.physical.electrical.12v_aux.voltage", "N/A" )
             << std::setw(16) << sensor_tree::get( "board.physical.electrical.12v_pex.current", "N/A" )
             << std::setw(16) << sensor_tree::get( "board.physical.electrical.12v_aux.current", "N/A" ) << std::endl;
        ostr << std::setw(16) << "3V3 PEX" << std::setw(16) << "3V3 AUX" << std::setw(16) << "DDR VPP BOTTOM" << std::setw(16) << "DDR VPP TOP" << std::endl;
        ostr << std::setw(16) << sensor_tree::get( "board.physical.electrical.3v3_pex.voltage", "N/A" )
             << std::setw(16) << sensor_tree::get( "board.physical.electrical.3v3_aux.voltage", "N/A" )
             << std::setw(16) << sensor_tree::get( "board.physical.electrical.ddr_vpp_bottom.voltage", "N/A" )
             << std::setw(16) << sensor_tree::get( "board.physical.electrical.ddr_vpp_top.voltage", "N/A" ) << std::endl;
        ostr << std::setw(16) << "SYS 5V5" << std::setw(16) << "1V2 TOP" << std::setw(16) << "1V8 TOP" << std::setw(16) << "0V85" << std::endl;
        ostr << std::setw(16) << sensor_tree::get( "board.physical.electrical.sys_v5v.voltage", "N/A" )
             << std::setw(16) << sensor_tree::get( "board.physical.electrical.1v2_top.voltage", "N/A" )
             << std::setw(16) << sensor_tree::get( "board.physical.electrical.1v8_top.voltage", "N/A" )
             << std::setw(16) << sensor_tree::get( "board.physical.electrical.0v85.voltage", "N/A" ) << std::endl;
        ostr << std::setw(16) << "MGT 0V9" << std::setw(16) << "12V SW" << std::setw(16) << "MGT VTT" << std::endl;
        ostr << std::setw(16) << sensor_tree::get( "board.physical.electrical.mgt_0v9.voltage", "N/A" )
             << std::setw(16) << sensor_tree::get( "board.physical.electrical.12v_sw.voltage", "N/A" )
             << std::setw(16) << sensor_tree::get( "board.physical.electrical.mgt_vtt.voltage", "N/A" ) << std::endl;
        ostr << std::setw(16) << "VCCINT VOL" << std::setw(16) << "VCCINT CURR" << std::setw(16) << "DNA" << std::endl;
        ostr << std::setw(16) << sensor_tree::get( "board.physical.electrical.vccint.voltage", "N/A" )
             << std::setw(16) << sensor_tree::get( "board.physical.electrical.vccint.current", "N/A" )
             << std::setw(16) << sensor_tree::get( "board.physical.electrical.dna", "N/A" ) << std::endl;
        ostr << "~~~~~~~~~~~~~~~~~~~~~~~~~~~\n";
        ostr << "Firewall Last Error Status:\n";
        ostr << " Level " << std::setw(2) << sensor_tree::get( "board.error.firewall.firewall_level", "N/A" ) << ": 0x0"
             << sensor_tree::get( "board.error.firewall.status", "N/A" ) << std::endl;
        ostr << "~~~~~~~~~~~~~~~~~~~~~~~~~~~\n";
        ostr << std::left << std::setw(48) << "Mem Topology"
             << std::setw(32) << "Device Memory Usage" << std::endl;
        ostr << std::setw(16) << "Tag"  << std::setw(12) << "Type"
             << std::setw(12) << "Temp" << std::setw(8) << "Size";
        ostr << std::setw(16) << "Mem Usage" << std::setw(8) << "BO nums" << std::endl;

        try {
          for (auto& v : sensor_tree::get_child("board.memory")) {
            if( v.first == "mem" ) {
              int mem_index = -1;
              int mem_used = -1;
              std::string mem_tag = "N/A";
              std::string mem_size = "N/A";
              std::string mem_type = "N/A";
              std::string val;
              for (auto& subv : v.second) {
                val = subv.second.get_value<std::string>();
                if( subv.first == "index" )
                  mem_index = subv.second.get_value<int>();
                else if( subv.first == "type" )
                  mem_type = val;
                else if( subv.first == "tag" )
                  mem_tag = val;
                else if( subv.first == "used" )
                  mem_used = subv.second.get_value<int>();
                else if( subv.first == "size" )
                  mem_size = val;
              }
              ostr << std::left
                   << std::setw(2) << "[" << mem_index << "] "
                   << std::left << std::setw(14) << mem_tag
                   << std::setw(12) << " " << mem_type << " "
                   << std::setw(12) << mem_size << " "
                   << std::setw(16) << mem_used << std::endl;
            }
          }
        }
        catch( std::exception const& e) {
          // eat the exception, probably bad path
>>>>>>> d534aa6c
        }

        ostr << "Total DMA Transfer Metrics:" << std::endl;
        try {
          for (auto& v : sensor_tree::get_child( "board.pcie_dma.transfer_metrics" )) {
            if( v.first == "chan" ) {
              std::string chan_index, chan_h2c, chan_c2h, chan_val = "N/A";
              for (auto& subv : v.second ) {
                chan_val = subv.second.get_value<std::string>();
                if( subv.first == "index" )
                  chan_index = chan_val;
                else if( subv.first == "h2c" )
                  chan_h2c = chan_val;
                else if( subv.first == "c2h" )
                  chan_c2h = chan_val;
              }
              ostr << "  Chan[" << chan_index << "].h2c:  " << chan_h2c << std::endl;
              ostr << "  Chan[" << chan_index << "].c2h:  " << chan_c2h << std::endl;
            }
          }
        }
        catch( std::exception const& e) {
          // eat the exception, probably bad path
        }
        /* TODO: Stream topology and xclbin id. */
//        ostr << "~~~~~~~~~~~~~~~~~~~~~~~~~~~\n";
//        ostr << "Stream Topology, TODO\n";
//        printStreamInfo(ostr);
//        ostr << "#################################\n";
//        ostr << "XCLBIN ID:\n";
//        ostr << sensor_tree::get( "board.xclbin.uid", "0" ) << std::endl;
        ostr << "~~~~~~~~~~~~~~~~~~~~~~~~~~~\n";
        ostr << "Compute Unit Status:\n";
        try {
          for (auto& v : sensor_tree::get_child( "board.compute_unit" )) {
            if( v.first == "cu" ) {
              std::string val, cu_i, cu_n, cu_ba, cu_s = "N/A";
              for (auto& subv : v.second) {
                val = subv.second.get_value<std::string>();
                if( subv.first == "count" )
                  cu_i = val;
                else if( subv.first == "name" )
                  cu_n = val;
                else if( subv.first == "base_address" )
                  cu_ba = val;
                else if( subv.first == "status" )
                  cu_s = val;
              }
              ostr << std::setw(6) << "CU[" << cu_i << "]: "
                   << std::setw(16) << cu_n
                   << std::setw(7) << "@0x" << std::hex << cu_ba << " "
                   << std::setw(10) << cu_s << std::endl;
            }
          }
        }
        catch( std::exception const& e) {
            // eat the exception, probably bad path
        }
        return 0;
    }


    /*
     * print stream topology
     */
    int printStreamInfo(std::ostream& ostr) const {
        std::vector<std::string> usage_lines;
        m_stream_usage_stringize_dynamics(m_devinfo, usage_lines);
        return 0;
    }

    /*
     * program
     */
    int program(const std::string& xclbin, unsigned region) {
        std::ifstream stream(xclbin.c_str());

        if(!stream.is_open()) {
            std::cout << "ERROR: Cannot open " << xclbin << ". Check that it exists and is readable." << std::endl;
            return -ENOENT;
        }

        if(region) {
            std::cout << "ERROR: Not support other than -r 0 " << std::endl;
            return -EINVAL;
        }

        char temp[8];
        stream.read(temp, 8);

        if (std::strncmp(temp, "xclbin0", 8)) {
            if (std::strncmp(temp, "xclbin2", 8))
                return -EINVAL;
        }


        stream.seekg(0, stream.end);
        int length = stream.tellg();
        stream.seekg(0, stream.beg);

        char *buffer = new char[length];
        stream.read(buffer, length);
        const xclBin *header = (const xclBin *)buffer;
        int result = xclLockDevice(m_handle);
        if (result)
            return result;
        result = xclLoadXclBin(m_handle, header);
        delete [] buffer;
        (void) xclUnlockDevice(m_handle);

        return result;
    }

    /*
     * boot
     *
     * Boot requires root privileges. Boot calls xclBootFPGA given the device handle.
     * The device is closed and a re-enumeration of devices is performed. After, the
     * device is created again by calling xclOpen(). This cannot be done inside
     * xclBootFPGA because of scoping issues in m_handle, so it is done within boot().
     * Check m_handle as a valid pointer before returning.
     */
    int boot() {
        if (getuid() && geteuid()) {
            std::cout << "ERROR: boot operation requires root privileges" << std::endl; // todo move this to a header of common messages
            return -EACCES;
        } else {
            int retVal = -1;
            retVal = xclBootFPGA(m_handle);
            if( retVal == 0 )
            {
                m_handle = xclOpen( m_idx, nullptr, XCL_QUIET );
                ( m_handle != nullptr ) ? retVal = 0 : retVal = -1;
            }
            return retVal;
        }
    }

    int reset(unsigned region) {
        const xclResetKind kind = (region == 0xffffffff) ? XCL_RESET_FULL : XCL_RESET_KERNEL;
        return xclResetDevice(m_handle, kind);
    }

    int run(unsigned region, unsigned cu) {
        std::cout << "ERROR: Not implemented\n";
        return -1;
    }

    int fan(unsigned speed) {
        std::cout << "ERROR: Not implemented\n";
        return -1;
    }

    /*
     * dmatest
     *
     * TODO: Refactor this function to be much shorter.
     */
    int dmatest(size_t blockSize, bool verbose) {
        if (blockSize == 0)
            blockSize = 256 * 1024 * 1024; // Default block size

        if (verbose)
            std::cout << "Total DDR size: " << m_devinfo.mDDRSize/(1024 * 1024) << " MB\n";

        bool isAREDevice = false;
        if (strstr(m_devinfo.mName, "-xare")) {//This is ARE device
            isAREDevice = true;
        }

        int result = 0;
        unsigned long long addr = 0x0;
        unsigned long long sz = 0x1;
        unsigned int pattern = 'J';

        // get DDR bank count from mem_topology if possible
        std::string errmsg;
        std::vector<char> buf;

        pcidev::get_dev(m_idx)->user->sysfs_get(
            "", "mem_topology", errmsg, buf);
        if (!errmsg.empty()) {
            std::cout << errmsg << std::endl;
            return -EINVAL;
        }
        const mem_topology *map = (mem_topology *)buf.data();

        if(buf.empty() || map->m_count == 0) {
            std::cout << "WARNING: 'mem_topology' invalid, "
                << "unable to perform DMA Test. Has the bitstream been loaded? "
                << "See 'xbutil program'." << std::endl;
            return -EINVAL;
        }

        if (verbose)
            std::cout << "Reporting from mem_topology:" << std::endl;

        for(int32_t i = 0; i < map->m_count; i++) {
            if(map->m_mem_data[i].m_type == MEM_STREAMING)
                continue;

            if(map->m_mem_data[i].m_used) {
                if (verbose) {
                    std::cout << "Data Validity & DMA Test on "
                        << map->m_mem_data[i].m_tag << "\n";
                }
                addr = map->m_mem_data[i].m_base_address;

                for(unsigned sz = 1; sz <= 256; sz *= 2) {
                    result = memwriteQuiet(addr, sz, pattern);
                    if( result < 0 )
                        return result;
                    result = memreadCompare(addr, sz, pattern , false);
                    if( result < 0 )
                        return result;
                }
                DMARunner runner( m_handle, blockSize, i);
                result = runner.run();
            }
        }

        if (isAREDevice) {//This is ARE device
            //XARE Status Reg Base Addr = 0x90000
            //XARE Channel Up Addr is = 0x90010 (& 0x98010)
            // 32 bits = 0x2 means clock is up but channel is down
            // 32 bits = 0x3 mean clocks and channel both are up..
            //??? Sarab: Also check if link channel is up;
            //After that see if we should do one hope or more hops..

            //Raw Read/Write Delay Check
            unsigned numIteration = 10000;
            //addr = 0xC00000000;//48GB = 3 hops
            addr = 0x400000000;//16GB = one hop
            sz = 0x20000;//128KB
            long numHops = addr / m_devinfo.mDDRSize;
            auto t1 = Clock::now();
            for (unsigned i = 0; i < numIteration; i++) {
                memwriteQuiet(addr, sz, pattern);
            }
            auto t2 = Clock::now();
            auto timeARE = std::chrono::duration_cast<std::chrono::nanoseconds>(t2 - t1).count();

            addr = 0x0;
            sz = 0x1;
            t1 = Clock::now();
            for (unsigned i = 0; i < numIteration; i++) {
                memwriteQuiet(addr, sz, pattern);
            }
            t2 = Clock::now();
            auto timeDDR = std::chrono::duration_cast<std::chrono::nanoseconds>(t2 - t1).count();
            long delayPerHop = (timeARE - timeDDR) / (numIteration * numHops);
            std::cout << "Averaging ARE hardware latency over " << numIteration * numHops << " hops\n";
            std::cout << "Latency per ARE hop for 128KB: " << delayPerHop << " ns\n";
            std::cout << "Total latency over ARE: " << (timeARE - timeDDR) << " ns\n";
        }
        return result;
    }

    int memread(std::string aFilename, unsigned long long aStartAddr = 0, unsigned long long aSize = 0) {
        if (strstr(m_devinfo.mName, "-xare")) {//This is ARE device
          if (aStartAddr > m_devinfo.mDDRSize) {
              std::cout << "Start address " << std::hex << aStartAddr <<
                           " is over ARE" << std::endl;
          }
          if (aSize > m_devinfo.mDDRSize || aStartAddr+aSize > m_devinfo.mDDRSize) {
              std::cout << "Read size " << std::dec << aSize << " from address 0x" << std::hex << aStartAddr <<
                           " is over ARE" << std::endl;
          }
        }
        return memaccess(m_handle, m_devinfo.mDDRSize, m_devinfo.mDataAlignment,
            pcidev::get_dev(m_idx)->user->sysfs_name).read(
            aFilename, aStartAddr, aSize);
    }


    int memDMATest(size_t blocksize, unsigned int aPattern = 'J') {
        return memaccess(m_handle, m_devinfo.mDDRSize, m_devinfo.mDataAlignment,
            pcidev::get_dev(m_idx)->user->sysfs_name).runDMATest(
            blocksize, aPattern);
    }

    int memreadCompare(unsigned long long aStartAddr = 0, unsigned long long aSize = 0, unsigned int aPattern = 'J', bool checks = true) {
        return memaccess(m_handle, m_devinfo.mDDRSize, m_devinfo.mDataAlignment,
            pcidev::get_dev(m_idx)->user->sysfs_name).readCompare(
            aStartAddr, aSize, aPattern, checks);
    }

    int memwrite(unsigned long long aStartAddr, unsigned long long aSize, unsigned int aPattern = 'J') {
        if (strstr(m_devinfo.mName, "-xare")) {//This is ARE device
            if (aStartAddr > m_devinfo.mDDRSize) {
                std::cout << "Start address " << std::hex << aStartAddr <<
                             " is over ARE" << std::endl;
            }
            if (aSize > m_devinfo.mDDRSize || aStartAddr+aSize > m_devinfo.mDDRSize) {
                std::cout << "Write size " << std::dec << aSize << " from address 0x" << std::hex << aStartAddr <<
                             " is over ARE" << std::endl;
            }
        }
        return memaccess(m_handle, m_devinfo.mDDRSize, m_devinfo.mDataAlignment,
            pcidev::get_dev(m_idx)->user->sysfs_name).write(
            aStartAddr, aSize, aPattern);
    }

    int memwrite( unsigned long long aStartAddr, unsigned long long aSize, char *srcBuf )
    {
        if( strstr( m_devinfo.mName, "-xare" ) ) { //This is ARE device
            if( aStartAddr > m_devinfo.mDDRSize ) {
                std::cout << "Start address " << std::hex << aStartAddr <<
                             " is over ARE" << std::endl;
            }
            if( aSize > m_devinfo.mDDRSize || aStartAddr + aSize > m_devinfo.mDDRSize ) {
                std::cout << "Write size " << std::dec << aSize << " from address 0x" << std::hex << aStartAddr <<
                             " is over ARE" << std::endl;
            }
        }
        return memaccess(m_handle, m_devinfo.mDDRSize, m_devinfo.mDataAlignment,
            pcidev::get_dev(m_idx)->user->sysfs_name).write(
            aStartAddr, aSize, srcBuf);
    }

    int memwriteQuiet(unsigned long long aStartAddr, unsigned long long aSize, unsigned int aPattern = 'J') {
        return memaccess(m_handle, m_devinfo.mDDRSize, m_devinfo.mDataAlignment,
            pcidev::get_dev(m_idx)->user->sysfs_name).writeQuiet(
            aStartAddr, aSize, aPattern);
    }


   //Debug related functionality.
    uint32_t getIPCountAddrNames(int type, std::vector<uint64_t> *baseAddress, std::vector<std::string> * portNames);

    std::pair<size_t, size_t> getCUNamePortName (std::vector<std::string>& aSlotNames,
                             std::vector< std::pair<std::string, std::string> >& aCUNamePortNames);
    int readSPMCounters();
    int readSSPMCounters();
    int readLAPCheckers(int aVerbose);
    int print_debug_ip_list (int aVerbose);

    /*
     * do_dd
     *
     * Perform block read or writes to-device-from-file or from-device-to-file.
     *
     * Usage:
     * dd -d0 --if=in.txt --bs=4096 --count=16 --seek=10
     * dd -d0 --of=out.txt --bs=1024 --count=4 --skip=2
     * --if : specify the input file, if specified, direction is fileToDevice
     * --of : specify the output file, if specified, direction is deviceToFile
     * --bs : specify the block size OPTIONAL defaults to value specified in 'dd.h'
     * --count : specify the number of blocks to copy
     *           OPTIONAL for fileToDevice; will copy the remainder of input file by default
     *           REQUIRED for deviceToFile
     * --skip : specify the source offset (in block counts) OPTIONAL defaults to 0
     * --seek : specify the destination offset (in block counts) OPTIONAL defaults to 0
     */
    int do_dd(dd::ddArgs_t args )
    {
        if( !args.isValid ) {
            return -1; // invalid arguments
        }
        if( args.dir == dd::unset ) {
            return -1; // direction invalid
        } else if( args.dir == dd::deviceToFile ) {
            unsigned long long addr = args.skip; // ddr read offset
            while( args.count-- > 0 ) { // writes all full blocks
                memread( args.file, addr, args.blockSize ); // returns 0 on complete read.
                // how to check for partial reads when device is empty?
                addr += args.blockSize;
            }
        } else if( args.dir == dd::fileToDevice ) {
            // write entire contents of file to device DDR at seek offset.
            unsigned long long addr = args.seek; // ddr write offset
            std::ifstream iStream( args.file.c_str(), std::ifstream::binary );
            if( !iStream ) {
                perror( "open input file" );
                return errno;
            }
            // If unspecified count, calculate the count from the full file size.
            if( args.count <= 0 ) {
                iStream.seekg( 0, iStream.end );
                int length = iStream.tellg();
                args.count = length / args.blockSize + 1; // round up
                iStream.seekg( 0, iStream.beg );
            }
            iStream.seekg( 0, iStream.beg );

            char *buf;
            static char *inBuf;
            size_t inSize;

            inBuf = (char*)malloc( args.blockSize );
            if( !inBuf ) {
                perror( "malloc block size" );
                return errno;
            }

            while( args.count-- > 0 ) { // writes all full blocks
                buf = inBuf;
                inSize = iStream.read( inBuf, args.blockSize ).gcount();
                if( (int)inSize == args.blockSize ) {
                    // full read
                } else {
                    // Partial read--write size specified greater than read size. Writing remainder of input file.
                    args.count = 0; // force break
                }
                memwrite( addr, inSize, buf );
                addr += inSize;
            }
            iStream.close();
        }
        return 0;
    }

    int usageInfo(xclDeviceUsage& devstat) const {
        return xclGetUsageInfo(m_handle, &devstat);
    }

    int deviceInfo(xclDeviceInfo2& devinfo) const {
        return xclGetDeviceInfo2(m_handle, &devinfo);
    }

    int validate(bool quick);

    int printEccInfo(std::ostream& ostr) const;
    int resetEccInfo();

private:
    // Run a test case as <exe> <xclbin> [-d index] on this device and collect
    // all output from the run into "output"
    // Note: exe should assume index to be 0 without -d
    int runTestCase(const std::string& exe, const std::string& xclbin,
        std::string& output);
};

void printHelp(const std::string& exe);
int xclTop(int argc, char *argv[], xcldev::subcommand subcmd);
int xclValidate(int argc, char *argv[]);
std::unique_ptr<xcldev::device> xclGetDevice(unsigned index);
} // end namespace xcldev

#endif /* XBUTIL_H */<|MERGE_RESOLUTION|>--- conflicted
+++ resolved
@@ -705,11 +705,7 @@
           ss << buf.data() << "\n";
         }
 #endif
-<<<<<<< HEAD
-  
-=======
-
->>>>>>> d534aa6c
+
         ss << std::setw(80) << std::setfill('#') << std::left << "\n";
         lines.push_back(ss.str());
     }
@@ -909,11 +905,7 @@
 
         return 0;
     }
-<<<<<<< HEAD
-  
-=======
-
->>>>>>> d534aa6c
+
     /*
      * dumpJson
      */
@@ -929,21 +921,6 @@
      *
      * TODO: Refactor to make function much shorter.
      */
-<<<<<<< HEAD
-    int printXclbinID(std::ostream& ostr) const {
-        // report xclbinid
-        std::string errmsg;
-        std::string xclbinid;
-        pcidev::get_dev(m_idx)->user->sysfs_get("", "xclbinuuid", errmsg, xclbinid);
-
-
-        if(errmsg.empty()) {
-            ostr << std::setw(16) << "\nXclbin ID:" << "\n";
-            ostr << "0x" << std::setw(14) << xclbinid << "\n";
-        } else { // xclbinid exists, but no data read or reported
-            ostr << "WARNING: 'xclbinid' invalid, unable to report xclbinid. "
-                "Has the bitstream been loaded? See 'xbutil program'.\n";
-=======
     int dump(std::ostream& ostr) const {
         readSensors();
         ostr << std::left;
@@ -1046,7 +1023,6 @@
         }
         catch( std::exception const& e) {
           // eat the exception, probably bad path
->>>>>>> d534aa6c
         }
 
         ostr << "Total DMA Transfer Metrics:" << std::endl;
