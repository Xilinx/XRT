--- conflicted
+++ resolved
@@ -1280,11 +1280,7 @@
 
     std::pair<size_t, size_t> getCUNamePortName (std::vector<std::string>& aSlotNames,
                              std::vector< std::pair<std::string, std::string> >& aCUNamePortNames);
-<<<<<<< HEAD
-    std::pair<size_t, size_t> getStreamName (std::vector<std::string>& aSlotNames,
-=======
     std::pair<size_t, size_t> getStreamName (const std::vector<std::string>& aSlotNames,
->>>>>>> 11e0f523
                              std::vector< std::pair<std::string, std::string> >& aStreamNames);
     int readSPMCounters();
     int readSSPMCounters();
