/**
 * Copyright (C) 2016-2018 Xilinx, Inc
 * Author: Sonal Santan, Ryan Radjabi
 * Simple command line utility to inetract with SDX PCIe devices
 *
 * Licensed under the Apache License, Version 2.0 (the "License"). You may
 * not use this file except in compliance with the License. A copy of the
 * License is located at
 *
 *     http://www.apache.org/licenses/LICENSE-2.0
 *
 * Unless required by applicable law or agreed to in writing, software
 * distributed under the License is distributed on an "AS IS" BASIS, WITHOUT
 * WARRANTIES OR CONDITIONS OF ANY KIND, either express or implied. See the
 * License for the specific language governing permissions and limitations
 * under the License.
 */
#ifndef XBUTIL_H
#define XBUTIL_H

#include <fstream>
#include <assert.h>
#include <vector>
#include <map>
#include <sstream>

#include "driver/include/xclhal2.h"
#include "driver/include/xcl_axi_checker_codes.h"
#include "../user_common/dmatest.h"
#include "../user_common/memaccess.h"
#include "../user_common/dd.h"
#include "../user_common/utils.h"
#include "scan.h"
#include "driver/include/xclbin.h"

#include <chrono>
typedef std::chrono::high_resolution_clock Clock;

#define TO_STRING(x) #x
#define AXI_FIREWALL


#define XCL_NO_SENSOR_DEV_LL    ~(0ULL)
#define XCL_NO_SENSOR_DEV       ~(0UL)
#define XCL_NO_SENSOR_DEV_S     0xffff
#define XCL_INVALID_SENSOR_VAL 0

/*
 * Simple command line tool to query and interact with SDx PCIe devices
 * The tool statically links with xcldma HAL driver inorder to avoid
 * dependencies on environment variables like XILINX_OPENCL, LD_LIBRARY_PATH, etc.
 * TODO:
 * Rewrite the command line parsing to provide interface like Android adb:
 * xcldev <cmd> [options]
 */

namespace xcldev {
enum command {
    FLASH,
    PROGRAM,
    CLOCK,
    BOOT,
    HELP,
    QUERY,
    RESET,
    RUN,
    FAN,
    DMATEST,
    LIST,
    SCAN,
    MEM,
    DD,
    STATUS,
    CMD_MAX,
    TOP
};
enum subcommand {
    MEM_READ = 0,
    MEM_WRITE,
    STATUS_SPM,
    STATUS_LAPC,
    STATUS_SSPM,
    STREAM,
<<<<<<< HEAD
    STATUS_UNSUPPORTED
=======
    STATUS_UNSUPPORTED,
    MEM_QUERY_ECC,
    MEM_RESET_ECC
>>>>>>> c002a592
};
enum statusmask {
    STATUS_NONE_MASK = 0x0,
    STATUS_SPM_MASK = 0x1,
    STATUS_LAPC_MASK = 0x2,
    STATUS_SSPM_MASK = 0x4
};

static const std::pair<std::string, command> map_pairs[] = {
    std::make_pair("flash", FLASH),
    std::make_pair("program", PROGRAM),
    std::make_pair("clock", CLOCK),
    std::make_pair("boot", BOOT),
    std::make_pair("help", HELP),
    std::make_pair("query", QUERY),
    std::make_pair("reset", RESET),
    std::make_pair("run", RUN),
    std::make_pair("fan", FAN),
    std::make_pair("dmatest", DMATEST),
    std::make_pair("list", LIST),
    std::make_pair("scan", SCAN),
    std::make_pair("mem", MEM),
    std::make_pair("dd", DD),
<<<<<<< HEAD
    std::make_pair("status", STATUS),
    std::make_pair("top", TOP)
=======
    std::make_pair("status", STATUS)
>>>>>>> c002a592
};

static const std::pair<std::string, subcommand> subcmd_pairs[] = {
    std::make_pair("read", MEM_READ),
    std::make_pair("write", MEM_WRITE),
    std::make_pair("spm", STATUS_SPM),
    std::make_pair("lapc", STATUS_LAPC),
    std::make_pair("sspm", STATUS_SSPM),
<<<<<<< HEAD
    std::make_pair("stream", STREAM)
=======
    std::make_pair("stream", STREAM),
    std::make_pair("query-ecc", MEM_QUERY_ECC),
    std::make_pair("reset-ecc", MEM_RESET_ECC)
>>>>>>> c002a592
};

static const std::vector<std::pair<std::string, std::string>> flash_types = {
    // bpi types
    std::make_pair( "7v3", "bpi" ),
    std::make_pair( "8k5", "bpi" ),
    std::make_pair( "ku3", "bpi" ),
    // spi types
    std::make_pair( "vu9p",    "spi" ),
    std::make_pair( "kcu1500", "spi" ),
    std::make_pair( "vcu1525", "spi" ),
    std::make_pair( "ku115",   "spi" )
};

static const std::map<std::string, command> commandTable(map_pairs, map_pairs + sizeof(map_pairs) / sizeof(map_pairs[0]));

class device {
    unsigned int m_idx;
    xclDeviceHandle m_handle;
    xclDeviceInfo2 m_devinfo;
    xclErrorStatus m_errinfo;

public:
    int domain() { return pcidev::get_dev(m_idx)->mgmt->domain; }
    int bus() { return pcidev::get_dev(m_idx)->mgmt->bus; }
    int dev() { return pcidev::get_dev(m_idx)->mgmt->dev; }
    int userFunc() { return pcidev::get_dev(m_idx)->user->func; }
    int mgmtFunc() { return pcidev::get_dev(m_idx)->mgmt->func; }
    device(unsigned int idx, const char* log) : m_idx(idx), m_handle(nullptr), m_devinfo{} {
        std::string devstr = "device[" + std::to_string(m_idx) + "]";
        m_handle = xclOpen(m_idx, log, XCL_QUIET);
        if (!m_handle)
            throw std::runtime_error("Failed to open " + devstr);
        if (xclGetDeviceInfo2(m_handle, &m_devinfo))
            throw std::runtime_error("Unable to obtain info from " + devstr);
#ifdef AXI_FIREWALL
        if (xclGetErrorStatus(m_handle, &m_errinfo))
            throw std::runtime_error("Unable to obtain AXI error from " + devstr);
#endif
    }

    device(device&& rhs) : m_idx(rhs.m_idx), m_handle(rhs.m_handle), m_devinfo(std::move(rhs.m_devinfo)) {
    }

    device(const device &dev) = delete;
    device& operator=(const device &dev) = delete;

    ~device() {
        xclClose(m_handle);
    }

    const char *name() const {
        return m_devinfo.mName;
    }

    /*
     * flash
     *
     * Determine flash method as BPI or SPI from flash_types table by the DSA name.
     * Override this if a flash type is passed in by command line switch.
     */
    int flash( const std::string& mcs1, const std::string& mcs2, std::string flashType )
    {
        std::cout << "Flash disabled. See 'xbflash'.\n";
        return 0;
    }

    int reclock2(unsigned regionIndex, const unsigned short *freq) {
        const unsigned short targetFreqMHz[4] = {freq[0], freq[1], 0, 0};
        return xclReClock2(m_handle, 0, targetFreqMHz);
    }

    int getComputeUnits(std::vector<ip_data> &computeUnits) const
    {
        std::string errmsg;
        std::vector<char> buf;
        pcidev::get_dev(m_idx)->user->sysfs_get("", "ip_layout", errmsg, buf);
        if (!errmsg.empty()) {
            std::cout << errmsg << std::endl;
            return -EINVAL;
        }
        if (buf.empty())
            return 0;

        const ip_layout *map = (ip_layout *)buf.data();
        if(map->m_count < 0)
            return -EINVAL;

        for(int i = 0; i < map->m_count; i++)
            computeUnits.emplace_back(map->m_ip_data[i]);
        return 0;
    }

    void m_devinfo_stringize_statics(const xclDeviceInfo2& m_devinfo,
        std::vector<std::string> &lines) const
    {
        std::stringstream ss, subss, ssdevice;
        std::string idcode, fpga, errmsg;
        pcidev::get_dev(m_idx)->mgmt->sysfs_get("icap", "idcode", errmsg, idcode);
        pcidev::get_dev(m_idx)->mgmt->sysfs_get("rom", "FPGA", errmsg, fpga);

        ss << std::left;
        ss << std::setw(8) << m_devinfo.mName;
        ss << " [" << fpga << '(' << idcode << ")]\n\n";
        ss << std::setw(16) << "Vendor" << std::setw(16) << "Device";
        ss << std::setw(16) << "SubDevice" <<  std::setw(16) << "SubVendor";
        ss << std::setw(16) << "XMC fw version" << "\n";

        ss << std::setw(16) << std::hex << m_devinfo.mVendorId << std::dec;
        ss << std::setw(16) << std::hex << m_devinfo.mDeviceId << std::dec;

        ssdevice << std::setw(4) << std::setfill('0') << std::hex << m_devinfo.mSubsystemId;
        ss << std::setw(16) << ssdevice.str();
        ss << std::setw(16) << std::hex << m_devinfo.mSubsystemVendorId << std::dec;
        ss << std::setw(16) << (m_devinfo.mXMCVersion != XCL_NO_SENSOR_DEV_LL ? m_devinfo.mXMCVersion : m_devinfo.mMBVersion) << "\n\n";

        ss << std::setw(16) << "DDR size" << std::setw(16) << "DDR count";
        ss << std::setw(16) << "Kernel Freq";

        subss << std::left << std::setw(16) << unitConvert(m_devinfo.mDDRSize);
        subss << std::setw(16) << m_devinfo.mDDRBankCount << std::setw(16) << " ";

        for(unsigned i= 0; i < m_devinfo.mNumClocks; ++i) {
            ss << "Clock" << std::setw(11) << i ;
            subss << m_devinfo.mOCLFrequency[i] << std::setw(13) << " MHz";
        }
        ss << "\n" << subss.str() << "\n\n";

        ss << std::setw(16) << "PCIe" << std::setw(32) << "DMA chan(bidir)";
        ss << std::setw(16) << "MIG Calibrated " << "\n";

        ss << "GEN " << m_devinfo.mPCIeLinkSpeed << "x" << std::setw(10) << m_devinfo.mPCIeLinkWidth;
        ss << std::setw(32) << m_devinfo.mDMAThreads;
        ss << std::setw(16) << std::boolalpha << m_devinfo.mMigCalib << std::noboolalpha << "\n";
        ss << std::right << std::setw(80) << std::setfill('#') << std::left << "\n";
        lines.push_back(ss.str());
   }

    void m_devinfo_stringize_power(const xclDeviceInfo2& m_devinfo,
        std::vector<std::string> &lines) const
    {
        std::stringstream ss;
        unsigned long long power;
        ss << std::left << "\n";

        ss << std::setw(16) << "Power" << "\n";
        power = m_devinfo.mPexCurr * m_devinfo.m12VPex +
            m_devinfo.mAuxCurr * m_devinfo.m12VAux;
        if(m_devinfo.mPexCurr != XCL_INVALID_SENSOR_VAL &&
            m_devinfo.mPexCurr != XCL_NO_SENSOR_DEV_LL &&
            m_devinfo.m12VPex != XCL_INVALID_SENSOR_VAL &&
            m_devinfo.m12VPex != XCL_NO_SENSOR_DEV_S){
            ss << std::setw(16)
                << std::to_string((float)power / 1000000).substr(0, 4) + "W"
                << "\n";
        } else {
            ss << std::setw(16) << "Not support" << "\n";
        }

        lines.push_back(ss.str());
    }

    void m_devinfo_stringize_dynamics(const xclDeviceInfo2& m_devinfo,
        std::vector<std::string> &lines) const
    {
        std::stringstream ss, subss;
        subss << std::left;
        std::string errmsg;
        std::string dna_info;

        ss << std::left << "\n";
        unsigned i;

        const char *se98[4] = {"PCB TOP FRONT", "PCB TOP REAR", "PCB BTM FRONT"};

        for(i= 0; i < 3; ++i){
            ss << std::setw(16) << se98[i];
            if((unsigned short)m_devinfo.mSE98Temp[i] == (XCL_NO_SENSOR_DEV & (0xffff)))
                subss << std::setw(16) << "Not support";
            else if (m_devinfo.mSE98Temp[i] == XCL_INVALID_SENSOR_VAL)
                subss << std::setw(16) << "Not support";
            else
                subss << std::setw(16) << std::to_string(m_devinfo.mSE98Temp[i]).substr(0,3)+" C";
        }
        ss << "\n" << subss.str() << "\n\n";

        ss << std::setw(16) << "FPGA Temp" << std::setw(16) << "TCRIT Temp" << std::setw(16) << "Fan Speed" << "\n";
        ss << std::setw(16) << std::to_string(m_devinfo.mOnChipTemp) +" C";

        if((unsigned short)m_devinfo.mFanTemp == (XCL_NO_SENSOR_DEV & (0xffff)))
            ss << std::setw(16) << "Not support";
        else if (m_devinfo.mFanTemp == XCL_INVALID_SENSOR_VAL)
            ss << std::setw(16) << "Not support";
        else
            ss << std::setw(16) << std::to_string(m_devinfo.mFanTemp) +" C";

        if(m_devinfo.mFanRpm == XCL_NO_SENSOR_DEV_S)
            ss << std::setw(16) << "Not support" << "\n\n";
        else if (m_devinfo.mFanRpm == XCL_INVALID_SENSOR_VAL)
            ss << std::setw(16) << "Not support" << "\n\n";
        else
            ss << std::setw(16) << std::to_string(m_devinfo.mFanRpm) +" rpm" << "\n\n";

        ss << std::setw(16) << "12V PEX" << std::setw(16) << "12V AUX";
        ss << std::setw(16) << "12V PEX Current" << std::setw(16) << "12V AUX Current" << "\n";

        if(m_devinfo.m12VPex == XCL_NO_SENSOR_DEV_S)
            ss << std::setw(16) << "Not support";
        else if (m_devinfo.m12VPex == XCL_INVALID_SENSOR_VAL)
            ss << std::setw(16) << "Not support";
        else{
            float vol = (float)m_devinfo.m12VPex/1000;
            ss << std::setw(16) << std::to_string(vol).substr(0,4) + "V";
        }

        if(m_devinfo.m12VAux == XCL_NO_SENSOR_DEV_S)
            ss << std::setw(16) << "Not support";
        else if(m_devinfo.m12VAux == XCL_INVALID_SENSOR_VAL)
            ss << std::setw(16) << "Not support";
        else{
            float vol = (float)m_devinfo.m12VAux/1000;
            ss << std::setw(16) << std::to_string(vol).substr(0,4) + "V";
        }

        if(m_devinfo.mPexCurr == XCL_NO_SENSOR_DEV)
            ss << std::setw(16) << "Not support";
        else if(m_devinfo.mPexCurr == XCL_INVALID_SENSOR_VAL)
            ss << std::setw(16) << "Not support";
        else
            ss << std::setw(16) << std::to_string(m_devinfo.mPexCurr) + "mA";


        if(m_devinfo.mAuxCurr == XCL_NO_SENSOR_DEV)
            ss << std::setw(16) << "Not support" << "\n\n";
        else if (m_devinfo.mAuxCurr == XCL_INVALID_SENSOR_VAL)
            ss << std::setw(16) << "Not support" << "\n\n";
        else
            ss << std::setw(16) << std::to_string(m_devinfo.mAuxCurr) + "mA" << "\n\n";


        ss << std::setw(16) << "3V3 PEX" << std::setw(16) << "3V3 AUX";
        ss << std::setw(16) << "DDR VPP BOTTOM" << std::setw(16) << "DDR VPP TOP" << "\n";

        if(m_devinfo.m3v3Pex == XCL_NO_SENSOR_DEV_S)
            ss << std::setw(16) << "Not support";
        else if(m_devinfo.m3v3Pex == XCL_INVALID_SENSOR_VAL)
            ss << std::setw(16) << "Not support";
        else
            ss << std::setw(16) << std::to_string((float)m_devinfo.m3v3Pex/1000).substr(0,4) + "V";


        if(m_devinfo.m3v3Aux == XCL_NO_SENSOR_DEV_S)
            ss << std::setw(16) << "Not support";
        else if (m_devinfo.m3v3Aux == XCL_INVALID_SENSOR_VAL)
            ss << std::setw(16) << "Not support";
        else
            ss << std::setw(16) << std::to_string((float)m_devinfo.m3v3Aux/1000).substr(0,4) + "V";


        if(m_devinfo.mDDRVppBottom == XCL_NO_SENSOR_DEV_S)
            ss << std::setw(16) << "Not support";
        else if (m_devinfo.mDDRVppBottom == XCL_INVALID_SENSOR_VAL)
            ss << std::setw(16) << "Not support";
        else
            ss << std::setw(16) << std::to_string((float)m_devinfo.mDDRVppBottom/1000).substr(0,4) + "V";


        if(m_devinfo.mDDRVppTop == XCL_NO_SENSOR_DEV_S)
            ss << std::setw(16) << "Not support" << "\n\n";
        else if (m_devinfo.mDDRVppTop == XCL_INVALID_SENSOR_VAL)
            ss << std::setw(16) << "Not support" << "\n\n";
        else
            ss << std::setw(16) << std::to_string((float)m_devinfo.mDDRVppTop/1000).substr(0,4) + "V" << "\n\n";


        ss << std::setw(16) << "SYS 5V5" << std::setw(16) << "1V2 TOP";
        ss << std::setw(16) << "1V8 TOP" << std::setw(16) << "0V85" << "\n";


        if(m_devinfo.mSys5v5 == XCL_NO_SENSOR_DEV_S)
            ss << std::setw(16) << "Not support";
        else if (m_devinfo.mSys5v5 == XCL_INVALID_SENSOR_VAL)
            ss << std::setw(16) << "Not support";
        else
            ss << std::setw(16) << std::to_string((float)m_devinfo.mSys5v5/1000).substr(0,4) + "V";


        if(m_devinfo.m1v2Top == XCL_NO_SENSOR_DEV_S)
            ss << std::setw(16) << "Not support";
        else if (m_devinfo.m1v2Top == XCL_INVALID_SENSOR_VAL)
            ss << std::setw(16) << "Not support";
        else
            ss << std::setw(16) << std::to_string((float)m_devinfo.m1v2Top/1000).substr(0,4) + "V";


        if(m_devinfo.m1v8Top == XCL_NO_SENSOR_DEV_S)
            ss << std::setw(16) << "Not support";
        else if(m_devinfo.m1v8Top == XCL_INVALID_SENSOR_VAL)
            ss << std::setw(16) << "Not support";
        else
            ss << std::setw(16) << std::to_string((float)m_devinfo.m1v8Top/1000).substr(0,4) + "V";



        if(m_devinfo.m0v85 == XCL_NO_SENSOR_DEV_S)
            ss << std::setw(16) << "Not support" << "\n\n";
        else if(m_devinfo.m0v85 == XCL_INVALID_SENSOR_VAL)
            ss << std::setw(16) << "Not support" << "\n\n";
        else
            ss << std::setw(16) << std::to_string((float)m_devinfo.m0v85/1000).substr(0,4) + "V" << "\n\n";


        ss << std::setw(16) << "MGT 0V9" << std::setw(16) << "12V SW";
        ss << std::setw(16) << "MGT VTT" << "\n";


        if(m_devinfo.mMgt0v9 == XCL_NO_SENSOR_DEV_S)
            ss << std::setw(16) << "Not support";
        else if(m_devinfo.mMgt0v9 == XCL_INVALID_SENSOR_VAL)
            ss << std::setw(16) << "Not support";
        else
            ss << std::setw(16) << std::to_string((float)m_devinfo.mMgt0v9/1000).substr(0,4) + "V";


        if(m_devinfo.m12vSW == XCL_NO_SENSOR_DEV_S)
            ss << std::setw(16) << "Not support";
        else if(m_devinfo.m12vSW == XCL_INVALID_SENSOR_VAL)
            ss << std::setw(16) << "Not support";
        else
            ss << std::setw(16) << std::to_string((float)m_devinfo.m12vSW/1000).substr(0,4) + "V";


        if(m_devinfo.mMgtVtt == XCL_NO_SENSOR_DEV_S)
            ss << std::setw(16) << "Not support" << "\n\n";
        else if(m_devinfo.mMgtVtt == XCL_INVALID_SENSOR_VAL)
            ss << std::setw(16) << "Not support" << "\n\n";
        else
            ss << std::setw(16) << std::to_string((float)m_devinfo.mMgtVtt/1000).substr(0,4) + "V" << "\n\n";


        ss << std::setw(16) << "VCCINT VOL" << std::setw(16) << "VCCINT CURR" << std::setw(32) << "DNA" <<"\n";

        if(m_devinfo.mVccIntVol == XCL_NO_SENSOR_DEV_S)
            ss << std::setw(16) << "Not support";
        else if(m_devinfo.mVccIntVol == XCL_INVALID_SENSOR_VAL)
            ss << std::setw(16) << "Not support";
        else
            ss << std::setw(16) << std::to_string((float)m_devinfo.mVccIntVol/1000).substr(0,4) + "V";


        if(m_devinfo.mVccIntCurr == XCL_NO_SENSOR_DEV_S)
            ss << std::setw(16) << "Not support";
        else if(m_devinfo.mVccIntCurr == XCL_INVALID_SENSOR_VAL)
            ss << std::setw(16) << "Not support";
        else{
            ss << std::setw(16) << (m_devinfo.mVccIntCurr >= 10000 ? (std::to_string(m_devinfo.mVccIntCurr) + "mA") : "<10A");
        }

        auto dev = pcidev::get_dev(m_idx);

        dev->mgmt->sysfs_get("dna", "dna", errmsg, dna_info);

        if(dna_info.empty())
            ss << std::setw(32) << "Not support" << "\n";
        else{
            ss << std::setw(32) << dna_info << "\n";
        }

        m_devinfo_stringize_power(m_devinfo, lines);

        ss << std::right << std::setw(80) << std::setfill('#') << std::left << "\n";
        lines.push_back(ss.str());
    }

    void m_devinfo_stringize(const xclDeviceInfo2& m_devinfo,
        std::vector<std::string> &lines) const
    {
        m_devinfo_stringize_statics(m_devinfo, lines);
        m_devinfo_stringize_dynamics(m_devinfo, lines);
    }

    void m_mem_usage_bar(xclDeviceUsage &devstat,
        std::vector<std::string> &lines) const
    {
        std::stringstream ss;
        std::string errmsg;
        std::vector<char> buf;

        ss << "Device Memory Usage\n";

        pcidev::get_dev(m_idx)->user->sysfs_get(
            "", "mem_topology", errmsg, buf);

        if (!errmsg.empty()) {
            ss << errmsg << std::endl;
            lines.push_back(ss.str());
            return;
        }

        const mem_topology *map = (mem_topology *)buf.data();

        if(buf.empty() || map->m_count < 0) {
            ss << "WARNING: 'mem_topology' invalid, unable to report topology. "
                << "Has the bitstream been loaded? See 'xbutil program'.";
            lines.push_back(ss.str());
            return;
        }

        if(map->m_count == 0) {
            ss << "-- none found --. See 'xbutil program'.";
            lines.push_back(ss.str());
            return;
        }

        unsigned numDDR = map->m_count;
        for(unsigned i = 0; i < numDDR; i++ ) {
            if(map->m_mem_data[i].m_type == MEM_STREAMING)
                continue;

            float percentage = (float)devstat.ddrMemUsed[i] * 100 /
                (map->m_mem_data[i].m_size << 10);
            int nums_fiftieth = (int)percentage / 2;
            std::string str = std::to_string(percentage).substr(0, 4) + "%";

            ss << " [" << i << "] "
                << std::setw(16 - (std::to_string(i).length()) - 4)
                << std::left << map->m_mem_data[i].m_tag;
            ss << "[ " << std::right << std::setw(nums_fiftieth)
                << std::setfill('|') << (nums_fiftieth ? " ":"")
                <<  std::setw(56 - nums_fiftieth);
            ss << std::setfill(' ') << str << " ]" << "\n";
        }

        lines.push_back(ss.str());
    }

    void m_mem_usage_stringize_dynamics(xclDeviceUsage &devstat,
        const xclDeviceInfo2& m_devinfo, std::vector<std::string> &lines) const
    {
        std::stringstream ss;
        std::string errmsg;
        std::vector<char> buf;

        ss << std::left << std::setw(48) << "Mem Topology"
            << std::setw(32) << "Device Memory Usage" << "\n";

        pcidev::get_dev(m_idx)->user->sysfs_get(
            "", "mem_topology", errmsg, buf);

        if (!errmsg.empty()) {
            ss << errmsg << std::endl;
            lines.push_back(ss.str());
            return;
        }

        const mem_topology *map = (mem_topology *)buf.data();
        unsigned numDDR = 0;

        if(!buf.empty())
            numDDR = map->m_count;

        if(numDDR == 0) {
            ss << "-- none found --. See 'xbutil program'.\n";
        } else if(numDDR < 0) {
            ss << "WARNING: 'mem_topology' invalid, unable to report topology. "
                << "Has the bitstream been loaded? See 'xbutil program'.";
            lines.push_back(ss.str());
            return;
        } else {
            ss << std::setw(16) << "Tag"  << std::setw(12) << "Type"
                << std::setw(12) << "Temp" << std::setw(8) << "Size";
            ss << std::setw(16) << "Mem Usage" << std::setw(8) << "BO nums"
                << "\n";
        }

        for(unsigned i = 0; i < numDDR; i++) {
            if (map->m_mem_data[i].m_type == MEM_STREAMING)
                continue;

            ss << " [" << i << "] " <<
                std::setw(16 - (std::to_string(i).length()) - 4) << std::left
                << map->m_mem_data[i].m_tag;

            std::string str;
            if(map->m_mem_data[i].m_used == 0) {
                str = "**UNUSED**";
            } else {
                std::map<MEM_TYPE, std::string> my_map = {
                    {MEM_DDR3, "MEM_DDR3"}, {MEM_DDR4, "MEM_DDR4"},
                    {MEM_DRAM, "MEM_DRAM"}, {MEM_STREAMING, "MEM_STREAMING"},
                    {MEM_PREALLOCATED_GLOB, "MEM_PREALLOCATED_GLOB"},
                    {MEM_ARE, "MEM_ARE"}, {MEM_HBM, "MEM_HBM"},
                    {MEM_BRAM, "MEM_BRAM"}, {MEM_URAM, "MEM_URAM"}
                };
                auto search = my_map.find((MEM_TYPE)map->m_mem_data[i].m_type );
                str = search->second;
            }

            ss << std::left << std::setw(12) << str;
            if (i < sizeof (m_devinfo.mDimmTemp) / sizeof (m_devinfo.mDimmTemp[0]) &&
                m_devinfo.mDimmTemp[i] != XCL_INVALID_SENSOR_VAL &&
                m_devinfo.mDimmTemp[i] != XCL_NO_SENSOR_DEV_S) {
                ss << std::setw(12) << std::to_string(m_devinfo.mDimmTemp[i]) + " C";
            } else {
                ss << std::setw(12) << "Not Supp";
            }

            ss << std::setw(8) << unitConvert(map->m_mem_data[i].m_size << 10);
            ss << std::setw(16) << unitConvert(devstat.ddrMemUsed[i]);
            // print size
            ss << std::setw(8) << std::dec << devstat.ddrBOAllocated[i] << "\n";
        }

        ss << "\nTotal DMA Transfer Metrics:" << "\n";
        for (unsigned i = 0; i < 2; i++) {
            ss << "  Chan[" << i << "].h2c:  " << unitConvert(devstat.h2c[i]) << "\n";
            ss << "  Chan[" << i << "].c2h:  " << unitConvert(devstat.c2h[i]) << "\n";
        }

<<<<<<< HEAD
        ss << std::setw(80) << std::setfill('#') << std::left << "\n";
=======
#if 0 // Enable when all platforms with ERT are packaged with new firmware
        buf.clear();
        pcidev::get_dev(m_idx)->user->sysfs_get(
            "mb_scheduler", "kds_custat", errmsg, buf);

        if (buf.size()) {
          ss << "\nCompute Unit Usage:" << "\n";
          ss << buf.data() << "\n";
        }
#endif
>>>>>>> c002a592
        lines.push_back(ss.str());
    }

    void m_stream_usage_stringize_dynamics( const xclDeviceInfo2& m_devinfo,
        std::vector<std::string> &lines) const
    {
        std::stringstream ss;
        std::string errmsg;
        std::vector<char> buf;
        std::vector<std::string> attrs;

        ss << std::setfill(' ') << "\n";

        ss << std::left << std::setw(48) << "Stream Topology" << "\n";

        pcidev::get_dev(m_idx)->user->sysfs_get("", "mem_topology", errmsg, buf);

        if (!errmsg.empty()) {
            ss << errmsg << std::endl;
            lines.push_back(ss.str());
            return;
        }

        const mem_topology *map = (mem_topology *)buf.data();
        unsigned num = 0;

        if(!buf.empty())
            num = map->m_count;

        if(num == 0) {
            ss << "-- none found --. See 'xbutil program'.\n";
        } else if(num < 0) {
            ss << "WARNING: 'mem_topology' invalid, unable to report topology. "
               << "Has the bitstream been loaded? See 'xbutil program'.";
            lines.push_back(ss.str());
            return;
        } else {
<<<<<<< HEAD
            ss << std::setw(16) << "Tag"  << std::setw(8) << "Route"
               << std::setw(5) << "Flow" << std::setw(10) << "Status"
               << std::setw(14) << "Request(B/#)" << std::setw(14) << "Complete(B/#)"
               << std::setw(10) << "Pending(B/#)" << "\n";
=======
            ss << std::setw(16) << "Tag"  << std::setw(10) << "Route"
               << std::setw(10) << "Flow" << std::setw(10) << "Status"
               << std::setw(16) << "Request (B/#)" << std::setw(16) << "Complete (B/#)"
               << "\n";
>>>>>>> c002a592
        }

        for(unsigned i = 0; i < num; i++) {
            std::string lname;
            bool flag = false;
            std::map<std::string, std::string> stat_map;

            if (map->m_mem_data[i].m_type != MEM_STREAMING)
                continue;

            ss << " [" << i << "] " << std::setw(16 - (std::to_string(i).length()) - 4) << std::left
               << map->m_mem_data[i].m_tag;

            ss << std::setw(8) << map->m_mem_data[i].route_id;
            ss << std::setw(5) << map->m_mem_data[i].flow_id;

            lname = std::string((char *)map->m_mem_data[i].m_tag);
            if (lname.back() == 'w'){
                lname = "route" + std::to_string(map->m_mem_data[i].route_id) + "/stat";
                flag = true;
            }
            else
                lname = "flow" + std::to_string(map->m_mem_data[i].flow_id) + "/stat";
            pcidev::get_dev(m_idx)->user->sysfs_get("str_dma", lname, errmsg, attrs);

            if (!errmsg.empty()) {
                ss << std::setw(10) << "Inactive";
                ss << std::setw(14) << "N/A" << std::setw(14) << "N/A" << std::setw(10) << "N/A";
            } else {
                ss << std::setw(10) << "Active";
                for (unsigned k = 0; k < attrs.size(); k++) {
                    char key[50];
                    int64_t value;

                    std::sscanf(attrs[k].c_str(), "%[^:]:%ld", key, &value);
                    stat_map[std::string(key)] = std::to_string(value);
                }

<<<<<<< HEAD
                ss << std::setw(14) << stat_map[std::string("total_req_bytes")] +
=======
                ss << std::setw(16) << stat_map[std::string("total_req_bytes")] +
>>>>>>> c002a592
                    "/" + stat_map[std::string("total_req_num")];

                ss << std::setw(14) << stat_map[std::string("total_complete_bytes")] +
                    "/" + stat_map[std::string("total_complete_num")];

                pcidev::get_dev(m_idx)->user->sysfs_get("wq2", lname, errmsg, attrs);
                if (flag) {

                    int write_pending = ((std::stoi(stat_map[std::string("descq_pidx")]) - std::stoi(stat_map[std::string("descq_cidx")])) &
                                        (std::stoi(stat_map[std::string("descq_rngsz")])- 1))*4096;

                    ss << std::setw(10) << std::to_string(write_pending) ;

                }

                pcidev::get_dev(m_idx)->user->sysfs_get("rq2", lname, errmsg, attrs);
                if (!flag) {

                    int read_pending = ((std::stoi(stat_map[std::string("c2h_wrb_pidx")]) - std::stoi(stat_map[std::string("descq_cidx_wrb_pend")])) &
                                       (std::stoi(stat_map[std::string("descq_rngsz")]) - 1))*4096;
                    ss << std::setw(10) << std::to_string(read_pending);

                }
            }
            ss << "\n";

        }


        lines.push_back(ss.str());
    }

    /*
     * dump
     *
     * TODO: Refactor to make function much shorter.
     */
    int dump(std::ostream& ostr) const {
        std::vector<std::string> lines, usage_lines;

        m_devinfo_stringize(m_devinfo, lines);

        for(auto line : lines) {
            ostr << line;
        }

#ifdef AXI_FIREWALL
        unsigned i = m_errinfo.mFirewallLevel;
        ostr << "\nFirewall Last Error Status:\n";
        ostr << " Level " << std::setw(2) << i << ": 0x" << std::hex
             << m_errinfo.mAXIErrorStatus[i].mErrFirewallStatus << std::dec << " "
             << parseFirewallStatus(m_errinfo.mAXIErrorStatus[i].mErrFirewallStatus);

        if(m_errinfo.mAXIErrorStatus[i].mErrFirewallStatus != 0x0) {
            time_t temp;
            char cbuf[80];
            struct tm *ts;
            temp = (time_t)m_errinfo.mAXIErrorStatus[i].mErrFirewallTime;
            ts = localtime(&temp);
            strftime(cbuf, sizeof(cbuf), "%a %Y-%m-%d %H:%M:%S %Z",ts);
            ostr << ".\n";
            ostr << std::right << std::setw(11) << " " << "Error occurred on " << std::left << cbuf << "\n";
        }
        else{
            ostr << "\n";
        }
        ostr << std::right << std::setw(80) << std::setfill('#') << std::left << "\n";
        ostr << std::setfill(' ') << "\n";
#endif // AXI Firewall
        xclDeviceUsage devstat = { 0 };
        (void) xclGetUsageInfo(m_handle, &devstat);
<<<<<<< HEAD

        m_mem_usage_stringize_dynamics(devstat, m_devinfo, usage_lines);
        for(auto line:usage_lines) {
            ostr << line << "\n";
        }
        printStreamInfo(ostr);
        printXclbinID(ostr);
        return 0;
    }


=======

        m_mem_usage_stringize_dynamics(devstat, m_devinfo, usage_lines);
        for(auto line:usage_lines) {
            ostr << line << "\n";
        }
        printStreamInfo(ostr);
        printXclbinID(ostr);
        return 0;
    }


>>>>>>> c002a592
    /*
     * print stream topology
     */
    int printStreamInfo(std::ostream& ostr) const {
        std::vector<std::string> usage_lines;
        m_stream_usage_stringize_dynamics(m_devinfo, usage_lines);

        for(auto line:usage_lines){
            ostr << line << "\n";
        }
        return 0;
    }

    /*
     * print Xclbin ID
     */
    int printXclbinID(std::ostream& ostr) const {
        // report xclbinid
        std::string errmsg;
        std::string xclbinid;
<<<<<<< HEAD
        pcidev::get_dev(m_idx)->user->sysfs_get("", "xclbinid", errmsg, xclbinid);
=======
        pcidev::get_dev(m_idx)->user->sysfs_get("", "xclbinuuid", errmsg, xclbinid);
>>>>>>> c002a592

        if(errmsg.empty()) {
            ostr << std::setw(16) << "\nXclbin ID:" << "\n";
            ostr << "0x" << std::setw(14) << xclbinid << "\n";
        } else { // xclbinid exists, but no data read or reported
            ostr << "WARNING: 'xclbinid' invalid, unable to report xclbinid. "
                "Has the bitstream been loaded? See 'xbutil program'.\n";
        }

        ostr << "\nCompute Unit Status:\n";
        std::vector<ip_data> computeUnits;
        if( getComputeUnits( computeUnits ) < 0 ) {
            ostr << "WARNING: 'ip_layout' invalid. Has the bitstream been loaded? See 'xbutil program'.\n";
        } else {
            for( unsigned int i = 0; i < computeUnits.size(); i++ ) {
                static int cuCnt = 0;
                if( computeUnits.at( i ).m_type == IP_KERNEL ) {
                    unsigned statusBuf;
                    xclRead(m_handle, XCL_ADDR_KERNEL_CTRL, computeUnits.at( i ).m_base_address, &statusBuf, 4);
                    ostr << "CU[" << cuCnt << "]: "
                         << computeUnits.at( i ).m_name
                         << "@0x" << std::hex << computeUnits.at( i ).m_base_address << " "
                         << std::dec << parseCUStatus( statusBuf ) << "\n";
                    cuCnt++;
                }

                if( computeUnits.at( i ).m_type == IP_DNASC ) {

                    std::string errmsg;
                    int dnaStatus;
                    auto dev = pcidev::get_dev(m_idx);

                    dev->mgmt->sysfs_get("dna", "status", errmsg, dnaStatus);
                    ostr << "\nIP[" << cuCnt << "]: "
                         << computeUnits.at( i ).m_name
                         << "@0x" << std::hex << computeUnits.at( i ).m_base_address << " "
                         << std::dec << parseDNAStatus(dnaStatus) << "\n";
                    cuCnt++;
                }
            }
            if(computeUnits.size() == 0) {
                ostr << std::setw(40) << "-- none found --. See 'xbutil program'.";
            }
        }
        ostr << std::setfill(' ') << "\n";

        return 0;
    }

    /*
     * program
     */
    int program(const std::string& xclbin, unsigned region) {
        std::ifstream stream(xclbin.c_str());

        if(!stream.is_open()) {
            std::cout << "ERROR: Cannot open " << xclbin << ". Check that it exists and is readable." << std::endl;
            return -ENOENT;
        }

        if(region) {
            std::cout << "ERROR: Not support other than -r 0 " << std::endl;
            return -EINVAL;
        }

        char temp[8];
        stream.read(temp, 8);

        if (std::strncmp(temp, "xclbin0", 8)) {
            if (std::strncmp(temp, "xclbin2", 8))
                return -EINVAL;
        }


        stream.seekg(0, stream.end);
        int length = stream.tellg();
        stream.seekg(0, stream.beg);

        char *buffer = new char[length];
        stream.read(buffer, length);
        const xclBin *header = (const xclBin *)buffer;
        int result = xclLockDevice(m_handle);
        if (result)
            return result;
        result = xclLoadXclBin(m_handle, header);
        delete [] buffer;
        (void) xclUnlockDevice(m_handle);

        return result;
    }

    /*
     * boot
     *
     * Boot requires root privileges. Boot calls xclBootFPGA given the device handle.
     * The device is closed and a re-enumeration of devices is performed. After, the
     * device is created again by calling xclOpen(). This cannot be done inside
     * xclBootFPGA because of scoping issues in m_handle, so it is done within boot().
     * Check m_handle as a valid pointer before returning.
     */
    int boot() {
        if (getuid() && geteuid()) {
            std::cout << "ERROR: boot operation requires root privileges" << std::endl; // todo move this to a header of common messages
            return -EACCES;
        } else {
            int retVal = -1;
            retVal = xclBootFPGA(m_handle);
            if( retVal == 0 )
            {
                m_handle = xclOpen( m_idx, nullptr, XCL_QUIET );
                ( m_handle != nullptr ) ? retVal = 0 : retVal = -1;
            }
            return retVal;
        }
    }

    int reset(unsigned region) {
        const xclResetKind kind = (region == 0xffffffff) ? XCL_RESET_FULL : XCL_RESET_KERNEL;
        return xclResetDevice(m_handle, kind);
    }

    int run(unsigned region, unsigned cu) {
        std::cout << "ERROR: Not implemented\n";
        return -1;
    }

    int fan(unsigned speed) {
        std::cout << "ERROR: Not implemented\n";
        return -1;
    }

    /*
     * dmatest
     *
     * TODO: Refactor this function to be much shorter.
     */
    int dmatest(size_t blockSize, bool verbose) {
        if (blockSize == 0)
            blockSize = 256 * 1024 * 1024; // Default block size

        if (verbose)
            std::cout << "Total DDR size: " << m_devinfo.mDDRSize/(1024 * 1024) << " MB\n";

        bool isAREDevice = false;
        if (strstr(m_devinfo.mName, "-xare")) {//This is ARE device
            isAREDevice = true;
        }

        int result = 0;
        unsigned long long addr = 0x0;
        unsigned long long sz = 0x1;
        unsigned int pattern = 'J';

        // get DDR bank count from mem_topology if possible
        std::string errmsg;
        std::vector<char> buf;

        pcidev::get_dev(m_idx)->user->sysfs_get(
            "", "mem_topology", errmsg, buf);
        if (!errmsg.empty()) {
            std::cout << errmsg << std::endl;
            return -EINVAL;
        }
        const mem_topology *map = (mem_topology *)buf.data();

        if(buf.empty() || map->m_count == 0) {
            std::cout << "WARNING: 'mem_topology' invalid, "
                << "unable to perform DMA Test. Has the bitstream been loaded? "
                << "See 'xbutil program'." << std::endl;
            return -EINVAL;
        }

        if (verbose)
            std::cout << "Reporting from mem_topology:" << std::endl;

        for(int32_t i = 0; i < map->m_count; i++) {
            if(map->m_mem_data[i].m_type == MEM_STREAMING)
                continue;

            if(map->m_mem_data[i].m_used) {
                if (verbose) {
                    std::cout << "Data Validity & DMA Test on "
                        << map->m_mem_data[i].m_tag << "\n";
                }
                addr = map->m_mem_data[i].m_base_address;

                for(unsigned sz = 1; sz <= 256; sz *= 2) {
                    result = memwriteQuiet(addr, sz, pattern);
                    if( result < 0 )
                        return result;
                    result = memreadCompare(addr, sz, pattern , false);
                    if( result < 0 )
                        return result;
                }
                DMARunner runner( m_handle, blockSize, i);
                result = runner.run();
            }
        }

        if (isAREDevice) {//This is ARE device
            //XARE Status Reg Base Addr = 0x90000
            //XARE Channel Up Addr is = 0x90010 (& 0x98010)
            // 32 bits = 0x2 means clock is up but channel is down
            // 32 bits = 0x3 mean clocks and channel both are up..
            //??? Sarab: Also check if link channel is up;
            //After that see if we should do one hope or more hops..

            //Raw Read/Write Delay Check
            unsigned numIteration = 10000;
            //addr = 0xC00000000;//48GB = 3 hops
            addr = 0x400000000;//16GB = one hop
            sz = 0x20000;//128KB
            long numHops = addr / m_devinfo.mDDRSize;
            auto t1 = Clock::now();
            for (unsigned i = 0; i < numIteration; i++) {
                memwriteQuiet(addr, sz, pattern);
            }
            auto t2 = Clock::now();
            auto timeARE = std::chrono::duration_cast<std::chrono::nanoseconds>(t2 - t1).count();

            addr = 0x0;
            sz = 0x1;
            t1 = Clock::now();
            for (unsigned i = 0; i < numIteration; i++) {
                memwriteQuiet(addr, sz, pattern);
            }
            t2 = Clock::now();
            auto timeDDR = std::chrono::duration_cast<std::chrono::nanoseconds>(t2 - t1).count();
            long delayPerHop = (timeARE - timeDDR) / (numIteration * numHops);
            std::cout << "Averaging ARE hardware latency over " << numIteration * numHops << " hops\n";
            std::cout << "Latency per ARE hop for 128KB: " << delayPerHop << " ns\n";
            std::cout << "Total latency over ARE: " << (timeARE - timeDDR) << " ns\n";
        }
        return result;
    }

    int memread(std::string aFilename, unsigned long long aStartAddr = 0, unsigned long long aSize = 0) {
        if (strstr(m_devinfo.mName, "-xare")) {//This is ARE device
          if (aStartAddr > m_devinfo.mDDRSize) {
              std::cout << "Start address " << std::hex << aStartAddr <<
                           " is over ARE" << std::endl;
          }
          if (aSize > m_devinfo.mDDRSize || aStartAddr+aSize > m_devinfo.mDDRSize) {
              std::cout << "Read size " << std::dec << aSize << " from address 0x" << std::hex << aStartAddr <<
                           " is over ARE" << std::endl;
          }
        }
        return memaccess(m_handle, m_devinfo.mDDRSize, m_devinfo.mDataAlignment,
            pcidev::get_dev(m_idx)->user->sysfs_name).read(
            aFilename, aStartAddr, aSize);
    }


    int memDMATest(size_t blocksize, unsigned int aPattern = 'J') {
        return memaccess(m_handle, m_devinfo.mDDRSize, m_devinfo.mDataAlignment,
            pcidev::get_dev(m_idx)->user->sysfs_name).runDMATest(
            blocksize, aPattern);
    }

    int memreadCompare(unsigned long long aStartAddr = 0, unsigned long long aSize = 0, unsigned int aPattern = 'J', bool checks = true) {
        return memaccess(m_handle, m_devinfo.mDDRSize, m_devinfo.mDataAlignment,
            pcidev::get_dev(m_idx)->user->sysfs_name).readCompare(
            aStartAddr, aSize, aPattern, checks);
    }

    int memwrite(unsigned long long aStartAddr, unsigned long long aSize, unsigned int aPattern = 'J') {
        if (strstr(m_devinfo.mName, "-xare")) {//This is ARE device
            if (aStartAddr > m_devinfo.mDDRSize) {
                std::cout << "Start address " << std::hex << aStartAddr <<
                             " is over ARE" << std::endl;
            }
            if (aSize > m_devinfo.mDDRSize || aStartAddr+aSize > m_devinfo.mDDRSize) {
                std::cout << "Write size " << std::dec << aSize << " from address 0x" << std::hex << aStartAddr <<
                             " is over ARE" << std::endl;
            }
        }
        return memaccess(m_handle, m_devinfo.mDDRSize, m_devinfo.mDataAlignment,
            pcidev::get_dev(m_idx)->user->sysfs_name).write(
            aStartAddr, aSize, aPattern);
    }

    int memwrite( unsigned long long aStartAddr, unsigned long long aSize, char *srcBuf )
    {
        if( strstr( m_devinfo.mName, "-xare" ) ) { //This is ARE device
            if( aStartAddr > m_devinfo.mDDRSize ) {
                std::cout << "Start address " << std::hex << aStartAddr <<
                             " is over ARE" << std::endl;
            }
            if( aSize > m_devinfo.mDDRSize || aStartAddr + aSize > m_devinfo.mDDRSize ) {
                std::cout << "Write size " << std::dec << aSize << " from address 0x" << std::hex << aStartAddr <<
                             " is over ARE" << std::endl;
            }
        }
        return memaccess(m_handle, m_devinfo.mDDRSize, m_devinfo.mDataAlignment,
            pcidev::get_dev(m_idx)->user->sysfs_name).write(
            aStartAddr, aSize, srcBuf);
    }

    int memwriteQuiet(unsigned long long aStartAddr, unsigned long long aSize, unsigned int aPattern = 'J') {
        return memaccess(m_handle, m_devinfo.mDDRSize, m_devinfo.mDataAlignment,
            pcidev::get_dev(m_idx)->user->sysfs_name).writeQuiet(
            aStartAddr, aSize, aPattern);
    }


   //Debug related functionality.
    uint32_t getIPCountAddrNames(int type, std::vector<uint64_t> *baseAddress, std::vector<std::string> * portNames);

    std::pair<size_t, size_t> getCUNamePortName (std::vector<std::string>& aSlotNames,
                             std::vector< std::pair<std::string, std::string> >& aCUNamePortNames);
    int readSPMCounters();
    int readSSPMCounters();
    int readLAPCheckers(int aVerbose);
    int print_debug_ip_list (int aVerbose);

    /*
     * do_dd
     *
     * Perform block read or writes to-device-from-file or from-device-to-file.
     *
     * Usage:
     * dd -d0 --if=in.txt --bs=4096 --count=16 --seek=10
     * dd -d0 --of=out.txt --bs=1024 --count=4 --skip=2
     * --if : specify the input file, if specified, direction is fileToDevice
     * --of : specify the output file, if specified, direction is deviceToFile
     * --bs : specify the block size OPTIONAL defaults to value specified in 'dd.h'
     * --count : specify the number of blocks to copy
     *           OPTIONAL for fileToDevice; will copy the remainder of input file by default
     *           REQUIRED for deviceToFile
     * --skip : specify the source offset (in block counts) OPTIONAL defaults to 0
     * --seek : specify the destination offset (in block counts) OPTIONAL defaults to 0
     */
    int do_dd(dd::ddArgs_t args )
    {
        if( !args.isValid ) {
            return -1; // invalid arguments
        }
        if( args.dir == dd::unset ) {
            return -1; // direction invalid
        } else if( args.dir == dd::deviceToFile ) {
            unsigned long long addr = args.skip; // ddr read offset
            while( args.count-- > 0 ) { // writes all full blocks
                memread( args.file, addr, args.blockSize ); // returns 0 on complete read.
                // how to check for partial reads when device is empty?
                addr += args.blockSize;
            }
        } else if( args.dir == dd::fileToDevice ) {
            // write entire contents of file to device DDR at seek offset.
            unsigned long long addr = args.seek; // ddr write offset
            std::ifstream iStream( args.file.c_str(), std::ifstream::binary );
            if( !iStream ) {
                perror( "open input file" );
                return errno;
            }
            // If unspecified count, calculate the count from the full file size.
            if( args.count <= 0 ) {
                iStream.seekg( 0, iStream.end );
                int length = iStream.tellg();
                args.count = length / args.blockSize + 1; // round up
                iStream.seekg( 0, iStream.beg );
            }
            iStream.seekg( 0, iStream.beg );

            char *buf;
            static char *inBuf;
            size_t inSize;

            inBuf = (char*)malloc( args.blockSize );
            if( !inBuf ) {
                perror( "malloc block size" );
                return errno;
            }

            while( args.count-- > 0 ) { // writes all full blocks
                buf = inBuf;
                inSize = iStream.read( inBuf, args.blockSize ).gcount();
                if( (int)inSize == args.blockSize ) {
                    // full read
                } else {
                    // Partial read--write size specified greater than read size. Writing remainder of input file.
                    args.count = 0; // force break
                }
                memwrite( addr, inSize, buf );
                addr += inSize;
            }
            iStream.close();
        }
        return 0;
    }

    int usageInfo(xclDeviceUsage& devstat) const {
        return xclGetUsageInfo(m_handle, &devstat);
    }

    int deviceInfo(xclDeviceInfo2& devinfo) const {
        return xclGetDeviceInfo2(m_handle, &devinfo);
    }

    int validate(bool quick);

    int printEccInfo(std::ostream& ostr) const;
    int resetEccInfo();

private:
    // Run a test case as <exe> <xclbin> [-d index] on this device and collect
    // all output from the run into "output"
    // Note: exe should assume index to be 0 without -d
    int runTestCase(const std::string& exe, const std::string& xclbin,
        std::string& output);
};

void printHelp(const std::string& exe);
int xclTop(int argc, char *argv[], xcldev::subcommand subcmd);
int xclValidate(int argc, char *argv[]);
std::unique_ptr<xcldev::device> xclGetDevice(unsigned index);
} // end namespace xcldev

#endif /* XBUTIL_H */<|MERGE_RESOLUTION|>--- conflicted
+++ resolved
@@ -81,13 +81,9 @@
     STATUS_LAPC,
     STATUS_SSPM,
     STREAM,
-<<<<<<< HEAD
-    STATUS_UNSUPPORTED
-=======
     STATUS_UNSUPPORTED,
     MEM_QUERY_ECC,
     MEM_RESET_ECC
->>>>>>> c002a592
 };
 enum statusmask {
     STATUS_NONE_MASK = 0x0,
@@ -111,12 +107,9 @@
     std::make_pair("scan", SCAN),
     std::make_pair("mem", MEM),
     std::make_pair("dd", DD),
-<<<<<<< HEAD
     std::make_pair("status", STATUS),
     std::make_pair("top", TOP)
-=======
-    std::make_pair("status", STATUS)
->>>>>>> c002a592
+
 };
 
 static const std::pair<std::string, subcommand> subcmd_pairs[] = {
@@ -125,13 +118,9 @@
     std::make_pair("spm", STATUS_SPM),
     std::make_pair("lapc", STATUS_LAPC),
     std::make_pair("sspm", STATUS_SSPM),
-<<<<<<< HEAD
-    std::make_pair("stream", STREAM)
-=======
     std::make_pair("stream", STREAM),
     std::make_pair("query-ecc", MEM_QUERY_ECC),
     std::make_pair("reset-ecc", MEM_RESET_ECC)
->>>>>>> c002a592
 };
 
 static const std::vector<std::pair<std::string, std::string>> flash_types = {
@@ -651,9 +640,6 @@
             ss << "  Chan[" << i << "].c2h:  " << unitConvert(devstat.c2h[i]) << "\n";
         }
 
-<<<<<<< HEAD
-        ss << std::setw(80) << std::setfill('#') << std::left << "\n";
-=======
 #if 0 // Enable when all platforms with ERT are packaged with new firmware
         buf.clear();
         pcidev::get_dev(m_idx)->user->sysfs_get(
@@ -664,7 +650,8 @@
           ss << buf.data() << "\n";
         }
 #endif
->>>>>>> c002a592
+  
+        ss << std::setw(80) << std::setfill('#') << std::left << "\n";
         lines.push_back(ss.str());
     }
 
@@ -702,17 +689,10 @@
             lines.push_back(ss.str());
             return;
         } else {
-<<<<<<< HEAD
             ss << std::setw(16) << "Tag"  << std::setw(8) << "Route"
                << std::setw(5) << "Flow" << std::setw(10) << "Status"
                << std::setw(14) << "Request(B/#)" << std::setw(14) << "Complete(B/#)"
                << std::setw(10) << "Pending(B/#)" << "\n";
-=======
-            ss << std::setw(16) << "Tag"  << std::setw(10) << "Route"
-               << std::setw(10) << "Flow" << std::setw(10) << "Status"
-               << std::setw(16) << "Request (B/#)" << std::setw(16) << "Complete (B/#)"
-               << "\n";
->>>>>>> c002a592
         }
 
         for(unsigned i = 0; i < num; i++) {
@@ -751,11 +731,8 @@
                     stat_map[std::string(key)] = std::to_string(value);
                 }
 
-<<<<<<< HEAD
                 ss << std::setw(14) << stat_map[std::string("total_req_bytes")] +
-=======
-                ss << std::setw(16) << stat_map[std::string("total_req_bytes")] +
->>>>>>> c002a592
+
                     "/" + stat_map[std::string("total_req_num")];
 
                 ss << std::setw(14) << stat_map[std::string("total_complete_bytes")] +
@@ -827,7 +804,6 @@
 #endif // AXI Firewall
         xclDeviceUsage devstat = { 0 };
         (void) xclGetUsageInfo(m_handle, &devstat);
-<<<<<<< HEAD
 
         m_mem_usage_stringize_dynamics(devstat, m_devinfo, usage_lines);
         for(auto line:usage_lines) {
@@ -837,21 +813,7 @@
         printXclbinID(ostr);
         return 0;
     }
-
-
-=======
-
-        m_mem_usage_stringize_dynamics(devstat, m_devinfo, usage_lines);
-        for(auto line:usage_lines) {
-            ostr << line << "\n";
-        }
-        printStreamInfo(ostr);
-        printXclbinID(ostr);
-        return 0;
-    }
-
-
->>>>>>> c002a592
+  
     /*
      * print stream topology
      */
@@ -872,11 +834,8 @@
         // report xclbinid
         std::string errmsg;
         std::string xclbinid;
-<<<<<<< HEAD
-        pcidev::get_dev(m_idx)->user->sysfs_get("", "xclbinid", errmsg, xclbinid);
-=======
         pcidev::get_dev(m_idx)->user->sysfs_get("", "xclbinuuid", errmsg, xclbinid);
->>>>>>> c002a592
+
 
         if(errmsg.empty()) {
             ostr << std::setw(16) << "\nXclbin ID:" << "\n";
