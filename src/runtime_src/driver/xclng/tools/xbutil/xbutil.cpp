/**
 * Copyright (C) 2016-2018 Xilinx, Inc
 * Author: Hem C Neema, Ryan Radjabi
 * Simple command line utility to inetract with SDX PCIe devices
 *
 * Licensed under the Apache License, Version 2.0 (the "License"). You may
 * not use this file except in compliance with the License. A copy of the
 * License is located at
 *
 *     http://www.apache.org/licenses/LICENSE-2.0
 *
 * Unless required by applicable law or agreed to in writing, software
 * distributed under the License is distributed on an "AS IS" BASIS, WITHOUT
 * WARRANTIES OR CONDITIONS OF ANY KIND, either express or implied. See the
 * License for the specific language governing permissions and limitations
 * under the License.
 */

#include <thread>
#include <chrono>
#include <curses.h>
#include <sstream>
#include <climits>
#include <algorithm>

#include "xbutil.h"
#include "shim.h"

int bdf2index(std::string& bdfStr, unsigned& index)
{
    // Extract bdf from bdfStr.
    int dom = 0, b, d, f;
    char dummy;
    std::stringstream s(bdfStr);
    size_t n = std::count(bdfStr.begin(), bdfStr.end(), ':');
    if (n == 1)
        s >> std::hex >> b >> dummy >> d >> dummy >> f;
    else if (n == 2)
        s >> std::hex >> dom >> dummy >> b >> dummy >> d >> dummy >> f;
    if ((n != 1 && n != 2) || s.fail()) {
        std::cout << "ERROR: failed to extract BDF from " << bdfStr << std::endl;
        return -EINVAL;
    }

    for (unsigned i = 0; i < pcidev::get_dev_total(); i++) {
        auto dev = pcidev::get_dev(i);
        if (dom == dev->mgmt->domain && b == dev->mgmt->bus &&
            d == dev->mgmt->dev && (f == 0 || f == 1)) {
            index = i;
            return 0;
        }
    }

    std::cout << "ERROR: No card found for " << bdfStr << std::endl;
    return -ENOENT;
}

int str2index(const char *arg, unsigned& index)
{
    std::string devStr(arg);

    if (devStr.find(":") == std::string::npos) {
    // The arg contains a board index.
        unsigned long i;
        char *endptr;
        i = std::strtoul(arg, &endptr, 0);
        if (*endptr != '\0' || i >= UINT_MAX) {
            std::cout << "ERROR: " << devStr << " is not a valid card index."
                << std::endl;
            return -EINVAL;
        }
        index = i;
    } else {
    // The arg contains domain:bus:device.function string.
        int ret = bdf2index(devStr, index);
        if (ret != 0)
            return ret;
    }

    return 0;
}


void print_pci_info(void)
{
    auto print = [](const std::unique_ptr<pcidev::pci_func>& dev) {
        std::cout << std::hex;
        std::cout << ":[" << std::setw(2) << std::setfill('0') << dev->bus
            << ":" << std::setw(2) << std::setfill('0') << dev->dev
            << "." << dev->func << "]";

        std::cout << std::hex;
        std::cout << ":0x" << std::setw(4) << std::setfill('0') << dev->device_id;
        std::cout << ":0x" << std::setw(4) << std::setfill('0') << dev->subsystem_id;

        std::cout << std::dec;
        std::cout << ":[";
        if(!dev->driver_name.empty()) {
            std::cout << dev->driver_name << ":" << dev->driver_version << ":";
            if(dev->instance == INVALID_ID) {
                std::cout << "???";
            } else {
                std::cout << dev->instance;
            }
        }
        std::cout << "]" << std::endl;;
    };

    if (pcidev::get_dev_total() == 0) {
        std::cout << "No card found!" << std::endl;
        return;
    }

    int i = 0;
    int not_ready = 0;
    for (unsigned j = 0; j < pcidev::get_dev_total(); j++) {
        auto dev = pcidev::get_dev(j);
        auto& mdev = dev->mgmt;
        auto& udev = dev->user;
        bool ready = dev->is_ready;

        if (mdev != nullptr) {
            std::cout << (ready ? "" : "*");
            std::cout << "[" << i << "]" << "mgmt";
            print(mdev);
        }

        if (udev != nullptr) {
            std::cout << (ready ? "" : "*");
            std::cout << "[" << i << "]" << "user";
            print(udev);
        }

        if (!ready)
            not_ready++;
        ++i;
    }

    if (not_ready != 0) {
        std::cout << "WARNING: " << not_ready
                  << " card(s) marked by '*' are not ready, "
                  << "run xbutil flash scan -v to further check the details."
                  << std::endl;
    }
}

int main(int argc, char *argv[])
{
    unsigned index = 0xffffffff;
    unsigned regionIndex = 0xffffffff;
    unsigned computeIndex = 0xffffffff;
    unsigned short targetFreq[2] = {0, 0};
    unsigned fanSpeed = 0;
    unsigned long long startAddr = 0;
    unsigned int pattern_byte = 'J';//Rather than zero; writing char 'J' by default
    size_t sizeInBytes = 0;
    std::string outMemReadFile = "memread.out";
    std::string flashType = ""; // unset and empty by default
    std::string mcsFile1, mcsFile2;
    std::string xclbin;
    size_t blockSize = 0;
    bool hot = false;
    int c;
    dd::ddArgs_t ddArgs;

    const char* exe = argv[ 0 ];
    if (argc == 1) {
        xcldev::printHelp(exe);
        return 1;
    }

    /*
     * Call xbflash if first argument is "flash". This calls
     * xbflash and never returns. All arguments will be passed
     * down to xbflash.
     */
    if( std::string( argv[ 1 ] ).compare( "flash" ) == 0 ) {
        // get self path, launch xbflash from self path
        char buf[ PATH_MAX ] = {0};
        auto len = readlink( "/proc/self/exe", buf, PATH_MAX );
        if( len == -1 ) {
            perror( "readlink:" );
            return errno;
        }
        buf[ len - 1 ] = 0; // null terminate after successful read

        // remove exe name from this to get the parent path
        size_t found = std::string( buf ).find_last_of( "/\\" ); // finds the last backslash char
        std::string path = std::string( buf ).substr( 0, found );
        // coverity[TAINTED_STRING] argv will be validated inside xbflash
        return execv( std::string( path + "/xbflash" ).c_str(), argv );
    } /* end of call to xbflash */

    if( std::strcmp( argv[1], "validate") == 0 ) {
<<<<<<< HEAD
=======
        optind++;
        return xcldev::xclValidate(argc, argv);
    }

    if( std::strcmp( argv[1], "top") == 0) {
>>>>>>> c002a592
        optind++;
        return xcldev::xclTop(argc, argv);
    }

    argv++;
    const auto v = xcldev::commandTable.find(*argv);
    if (v == xcldev::commandTable.end()) {
        std::cout << "ERROR: Unknown comand \'" << *argv << "\'\n";
        xcldev::printHelp(exe);
        return 1;
    }

    const xcldev::command cmd = v->second;
    std::string cmdname = v->first;
    xcldev::subcommand subcmd = xcldev::MEM_READ;
    unsigned int ipmask = static_cast<unsigned int>(xcldev::STATUS_NONE_MASK);
    argc--;

    if (cmd == xcldev::HELP) {
        xcldev::printHelp(exe);
        return 1;
    }

    argv[0] = const_cast<char *>(exe);
    static struct option long_options[] = {
        {"read", no_argument, 0, xcldev::MEM_READ},
        {"write", no_argument, 0, xcldev::MEM_WRITE},
        {"spm", no_argument, 0, xcldev::STATUS_SPM},
        {"lapc", no_argument, 0, xcldev::STATUS_LAPC},
        {"sspm", no_argument, 0, xcldev::STATUS_SSPM},
        {"tracefunnel", no_argument, 0, xcldev::STATUS_UNSUPPORTED},
        {"monitorfifolite", no_argument, 0, xcldev::STATUS_UNSUPPORTED},
        {"monitorfifofull", no_argument, 0, xcldev::STATUS_UNSUPPORTED},
        {"accelmonitor", no_argument, 0, xcldev::STATUS_UNSUPPORTED},
<<<<<<< HEAD
        {"stream", no_argument, 0, xcldev::STREAM}
=======
        {"stream", no_argument, 0, xcldev::STREAM},
        {"query-ecc", no_argument, 0, xcldev::MEM_QUERY_ECC},
        {"reset-ecc", no_argument, 0, xcldev::MEM_RESET_ECC},
        {0, 0, 0, 0}
>>>>>>> c002a592
    };

    int long_index;
    const char* short_options = "a:b:c:d:e:f:g:hi:m:n:o:p:r:s"; //don't add numbers
    while ((c = getopt_long(argc, argv, short_options, long_options, &long_index)) != -1)
    {
        if (cmd == xcldev::LIST) {
            std::cout << "ERROR: 'list' command does not accept any options\n";
            return -1;
        }
        switch (c)
        {
        //Deal with long options. Long options return the value set in option::val
        case xcldev::MEM_READ : {
            //--read
            if (cmd != xcldev::MEM) {
                std::cout << "ERROR: Option '" << long_options[long_index].name << "' cannot be used with command " << cmdname << "\n";
                return -1;
            }
            subcmd = xcldev::MEM_READ;
            break;
        }
        case xcldev::MEM_WRITE : {
            //--write
            if (cmd != xcldev::MEM) {
                std::cout << "ERROR: Option '" << long_options[long_index].name << "' cannot be used with command " << cmdname << "\n";
                return -1;
            }
            subcmd = xcldev::MEM_WRITE;
            break;
        }
        case xcldev::STATUS_LAPC : {
            //--lapc
            if (cmd != xcldev::STATUS) {
                std::cout << "ERROR: Option '" << long_options[long_index].name << "' cannot be used with command " << cmdname << "\n";
                return -1;
            }
            ipmask |= static_cast<unsigned int>(xcldev::STATUS_LAPC_MASK);
            break;
        }
        case xcldev::STATUS_SPM : {
            //--spm
            if (cmd != xcldev::STATUS) {
                std::cout << "ERROR: Option '" << long_options[long_index].name << "' cannot be used with command " << cmdname << "\n";
                return -1;
            }
            ipmask |= static_cast<unsigned int>(xcldev::STATUS_SPM_MASK);
            break;
        }
        case xcldev::STATUS_SSPM : {
            if (cmd != xcldev::STATUS) {
                std::cout << "ERROR: Option '" << long_options[long_index].name << "' cannot be used with command " << cmdname << "\n" ;
                return -1 ;
            }
            ipmask |= static_cast<unsigned int>(xcldev::STATUS_SSPM_MASK);
            break ;
        }
        case xcldev::STATUS_UNSUPPORTED : {
            //Don't give ERROR for as yet unsupported IPs
            std::cout << "INFO: No Status information available for IP: " << long_options[long_index].name << "\n";
            return 0;
        }
        case xcldev::STREAM:
        {
<<<<<<< HEAD
            if(cmd != xcldev::QUERY && cmd != xcldev::TOP) {
=======
            if(cmd != xcldev::QUERY) {
>>>>>>> c002a592
                std::cout << "ERROR: Option '" << long_options[long_index].name << "' cannot be used with command " << cmdname << "\n";
                return -1;
            }
            subcmd = xcldev::STREAM;
            break;
        }
<<<<<<< HEAD
=======
        case xcldev::MEM_QUERY_ECC : {
            //--query-ecc
            if (cmd != xcldev::MEM) {
                std::cout << "ERROR: Option '" << long_options[long_index].name << "' cannot be used with command " << cmdname << "\n";
                return -1;
            }
            subcmd = xcldev::MEM_QUERY_ECC;
            break;
        }
        case xcldev::MEM_RESET_ECC : {
            //--reset-ecc
            if (cmd != xcldev::MEM) {
                std::cout << "ERROR: Option '" << long_options[long_index].name << "' cannot be used with command " << cmdname << "\n";
                return -1;
            }
            subcmd = xcldev::MEM_RESET_ECC;
            break;
        }
>>>>>>> c002a592
        //short options are dealt here
        case 'a':{
            if (cmd != xcldev::MEM) {
                std::cout << "ERROR: '-a' not applicable for this command\n";
                return -1;
            }
            size_t idx = 0;
            try {
                startAddr = std::stoll(optarg, &idx, 0);
            }
            catch (const std::exception& ex) {
                //out of range, invalid argument ex
                std::cout << "ERROR: Value supplied to -" << (char)c << " option is invalid\n";
                return -1;
            }
            if (idx < strlen(optarg)) {
                std::cout << "ERROR: Value supplied to -" << (char)c << " option is invalid\n";
                return -1;
            }
            break;
        }
        case 'o': {
            if (cmd == xcldev::FLASH) {
                flashType = optarg;
                break;
            } else if (cmd != xcldev::MEM || subcmd != xcldev::MEM_READ) {
                std::cout << "ERROR: '-o' not applicable for this command\n";
                return -1;
            }
            outMemReadFile = optarg;
            break;
        }
        case 'e': {
            if (cmd != xcldev::MEM || subcmd != xcldev::MEM_WRITE) {
                std::cout << "ERROR: '-e' not applicable for this command\n";
                return -1;
            }
            size_t idx = 0;
            try {
                pattern_byte = std::stoi(optarg, &idx, 0);
            }
            catch (const std::exception& ex) {
                //out of range, invalid argument ex
                std::cout << "ERROR: Value supplied to -" << (char)c << " option must be a value between 0 and 255\n";
                return -1;
            }
            if (pattern_byte > 0xff || idx < strlen(optarg)) {
                std::cout << "ERROR: Value supplied to -" << (char)c << " option must be a value between 0 and 255\n";
                return -1;
            }
            break;
        }
        case 'i': {
            if (cmd != xcldev::MEM) {
                std::cout << "ERROR: '-i' not applicable for this command\n";
                return -1;
            }
            size_t idx = 0;
            try {
                sizeInBytes = std::stoll(optarg, &idx, 0);
            }
            catch (const std::exception& ex) {
                //out of range, invalid argument ex
                std::cout << "ERROR: Value supplied to -" << (char)c << " option is invalid\n";
                return -1;
            }
            if (idx < strlen(optarg)) {
                std::cout << "ERROR: Value supplied to -" << (char)c << " option is invalid\n";
                return -1;
            }
            break;
        }
        case 'd': {
            int ret = str2index(optarg, index);
            if (ret != 0)
                return ret;
            if (cmd == xcldev::DD) {
                ddArgs = dd::parse_dd_options( argc, argv );
            }
            break;
        }
        case 'r':
            if ((cmd == xcldev::FLASH) || (cmd == xcldev::BOOT) || (cmd == xcldev::DMATEST) ||(cmd == xcldev::STATUS)) {
                std::cout << "ERROR: '-r' not applicable for this command\n";
                return -1;
            }
            regionIndex = std::atoi(optarg);
            break;
        case 'p':
            if (cmd != xcldev::PROGRAM) {
                std::cout << "ERROR: '-p' only allowed with 'program' command\n";
                return -1;
            }
            xclbin = optarg;
            break;
        case 'f':
            if (cmd != xcldev::CLOCK) {
                std::cout << "ERROR: '-f' only allowed with 'clock' command\n";
                return -1;
            }
            targetFreq[0] = std::atoi(optarg);
            break;
        case 'g':
            if (cmd != xcldev::CLOCK) {
                std::cout << "ERROR: '-g' only allowed with 'clock' command\n";
                return -1;
            }
            targetFreq[1] = std::atoi(optarg);
            break;
        case 'm':
            if (cmd != xcldev::FLASH) {
                std::cout << "ERROR: '-m' only allowed with 'flash' command\n";
                return -1;
            }
            mcsFile1 = optarg;
            break;
        case 'n':
            if (cmd != xcldev::FLASH) {
                std::cout << "ERROR: '-n' only allowed with 'flash' command\n";
                return -1;
            }
            mcsFile2 = optarg;
            break;
        case 'c':
            if (cmd != xcldev::RUN) {
                std::cout << "ERROR: '-c' only allowed with 'run' command\n";
                return -1;
            }
            computeIndex = std::atoi(optarg);
            break;
        case 's':
            if (cmd != xcldev::FAN) {
                std::cout << "ERROR: '-s' only allowed with 'fan' command\n";
                return -1;
            }
            fanSpeed = std::atoi(optarg);
            break;
        case 'b':
        {
            if (cmd != xcldev::DMATEST) {
                std::cout << "ERROR: '-b' only allowed with 'dmatest' command\n";
                return -1;
            }
            std::string tmp(optarg);
            if ((tmp[0] == '0') && (std::tolower(tmp[1]) == 'x')) {
                blockSize = std::stoll(tmp, 0, 16);
            }
            else {
                blockSize = std::stoll(tmp, 0, 10);
            }

            if (blockSize & (blockSize - 1)) {
                std::cout << "ERROR: block size should be power of 2\n";
                return -1;
            }

            if (blockSize > 0x100000) {
                std::cout << "ERROR: block size cannot be greater than 0x100000 MB\n";
                return -1;
            }
            blockSize *= 1024; // convert kilo bytes to bytes
            break;
        }
        case 'h':
        {
            if (cmd != xcldev::RESET) {
                std::cout << "ERROR: '-h' only allowed with 'reset' command\n";
                return -1;
            }
            hot = true;
            break;
        }
        default:
            xcldev::printHelp(exe);
            return 1;
        }
    }

    if (optind != argc) {
        std::cout << "ERROR: Illegal command \'" << argv[optind++] << "\'\n";
        return -1;
    }

    if (index == 0xffffffff) index = 0;

    if (regionIndex == 0xffffffff) regionIndex = 0;

    switch (cmd) {
    case xcldev::BOOT:
    case xcldev::RUN:
    case xcldev::FAN:
    case xcldev::DMATEST:
    case xcldev::MEM:
    case xcldev::QUERY:
    case xcldev::SCAN:
    case xcldev::STATUS:
    case xcldev::TOP:
        break;
    case xcldev::PROGRAM:
    {
        if (xclbin.size() == 0) {
            std::cout << "ERROR: Please specify xclbin file with '-p' switch\n";
            return -1;
        }
        break;
    }
    case xcldev::CLOCK:
    {
        if (!targetFreq[0] && !targetFreq[1]) {
            std::cout << "ERROR: Please specify frequency(ies) with '-f' and or '-g' switch(es)\n";
            return -1;
        }
        break;
    }
    default:
        break;
    }

    std::vector<std::unique_ptr<xcldev::device>> deviceVec;

    unsigned int total = pcidev::get_dev_total();
    unsigned int count = pcidev::get_dev_ready();
    if (total == 0) {
        std::cout << "ERROR: No card found\n";
        return 1;
    }
    std::cout << "INFO: Found total " << total << " card(s), "
        << count << " are usable" << std::endl;

    if (cmd == xcldev::SCAN) {
        print_pci_info();
        return 0;
    }

    for (unsigned i = 0; i < count; i++) {
        try {
            deviceVec.emplace_back(new xcldev::device(i, nullptr));
        } catch (const std::exception& ex) {
            std::cout << ex.what() << std::endl;
        }
    }

    if (cmd == xcldev::LIST) {
        for (unsigned i = 0; i < deviceVec.size(); i++) {
            std::cout << '[' << i << "] " << std::hex
                << std::setw(2) << std::setfill('0') << deviceVec[i]->bus() << ":"
                << std::setw(2) << std::setfill('0') << deviceVec[i]->dev() << "."
                << deviceVec[i]->userFunc() << " "
                << deviceVec[i]->name() << std::endl;
        }
        return 0;
    }

    if (index >= deviceVec.size()) {
        if (index >= count)
            std::cout << "ERROR: Card index " << index << "is out of range";
        else
            std::cout << "ERROR: Card [" << index << "] is not ready";
        std::cout << std::endl;
        return 1;
    }

    int result = 0;

    switch (cmd)
    {
    case xcldev::BOOT:
        result = deviceVec[index]->boot();
        break;
    case xcldev::CLOCK:
        result = deviceVec[index]->reclock2(regionIndex, targetFreq);
        break;
    case xcldev::FAN:
        result = deviceVec[index]->fan(fanSpeed);
        break;
    case xcldev::FLASH:
        result = deviceVec[index]->flash(mcsFile1, mcsFile2, flashType);
        break;
    case xcldev::PROGRAM:
        result = deviceVec[index]->program(xclbin, regionIndex);
        break;
    case xcldev::QUERY:
        try
        {
            if(subcmd == xcldev::STREAM) {
                result = deviceVec[index]->printStreamInfo(std::cout);
            } else {
                result = deviceVec[index]->dump(std::cout);
            }
        }
        catch (...) {
            std::cout << "ERROR: query failed" << std::endl;
        }
        break;
    case xcldev::RESET:
        if (hot) regionIndex = 0xffffffff;
        result = deviceVec[index]->reset(regionIndex);
        break;
    case xcldev::RUN:
        result = deviceVec[index]->run(regionIndex, computeIndex);
        break;
    case xcldev::DMATEST:
        result = deviceVec[index]->dmatest(blockSize, true);
        break;
    case xcldev::MEM:
        if (subcmd == xcldev::MEM_READ) {
            result = deviceVec[index]->memread(outMemReadFile, startAddr, sizeInBytes);
        } else if (subcmd == xcldev::MEM_WRITE) {
            result = deviceVec[index]->memwrite(startAddr, sizeInBytes, pattern_byte);
        } else if(subcmd == xcldev::MEM_QUERY_ECC) {
            result = deviceVec[index]->printEccInfo(std::cout);
        } else if(subcmd == xcldev::MEM_RESET_ECC) {
            result = deviceVec[index]->resetEccInfo();
        }
        break;
    case xcldev::DD:
        result = deviceVec[index]->do_dd( ddArgs );
        break;
    case xcldev::STATUS:
        if (ipmask == xcldev::STATUS_NONE_MASK) {
            //if no ip specified then read all
            //ipmask = static_cast<unsigned int>(xcldev::STATUS_SPM_MASK);
            //if (!(getuid() && geteuid())) {
            //  ipmask |= static_cast<unsigned int>(xcldev::STATUS_LAPC_MASK);
            //}
            result = deviceVec[index]->print_debug_ip_list(0);
        }
        if (ipmask & static_cast<unsigned int>(xcldev::STATUS_LAPC_MASK)) {
            result = deviceVec[index]->readLAPCheckers(1);
        }
        if (ipmask & static_cast<unsigned int>(xcldev::STATUS_SPM_MASK)) {
            result = deviceVec[index]->readSPMCounters();
        }
        if (ipmask & static_cast<unsigned int>(xcldev::STATUS_SSPM_MASK)) {
            result = deviceVec[index]->readSSPMCounters() ;
    }
        break;
    case xcldev::TOP:
            result = xcldev::xclTop(argc, argv, subcmd);
        break;

    default:
        std::cout << "ERROR: Not implemented\n";
        result = -1;
    }

    if(result == 0) {
        std::cout << "INFO: xbutil " << v->first << " succeeded." << std::endl;
    } else {
        std::cout << "ERROR: xbutil " << v->first  << " failed." << std::endl;
    }

    return result;
}

void xcldev::printHelp(const std::string& exe)
{
    std::cout << "Running xbutil for 4.0+ DSA's \n\n";
    std::cout << "Usage: " << exe << " <command> [options]\n\n";
    std::cout << "Command and option summary:\n";
    std::cout << "  clock   [-d card] [-r region] [-f clock1_freq_MHz] [-g clock2_freq_MHz]\n";
    std::cout << "  dmatest [-d card] [-b [0x]block_size_KB]\n";
    std::cout << "  help\n";
    std::cout << "  list\n";
    std::cout << "  mem --read [-d card] [-a [0x]start_addr] [-i size_bytes] [-o output filename]\n";
    std::cout << "  mem --write [-d card] [-a [0x]start_addr] [-i size_bytes] [-e pattern_byte]\n";
    std::cout << "  mem --query-ecc\n";
    std::cout << "  mem --reset-ecc\n";
    std::cout << "  program [-d card] [-r region] -p xclbin\n";
    std::cout << "  query   [-d card [-r region]]\n";
    std::cout << "  reset   [-d card] [-h | -r region]\n";
    std::cout << "  status  [--debug_ip_name]\n";
    std::cout << "  scan\n";
    std::cout << "  top [-i seconds]\n";
    std::cout << "  validate [-d card]\n";
    std::cout << " Requires root privileges:\n";
    std::cout << "  flash   [-d card] -m primary_mcs [-n secondary_mcs] [-o bpi|spi]\n";
    std::cout << "  flash   [-d card] -a <all | dsa> [-t timestamp]\n";
    std::cout << "  flash   [-d card] -p msp432_firmware\n";
    std::cout << "  flash   scan [-v]\n";
    std::cout << "\nExamples:\n";
    std::cout << "List all cards\n";
    std::cout << "  " << exe << " list\n";
    std::cout << "Scan for Xilinx PCIe card(s) & associated drivers (if any) and relevant system information\n";
    std::cout << "  " << exe << " scan\n";
    std::cout << "Change the clock frequency of region 0 in card 0 to 100 MHz\n";
    std::cout << "  " << exe << " clock -f 100\n";
    std::cout << "For card 0 which supports multiple clocks, change the clock 1 to 200MHz and clock 2 to 250MHz\n";
    std::cout << "  " << exe << " clock -f 200 -g 250\n";
    std::cout << "Download the accelerator program for card 2\n";
    std::cout << "  " << exe << " program -d 2 -p a.xclbin\n";
    std::cout << "Run DMA test on card 1 with 32 KB blocks of buffer\n";
    std::cout << "  " << exe << " dmatest -d 1 -b 0x2000\n";
    std::cout << "Read 256 bytes from DDR starting at 0x1000 into file read.out\n";
    std::cout << "  " << exe << " mem --read -a 0x1000 -i 256 -o read.out\n";
    std::cout << "  " << "Default values for address is 0x0, size is DDR size and file is memread.out\n";
    std::cout << "Write 256 bytes to DDR starting at 0x1000 with byte 0xaa \n";
    std::cout << "  " << exe << " mem --write -a 0x1000 -i 256 -e 0xaa\n";
    std::cout << "  " << "Default values for address is 0x0, size is DDR size and pattern is 0x0\n";
    std::cout << "List the debug IPs available on the platform\n";
    std::cout << "  " << exe << " status \n";
    std::cout << "Flash all installed DSA for all cards, if not done\n";
    std::cout << "  sudo " << exe << " flash -a all\n";
    std::cout << "Show DSA related information for all cards in the system\n";
    std::cout << "  sudo " << exe << " flash scan\n";
    std::cout << "Validate installation on card 1\n";
    std::cout << "  " << exe << " validate -d 1\n";
}

std::unique_ptr<xcldev::device> xcldev::xclGetDevice(unsigned index)
{
    try {
        unsigned int count = pcidev::get_dev_total();
        if (count == 0) {
            std::cout << "ERROR: No card found" << std::endl;
        } else if (index >= count) {
            std::cout << "ERROR: Card index " << index << " out of range";
            std::cout << std::endl;
        } else {
            return std::make_unique<xcldev::device>(index,nullptr);
        }
    }
    catch (const std::exception& ex) {
        std::cout << "ERROR: " << ex.what() << std::endl;
    }

    return nullptr;
}

struct topThreadCtrl {
    int interval;
    std::unique_ptr<xcldev::device> dev;
    bool quit;
    int status;
};

static void topPrintUsage(const xcldev::device *dev, xclDeviceUsage& devstat,
    xclDeviceInfo2 &devinfo)
{
    std::vector<std::string> lines;

    dev->m_mem_usage_bar(devstat, lines);

    dev->m_devinfo_stringize_power(devinfo, lines);

    dev->m_mem_usage_stringize_dynamics(devstat, devinfo, lines);

<<<<<<< HEAD
    dev -> m_stream_usage_stringize_dynamics(devinfo, lines);

    for(auto line:lines) {
            printw("%s\n", line.c_str());
    }
}

static void topPrintStreamUsage(const xcldev::device *dev, xclDeviceInfo2 &devinfo)
{
    std::vector<std::string> lines;

    dev -> m_stream_usage_stringize_dynamics(devinfo, lines);

=======
>>>>>>> c002a592
    for(auto line:lines) {
            printw("%s\n", line.c_str());
    }
}


static void topThreadFunc(struct topThreadCtrl *ctrl)
{
    int i = 0;

    while (!ctrl->quit) {
        if ((i % ctrl->interval) == 0) {
            xclDeviceUsage devstat;
            xclDeviceInfo2 devinfo;
            int result = ctrl->dev->usageInfo(devstat);
            if (result) {
                ctrl->status = result;
                return;
            }
            result = ctrl->dev->deviceInfo(devinfo);
            if (result) {
                ctrl->status = result;
                return;
            }
            clear();
            topPrintUsage(ctrl->dev.get(), devstat, devinfo);
            refresh();
        }
        std::this_thread::sleep_for(std::chrono::seconds(1));
        i++;
    }
}

static void topThreadStreamFunc(struct topThreadCtrl *ctrl)
{
    int i = 0;

    while (!ctrl->quit) {
        if ((i % ctrl->interval) == 0) {
            xclDeviceUsage devstat;
            xclDeviceInfo2 devinfo;
            int result = ctrl->dev->usageInfo(devstat);
            if (result) {
                ctrl->status = result;
                return;
            }
            result = ctrl->dev->deviceInfo(devinfo);
            if (result) {
                ctrl->status = result;
                return;
            }
            clear();
            topPrintStreamUsage(ctrl->dev.get(), devinfo);
            refresh();
        }
        std::this_thread::sleep_for(std::chrono::seconds(1));
        i++;
    }
}

int xcldev::xclTop(int argc, char *argv[], xcldev::subcommand subcmd)
{
    int interval = 1;
    unsigned index = 0;
    int c;
    const std::string usage("Options: [-d index] [-i <interval>]");
    struct topThreadCtrl ctrl = { 0 };

    while ((c = getopt(argc, argv, "d:i:")) != -1) {
        switch (c) {
        case 'i':
            interval = std::atoi(optarg);
            break;
        case 'd': {
            int ret = str2index(optarg, index);
            if (ret != 0)
                return ret;
            break;
        }
        default:
            std::cerr << usage << std::endl;
            return -EINVAL;
        }
    }

    if (optind != argc) {
        std::cerr << usage << std::endl;
        return -EINVAL;
    }

    ctrl.interval = interval;

    ctrl.dev = xcldev::xclGetDevice(index);
    if (!ctrl.dev) {
        return -ENOENT;
    }

    std::cout << "top interval is " << interval << std::endl;

    initscr();
    cbreak();
    noecho();
    std::thread t;
    if (subcmd == xcldev::STREAM) {
        t = std::thread(topThreadStreamFunc, &ctrl);
    }
    else {
        t = std::thread(topThreadFunc, &ctrl);
    }

    // Waiting for and processing control command from stdin
    while (!ctrl.quit) {
        switch (getch()) {
        case 'q':
        case ERR:
            ctrl.quit = true;
            break;
        default:
            break;
        }
    }

    t.join();
    endwin();
    return ctrl.status;
}

const std::string dsaPath("/opt/xilinx/dsa/");

void testCaseProgressReporter(bool *quit)
{
    int i = 0;
    while (!*quit) {
        if (i != 0 && (i % 5 == 0))
            std::cout << "." << std::flush;
        std::this_thread::sleep_for(std::chrono::seconds(1));
        i++;
    }
}

int runShellCmd(const std::string& cmd, std::string& output)
{
    int ret = 0;
    bool quit = false;

    // Kick off progress reporter
    std::thread t(testCaseProgressReporter, &quit);

    // Run test case
    setenv("XILINX_XRT", "/opt/xilinx/xrt", 0);
    setenv("LD_LIBRARY_PATH", "/opt/xilinx/xrt/lib", 1);
    std::shared_ptr<FILE> pipe(popen(cmd.c_str(), "r"), pclose);
    if (pipe == nullptr) {
        std::cout << "ERROR: Failed to run " << cmd << std::endl;
        ret = -EINVAL;
    }

    // Read all output
    char buf[256];
    while (ret == 0 && !feof(pipe.get())) {
        if (fgets(buf, sizeof (buf), pipe.get()) != nullptr) {
            output += buf;
        }
    }

    // Stop progress reporter
    quit = true;
    t.join();

    return ret;
}

int xcldev::device::runTestCase(const std::string& exe,
    const std::string& xclbin, std::string& output)
{
    std::string testCasePath = dsaPath +
        std::string(m_devinfo.mName) + "/test/";
    std::string exePath = testCasePath + exe;
    std::string xclbinPath = testCasePath + xclbin;
    std::string idxOption;
    struct stat st;

    output.clear();

    if (stat(exePath.c_str(), &st) != 0 || stat(xclbinPath.c_str(), &st) != 0) {
        output += "ERROR: Failed to find ";
        output += exe;
        output += " or ";
        output += xclbin;
        output += ", DSA package not installed properly.";
        return -ENOENT;
    }

    // Program xclbin first.
    int ret = program(xclbinPath, 0);
    if (ret != 0) {
        output += "ERROR: Failed to download xclbin: ";
        output += xclbin;
        return -EINVAL;
    }

    if (m_idx != 0)
        idxOption = "-d " + std::to_string(m_idx);

    std::string cmd = exePath + " " + xclbinPath + " " + idxOption;
    return runShellCmd(cmd, output);
}

/*
 * validate
 */
int xcldev::device::validate(bool quick)
{
    std::string output;
    bool testKernelBW = true;

    // Check pcie training
    std::cout << "INFO: Checking PCIE link status: " << std::flush;
    if (m_devinfo.mPCIeLinkSpeed != m_devinfo.mPCIeLinkSpeedMax ||
        m_devinfo.mPCIeLinkWidth != m_devinfo.mPCIeLinkWidthMax) {
        std::cout << "FAILED" << std::endl;
        std::cout << "WARNING: Card trained to lower spec. "
            << "Expect: Gen" << m_devinfo.mPCIeLinkSpeedMax << "x"
            << m_devinfo.mPCIeLinkWidthMax
            << ", Current: Gen" << m_devinfo.mPCIeLinkSpeed << "x"
            << m_devinfo.mPCIeLinkWidth
            << std::endl;
        // Non-fatal, continue validating.
    }
    else
    {
        std::cout << "PASSED" << std::endl;
    }

    // Run various test cases

    // Test verify kernel
    std::cout << "INFO: Starting verify kernel test: " << std::flush;
    int ret = runTestCase(std::string("validate.exe"),
        std::string("verify.xclbin"), output);
    std::cout << std::endl;
    if (ret == -ENOENT) {
        if (m_idx == 0) {
            // Fall back to verify.exe
            ret = runTestCase(std::string("verify.exe"),
                std::string("verify.xclbin"), output);
            if (ret == 0) {
                // Probably testing with old package, skip kernel bandwidth test.
                testKernelBW = false;
            }
        }
    }
    if (ret != 0 || output.find("Hello World") == std::string::npos) {
        std::cout << output << std::endl;
        std::cout << "ERROR: verify kernel test FAILED" << std::endl;
        return ret == 0 ? -EINVAL : ret;
    }
    std::cout << "INFO: verify kernel test PASSED" << std::endl;

    // Skip the rest of test cases for quicker turn around.
    if (quick)
        return 0;

    // Perform DMA test
    std::cout << "INFO: Starting DMA test" << std::endl;
    ret = dmatest(0, false);
    if (ret != 0) {
        std::cout << "ERROR: DMA test FAILED" << std::endl;
        return ret;
    }
    std::cout << "INFO: DMA test PASSED" << std::endl;

    if (!testKernelBW)
        return 0;


    // Test kernel bandwidth kernel
    std::cout << "INFO: Starting DDR bandwidth test: " << std::flush;
    ret = runTestCase(std::string("kernel_bw.exe"),
        std::string("bandwidth.xclbin"), output);
    std::cout << std::endl;
    if (ret != 0 || output.find("PASS") == std::string::npos) {
        std::cout << output << std::endl;
        std::cout << "ERROR: DDR bandwidth test FAILED" << std::endl;
        return ret == 0 ? -EINVAL : ret;
    }
    // Print out max thruput
    size_t st = output.find("Maximum");
    if (st != std::string::npos) {
        size_t end = output.find("\n", st);
        std::cout << output.substr(st, end - st) << std::endl;
    }
    std::cout << "INFO: DDR bandwidth test PASSED" << std::endl;

    return 0;
}

int xcldev::xclValidate(int argc, char *argv[])
{
    unsigned index = UINT_MAX;
    const std::string usage("Options: [-d index]");
    int c;
    bool quick = false;

    while ((c = getopt(argc, argv, "d:q")) != -1) {
        switch (c) {
        case 'd': {
            int ret = str2index(optarg, index);
            if (ret != 0)
                return ret;
            break;
        }
        case 'q':
            quick = true;
            break;
        default:
            std::cerr << usage << std::endl;
            return -EINVAL;
        }
    }
    if (optind != argc) {
        std::cerr << usage << std::endl;
        return -EINVAL;
    }

    unsigned int count = pcidev::get_dev_total();

    std::vector<unsigned> boards;
    if (index == UINT_MAX) {
        if (count == 0) {
            std::cout << "ERROR: No card found" << std::endl;
            return -ENOENT;
        }
        for (unsigned i = 0; i < count; i++)
            boards.push_back(i);
    } else {
        if (index >= count) {
            std::cout << "ERROR: Card[" << index << "] not found" << std::endl;
            return -ENOENT;
        }
        boards.push_back(index);
    }

    std::cout << "INFO: Found " << boards.size() << " cards" << std::endl;

    bool validated = true;
    for (unsigned i : boards) {
        std::unique_ptr<device> dev = xclGetDevice(i);
        if (!dev) {
            std::cout << "ERROR: Can't open card[" << i << "]" << std::endl;
            validated = false;
            continue;
        }

        std::cout << std::endl << "INFO: Validating card[" << i << "]: "
            << dev->name() << std::endl;

        if (dev->validate(quick) != 0) {
            validated = false;
            std::cout << "INFO: Card[" << i << "] failed to validate." << std::endl;
        } else {
            std::cout << "INFO: Card[" << i << "] validated successfully." << std::endl;
        }
    }
    std::cout << std::endl;

    if (!validated) {
        std::cout << "ERROR: Some cards failed to validate." << std::endl;
        return -EINVAL;
    }

    std::cout << "INFO: All cards validated successfully." << std::endl;
    return 0;
}

static int getEccMemTags(const pcidev::pci_device *dev,
    std::vector<std::string>& tags)
{
    std::string errmsg;
    std::vector<char> buf;

    dev->user->sysfs_get("", "mem_topology", errmsg, buf);
    if (!errmsg.empty()) {
        std::cout << errmsg << std::endl;
        return -EINVAL;
    }
    const mem_topology *map = (mem_topology *)buf.data();

    if(buf.empty() || map->m_count == 0) {
        std::cout << "WARNING: 'mem_topology' not found, "
            << "unable to query ECC info. Has the xclbin been loaded? "
            << "See 'xbutil program'." << std::endl;
        return -EINVAL;
    }

    // Only support DDR4 mem controller for ECC status
    for(int32_t i = 0; i < map->m_count; i++) {
        if(map->m_mem_data[i].m_type != MEM_DDR4 || !map->m_mem_data[i].m_used)
            continue;
        tags.emplace_back(
            reinterpret_cast<const char *>(map->m_mem_data[i].m_tag));
    }

    if (tags.empty()) {
        std::cout << "No supported ECC controller detected!" << std::endl;
        return -ENOENT;
    }

    // See if xclbin contains ECC base addresses for supported in-use DDR type
    unsigned onoff = 0;
    dev->mgmt->sysfs_get(tags[0], "ecc_enabled", errmsg, onoff);
    if (!errmsg.empty()) {
        std::cout << "No supported ECC controller detected!" << std::endl;
        return -ENOENT;
    }

    return 0;
}

static int eccStatus2String(unsigned int status, std::string& str)
{
    const int ce_mask = (0x1 << 1);
    const int ue_mask = (0x1 << 0);

    str.clear();

    // If unknown status bits, can't support.
    if (status & ~(ce_mask | ue_mask)) {
        std::cout << "Bad ECC status detected!" << std::endl;
        return -EINVAL;
    }

    if (status == 0) {
        str = "(None)";
        return 0;
    }

    if (status & ue_mask)
        str += "UE ";
    if (status & ce_mask)
        str += "CE ";
    // Remove the trailing space.
    str.pop_back();
    return 0;
}

int xcldev::device::printEccInfo(std::ostream& ostr) const
{
    std::string errmsg;
    std::vector<std::string> tags;
    auto dev = pcidev::get_dev(m_idx);

    int err = getEccMemTags(dev, tags);
    if (err)
        return err;

    // Report ECC status
    ostr << std::endl;
    ostr << std::left << std::setw(16) << "Tag" << std::setw(12) << "Errors"
        << std::setw(12) << "CE Count" << std::setw(20) << "CE FFA"
        << std::setw(20) << "UE FFA" << std::endl;
    for (auto tag : tags) {
        unsigned status = 0;
        std::string st;
        dev->mgmt->sysfs_get(tag, "ecc_status", errmsg, status);
        err = eccStatus2String(status, st);
        if (err)
            return err;

        unsigned ce_cnt = 0;
        dev->mgmt->sysfs_get(tag, "ecc_ce_cnt", errmsg, ce_cnt);
        uint64_t ce_ffa = 0;
        dev->mgmt->sysfs_get(tag, "ecc_ce_ffa", errmsg, ce_ffa);
        uint64_t ue_ffa = 0;
        dev->mgmt->sysfs_get(tag, "ecc_ue_ffa", errmsg, ue_ffa);
        ostr << std::left << std::setw(16) << tag << std::setw(12) << st
            << std::setw(12) << ce_cnt << "0x" << std::setw(18) << std::hex
            << ce_ffa << "0x" << std::setw(18) << ue_ffa << std::endl;
    }
    ostr << std::endl;
    return 0;
}

int xcldev::device::resetEccInfo()
{
    std::string errmsg;
    std::vector<std::string> tags;
    auto dev = pcidev::get_dev(m_idx);

    if ((getuid() != 0) && (geteuid() != 0)) {
        std::cout << "ERROR: root privileges required." << std::endl;
        return -EPERM;
    }

    int err = getEccMemTags(dev, tags);
    if (err)
        return err;

    std::cout << "Resetting ECC info..." << std::endl;
    for (auto tag : tags)
        dev->mgmt->sysfs_put(tag, "ecc_reset", errmsg, "1");
    return 0;
}<|MERGE_RESOLUTION|>--- conflicted
+++ resolved
@@ -191,17 +191,9 @@
         return execv( std::string( path + "/xbflash" ).c_str(), argv );
     } /* end of call to xbflash */
 
-    if( std::strcmp( argv[1], "validate") == 0 ) {
-<<<<<<< HEAD
-=======
+    if( std::strcmp( argv[1], "validate" ) == 0 ) {
         optind++;
         return xcldev::xclValidate(argc, argv);
-    }
-
-    if( std::strcmp( argv[1], "top") == 0) {
->>>>>>> c002a592
-        optind++;
-        return xcldev::xclTop(argc, argv);
     }
 
     argv++;
@@ -234,14 +226,10 @@
         {"monitorfifolite", no_argument, 0, xcldev::STATUS_UNSUPPORTED},
         {"monitorfifofull", no_argument, 0, xcldev::STATUS_UNSUPPORTED},
         {"accelmonitor", no_argument, 0, xcldev::STATUS_UNSUPPORTED},
-<<<<<<< HEAD
-        {"stream", no_argument, 0, xcldev::STREAM}
-=======
         {"stream", no_argument, 0, xcldev::STREAM},
         {"query-ecc", no_argument, 0, xcldev::MEM_QUERY_ECC},
         {"reset-ecc", no_argument, 0, xcldev::MEM_RESET_ECC},
         {0, 0, 0, 0}
->>>>>>> c002a592
     };
 
     int long_index;
@@ -306,19 +294,13 @@
         }
         case xcldev::STREAM:
         {
-<<<<<<< HEAD
             if(cmd != xcldev::QUERY && cmd != xcldev::TOP) {
-=======
-            if(cmd != xcldev::QUERY) {
->>>>>>> c002a592
                 std::cout << "ERROR: Option '" << long_options[long_index].name << "' cannot be used with command " << cmdname << "\n";
                 return -1;
             }
             subcmd = xcldev::STREAM;
             break;
         }
-<<<<<<< HEAD
-=======
         case xcldev::MEM_QUERY_ECC : {
             //--query-ecc
             if (cmd != xcldev::MEM) {
@@ -337,7 +319,6 @@
             subcmd = xcldev::MEM_RESET_ECC;
             break;
         }
->>>>>>> c002a592
         //short options are dealt here
         case 'a':{
             if (cmd != xcldev::MEM) {
@@ -785,7 +766,6 @@
 
     dev->m_mem_usage_stringize_dynamics(devstat, devinfo, lines);
 
-<<<<<<< HEAD
     dev -> m_stream_usage_stringize_dynamics(devinfo, lines);
 
     for(auto line:lines) {
@@ -799,8 +779,6 @@
 
     dev -> m_stream_usage_stringize_dynamics(devinfo, lines);
 
-=======
->>>>>>> c002a592
     for(auto line:lines) {
             printw("%s\n", line.c_str());
     }
