--- conflicted
+++ resolved
@@ -665,11 +665,9 @@
     std::cout << "  list\n";
     std::cout << "  mem --read [-d card] [-a [0x]start_addr] [-i size_bytes] [-o output filename]\n";
     std::cout << "  mem --write [-d card] [-a [0x]start_addr] [-i size_bytes] [-e pattern_byte]\n";
-<<<<<<< HEAD
-=======
     std::cout << "  mem --query-ecc [-d card]\n";
     std::cout << "  mem --reset-ecc [-d card]\n";
->>>>>>> 241bda47
+
     std::cout << "  program [-d card] [-r region] -p xclbin\n";
     std::cout << "  query   [-d card [-r region]]\n";
     std::cout << "  reset   [-d card] [-h | -r region]\n";
