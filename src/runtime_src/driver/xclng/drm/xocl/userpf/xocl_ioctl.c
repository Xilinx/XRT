/*
 * A GEM style device manager for PCIe based OpenCL accelerators.
 *
 * Copyright (C) 2016-2018 Xilinx, Inc. All rights reserved.
 *
 * Authors: Sonal Santan
 *
 * This software is licensed under the terms of the GNU General Public
 * License version 2, as published by the Free Software Foundation, and
 * may be copied, distributed, and modified under those terms.
 *
 * This program is distributed in the hope that it will be useful,
 * but WITHOUT ANY WARRANTY; without even the implied warranty of
 * MERCHANTABILITY or FITNESS FOR A PARTICULAR PURPOSE.	 See the
 * GNU General Public License for more details.
 */

#include <linux/version.h>
#if LINUX_VERSION_CODE <= KERNEL_VERSION(3,0,0)
#include <drm/drm_backport.h>
#endif
#include <drm/drmP.h>
#include <drm/drm_gem.h>
#include <drm/drm_mm.h>
#include <linux/eventfd.h>
#include <linux/uuid.h>
#include "common.h"

#if defined(XOCL_UUID)
xuid_t uuid_null = NULL_UUID_LE;
#endif

int xocl_info_ioctl(struct drm_device *dev, void *data, struct drm_file *filp)
{
	struct drm_xocl_info *obj = data;
	struct xocl_dev *xdev = dev->dev_private;
	struct pci_dev *pdev = xdev->core.pdev;

	userpf_info(xdev, "INFO IOCTL");

	obj->vendor = pdev->vendor;
	obj->device = pdev->device;
	obj->subsystem_vendor = pdev->subsystem_vendor;
	obj->subsystem_device = pdev->subsystem_device;
	obj->driver_version = XOCL_DRIVER_VERSION_NUMBER;
	obj->pci_slot = PCI_SLOT(pdev->devfn);

	return 0;
}

int xocl_execbuf_ioctl(struct drm_device *dev,
	void *data, struct drm_file *filp)
{
	struct drm_gem_object *obj;
	struct drm_xocl_bo *xobj;
	struct drm_xocl_execbuf *args = data;
	struct xocl_dev *xdev = dev->dev_private;
	struct drm_xocl_bo *deps[8] = {0};
	struct client_ctx *client = filp->driver_priv;
	int numdeps;
	int ret = 0;

	if (atomic_read(&xdev->needs_reset)) {
		userpf_err(xdev, "device needs reset, use 'xbsak reset -h'");
		return -EBUSY;
	}

	if (!MB_SCHEDULER_DEV(xdev)) {
		userpf_err(xdev, "scheduler subdev does not exist");
		return -EINVAL;
	}

	/* If ctx xclbin uuid mismatch or no xclbin uuid then EPERM */
	if (uuid_is_null(&client->xclbin_id) || !uuid_equal(&xdev->xclbin_id,&client->xclbin_id)) {
		userpf_err(xdev, "Invalid xclbin for current process");
		return -EPERM;
	}

	/* Look up the gem object corresponding to the BO handle.
	 * This adds a reference to the gem object.  The refernece is
	 * passed to kds or released here if errors occur.
	 */
	obj =xocl_gem_object_lookup(dev, filp, args->exec_bo_handle);
	if (!obj) {
		userpf_err(xdev, "Failed to look up GEM BO %d\n",
			args->exec_bo_handle);
		return -ENOENT;
	}

	/* Convert gem object to xocl_bo extension */
	xobj =to_xocl_bo(obj);
	if (!xocl_bo_execbuf(xobj)) {
		ret = -EINVAL;
		goto out;
	}

	/* Copy dependencies from user.  It is an error if a BO handle specified
	 * as a dependency does not exists. Lookup gem object corresponding to bo
	 * handle.  Convert gem object to xocl_bo extension.  Note that the
	 * gem lookup acquires a reference to the drm object, this reference
	 * is passed on to the the scheduler via xocl_exec_add_buffer. */
	for (numdeps=0; numdeps<8 && args->deps[numdeps]; ++numdeps) {
		struct drm_gem_object *gobj = xocl_gem_object_lookup(dev,filp,args->deps[numdeps]);
		struct drm_xocl_bo *xbo = gobj ? to_xocl_bo(gobj) : NULL;
		if (!gobj)
			userpf_err(xdev,"Failed to look up GEM BO %d\n",args->deps[numdeps]);
		if (!xbo) {
			ret = -EINVAL;
			goto out;
		}
		deps[numdeps] = xbo;
	}

	/* Add exec buffer to scheduler (kds).  The scheduler manages the
	 * drm object references acquired by xobj and deps.  It is vital
	 * that the references are released properly. */
	ret = xocl_exec_add_buffer(xdev, client, xobj, numdeps, deps);
	if (ret) {
		userpf_err(xdev, "Failed to add exec buffer to scheduler\n");
		ret = -EINVAL;
		goto out;
	}

	/* Return here, noting that the gem objects passed to kds have
	 * references that must be released by kds itself.  User manages
	 * a regular reference to all BOs returned as file handles.  These
	 * references are released with the BOs are freed. */
	return ret;

out:
	drm_gem_object_unreference_unlocked(&xobj->base);
	return ret;
}

int xocl_ctx_ioctl(struct drm_device *dev, void *data,
		   struct drm_file *filp)
{
	bool acquire_lock = false;
	struct drm_xocl_ctx *args = data;
	struct xocl_dev *xdev = dev->dev_private;
	struct client_ctx *client = filp->driver_priv;
	int ret = 0;

	mutex_lock(&xdev->ctx_list_lock);
	if (!uuid_equal(&xdev->xclbin_id, &args->xclbin_id)) {
		ret = -EBUSY;
		goto out;
	}

	if (args->cu_index >= xdev->layout->m_count) {
		ret = -EFAULT;
		goto out;
	}

	if (args->op == XOCL_CTX_OP_FREE_CTX) {
		ret = test_and_clear_bit(args->cu_index, client->cu_bitmap) ? 0 : -EFAULT;
<<<<<<< HEAD
		if (ret) // No context was previously allocated for the this CU
=======
		if (ret) // No context was previously allocated for this CU
>>>>>>> 82c0c8d8
			goto out;

		xdev->ip_reference[args->cu_index]--;
		if (bitmap_empty(client->cu_bitmap, MAX_CUS)) // If no context exists for any CU, give up the xclbin lock
			ret = xocl_icap_unlock_bitstream(xdev, &xdev->xclbin_id,
							 pid_nr(task_tgid(current)));
		xocl_info(dev->dev, "CTX del(%pUb, %d, %u)", &xdev->xclbin_id, pid_nr(task_tgid(current)), args->cu_index);
		goto out;
	}

	if (args->op != XOCL_CTX_OP_ALLOC_CTX) {
		ret = -EFAULT;
		goto out;
	}

	if ((args->flags & XOCL_CTX_SHARED) != 0x0) {
		ret = -EFAULT;
		goto out;
	}

	if (bitmap_empty(client->cu_bitmap, MAX_CUS))
		acquire_lock = true;

	if (test_and_set_bit(args->cu_index, client->cu_bitmap)) {
		// Context was previously allocated for the same CU, cannot allocate again
		ret = -EPERM;
		goto out;
	}

	if (acquire_lock) // Now we have 1 context on a CU, lock the xclbin
		ret = xocl_icap_lock_bitstream(xdev, &xdev->xclbin_id,
					       pid_nr(task_tgid(current)));

	if (ret) {
                // Locking of xclbin failed, give up our context
		clear_bit(args->cu_index, client->cu_bitmap);
		goto out;
	}

	xdev->ip_reference[args->cu_index]++;
	xocl_info(dev->dev, "CTX add(%pUb, %d, %u)", &xdev->xclbin_id, pid_nr(task_tgid(current)), args->cu_index);
<<<<<<< HEAD
=======

>>>>>>> 82c0c8d8
out:
	mutex_unlock(&xdev->ctx_list_lock);
	return ret;
}

static irqreturn_t xocl_user_isr(int irq, void *arg)
{
	struct xocl_dev *xdev = (struct xocl_dev *)arg;

	if (!xdev->user_msix_table[irq])
		userpf_err(xdev, "received unregistered user intr");
	if (eventfd_signal(xdev->user_msix_table[irq], 1) == 1)
		return 0;
	else
		userpf_err(xdev, "notify user intr failed");
	return IRQ_HANDLED;
}

int xocl_user_intr_ioctl(struct drm_device *dev, void *data,
			 struct drm_file *filp)
{
	struct xocl_dev *xdev = dev->dev_private;
	struct eventfd_ctx *trigger;
	struct drm_xocl_user_intr *args = data;
	int	ret = 0;

	xocl_info(dev->dev, "USER INTR ioctl");

	if ((args->msix >= xdev->max_user_intr) ||
		(args->msix <  xdev->start_user_intr)) {
		userpf_err(xdev, "Invalid req intr %d, user start %d, max %d",
			args->msix, xdev->start_user_intr,
			xdev->max_user_intr);
		return -EINVAL;
	}

	mutex_lock(&xdev->user_msix_table_lock);
	if (xdev->user_msix_table[args->msix]) {
		ret = -EPERM;
		goto out;
	}

	if (args->fd < 0)
		goto out;
	trigger = eventfd_ctx_fdget(args->fd);
	if (IS_ERR(trigger)) {
		ret = PTR_ERR(trigger);
		goto out;
	}

	/* When will user unregister intr ??
	 * Should we allow user register one intr multiple times?
	 * Leave the logic as is for now
	 */
	xdev->user_msix_table[args->msix] = trigger;
	xocl_user_interrupt_reg(xdev, args->msix, xocl_user_isr, xdev);
	xocl_user_interrupt_config(xdev, args->msix, true);
out:
	mutex_unlock(&xdev->user_msix_table_lock);
	return ret;
}

/* should be obsoleted after mailbox implememted */
static const struct axlf_section_header* get_axlf_section(const struct axlf* top, enum axlf_section_kind kind)
{
	int i = 0;
	printk(KERN_INFO "Trying to find section header for axlf section %d", kind);
	for(i = 0; i < top->m_header.m_numSections; i++)
	{
		printk(KERN_INFO "Section is %d",top->m_sections[i].m_sectionKind);
		if(top->m_sections[i].m_sectionKind == kind) {
			printk(KERN_INFO "Found section header for axlf");
			return &top->m_sections[i];
		}
	}
	printk(KERN_INFO "Did NOT find section header for axlf section %d", kind);
	return NULL;
}

static uint live_client_size(struct xocl_dev *xdev)
{
	const struct list_head *ptr;
	const struct client_ctx *entry;
	uint count = 0;

	BUG_ON(!mutex_is_locked(&xdev->ctx_list_lock));

	list_for_each(ptr, &xdev->ctx_list) {
		entry = list_entry(ptr, struct client_ctx, link);
		//if (!bitmap_empty(entry->cu_bitmap, MAX_CUS))
		count++;
	}
	return count;
}

static int xocl_read_ip_layout(struct xocl_dev *xdev, const struct axlf* copy_buffer, char __user *buffer)
{
	int err = 0;
	const struct axlf_section_header *memHeader = get_axlf_section(copy_buffer, IP_LAYOUT);
	printk(KERN_INFO "Finding IP_LAYOUT section\n");

	if (memHeader == 0) {
		printk(KERN_INFO "Did not find IP_LAYOUT section.\n");
		return 0;
	}

	printk(KERN_INFO "%s XOCL: IP_LAYOUT offset = %llx, size = %llx, xclbin length = %llx\n", __FUNCTION__, memHeader->m_sectionOffset , memHeader->m_sectionSize, copy_buffer->m_header.m_length);

	if((memHeader->m_sectionOffset + memHeader->m_sectionSize) > copy_buffer->m_header.m_length) {
		printk(KERN_INFO "%s XOCL: IP_LAYOUT section extends beyond xclbin boundary %llx\n", __FUNCTION__, copy_buffer->m_header.m_length);
		err = -EINVAL;
		goto error_out;
	}
	printk(KERN_INFO "XOCL: Marker 5.1\n");
	buffer += memHeader->m_sectionOffset;
	xdev->layout = vmalloc(memHeader->m_sectionSize);
	err = copy_from_user(xdev->layout, buffer, memHeader->m_sectionSize);
	if (sizeof_ip_layout(xdev->layout) > memHeader->m_sectionSize) {
		err = -EINVAL;
		goto error_out;
	}

	printk(KERN_INFO "XOCL: Marker 5.2\n");
	if (err)
		goto error_out;
	printk(KERN_INFO "XOCL: Marker 5.3\n");
	return 0;

error_out:
	if (xdev->layout)
		vfree(xdev->layout);
	xdev->layout = NULL;
	return err;
}

static int xocl_read_axlf_ioctl_helper(struct xocl_dev *xdev,
				       struct drm_xocl_axlf *axlf_obj_ptr)
{
	long err = 0;
	unsigned i = 0;
	uint64_t copy_buffer_size = 0;
	struct axlf* copy_buffer = 0;
	const struct axlf_section_header *memHeader = 0;
	char __user *buffer = 0;
	int32_t bank_count = 0;
	//short ddr = 0;
	struct axlf bin_obj;
	struct xocl_mem_topology *topology;

	userpf_info(xdev, "READ_AXLF IOCTL \n");

	if(!xocl_is_unified(xdev)) {
		printk(KERN_INFO "XOCL: not unified dsa");
		return err;
	}

	printk(KERN_INFO "XOCL: Marker 0 %p\n", axlf_obj_ptr);
	if (copy_from_user((void *)&bin_obj, (void*)axlf_obj_ptr->xclbin, sizeof(struct axlf)))
		return -EFAULT;
	if (memcmp(bin_obj.m_magic, "xclbin2", 8))
		return -EINVAL;

	if (uuid_is_null(&bin_obj.m_header.uuid)) {
		// Legacy xclbin, convert legacy id to new id
		memcpy(&bin_obj.m_header.uuid, &bin_obj.m_header.m_timeStamp, 8);
	}

	/*
	 * Support for multiple processes
	 * 1. We lock &xdev->ctx_list_lock so no new contexts can be opened and no live contexts
	 *    can be closed
	 * 2. If more than one context exists -- more than one clients are connected -- we cannot
	 *    swap the xclbin return -EPERM
	 * 3. If no live contexts exist there may still be sumbitted exec BOs from a
	 *    previous context (which was subsequently closed), hence we check for exec BO count.
	 *    If exec BO are outstanding we return -EBUSY
	 */
	if (!uuid_equal(&xdev->xclbin_id, &bin_obj.m_header.uuid)) {
		// Check for submitted exec bos for this device that have not been processed
		if (atomic_read(&xdev->outstanding_execs)) {
			err = -EBUSY;
			goto done;
		}
		// Check if there are other open contexts on this device
		if (!list_is_singular(&xdev->ctx_list)) {
			err = -EPERM;
			goto done;
		}
	}

	//Ignore timestamp matching for AWS platform
	if (!xocl_is_aws(xdev) && !xocl_verify_timestamp(xdev,
		bin_obj.m_header.m_featureRomTimeStamp)) {
		printk(KERN_ERR "TimeStamp of ROM did not match Xclbin\n");
		err = -EINVAL;
		goto done;
	}

	printk(KERN_INFO "XOCL: VBNV and TimeStamps matched\n");

	err = xocl_icap_lock_bitstream(xdev, &bin_obj.m_header.uuid,
		pid_nr(task_tgid(current)));
	if (err)
		goto done;

	if(bin_obj.m_uniqueId == xdev->unique_id_last_bitstream) {
		printk(KERN_INFO "Skipping repopulating topology, connectivity,ip_layout data\n");
		goto done;
	}

	//Switching the xclbin, make sure none of the buffers are used.
	err = xocl_check_topology(xdev);
	if(err)
		goto done;

	xocl_cleanup_mem(xdev);

	//Copy from user space and proceed.
	copy_buffer_size = (bin_obj.m_header.m_numSections)*sizeof(struct axlf_section_header) + sizeof(struct axlf);
	copy_buffer = (struct axlf*)vmalloc(copy_buffer_size);
	if(!copy_buffer) {
		printk(KERN_ERR "Unable to create copy_buffer");
		err = -EFAULT;
		goto done;
	}
	printk(KERN_INFO "XOCL: Marker 5\n");

	if (copy_from_user((void *)copy_buffer, (void *)axlf_obj_ptr->xclbin, copy_buffer_size)) {
		err = -EFAULT;
		goto done;
	}

	buffer = (char __user *)axlf_obj_ptr->xclbin;
	err = !access_ok(VERIFY_READ, buffer, bin_obj.m_header.m_length);
	if (err) {
		err = -EFAULT;
		goto done;
	}

	//----
	err = xocl_read_ip_layout(xdev, copy_buffer, (char __user *)axlf_obj_ptr->xclbin);
	if (err)
		goto done;
	//----
	printk(KERN_INFO "Finding DEBUG_IP_LAYOUT section\n");
	memHeader = get_axlf_section(copy_buffer, DEBUG_IP_LAYOUT);
	if (memHeader == 0) {
		printk(KERN_INFO "Did not find DEBUG_IP_LAYOUT section.\n");
	} else {
		printk(KERN_INFO "%s XOCL: DEBUG_IP_LAYOUT offset = %llx, size = %llx, xclbin length = %llx\n", __FUNCTION__, memHeader->m_sectionOffset , memHeader->m_sectionSize, bin_obj.m_header.m_length);

		if((memHeader->m_sectionOffset + memHeader->m_sectionSize) > bin_obj.m_header.m_length) {
			printk(KERN_INFO "%s XOCL: DEBUG_IP_LAYOUT section extends beyond xclbin boundary %llx\n", __FUNCTION__, bin_obj.m_header.m_length);
			err = -EINVAL;
			goto done;
		}
		printk(KERN_INFO "XOCL: Marker 6.1\n");
		buffer = (char __user *)axlf_obj_ptr->xclbin;
		buffer += memHeader->m_sectionOffset;
		xdev->debug_layout.layout = vmalloc(memHeader->m_sectionSize);
		err = copy_from_user(xdev->debug_layout.layout, buffer, memHeader->m_sectionSize);
		printk(KERN_INFO "XOCL: Marker 6.2\n");
		if (err)
			goto done;
		xdev->debug_layout.size = memHeader->m_sectionSize;
		printk(KERN_INFO "XOCL: Marker 6.3\n");
	}


	//---
	printk(KERN_INFO "Finding CONNECTIVITY section\n");
	memHeader = get_axlf_section(copy_buffer, CONNECTIVITY);
	if (memHeader == 0) {
		printk(KERN_INFO "Did not find CONNECTIVITY section.\n");
	} else {
		printk(KERN_INFO "%s XOCL: CONNECTIVITY offset = %llx, size = %llx\n", __FUNCTION__, memHeader->m_sectionOffset , memHeader->m_sectionSize);
		if((memHeader->m_sectionOffset + memHeader->m_sectionSize) > bin_obj.m_header.m_length) {
			err = -EINVAL;
			goto done;
		}
		buffer = (char __user *)axlf_obj_ptr->xclbin;
		buffer += memHeader->m_sectionOffset;
		xdev->connectivity.connections = vmalloc(memHeader->m_sectionSize);
		err = copy_from_user(xdev->connectivity.connections, buffer, memHeader->m_sectionSize);
		if (err)
			goto done;
		xdev->connectivity.size = memHeader->m_sectionSize;
	}

	//---
	printk(KERN_INFO "Finding MEM_TOPOLOGY section\n");
	memHeader = get_axlf_section(copy_buffer, MEM_TOPOLOGY);
	if (memHeader == 0) {
		printk(KERN_INFO "Did not find MEM_TOPOLOGY section.\n");
		err = -EINVAL;
		goto done;
	}
	printk(KERN_INFO "XOCL: Marker 7\n");

	printk(KERN_INFO "%s XOCL: MEM_TOPOLOGY offset = %llx, size = %llx\n", __FUNCTION__, memHeader->m_sectionOffset , memHeader->m_sectionSize);

	if((memHeader->m_sectionOffset + memHeader->m_sectionSize) > bin_obj.m_header.m_length) {
		err = -EINVAL;
		goto done;
	}


	printk(KERN_INFO "XOCL: Marker 8\n");

	buffer = (char __user *)axlf_obj_ptr->xclbin;
	buffer += memHeader->m_sectionOffset;

	xdev->topology.topology = vmalloc(memHeader->m_sectionSize);
	err = copy_from_user(xdev->topology.topology, buffer, memHeader->m_sectionSize);
	if (err)
	    goto done;
	xdev->topology.size = memHeader->m_sectionSize;

	get_user(bank_count, buffer);
	xdev->topology.bank_count = bank_count;
	buffer += offsetof(struct mem_topology, m_mem_data);
	xdev->topology.m_data_length = bank_count*sizeof(struct mem_data);
	xdev->topology.m_data = vmalloc(xdev->topology.m_data_length);
	err = copy_from_user(xdev->topology.m_data, buffer, bank_count*sizeof(struct mem_data));
	if (err) {
		err = -EFAULT;
		goto done;
	}


	printk(KERN_INFO "XOCL: Marker 9\n");

	topology = &xdev->topology;

	printk(KERN_INFO "XOCL: Topology count = %d, data_length = %d\n", topology->bank_count, xdev->topology.m_data_length);

	xdev->mm = devm_kzalloc(xdev->ddev->dev, sizeof(struct drm_mm) * topology->bank_count, GFP_KERNEL);
	xdev->mm_usage_stat = devm_kzalloc(xdev->ddev->dev, sizeof(struct drm_xocl_mm_stat) * topology->bank_count, GFP_KERNEL);
	if (!xdev->mm || !xdev->mm_usage_stat) {
		err = -ENOMEM;
		goto done;
	}

	for (i=0; i < topology->bank_count; i++)
	{
		printk(KERN_INFO "XOCL, DDR Info Index: %d Type:%d Used:%d Size:%llx Base_addr:%llx\n", i,
			topology->m_data[i].m_type, topology->m_data[i].m_used, topology->m_data[i].m_size,
			topology->m_data[i].m_base_address);
	}

//	ddr = 0;
//	for (i=0; i < topology->bank_count; i++)
//	{
//		printk(KERN_INFO "XOCL, DDR Info Index: %d Type:%d Used:%d Size:%llx Base_addr:%llx\n", i,
//			topology->m_data[i].m_type, topology->m_data[i].m_used, topology->m_data[i].m_size,
//			topology->m_data[i].m_base_address);
//		if (topology->m_data[i].m_used)
//		{
//			ddr++;
//			if ((topology->bank_size !=0) && (topology->bank_size != topology->m_data[i].m_size)) {
//				//we support only same sized banks for initial testing, so return error.
//				printk(KERN_INFO "%s err: %ld\n", __FUNCTION__, err);
//				err = -EFAULT;
//				vfree(xdev->topology.m_data);
//				memset(&xdev->topology, 0, sizeof(xdev->topology));
//				goto done;
//			}
//			topology->bank_size = topology->m_data[i].m_size;
//		}
//	}

//	//xdev->topology.used_bank_count = ddr;
//	printk(KERN_INFO "XOCL: Unified flow, used bank count :%d bank size(KB):%llx\n", ddr, xdev->topology.bank_size);

	//initialize the used banks and their sizes. Currently only fixed sizes are supported.
	for (i=0; i < topology->bank_count; i++)
	{
		if (topology->m_data[i].m_used) {
			printk(KERN_INFO "%s Allocating DDR:%d with base_addr:%llx, size %llx \n", __FUNCTION__, i,
				topology->m_data[i].m_base_address, topology->m_data[i].m_size*1024);
			drm_mm_init(&xdev->mm[i], topology->m_data[i].m_base_address, topology->m_data[i].m_size*1024);
			printk(KERN_INFO "drm_mm_init called \n");
		}
	}

	//Populate with "this" bitstream, so avoid redownload the next time
	xdev->unique_id_last_bitstream = bin_obj.m_uniqueId;
	uuid_copy(&xdev->xclbin_id, &bin_obj.m_header.uuid);
	userpf_info(xdev, "Loaded xclbin %pUb", &xdev->xclbin_id);

done:
	if (err != 0) {
		(void) xocl_icap_unlock_bitstream(xdev, &bin_obj.m_header.uuid,
			pid_nr(task_tgid(current)));
		if (xdev->layout)
			vfree(xdev->layout);
		xdev->layout = NULL;
	}
	printk(KERN_INFO "%s err: %ld\n", __FUNCTION__, err);
	vfree(copy_buffer);
	return err;
}

int xocl_read_axlf_ioctl(struct drm_device *dev,
			 void *data,
			 struct drm_file *filp)
{
	struct drm_xocl_axlf *axlf_obj_ptr = data;
	struct xocl_dev *xdev = dev->dev_private;
	struct client_ctx *client = filp->driver_priv;
	int err = 0;

	mutex_lock(&xdev->ctx_list_lock);
	err = xocl_read_axlf_ioctl_helper(xdev, axlf_obj_ptr);
	uuid_copy(&client->xclbin_id, (err ? &uuid_null : &xdev->xclbin_id));
	mutex_unlock(&xdev->ctx_list_lock);
	return err;
}

uint get_live_client_size(struct xocl_dev *xdev) {
	uint count;
	mutex_lock(&xdev->ctx_list_lock);
	count = live_client_size(xdev);
	mutex_unlock(&xdev->ctx_list_lock);
	return count;
}

void reset_notify_client_ctx(struct xocl_dev *xdev)
{
	atomic_set(&xdev->needs_reset,0);
	wmb();
}<|MERGE_RESOLUTION|>--- conflicted
+++ resolved
@@ -80,7 +80,7 @@
 	 * This adds a reference to the gem object.  The refernece is
 	 * passed to kds or released here if errors occur.
 	 */
-	obj =xocl_gem_object_lookup(dev, filp, args->exec_bo_handle);
+	obj = xocl_gem_object_lookup(dev, filp, args->exec_bo_handle);
 	if (!obj) {
 		userpf_err(xdev, "Failed to look up GEM BO %d\n",
 			args->exec_bo_handle);
@@ -88,9 +88,15 @@
 	}
 
 	/* Convert gem object to xocl_bo extension */
-	xobj =to_xocl_bo(obj);
+	xobj = to_xocl_bo(obj);
 	if (!xocl_bo_execbuf(xobj)) {
 		ret = -EINVAL;
+		goto out;
+	}
+
+	ret = xocl_exec_validate(xdev, client, xobj);
+	if (ret) {
+		userpf_err(xdev, "Exec buffer validation failed\n");
 		goto out;
 	}
 
@@ -154,11 +160,7 @@
 
 	if (args->op == XOCL_CTX_OP_FREE_CTX) {
 		ret = test_and_clear_bit(args->cu_index, client->cu_bitmap) ? 0 : -EFAULT;
-<<<<<<< HEAD
-		if (ret) // No context was previously allocated for the this CU
-=======
 		if (ret) // No context was previously allocated for this CU
->>>>>>> 82c0c8d8
 			goto out;
 
 		xdev->ip_reference[args->cu_index]--;
@@ -200,11 +202,9 @@
 
 	xdev->ip_reference[args->cu_index]++;
 	xocl_info(dev->dev, "CTX add(%pUb, %d, %u)", &xdev->xclbin_id, pid_nr(task_tgid(current)), args->cu_index);
-<<<<<<< HEAD
-=======
-
->>>>>>> 82c0c8d8
+
 out:
+	uuid_copy(&client->xclbin_id, (ret ? &uuid_null : &xdev->xclbin_id));
 	mutex_unlock(&xdev->ctx_list_lock);
 	return ret;
 }
