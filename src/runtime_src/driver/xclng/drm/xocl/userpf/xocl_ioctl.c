/*
 * A GEM style device manager for PCIe based OpenCL accelerators.
 *
 * Copyright (C) 2016-2018 Xilinx, Inc. All rights reserved.
 *
 * Authors: Sonal Santan
 *
 * This software is licensed under the terms of the GNU General Public
 * License version 2, as published by the Free Software Foundation, and
 * may be copied, distributed, and modified under those terms.
 *
 * This program is distributed in the hope that it will be useful,
 * but WITHOUT ANY WARRANTY; without even the implied warranty of
 * MERCHANTABILITY or FITNESS FOR A PARTICULAR PURPOSE.	 See the
 * GNU General Public License for more details.
 */

#include <linux/version.h>
#if LINUX_VERSION_CODE <= KERNEL_VERSION(3,0,0)
#include <drm/drm_backport.h>
#endif
#include <drm/drmP.h>
#include <drm/drm_gem.h>
#include <drm/drm_mm.h>
#include <linux/eventfd.h>
#include <linux/uuid.h>
#include "common.h"

#if defined(XOCL_UUID)
xuid_t uuid_null = NULL_UUID_LE;
#endif

int xocl_info_ioctl(struct drm_device *dev, void *data, struct drm_file *filp)
{
	struct drm_xocl_info *obj = data;
	struct xocl_dev *xdev = dev->dev_private;
	struct pci_dev *pdev = xdev->core.pdev;

	userpf_info(xdev, "INFO IOCTL");

	obj->vendor = pdev->vendor;
	obj->device = pdev->device;
	obj->subsystem_vendor = pdev->subsystem_vendor;
	obj->subsystem_device = pdev->subsystem_device;
	obj->driver_version = XOCL_DRIVER_VERSION_NUMBER;
	obj->pci_slot = PCI_SLOT(pdev->devfn);

	return 0;
}

int xocl_execbuf_ioctl(struct drm_device *dev,
	void *data, struct drm_file *filp)
{
	struct drm_gem_object *obj;
	struct drm_xocl_bo *xobj;
	struct drm_xocl_execbuf *args = data;
	struct xocl_dev *xdev = dev->dev_private;
	struct drm_xocl_bo *deps[8] = {0};
	struct client_ctx *client = filp->driver_priv;
	int numdeps;
	int ret = 0;

	if (atomic_read(&xdev->needs_reset)) {
		userpf_err(xdev, "device needs reset, use 'xbsak reset -h'");
		return -EBUSY;
	}

	if (!MB_SCHEDULER_DEV(xdev)) {
		userpf_err(xdev, "scheduler subdev does not exist");
		return -EINVAL;
	}

	/* If ctx xclbin uuid mismatch or no xclbin uuid then EPERM */
	if (uuid_is_null(&client->xclbin_id) || !uuid_equal(&xdev->xclbin_id,&client->xclbin_id)) {
		userpf_err(xdev, "Invalid xclbin for current process");
		return -EPERM;
	}

	/* Look up the gem object corresponding to the BO handle.
	 * This adds a reference to the gem object.  The refernece is
	 * passed to kds or released here if errors occur.
	 */
	obj =xocl_gem_object_lookup(dev, filp, args->exec_bo_handle);
	if (!obj) {
		userpf_err(xdev, "Failed to look up GEM BO %d\n",
			args->exec_bo_handle);
		return -ENOENT;
	}

	/* Convert gem object to xocl_bo extension */
	xobj =to_xocl_bo(obj);
	if (!xocl_bo_execbuf(xobj)) {
		ret = -EINVAL;
		goto out;
	}

	/* Copy dependencies from user.  It is an error if a BO handle specified
	 * as a dependency does not exists. Lookup gem object corresponding to bo
	 * handle.  Convert gem object to xocl_bo extension.  Note that the
	 * gem lookup acquires a reference to the drm object, this reference
	 * is passed on to the the scheduler via xocl_exec_add_buffer. */
	for (numdeps=0; numdeps<8 && args->deps[numdeps]; ++numdeps) {
		struct drm_gem_object *gobj = xocl_gem_object_lookup(dev,filp,args->deps[numdeps]);
		struct drm_xocl_bo *xbo = gobj ? to_xocl_bo(gobj) : NULL;
		if (!gobj)
			userpf_err(xdev,"Failed to look up GEM BO %d\n",args->deps[numdeps]);
		if (!xbo) {
			ret = -EINVAL;
			goto out;
		}
		deps[numdeps] = xbo;
	}

	/* Add exec buffer to scheduler (kds).  The scheduler manages the
	 * drm object references acquired by xobj and deps.  It is vital
	 * that the references are released properly. */
	ret = xocl_exec_add_buffer(xdev, client, xobj, numdeps, deps);
	if (ret) {
		userpf_err(xdev, "Failed to add exec buffer to scheduler\n");
		ret = -EINVAL;
		goto out;
	}

	/* Return here, noting that the gem objects passed to kds have
	 * references that must be released by kds itself.  User manages
	 * a regular reference to all BOs returned as file handles.  These
	 * references are released with the BOs are freed. */
	return ret;

out:
	drm_gem_object_unreference_unlocked(&xobj->base);
	return ret;
}

int xocl_ctx_ioctl(struct drm_device *dev, void *data,
		   struct drm_file *filp)
{
	bool acquire_lock = false;
	struct drm_xocl_ctx *args = data;
	struct xocl_dev *xdev = dev->dev_private;
	struct client_ctx *client = filp->driver_priv;
	int ret = 0;

	mutex_lock(&xdev->ctx_list_lock);
	if (!uuid_equal(&xdev->xclbin_id, &args->xclbin_id)) {
		ret = -EBUSY;
		goto out;
	}

	if (args->cu_index >= xdev->layout->m_count) {
		ret = -EFAULT;
		goto out;
	}

	if (args->op == XOCL_CTX_OP_FREE_CTX) {
		ret = test_and_clear_bit(args->cu_index, client->cu_bitmap) ? 0 : -EFAULT;
<<<<<<< HEAD
		if (ret) // No context was previously allocated for the this CU
			goto out;

		xdev->ip_reference[args->cu_index]--;
		if (bitmap_empty(client->cu_bitmap, MAX_CUS)) // If no context exists for any CU, give up the xclbin lock
			ret = xocl_icap_unlock_bitstream(xdev, &xdev->xclbin_id,
							 pid_nr(task_tgid(current)));
		xocl_info(dev->dev, "CTX del(%pUb, %d, %u)", &xdev->xclbin_id, pid_nr(task_tgid(current)), args->cu_index);
=======
>>>>>>> a430f8db
		goto out;
	}

	if (args->op != XOCL_CTX_OP_ALLOC_CTX) {
		ret = -EFAULT;
		goto out;
	}

<<<<<<< HEAD
	if ((args->flags & XOCL_CTX_SHARED) != 0x0) {
		ret = -EFAULT;
		goto out;
	}

	if (bitmap_empty(client->cu_bitmap, MAX_CUS))
		acquire_lock = true;

	if (test_and_set_bit(args->cu_index, client->cu_bitmap)) {
		// Context was previously allocated for the same CU, cannot allocate again
=======
	if (test_and_set_bit(args->cu_index, client->cu_bitmap)) {
>>>>>>> a430f8db
		ret = -EPERM;
		goto out;
	}

<<<<<<< HEAD
	if (acquire_lock) // Now we have 1 context on a CU, lock the xclbin
		ret = xocl_icap_lock_bitstream(xdev, &xdev->xclbin_id,
					       pid_nr(task_tgid(current)));

	if (ret) {
                // Locking of xclbin failed, give up our context
		clear_bit(args->cu_index, client->cu_bitmap);
		goto out;
	}

	xdev->ip_reference[args->cu_index]++;
	xocl_info(dev->dev, "CTX add(%pUb, %d, %u)", &xdev->xclbin_id, pid_nr(task_tgid(current)), args->cu_index);
=======
	xocl_info(dev->dev, "CTX ioctl");
>>>>>>> a430f8db
out:
	mutex_unlock(&xdev->ctx_list_lock);
	return ret;
}

static irqreturn_t xocl_user_isr(int irq, void *arg)
{
	struct xocl_dev *xdev = (struct xocl_dev *)arg;

	if (!xdev->user_msix_table[irq])
		userpf_err(xdev, "received unregistered user intr");
	if (eventfd_signal(xdev->user_msix_table[irq], 1) == 1)
		return 0;
	else
		userpf_err(xdev, "notify user intr failed");
	return IRQ_HANDLED;
}

int xocl_user_intr_ioctl(struct drm_device *dev, void *data,
			 struct drm_file *filp)
{
	struct xocl_dev *xdev = dev->dev_private;
	struct eventfd_ctx *trigger;
	struct drm_xocl_user_intr *args = data;
	int	ret = 0;

	xocl_info(dev->dev, "USER INTR ioctl");

	if ((args->msix >= xdev->max_user_intr) ||
		(args->msix <  xdev->start_user_intr)) {
		userpf_err(xdev, "Invalid req intr %d, user start %d, max %d",
			args->msix, xdev->start_user_intr,
			xdev->max_user_intr);
		return -EINVAL;
	}

	mutex_lock(&xdev->user_msix_table_lock);
	if (xdev->user_msix_table[args->msix]) {
		ret = -EPERM;
		goto out;
	}

	if (args->fd < 0)
		goto out;
	trigger = eventfd_ctx_fdget(args->fd);
	if (IS_ERR(trigger)) {
		ret = PTR_ERR(trigger);
		goto out;
	}

	/* When will user unregister intr ??
	 * Should we allow user register one intr multiple times?
	 * Leave the logic as is for now
	 */
	xdev->user_msix_table[args->msix] = trigger;
	xocl_user_interrupt_reg(xdev, args->msix, xocl_user_isr, xdev);
	xocl_user_interrupt_config(xdev, args->msix, true);
out:
	mutex_unlock(&xdev->user_msix_table_lock);
	return ret;
}

/* should be obsoleted after mailbox implememted */
static const struct axlf_section_header* get_axlf_section(const struct axlf* top, enum axlf_section_kind kind)
{
	int i = 0;
	printk(KERN_INFO "Trying to find section header for axlf section %d", kind);
	for(i = 0; i < top->m_header.m_numSections; i++)
	{
		printk(KERN_INFO "Section is %d",top->m_sections[i].m_sectionKind);
		if(top->m_sections[i].m_sectionKind == kind) {
			printk(KERN_INFO "Found section header for axlf");
			return &top->m_sections[i];
		}
	}
	printk(KERN_INFO "Did NOT find section header for axlf section %d", kind);
	return NULL;
}

static uint live_client_size(struct xocl_dev *xdev)
{
	const struct list_head *ptr;
	const struct client_ctx *entry;
	uint count = 0;

	BUG_ON(!mutex_is_locked(&xdev->ctx_list_lock));

	list_for_each(ptr, &xdev->ctx_list) {
		entry = list_entry(ptr, struct client_ctx, link);
		//if (!bitmap_empty(entry->cu_bitmap, MAX_CUS))
		count++;
	}
	return count;
}

static int xocl_read_ip_layout(struct xocl_dev *xdev, const struct axlf* copy_buffer, char __user *buffer)
{
	int err = 0;
	const struct axlf_section_header *memHeader = get_axlf_section(copy_buffer, IP_LAYOUT);
	printk(KERN_INFO "Finding IP_LAYOUT section\n");

	if (memHeader == 0) {
		printk(KERN_INFO "Did not find IP_LAYOUT section.\n");
		return 0;
	}

	printk(KERN_INFO "%s XOCL: IP_LAYOUT offset = %llx, size = %llx, xclbin length = %llx\n", __FUNCTION__, memHeader->m_sectionOffset , memHeader->m_sectionSize, copy_buffer->m_header.m_length);

	if((memHeader->m_sectionOffset + memHeader->m_sectionSize) > copy_buffer->m_header.m_length) {
		printk(KERN_INFO "%s XOCL: IP_LAYOUT section extends beyond xclbin boundary %llx\n", __FUNCTION__, copy_buffer->m_header.m_length);
		err = -EINVAL;
		goto error_out;
	}
	printk(KERN_INFO "XOCL: Marker 5.1\n");
	buffer += memHeader->m_sectionOffset;
	xdev->layout = vmalloc(memHeader->m_sectionSize);
	err = copy_from_user(xdev->layout, buffer, memHeader->m_sectionSize);
	if (sizeof_ip_layout(xdev->layout) > memHeader->m_sectionSize) {
		err = -EINVAL;
		goto error_out;
	}

	printk(KERN_INFO "XOCL: Marker 5.2\n");
	if (err)
		goto error_out;
	printk(KERN_INFO "XOCL: Marker 5.3\n");
	return 0;

error_out:
	if (xdev->layout)
		vfree(xdev->layout);
	xdev->layout = NULL;
	return err;
}

static int xocl_read_axlf_ioctl_helper(struct xocl_dev *xdev,
				       struct drm_xocl_axlf *axlf_obj_ptr)
{
	long err = 0;
	unsigned i = 0;
	uint64_t copy_buffer_size = 0;
	struct axlf* copy_buffer = 0;
	const struct axlf_section_header *memHeader = 0;
	char __user *buffer = 0;
	int32_t bank_count = 0;
	//short ddr = 0;
	struct axlf bin_obj;
	struct xocl_mem_topology *topology;

	userpf_info(xdev, "READ_AXLF IOCTL \n");

	if(!xocl_is_unified(xdev)) {
		printk(KERN_INFO "XOCL: not unified dsa");
		return err;
	}

	printk(KERN_INFO "XOCL: Marker 0 %p\n", axlf_obj_ptr);
	if (copy_from_user((void *)&bin_obj, (void*)axlf_obj_ptr->xclbin, sizeof(struct axlf)))
		return -EFAULT;
	if (memcmp(bin_obj.m_magic, "xclbin2", 8))
		return -EINVAL;

	if (uuid_is_null(&bin_obj.m_header.uuid)) {
		// Legacy xclbin, convert legacy id to new id
		memcpy(&bin_obj.m_header.uuid, &bin_obj.m_header.m_timeStamp, 8);
	}

	/*
	 * Support for multiple processes
	 * 1. We lock &xdev->ctx_list_lock so no new contexts can be opened and no live contexts
	 *    can be closed
	 * 2. If more than one context exists -- more than one clients are connected -- we cannot
	 *    swap the xclbin return -EPERM
	 * 3. If no live contexts exist there may still be sumbitted exec BOs from a
	 *    previous context (which was subsequently closed), hence we check for exec BO count.
	 *    If exec BO are outstanding we return -EBUSY
	 */
	if (!uuid_equal(&xdev->xclbin_id, &bin_obj.m_header.uuid)) {
		// Check for submitted exec bos for this device that have not been processed
		if (atomic_read(&xdev->outstanding_execs)) {
			err = -EBUSY;
			goto done;
		}
		// Check if there are other open contexts on this device
		if (!list_is_singular(&xdev->ctx_list)) {
			err = -EPERM;
			goto done;
		}
	}

	//Ignore timestamp matching for AWS platform
	if (!xocl_is_aws(xdev) && !xocl_verify_timestamp(xdev,
		bin_obj.m_header.m_featureRomTimeStamp)) {
		printk(KERN_ERR "TimeStamp of ROM did not match Xclbin\n");
		err = -EINVAL;
		goto done;
	}

	printk(KERN_INFO "XOCL: VBNV and TimeStamps matched\n");

	err = xocl_icap_lock_bitstream(xdev, &bin_obj.m_header.uuid,
		pid_nr(task_tgid(current)));
	if (err)
		goto done;

	if(bin_obj.m_uniqueId == xdev->unique_id_last_bitstream) {
		printk(KERN_INFO "Skipping repopulating topology, connectivity,ip_layout data\n");
		goto done;
	}

	//Switching the xclbin, make sure none of the buffers are used.
	err = xocl_check_topology(xdev);
	if(err)
		goto done;

	xocl_cleanup_mem(xdev);

	//Copy from user space and proceed.
	copy_buffer_size = (bin_obj.m_header.m_numSections)*sizeof(struct axlf_section_header) + sizeof(struct axlf);
	copy_buffer = (struct axlf*)vmalloc(copy_buffer_size);
	if(!copy_buffer) {
		printk(KERN_ERR "Unable to create copy_buffer");
		err = -EFAULT;
		goto done;
	}
	printk(KERN_INFO "XOCL: Marker 5\n");

	if (copy_from_user((void *)copy_buffer, (void *)axlf_obj_ptr->xclbin, copy_buffer_size)) {
		err = -EFAULT;
		goto done;
	}

	buffer = (char __user *)axlf_obj_ptr->xclbin;
	err = !access_ok(VERIFY_READ, buffer, bin_obj.m_header.m_length);
	if (err) {
		err = -EFAULT;
		goto done;
	}

	//----
	err = xocl_read_ip_layout(xdev, copy_buffer, (char __user *)axlf_obj_ptr->xclbin);
	if (err)
		goto done;
	//----
	printk(KERN_INFO "Finding DEBUG_IP_LAYOUT section\n");
	memHeader = get_axlf_section(copy_buffer, DEBUG_IP_LAYOUT);
	if (memHeader == 0) {
		printk(KERN_INFO "Did not find DEBUG_IP_LAYOUT section.\n");
	} else {
		printk(KERN_INFO "%s XOCL: DEBUG_IP_LAYOUT offset = %llx, size = %llx, xclbin length = %llx\n", __FUNCTION__, memHeader->m_sectionOffset , memHeader->m_sectionSize, bin_obj.m_header.m_length);

		if((memHeader->m_sectionOffset + memHeader->m_sectionSize) > bin_obj.m_header.m_length) {
			printk(KERN_INFO "%s XOCL: DEBUG_IP_LAYOUT section extends beyond xclbin boundary %llx\n", __FUNCTION__, bin_obj.m_header.m_length);
			err = -EINVAL;
			goto done;
		}
		printk(KERN_INFO "XOCL: Marker 6.1\n");
		buffer = (char __user *)axlf_obj_ptr->xclbin;
		buffer += memHeader->m_sectionOffset;
		xdev->debug_layout.layout = vmalloc(memHeader->m_sectionSize);
		err = copy_from_user(xdev->debug_layout.layout, buffer, memHeader->m_sectionSize);
		printk(KERN_INFO "XOCL: Marker 6.2\n");
		if (err)
			goto done;
		xdev->debug_layout.size = memHeader->m_sectionSize;
		printk(KERN_INFO "XOCL: Marker 6.3\n");
	}


	//---
	printk(KERN_INFO "Finding CONNECTIVITY section\n");
	memHeader = get_axlf_section(copy_buffer, CONNECTIVITY);
	if (memHeader == 0) {
		printk(KERN_INFO "Did not find CONNECTIVITY section.\n");
	} else {
		printk(KERN_INFO "%s XOCL: CONNECTIVITY offset = %llx, size = %llx\n", __FUNCTION__, memHeader->m_sectionOffset , memHeader->m_sectionSize);
		if((memHeader->m_sectionOffset + memHeader->m_sectionSize) > bin_obj.m_header.m_length) {
			err = -EINVAL;
			goto done;
		}
		buffer = (char __user *)axlf_obj_ptr->xclbin;
		buffer += memHeader->m_sectionOffset;
		xdev->connectivity.connections = vmalloc(memHeader->m_sectionSize);
		err = copy_from_user(xdev->connectivity.connections, buffer, memHeader->m_sectionSize);
		if (err)
			goto done;
		xdev->connectivity.size = memHeader->m_sectionSize;
	}

	//---
	printk(KERN_INFO "Finding MEM_TOPOLOGY section\n");
	memHeader = get_axlf_section(copy_buffer, MEM_TOPOLOGY);
	if (memHeader == 0) {
		printk(KERN_INFO "Did not find MEM_TOPOLOGY section.\n");
		err = -EINVAL;
		goto done;
	}
	printk(KERN_INFO "XOCL: Marker 7\n");

	printk(KERN_INFO "%s XOCL: MEM_TOPOLOGY offset = %llx, size = %llx\n", __FUNCTION__, memHeader->m_sectionOffset , memHeader->m_sectionSize);

	if((memHeader->m_sectionOffset + memHeader->m_sectionSize) > bin_obj.m_header.m_length) {
		err = -EINVAL;
		goto done;
	}


	printk(KERN_INFO "XOCL: Marker 8\n");

	buffer = (char __user *)axlf_obj_ptr->xclbin;
	buffer += memHeader->m_sectionOffset;

	xdev->topology.topology = vmalloc(memHeader->m_sectionSize);
	err = copy_from_user(xdev->topology.topology, buffer, memHeader->m_sectionSize);
	if (err)
	    goto done;
	xdev->topology.size = memHeader->m_sectionSize;

	get_user(bank_count, buffer);
	xdev->topology.bank_count = bank_count;
	buffer += offsetof(struct mem_topology, m_mem_data);
	xdev->topology.m_data_length = bank_count*sizeof(struct mem_data);
	xdev->topology.m_data = vmalloc(xdev->topology.m_data_length);
	err = copy_from_user(xdev->topology.m_data, buffer, bank_count*sizeof(struct mem_data));
	if (err) {
		err = -EFAULT;
		goto done;
	}


	printk(KERN_INFO "XOCL: Marker 9\n");

	topology = &xdev->topology;

	printk(KERN_INFO "XOCL: Topology count = %d, data_length = %d\n", topology->bank_count, xdev->topology.m_data_length);

	xdev->mm = devm_kzalloc(xdev->ddev->dev, sizeof(struct drm_mm) * topology->bank_count, GFP_KERNEL);
	xdev->mm_usage_stat = devm_kzalloc(xdev->ddev->dev, sizeof(struct drm_xocl_mm_stat) * topology->bank_count, GFP_KERNEL);
	if (!xdev->mm || !xdev->mm_usage_stat) {
		err = -ENOMEM;
		goto done;
	}

	for (i=0; i < topology->bank_count; i++)
	{
		printk(KERN_INFO "XOCL, DDR Info Index: %d Type:%d Used:%d Size:%llx Base_addr:%llx\n", i,
			topology->m_data[i].m_type, topology->m_data[i].m_used, topology->m_data[i].m_size,
			topology->m_data[i].m_base_address);
	}

//	ddr = 0;
//	for (i=0; i < topology->bank_count; i++)
//	{
//		printk(KERN_INFO "XOCL, DDR Info Index: %d Type:%d Used:%d Size:%llx Base_addr:%llx\n", i,
//			topology->m_data[i].m_type, topology->m_data[i].m_used, topology->m_data[i].m_size,
//			topology->m_data[i].m_base_address);
//		if (topology->m_data[i].m_used)
//		{
//			ddr++;
//			if ((topology->bank_size !=0) && (topology->bank_size != topology->m_data[i].m_size)) {
//				//we support only same sized banks for initial testing, so return error.
//				printk(KERN_INFO "%s err: %ld\n", __FUNCTION__, err);
//				err = -EFAULT;
//				vfree(xdev->topology.m_data);
//				memset(&xdev->topology, 0, sizeof(xdev->topology));
//				goto done;
//			}
//			topology->bank_size = topology->m_data[i].m_size;
//		}
//	}

//	//xdev->topology.used_bank_count = ddr;
//	printk(KERN_INFO "XOCL: Unified flow, used bank count :%d bank size(KB):%llx\n", ddr, xdev->topology.bank_size);

	//initialize the used banks and their sizes. Currently only fixed sizes are supported.
	for (i=0; i < topology->bank_count; i++)
	{
		if (topology->m_data[i].m_used) {
			printk(KERN_INFO "%s Allocating DDR:%d with base_addr:%llx, size %llx \n", __FUNCTION__, i,
				topology->m_data[i].m_base_address, topology->m_data[i].m_size*1024);
			drm_mm_init(&xdev->mm[i], topology->m_data[i].m_base_address, topology->m_data[i].m_size*1024);
			printk(KERN_INFO "drm_mm_init called \n");
		}
	}

	//Populate with "this" bitstream, so avoid redownload the next time
	xdev->unique_id_last_bitstream = bin_obj.m_uniqueId;
	uuid_copy(&xdev->xclbin_id, &bin_obj.m_header.uuid);
	userpf_info(xdev, "Loaded xclbin %pUb", &xdev->xclbin_id);

done:
	if (err != 0) {
		(void) xocl_icap_unlock_bitstream(xdev, &bin_obj.m_header.uuid,
			pid_nr(task_tgid(current)));
		if (xdev->layout)
			vfree(xdev->layout);
		xdev->layout = NULL;
	}
	printk(KERN_INFO "%s err: %ld\n", __FUNCTION__, err);
	vfree(copy_buffer);
	return err;
}

int xocl_read_axlf_ioctl(struct drm_device *dev,
			 void *data,
			 struct drm_file *filp)
{
	struct drm_xocl_axlf *axlf_obj_ptr = data;
	struct xocl_dev *xdev = dev->dev_private;
	struct client_ctx *client = filp->driver_priv;
	int err = 0;

	mutex_lock(&xdev->ctx_list_lock);
	err = xocl_read_axlf_ioctl_helper(xdev, axlf_obj_ptr);
	uuid_copy(&client->xclbin_id, (err ? &uuid_null : &xdev->xclbin_id));
	mutex_unlock(&xdev->ctx_list_lock);
	return err;
}

uint get_live_client_size(struct xocl_dev *xdev) {
	uint count;
	mutex_lock(&xdev->ctx_list_lock);
	count = live_client_size(xdev);
	mutex_unlock(&xdev->ctx_list_lock);
	return count;
}

void reset_notify_client_ctx(struct xocl_dev *xdev)
{
	atomic_set(&xdev->needs_reset,0);
	wmb();
}<|MERGE_RESOLUTION|>--- conflicted
+++ resolved
@@ -154,8 +154,7 @@
 
 	if (args->op == XOCL_CTX_OP_FREE_CTX) {
 		ret = test_and_clear_bit(args->cu_index, client->cu_bitmap) ? 0 : -EFAULT;
-<<<<<<< HEAD
-		if (ret) // No context was previously allocated for the this CU
+		if (ret) // No context was previously allocated for this CU
 			goto out;
 
 		xdev->ip_reference[args->cu_index]--;
@@ -163,8 +162,6 @@
 			ret = xocl_icap_unlock_bitstream(xdev, &xdev->xclbin_id,
 							 pid_nr(task_tgid(current)));
 		xocl_info(dev->dev, "CTX del(%pUb, %d, %u)", &xdev->xclbin_id, pid_nr(task_tgid(current)), args->cu_index);
-=======
->>>>>>> a430f8db
 		goto out;
 	}
 
@@ -173,7 +170,6 @@
 		goto out;
 	}
 
-<<<<<<< HEAD
 	if ((args->flags & XOCL_CTX_SHARED) != 0x0) {
 		ret = -EFAULT;
 		goto out;
@@ -184,14 +180,10 @@
 
 	if (test_and_set_bit(args->cu_index, client->cu_bitmap)) {
 		// Context was previously allocated for the same CU, cannot allocate again
-=======
-	if (test_and_set_bit(args->cu_index, client->cu_bitmap)) {
->>>>>>> a430f8db
 		ret = -EPERM;
 		goto out;
 	}
 
-<<<<<<< HEAD
 	if (acquire_lock) // Now we have 1 context on a CU, lock the xclbin
 		ret = xocl_icap_lock_bitstream(xdev, &xdev->xclbin_id,
 					       pid_nr(task_tgid(current)));
@@ -204,9 +196,7 @@
 
 	xdev->ip_reference[args->cu_index]++;
 	xocl_info(dev->dev, "CTX add(%pUb, %d, %u)", &xdev->xclbin_id, pid_nr(task_tgid(current)), args->cu_index);
-=======
-	xocl_info(dev->dev, "CTX ioctl");
->>>>>>> a430f8db
+
 out:
 	mutex_unlock(&xdev->ctx_list_lock);
 	return ret;
