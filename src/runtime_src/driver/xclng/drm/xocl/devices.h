/*
 *  Copyright (C) 2018, Xilinx Inc
 *
 *  This file is dual licensed.  It may be redistributed and/or modified
 *  under the terms of the Apache 2.0 License OR version 2 of the GNU
 *  General Public License.
 *
 *  Apache License Verbiage
 *
 *  Licensed under the Apache License, Version 2.0 (the "License");
 *  you may not use this file except in compliance with the License.
 *  You may obtain a copy of the License at
 *
 *  http://www.apache.org/licenses/LICENSE-2.0
 *
 *  Unless required by applicable law or agreed to in writing, software
 *  distributed under the License is distributed on an "AS IS" BASIS,
 *  WITHOUT WARRANTIES OR CONDITIONS OF ANY KIND, either express or implied.
 *  See the License for the specific language governing permissions and
 *  limitations under the License.
 *
 *  GPL license Verbiage:
 *
 *  This program is free software; you can redistribute it and/or modify
 *  it under the terms of the GNU General Public License as published by the Free Software Foundation;
 *  either version 2 of the License, or (at your option) any later version.
 *  This program is distributed in the hope that it will be useful, but WITHOUT ANY WARRANTY;
 *  without even the implied warranty of MERCHANTABILITY or FITNESS FOR A PARTICULAR PURPOSE.
 *  See the GNU General Public License for more details.
 *  You should have received a copy of the GNU General Public License along with this program;
 *  if not, write to the Free Software Foundation, Inc., 59 Temple Place, Suite 330, Boston, MA 02111-1307 USA
 */


#ifndef	_XCL_DEVICES_H_
#define	_XCL_DEVICES_H_

/* board flags */
enum {
        XOCL_DSAFLAG_PCI_RESET_OFF =            0x01,
        XOCL_DSAFLAG_MB_SCHE_OFF =              0x02,
        XOCL_DSAFLAG_AXILITE_FLUSH =            0x04,
        XOCL_DSAFLAG_SET_DSA_VER =              0x08,
        XOCL_DSAFLAG_SET_XPR =                  0x10,
        XOCL_DSAFLAG_MFG =                      0x20,
	XOCL_DSAFLAG_FIXED_INTR =		0x40,
};

#define	FLASH_TYPE_SPI	"spi"
#define	FLASH_TYPE_QSPIPS	"qspi_ps"

struct xocl_subdev_info {
        uint32_t		id;
        char			*name;
        struct resource		*res;
        int			num_res;
	void			*priv_data;
	int			data_len;
};

struct xocl_board_private {
        uint64_t		flags;
        struct xocl_subdev_info	*subdev_info;
        uint32_t		subdev_num;
        uint32_t		dsa_ver;
        bool			xpr;
        char			*flash_type; /* used by xbflash */
        char			*board_name; /* used by xbflash */
	bool			mpsoc;
};

#ifdef __KERNEL__
#define XOCL_PCI_DEVID(ven, dev, subsysid, priv)        \
         .vendor = ven, .device=dev, .subvendor = PCI_ANY_ID, \
         .subdevice = subsysid, .driver_data =          \
         (kernel_ulong_t) &XOCL_BOARD_##priv

struct xocl_dsa_vbnv_map {
	uint16_t		vendor;
	uint16_t		device;
	uint16_t		subdevice;
	char			*vbnv;
	struct xocl_board_private	*priv_data;
};

#else
struct xocl_board_info {
	uint16_t		vendor;
	uint16_t		device;
	uint16_t		subdevice;
	struct xocl_board_private	*priv_data;
};

#define XOCL_PCI_DEVID(ven, dev, subsysid, priv)        \
         .vendor = ven, .device=dev, \
         .subdevice = subsysid, .priv_data = &XOCL_BOARD_##priv

struct resource {
	size_t		start;
	size_t		end;
	unsigned long	flags;
};

enum {
	IORESOURCE_MEM,
	IORESOURCE_IRQ,
};

#define	PCI_ANY_ID	-1
#define SUBDEV_SUFFIX
#define ARRAY_SIZE(x) (sizeof(x) / sizeof(*(x)))

#endif

#define	MGMT_SUFFIX		".m"
#define	USER_SUFFIX		".u"

#define	XOCL_FEATURE_ROM_USER	"rom" USER_SUFFIX
#define XOCL_FEATURE_ROM	"rom" SUBDEV_SUFFIX
#define XOCL_XDMA		"xdma" SUBDEV_SUFFIX
#define XOCL_QDMA		"qdma" SUBDEV_SUFFIX
#define XOCL_MB_SCHEDULER	"mb_scheduler" SUBDEV_SUFFIX
#define XOCL_XVC_PUB		"xvc_pub" SUBDEV_SUFFIX
#define XOCL_XVC_PRI		"xvc_pri" SUBDEV_SUFFIX
#define XOCL_NIFD_PRI		"nifd_pri" SUBDEV_SUFFIX
#define XOCL_SYSMON		"sysmon" SUBDEV_SUFFIX
#define XOCL_FIREWALL		"firewall" SUBDEV_SUFFIX
#define	XOCL_MB			"microblaze" SUBDEV_SUFFIX
#define	XOCL_XIIC		"xiic" SUBDEV_SUFFIX
#define	XOCL_MAILBOX		"mailbox" SUBDEV_SUFFIX
#define	XOCL_ICAP		"icap" SUBDEV_SUFFIX
#define	XOCL_MIG		"mig" SUBDEV_SUFFIX
#define	XOCL_XMC		"xmc" SUBDEV_SUFFIX
#define	XOCL_DNA		"dna" SUBDEV_SUFFIX
#define	XOCL_FMGR		"fmgr" SUBDEV_SUFFIX

enum subdev_id {
	XOCL_SUBDEV_FEATURE_ROM,
	XOCL_SUBDEV_DMA,
	XOCL_SUBDEV_MB_SCHEDULER,
	XOCL_SUBDEV_XVC_PUB,
	XOCL_SUBDEV_XVC_PRI,
	XOCL_SUBDEV_NIFD_PRI,
	XOCL_SUBDEV_SYSMON,
	XOCL_SUBDEV_AF,
	XOCL_SUBDEV_MIG,
	XOCL_SUBDEV_MB,
	XOCL_SUBDEV_XIIC,
	XOCL_SUBDEV_MAILBOX,
	XOCL_SUBDEV_ICAP,
	XOCL_SUBDEV_XMC,
	XOCL_SUBDEV_DNA,
	XOCL_SUBDEV_FMGR,
	XOCL_SUBDEV_NUM
};

#define	XOCL_RES_FEATURE_ROM				\
		((struct resource []) {			\
			{				\
			.start	= 0xB0000,		\
			.end	= 0xB0FFF,		\
			.flags	= IORESOURCE_MEM,	\
			}				\
		})


#define	XOCL_DEVINFO_FEATURE_ROM			\
	{						\
		XOCL_SUBDEV_FEATURE_ROM,		\
		XOCL_FEATURE_ROM,			\
		XOCL_RES_FEATURE_ROM,			\
		ARRAY_SIZE(XOCL_RES_FEATURE_ROM),	\
	}

#define	XOCL_RES_SYSMON					\
		((struct resource []) {			\
			{				\
			.start	= 0xA0000,		\
			.end 	= 0xAFFFF,		\
			.flags  = IORESOURCE_MEM,	\
			}				\
		})

#define	XOCL_DEVINFO_SYSMON				\
	{						\
		XOCL_SUBDEV_SYSMON,			\
		XOCL_SYSMON,				\
		XOCL_RES_SYSMON,			\
		ARRAY_SIZE(XOCL_RES_SYSMON),		\
	}

/* Will be populated dynamically */
#define	XOCL_RES_MIG					\
		((struct resource []) {			\
			{				\
			.start	= 0x0,			\
			.end 	= 0x3FF,		\
			.flags  = IORESOURCE_MEM,	\
			}				\
		})

#define	XOCL_DEVINFO_MIG				\
	{						\
		XOCL_SUBDEV_MIG,			\
		XOCL_MIG,				\
		XOCL_RES_MIG,				\
		ARRAY_SIZE(XOCL_RES_MIG),		\
	}


#define	XOCL_RES_AF					\
		((struct resource []) {			\
			{				\
			.start	= 0xD0000,		\
			.end 	= 0xDFFFF,		\
			.flags  = IORESOURCE_MEM,	\
			},				\
			{				\
			.start	= 0xE0000,		\
			.end 	= 0xEFFFF,		\
			.flags  = IORESOURCE_MEM,	\
			},				\
			{				\
			.start	= 0xF0000,		\
			.end 	= 0xFFFFF,		\
			.flags  = IORESOURCE_MEM,	\
			},				\
			{				\
			.start	= 0x330000,		\
			.end 	= 0x330FFF,		\
			.flags  = IORESOURCE_MEM,	\
			},				\
		})

#define	XOCL_DEVINFO_AF					\
	{						\
		XOCL_SUBDEV_AF,				\
		XOCL_FIREWALL,				\
		XOCL_RES_AF,				\
		ARRAY_SIZE(XOCL_RES_AF),		\
	}

#define	XOCL_RES_AF_DSA52				\
		((struct resource []) {			\
			{				\
			.start	= 0xD0000,		\
			.end 	= 0xDFFFF,		\
			.flags  = IORESOURCE_MEM,	\
			},				\
			{				\
			.start	= 0xE0000,		\
			.end 	= 0xE0FFF,		\
			.flags  = IORESOURCE_MEM,	\
			},				\
			{				\
			.start	= 0xE1000,		\
			.end 	= 0xE1FFF,		\
			.flags  = IORESOURCE_MEM,	\
			},				\
			{				\
			.start	= 0xF0000,		\
			.end 	= 0xFFFFF,		\
			.flags  = IORESOURCE_MEM,	\
			},				\
			{				\
			.start	= 0x330000,		\
			.end 	= 0x330FFF,		\
			.flags  = IORESOURCE_MEM,	\
			},				\
		})

#define	XOCL_DEVINFO_AF_DSA52				\
	{						\
		XOCL_SUBDEV_AF,				\
		XOCL_FIREWALL,				\
		XOCL_RES_AF_DSA52,			\
		ARRAY_SIZE(XOCL_RES_AF_DSA52),		\
	}

#define	XOCL_RES_XVC_PUB				\
	((struct resource []) {				\
		{					\
			.start	= 0xC0000,		\
			.end	= 0xCFFFF,		\
			.flags	= IORESOURCE_MEM,	\
		},					\
	})

#define	XOCL_DEVINFO_XVC_PUB				\
	{						\
		XOCL_SUBDEV_XVC_PUB,			\
		XOCL_XVC_PUB,				\
		XOCL_RES_XVC_PUB,			\
		ARRAY_SIZE(XOCL_RES_XVC_PUB),		\
	}

#define	XOCL_RES_XVC_PRI				\
	((struct resource []) {				\
		{					\
			.start	= 0x1C0000,		\
			.end	= 0x1CFFFF,		\
			.flags	= IORESOURCE_MEM,	\
		},					\
	})

#define	XOCL_DEVINFO_XVC_PRI				\
	{						\
		XOCL_SUBDEV_XVC_PRI,			\
		XOCL_XVC_PRI,				\
		XOCL_RES_XVC_PRI,			\
		ARRAY_SIZE(XOCL_RES_XVC_PRI),		\
	}

#define	XOCL_RES_NIFD_PRI				\
	((struct resource []) {				\
		{					\
			.start	= 0x28000,		\
			.end	= 0x2cfff,		\
			.flags	= IORESOURCE_MEM,	\
		},					\
	})

#define	XOCL_DEVINFO_NIFD_PRI				\
	{						\
		XOCL_SUBDEV_NIFD_PRI,			\
		XOCL_NIFD_PRI,				\
		XOCL_RES_NIFD_PRI,			\
		ARRAY_SIZE(XOCL_RES_NIFD_PRI),		\
	}

#define	XOCL_RES_XIIC					\
	((struct resource []) {				\
		{					\
			.start	= 0x41000,		\
			.end	= 0x41FFF,		\
			.flags  = IORESOURCE_MEM,	\
		},					\
	})

#define	XOCL_DEVINFO_XIIC				\
	{						\
		XOCL_SUBDEV_XIIC,			\
		XOCL_XIIC,				\
		XOCL_RES_XIIC,				\
		ARRAY_SIZE(XOCL_RES_XIIC),		\
	}


/* Will be populated dynamically */
#define	XOCL_RES_DNA					\
	((struct resource []) {				\
		{					\
			.start	= 0x0,			\
			.end	= 0xFFF,		\
			.flags  = IORESOURCE_MEM,	\
		}					\
	})

#define	XOCL_DEVINFO_DNA				\
	{						\
		XOCL_SUBDEV_DNA,			\
		XOCL_DNA,				\
		XOCL_RES_DNA,				\
		ARRAY_SIZE(XOCL_RES_DNA),		\
	}

#define	XOCL_MAILBOX_OFFSET_MGMT	0x210000
#define	XOCL_RES_MAILBOX_MGMT				\
	((struct resource []) {				\
		{					\
			.start	= XOCL_MAILBOX_OFFSET_MGMT, \
			.end	= 0x21002F,		\
			.flags  = IORESOURCE_MEM,	\
		},					\
		{					\
			.start	= 11,			\
			.end	= 11,			\
			.flags  = IORESOURCE_IRQ,	\
		},					\
	})

#define	XOCL_DEVINFO_MAILBOX_MGMT			\
	{						\
		XOCL_SUBDEV_MAILBOX,			\
		XOCL_MAILBOX,				\
		XOCL_RES_MAILBOX_MGMT,			\
		ARRAY_SIZE(XOCL_RES_MAILBOX_MGMT),	\
	}

#define	XOCL_RES_MAILBOX_MGMT_QDMA				\
	((struct resource []) {				\
		{					\
			.start	= XOCL_MAILBOX_OFFSET_MGMT, \
			.end	= 0x21002F,		\
			.flags  = IORESOURCE_MEM,	\
		},					\
		{					\
			.start	= 1,			\
			.end	= 1,			\
			.flags  = IORESOURCE_IRQ,	\
		},					\
	})

#define	XOCL_DEVINFO_MAILBOX_MGMT_QDMA			\
	{						\
		XOCL_SUBDEV_MAILBOX,			\
		XOCL_MAILBOX,				\
		XOCL_RES_MAILBOX_MGMT_QDMA,		\
		ARRAY_SIZE(XOCL_RES_MAILBOX_MGMT_QDMA),	\
	}

#define	XOCL_MAILBOX_OFFSET_USER	0x200000
#define	XOCL_RES_MAILBOX_USER				\
	((struct resource []) {				\
		{					\
			.start	= XOCL_MAILBOX_OFFSET_USER, \
			.end	= 0x20002F,		\
			.flags  = IORESOURCE_MEM,	\
		},					\
		{					\
			.start	= 4,			\
			.end	= 4,			\
			.flags  = IORESOURCE_IRQ,	\
		},					\
	})

#define	XOCL_DEVINFO_MAILBOX_USER			\
	{						\
		XOCL_SUBDEV_MAILBOX,			\
		XOCL_MAILBOX,				\
		XOCL_RES_MAILBOX_USER,			\
		ARRAY_SIZE(XOCL_RES_MAILBOX_USER),	\
	}

#define	XOCL_RES_MAILBOX_USER_QDMA			\
	((struct resource []) {				\
		{					\
			.start	= XOCL_MAILBOX_OFFSET_USER, \
			.end	= 0x20002F,		\
			.flags  = IORESOURCE_MEM,	\
		},					\
		{					\
			.start	= 1,			\
			.end	= 1,			\
			.flags  = IORESOURCE_IRQ,	\
		},					\
	})

#define	XOCL_DEVINFO_MAILBOX_USER_QDMA			\
	{						\
		XOCL_SUBDEV_MAILBOX,			\
		XOCL_MAILBOX,				\
		XOCL_RES_MAILBOX_USER_QDMA,		\
		ARRAY_SIZE(XOCL_RES_MAILBOX_USER_QDMA),	\
	}

#define	XOCL_RES_ICAP_MGMT				\
	((struct resource []) {				\
		/* HWICAP registers */			\
		{					\
			.start	= 0x020000,		\
			.end	= 0x020119,		\
			.flags  = IORESOURCE_MEM,	\
		},					\
		/* GENERAL_STATUS_BASE */		\
		{					\
			.start	= 0x032000,		\
			.end	= 0x032003,		\
			.flags  = IORESOURCE_MEM,	\
		},					\
		/* AXI Gate registers */		\
		{					\
			.start	= 0x030000,		\
			.end	= 0x03000b,		\
			.flags  = IORESOURCE_MEM,	\
		},					\
		/* OCL_CLKWIZ0_BASE */			\
		{					\
			.start	= 0x050000,		\
			.end	= 0x050fff,		\
			.flags  = IORESOURCE_MEM,	\
		},					\
		/* OCL_CLKWIZ1_BASE */			\
		{					\
			.start	= 0x051000,		\
			.end	= 0x051fff,		\
			.flags  = IORESOURCE_MEM,	\
		},					\
		/* OCL_CLKFREQ_BASE */			\
		{					\
			.start	= 0x052000,		\
			.end	= 0x052fff,		\
			.flags  = IORESOURCE_MEM,	\
		},					\
	})

#define	XOCL_DEVINFO_ICAP_MGMT				\
	{						\
		XOCL_SUBDEV_ICAP,			\
		XOCL_ICAP,				\
		XOCL_RES_ICAP_MGMT,			\
		ARRAY_SIZE(XOCL_RES_ICAP_MGMT),		\
	}

#define	XOCL_DEVINFO_ICAP_USER				\
	{						\
		XOCL_SUBDEV_ICAP,			\
		XOCL_ICAP,				\
		NULL,					\
		0,					\
	}

#define	XOCL_RES_XMC					\
		((struct resource []) {			\
			{				\
			.start	= 0x120000,		\
			.end 	= 0x121FFF,		\
			.flags  = IORESOURCE_MEM,	\
			},				\
			{				\
			.start	= 0x131000,		\
			.end 	= 0x131FFF,		\
			.flags  = IORESOURCE_MEM,	\
			},				\
			{				\
			.start	= 0x140000,		\
			.end 	= 0x15FFFF,		\
			.flags  = IORESOURCE_MEM,	\
			},				\
			{				\
			.start	= 0x160000,		\
			.end 	= 0x17FFFF,		\
			.flags  = IORESOURCE_MEM,	\
			},				\
			{				\
			.start	= 0x190000,		\
			.end 	= 0x19FFFF,		\
			.flags  = IORESOURCE_MEM,	\
			},				\
		})

#define	XOCL_DEVINFO_XMC					\
	{						\
		XOCL_SUBDEV_XMC,				\
		XOCL_XMC,				\
		XOCL_RES_XMC,				\
		ARRAY_SIZE(XOCL_RES_XMC),		\
	}

#define	XOCL_DEVINFO_XMC_USER			\
	{						\
		XOCL_SUBDEV_XMC,				\
		XOCL_XMC,				\
		NULL,					\
		0,					\
	}

#define	XOCL_RES_MB					\
		((struct resource []) {			\
			{				\
			.start	= 0x120000,		\
			.end 	= 0x121FFF,		\
			.flags  = IORESOURCE_MEM,	\
			},				\
			{				\
			.start	= 0x131000,		\
			.end 	= 0x131FFF,		\
			.flags  = IORESOURCE_MEM,	\
			},				\
			{				\
			.start	= 0x140000,		\
			.end 	= 0x15FFFF,		\
			.flags  = IORESOURCE_MEM,	\
			},				\
			{				\
			.start	= 0x160000,		\
			.end 	= 0x17FFFF,		\
			.flags  = IORESOURCE_MEM,	\
			},				\
		})

#define	XOCL_DEVINFO_MB					\
	{						\
		XOCL_SUBDEV_MB,				\
		XOCL_MB,				\
		XOCL_RES_MB,				\
		ARRAY_SIZE(XOCL_RES_MB),		\
	}

#define	XOCL_DEVINFO_QDMA				\
	{						\
		XOCL_SUBDEV_DMA,			\
		XOCL_QDMA,				\
		NULL,					\
		0,					\
	}

#define	XOCL_DEVINFO_XDMA				\
	{						\
		XOCL_SUBDEV_DMA,			\
		XOCL_XDMA,				\
		NULL,					\
		0,					\
	}

#define XOCL_RES_SCHEDULER				\
		((struct resource []) {			\
		/*
 		 * map entire bar for now because scheduler directly
		 * programs CUs
		 */					\
			{				\
			.start	= 0,			\
			.end	= 3,			\
			.flags	= IORESOURCE_IRQ,	\
			}				\
		})


#define	XOCL_DEVINFO_SCHEDULER				\
	{						\
		XOCL_SUBDEV_MB_SCHEDULER,		\
		XOCL_MB_SCHEDULER,			\
		XOCL_RES_SCHEDULER,			\
		ARRAY_SIZE(XOCL_RES_SCHEDULER),		\
		&(char []){1},				\
		1					\
	}

#define XOCL_RES_SCHEDULER_QDMA				\
		((struct resource []) {			\
			{				\
			.start	= 2,			\
			.end	= 5,			\
			.flags	= IORESOURCE_IRQ,	\
			}				\
		})


#define	XOCL_DEVINFO_SCHEDULER_QDMA				\
	{						\
		XOCL_SUBDEV_MB_SCHEDULER,		\
		XOCL_MB_SCHEDULER,			\
		XOCL_RES_SCHEDULER_QDMA,			\
		ARRAY_SIZE(XOCL_RES_SCHEDULER_QDMA),		\
		&(char []){1},				\
		1					\
	}

#define	XOCL_DEVINFO_SCHEDULER_51				\
	{						\
		XOCL_SUBDEV_MB_SCHEDULER,		\
		XOCL_MB_SCHEDULER,			\
		XOCL_RES_SCHEDULER,			\
		ARRAY_SIZE(XOCL_RES_SCHEDULER),		\
		&(char []){0},				\
		1					\
	}

#define	XOCL_DEVINFO_FMGR				\
	{						\
		XOCL_SUBDEV_FMGR,			\
		XOCL_FMGR,				\
		NULL,					\
		0,					\
	}


/* user pf defines */
#define	USER_RES_QDMA							\
		((struct xocl_subdev_info []) {				\
			XOCL_DEVINFO_FEATURE_ROM,			\
			XOCL_DEVINFO_QDMA,				\
			XOCL_DEVINFO_SCHEDULER_QDMA, 			\
			XOCL_DEVINFO_XVC_PUB,				\
		 	XOCL_DEVINFO_MAILBOX_USER_QDMA,			\
			XOCL_DEVINFO_ICAP_USER,				\
		})

#define	XOCL_BOARD_USER_QDMA						\
	(struct xocl_board_private){					\
		.flags		= 0,					\
		.subdev_info	= USER_RES_QDMA,			\
		.subdev_num = ARRAY_SIZE(USER_RES_QDMA),		\
	}

#define	USER_RES_XDMA_DSA50						\
		((struct xocl_subdev_info []) {				\
			XOCL_DEVINFO_FEATURE_ROM,			\
			XOCL_DEVINFO_XDMA,				\
			XOCL_DEVINFO_SCHEDULER_51,			\
			XOCL_DEVINFO_ICAP_USER,				\
		})

#define	USER_RES_XDMA							\
		((struct xocl_subdev_info []) {				\
			XOCL_DEVINFO_FEATURE_ROM,			\
			XOCL_DEVINFO_XDMA,				\
			XOCL_DEVINFO_SCHEDULER_51,			\
			XOCL_DEVINFO_MAILBOX_USER,			\
			XOCL_DEVINFO_ICAP_USER,				\
		})

#define USER_RES_AWS							\
		((struct xocl_subdev_info []) {				\
			XOCL_DEVINFO_FEATURE_ROM,			\
			XOCL_DEVINFO_XDMA,				\
			XOCL_DEVINFO_SCHEDULER_51,			\
			XOCL_DEVINFO_ICAP_USER,				\
		})

#define	USER_RES_DSA52							\
		((struct xocl_subdev_info []) {				\
			XOCL_DEVINFO_FEATURE_ROM,			\
			XOCL_DEVINFO_XDMA,				\
			XOCL_DEVINFO_SCHEDULER,				\
			XOCL_DEVINFO_MAILBOX_USER,			\
			XOCL_DEVINFO_XVC_PUB,				\
			XOCL_DEVINFO_ICAP_USER,				\
			XOCL_DEVINFO_XMC_USER,				\
		})

#define	XOCL_BOARD_USER_XDMA_DSA50					\
	(struct xocl_board_private){					\
		.flags		= XOCL_DSAFLAG_MB_SCHE_OFF,		\
		.subdev_info	= USER_RES_XDMA_DSA50,			\
		.subdev_num = ARRAY_SIZE(USER_RES_XDMA_DSA50),		\
	}

#define	XOCL_BOARD_USER_XDMA						\
	(struct xocl_board_private){					\
		.flags		= 0,					\
		.subdev_info	= USER_RES_XDMA,			\
		.subdev_num = ARRAY_SIZE(USER_RES_XDMA),		\
	}

#define	XOCL_BOARD_USER_XDMA_ERT_OFF					\
	(struct xocl_board_private){					\
		.flags		= XOCL_DSAFLAG_MB_SCHE_OFF,		\
		.subdev_info	= USER_RES_XDMA,			\
		.subdev_num = ARRAY_SIZE(USER_RES_XDMA),		\
	}

#define XOCL_BOARD_USER_AWS                         \
   (struct xocl_board_private){                    \
       .flags      = 0,                    \
       .subdev_info    = USER_RES_AWS,         \
       .subdev_num = ARRAY_SIZE(USER_RES_AWS),     \
   }

#define	XOCL_BOARD_USER_DSA52						\
	(struct xocl_board_private){					\
		.flags		= 0,					\
		.subdev_info	= USER_RES_DSA52,			\
		.subdev_num = ARRAY_SIZE(USER_RES_DSA52),		\
	}

/* mgmt pf defines */
#define	MGMT_RES_DEFAULT						\
		((struct xocl_subdev_info []) {				\
			XOCL_DEVINFO_FEATURE_ROM,			\
			XOCL_DEVINFO_SYSMON,				\
			XOCL_DEVINFO_AF,				\
			XOCL_DEVINFO_MB,				\
			XOCL_DEVINFO_XVC_PUB,				\
			XOCL_DEVINFO_XIIC,				\
			XOCL_DEVINFO_MAILBOX_MGMT,			\
			XOCL_DEVINFO_ICAP_MGMT,				\
			XOCL_DEVINFO_FMGR,		        	\
		})

#define	MGMT_RES_DSA50							\
		((struct xocl_subdev_info []) {				\
			XOCL_DEVINFO_FEATURE_ROM,			\
			XOCL_DEVINFO_SYSMON,				\
			XOCL_DEVINFO_AF,				\
			XOCL_DEVINFO_MB,				\
			XOCL_DEVINFO_XVC_PUB,				\
			XOCL_DEVINFO_XIIC,				\
			XOCL_DEVINFO_ICAP_MGMT,				\
			XOCL_DEVINFO_FMGR,      			\
		})

#define	XOCL_BOARD_MGMT_DEFAULT						\
	(struct xocl_board_private){					\
		.flags		= 0,					\
		.subdev_info	= MGMT_RES_DEFAULT,			\
		.subdev_num = ARRAY_SIZE(MGMT_RES_DEFAULT),		\
	}

#define	XOCL_BOARD_MGMT_DSA50						\
	(struct xocl_board_private){					\
		.flags		= XOCL_DSAFLAG_PCI_RESET_OFF |		\
			XOCL_DSAFLAG_AXILITE_FLUSH |			\
			XOCL_DSAFLAG_MB_SCHE_OFF,			\
		.subdev_info	= MGMT_RES_DSA50,			\
		.subdev_num = ARRAY_SIZE(MGMT_RES_DSA50),		\
	}

#define	MGMT_RES_6A8F							\
		((struct xocl_subdev_info []) {				\
			XOCL_DEVINFO_FEATURE_ROM,			\
			XOCL_DEVINFO_SYSMON,				\
			XOCL_DEVINFO_AF,				\
			XOCL_DEVINFO_MB,				\
			XOCL_DEVINFO_XVC_PUB,				\
			XOCL_DEVINFO_MAILBOX_MGMT,			\
			XOCL_DEVINFO_ICAP_MGMT,				\
			XOCL_DEVINFO_FMGR,      			\
		})

#define	MGMT_RES_6A8F_DSA50						\
		((struct xocl_subdev_info []) {				\
			XOCL_DEVINFO_FEATURE_ROM,			\
			XOCL_DEVINFO_SYSMON,				\
			XOCL_DEVINFO_AF,				\
			XOCL_DEVINFO_MB,				\
			XOCL_DEVINFO_XVC_PUB,				\
			XOCL_DEVINFO_ICAP_MGMT,				\
			XOCL_DEVINFO_FMGR,      			\
		})

#define	MGMT_RES_XBB_DSA51						\
		((struct xocl_subdev_info []) {				\
			XOCL_DEVINFO_FEATURE_ROM,			\
			XOCL_DEVINFO_SYSMON,				\
			XOCL_DEVINFO_AF,				\
			XOCL_DEVINFO_XMC,				\
			XOCL_DEVINFO_XVC_PUB,				\
			XOCL_DEVINFO_MAILBOX_MGMT,			\
			XOCL_DEVINFO_ICAP_MGMT,				\
			XOCL_DEVINFO_FMGR,      			\
		})

#define	XOCL_BOARD_MGMT_6A8F						\
	(struct xocl_board_private){					\
		.flags		= 0,					\
		.subdev_info	= MGMT_RES_6A8F,			\
		.subdev_num = ARRAY_SIZE(MGMT_RES_6A8F),		\
	}

#define	XOCL_BOARD_MGMT_XBB_DSA51						\
	(struct xocl_board_private){					\
		.flags		= 0,					\
		.subdev_info	= MGMT_RES_XBB_DSA51,			\
		.subdev_num = ARRAY_SIZE(MGMT_RES_XBB_DSA51),		\
		.flash_type = FLASH_TYPE_SPI,				\
	}


#define	XOCL_BOARD_MGMT_888F	XOCL_BOARD_MGMT_6A8F
#define	XOCL_BOARD_MGMT_898F	XOCL_BOARD_MGMT_6A8F

#define	XOCL_BOARD_MGMT_6A8F_DSA50					\
	(struct xocl_board_private){					\
		.flags		= 0,					\
		.subdev_info	= MGMT_RES_6A8F_DSA50,			\
		.subdev_num = ARRAY_SIZE(MGMT_RES_6A8F_DSA50),		\
	}

#define	MGMT_RES_QDMA							\
		((struct xocl_subdev_info []) {				\
			XOCL_DEVINFO_FEATURE_ROM,			\
			XOCL_DEVINFO_SYSMON,				\
			XOCL_DEVINFO_AF,				\
			XOCL_DEVINFO_MB,				\
			XOCL_DEVINFO_XVC_PRI,				\
			XOCL_DEVINFO_MAILBOX_MGMT_QDMA,			\
			XOCL_DEVINFO_ICAP_MGMT,				\
			XOCL_DEVINFO_FMGR,      			\
		})


#define	XOCL_BOARD_MGMT_QDMA					\
	(struct xocl_board_private){					\
		.flags		= 0,					\
		.subdev_info	= MGMT_RES_QDMA,			\
		.subdev_num = ARRAY_SIZE(MGMT_RES_QDMA),		\
		.flash_type = FLASH_TYPE_SPI				\
	}

#define MGMT_RES_XBB_QDMA                                               \
	((struct xocl_subdev_info []) {                         \
		XOCL_DEVINFO_FEATURE_ROM,                       \
		XOCL_DEVINFO_SYSMON,                            \
		XOCL_DEVINFO_AF_DSA52,                          \
		XOCL_DEVINFO_XMC,                               \
		XOCL_DEVINFO_XVC_PRI,                           \
<<<<<<< HEAD
		XOCL_DEVINFO_NIFD_PRI,							\
=======
		XOCL_DEVINFO_MAILBOX_MGMT_QDMA,			\
>>>>>>> 4cc4fc6c
		XOCL_DEVINFO_ICAP_MGMT,                         \
		XOCL_DEVINFO_FMGR,      			\
	})

#define XOCL_BOARD_MGMT_XBB_QDMA                                        \
	(struct xocl_board_private){                                    \
		.flags          = XOCL_DSAFLAG_FIXED_INTR,		\
		.subdev_info    = MGMT_RES_XBB_QDMA,                    \
		.subdev_num = ARRAY_SIZE(MGMT_RES_XBB_QDMA),            \
		.flash_type = FLASH_TYPE_SPI				\
	}

#define	XOCL_BOARD_MGMT_6B0F		XOCL_BOARD_MGMT_6A8F

#define	MGMT_RES_6A8F_DSA52						\
		((struct xocl_subdev_info []) {				\
			XOCL_DEVINFO_FEATURE_ROM,			\
			XOCL_DEVINFO_SYSMON,				\
			XOCL_DEVINFO_AF_DSA52,				\
			XOCL_DEVINFO_MB,				\
			XOCL_DEVINFO_XVC_PRI,				\
			XOCL_DEVINFO_MAILBOX_MGMT,			\
			XOCL_DEVINFO_ICAP_MGMT,				\
			XOCL_DEVINFO_FMGR,      			\
		})

#define	XOCL_BOARD_MGMT_6A8F_DSA52					\
	(struct xocl_board_private){					\
		.flags		= 0,					\
		.subdev_info	= MGMT_RES_6A8F_DSA52,			\
		.subdev_num = ARRAY_SIZE(MGMT_RES_6A8F_DSA52),		\
	}

#define	MGMT_RES_XBB_DSA52						\
		((struct xocl_subdev_info []) {				\
			XOCL_DEVINFO_FEATURE_ROM,			\
			XOCL_DEVINFO_SYSMON,				\
			XOCL_DEVINFO_AF_DSA52,				\
			XOCL_DEVINFO_XMC,				\
			XOCL_DEVINFO_XVC_PRI,				\
			XOCL_DEVINFO_NIFD_PRI,				\
			XOCL_DEVINFO_MAILBOX_MGMT,			\
			XOCL_DEVINFO_ICAP_MGMT,				\
			XOCL_DEVINFO_FMGR,      			\
		})

#define	XOCL_BOARD_MGMT_XBB_DSA52					\
	(struct xocl_board_private){					\
		.flags		= 0,					\
		.subdev_info	= MGMT_RES_XBB_DSA52,			\
		.subdev_num = ARRAY_SIZE(MGMT_RES_XBB_DSA52),		\
		.flash_type = FLASH_TYPE_SPI,				\
	}

#define	MGMT_RES_6E8F_DSA52						\
		((struct xocl_subdev_info []) {				\
			XOCL_DEVINFO_FEATURE_ROM,			\
			XOCL_DEVINFO_SYSMON,				\
			XOCL_DEVINFO_AF,				\
			XOCL_DEVINFO_MB,				\
			XOCL_DEVINFO_XVC_PRI,				\
			XOCL_DEVINFO_XIIC,				\
			XOCL_DEVINFO_MAILBOX_MGMT,			\
			XOCL_DEVINFO_ICAP_MGMT,				\
			XOCL_DEVINFO_FMGR,      			\
		})

#define	XOCL_BOARD_MGMT_6E8F_DSA52					\
	(struct xocl_board_private){					\
		.flags		= 0,					\
		.subdev_info	= MGMT_RES_6E8F_DSA52,			\
		.subdev_num = ARRAY_SIZE(MGMT_RES_6E8F_DSA52),		\
	}

#define MGMT_RES_MPSOC							\
		((struct xocl_subdev_info []) {				\
			XOCL_DEVINFO_FEATURE_ROM,			\
			XOCL_DEVINFO_SYSMON,				\
			XOCL_DEVINFO_XVC_PUB,				\
			XOCL_DEVINFO_MAILBOX_MGMT,			\
			XOCL_DEVINFO_ICAP_MGMT,				\
			XOCL_DEVINFO_FMGR,      			\
		})

#define	XOCL_BOARD_MGMT_MPSOC						\
	(struct xocl_board_private){					\
		.flags		= 0,					\
		.subdev_info	= MGMT_RES_MPSOC,			\
		.subdev_num = ARRAY_SIZE(MGMT_RES_MPSOC),		\
		.mpsoc = true,						\
		.board_name = "samsung",				\
		.flash_type = FLASH_TYPE_QSPIPS,			\
	}

#define	XOCL_BOARD_USER_XDMA_MPSOC					\
	(struct xocl_board_private){					\
		.flags		= 0,					\
		.subdev_info	= USER_RES_XDMA,			\
		.subdev_num = ARRAY_SIZE(USER_RES_XDMA),		\
		.mpsoc = true,						\
	}


#define	XOCL_BOARD_XBB_MFG(board)					\
	(struct xocl_board_private){					\
		.flags = XOCL_DSAFLAG_MFG,				\
		.board_name = board,					\
		.flash_type = FLASH_TYPE_SPI,				\
	}

#define	XOCL_MGMT_PCI_IDS						\
	{ XOCL_PCI_DEVID(0x10EE, 0x4A47, PCI_ANY_ID, MGMT_DEFAULT) },	\
	{ XOCL_PCI_DEVID(0x10EE, 0x4A87, PCI_ANY_ID, MGMT_DEFAULT) },	\
	{ XOCL_PCI_DEVID(0x10EE, 0x4B47, PCI_ANY_ID, MGMT_DEFAULT) },	\
	{ XOCL_PCI_DEVID(0x10EE, 0x4B87, 0x4350, MGMT_DSA50) },		\
	{ XOCL_PCI_DEVID(0x10EE, 0x4B87, 0x4351, MGMT_DEFAULT) },	\
	{ XOCL_PCI_DEVID(0x10EE, 0x684F, PCI_ANY_ID, MGMT_DEFAULT) },	\
	{ XOCL_PCI_DEVID(0x10EE, 0xA883, 0x1351, MGMT_MPSOC) },		\
	{ XOCL_PCI_DEVID(0x10EE, 0xA983, 0x1351, MGMT_MPSOC) },		\
	{ XOCL_PCI_DEVID(0x10EE, 0x688F, PCI_ANY_ID, MGMT_DEFAULT) },	\
	{ XOCL_PCI_DEVID(0x10EE, 0x694F, PCI_ANY_ID, MGMT_DEFAULT) },	\
	{ XOCL_PCI_DEVID(0x10EE, 0x698F, PCI_ANY_ID, MGMT_DEFAULT) },	\
	{ XOCL_PCI_DEVID(0x10EE, 0x6A4F, PCI_ANY_ID, MGMT_DEFAULT) },	\
	{ XOCL_PCI_DEVID(0x10EE, 0x6A8F, 0x4350, MGMT_6A8F_DSA50) },	\
	{ XOCL_PCI_DEVID(0x10EE, 0x6A8F, 0x4351, MGMT_6A8F) },		\
	{ XOCL_PCI_DEVID(0x10EE, 0x6A8F, 0x4352, MGMT_6A8F_DSA52) },	\
	{ XOCL_PCI_DEVID(0x10EE, 0x6A9F, 0x4360, MGMT_QDMA) },		\
	{ XOCL_PCI_DEVID(0x10EE, 0x5010, PCI_ANY_ID, MGMT_XBB_QDMA) },	\
	{ XOCL_PCI_DEVID(0x10EE, 0x6A9F, PCI_ANY_ID, MGMT_DEFAULT) },	\
	{ XOCL_PCI_DEVID(0x10EE, 0x6E4F, PCI_ANY_ID, MGMT_DEFAULT) },	\
	{ XOCL_PCI_DEVID(0x10EE, 0x6B0F, PCI_ANY_ID, MGMT_6B0F) },	\
	{ XOCL_PCI_DEVID(0x10EE, 0x6E8F, 0x4352, MGMT_6E8F_DSA52) },	\
	{ XOCL_PCI_DEVID(0x10EE, 0x888F, PCI_ANY_ID, MGMT_888F) },	\
	{ XOCL_PCI_DEVID(0x10EE, 0x898F, PCI_ANY_ID, MGMT_898F) },	\
	{ XOCL_PCI_DEVID(0x10EE, 0x788F, 0x4351, MGMT_XBB_DSA51) },	\
	{ XOCL_PCI_DEVID(0x10EE, 0x788F, 0x4352, MGMT_XBB_DSA52) },	\
	{ XOCL_PCI_DEVID(0x10EE, 0x798F, 0x4352, MGMT_XBB_DSA52) },	\
	{ XOCL_PCI_DEVID(0x10EE, 0x6A8F, 0x4353, MGMT_6A8F_DSA52) },	\
	{ XOCL_PCI_DEVID(0x10EE, 0x5000, PCI_ANY_ID, MGMT_XBB_DSA52) },	\
	{ XOCL_PCI_DEVID(0x10EE, 0x5004, PCI_ANY_ID, MGMT_XBB_DSA52) },	\
	{ XOCL_PCI_DEVID(0x10EE, 0x5008, PCI_ANY_ID, MGMT_XBB_DSA52) },	\
	{ XOCL_PCI_DEVID(0x13FE, 0x006C, PCI_ANY_ID, MGMT_6A8F) },	\
	{ XOCL_PCI_DEVID(0x10EE, 0xD000, PCI_ANY_ID, XBB_MFG("u200")) },\
	{ XOCL_PCI_DEVID(0x10EE, 0xD004, PCI_ANY_ID, XBB_MFG("u250")) },\
	{ XOCL_PCI_DEVID(0x10EE, 0xD008, PCI_ANY_ID, XBB_MFG("u280-es1")) }, \
	{ XOCL_PCI_DEVID(0x10EE, 0xD00C, PCI_ANY_ID, XBB_MFG("u280")) },\
	{ XOCL_PCI_DEVID(0x10EE, 0xEB10, PCI_ANY_ID, XBB_MFG("twitch")) }

#define	XOCL_USER_XDMA_PCI_IDS						\
	{ XOCL_PCI_DEVID(0x10EE, 0x4A48, PCI_ANY_ID, USER_XDMA) },	\
	{ XOCL_PCI_DEVID(0x10EE, 0x4A88, PCI_ANY_ID, USER_XDMA) },	\
	{ XOCL_PCI_DEVID(0x10EE, 0x4B48, PCI_ANY_ID, USER_XDMA) },	\
	{ XOCL_PCI_DEVID(0x10EE, 0x4B88, 0x4350, USER_XDMA_DSA50) },	\
	{ XOCL_PCI_DEVID(0x10EE, 0x4B88, 0x4351, USER_XDMA) },		\
	{ XOCL_PCI_DEVID(0x10EE, 0x6850, PCI_ANY_ID, USER_XDMA) },	\
	{ XOCL_PCI_DEVID(0x10EE, 0x6890, PCI_ANY_ID, USER_XDMA) },	\
	{ XOCL_PCI_DEVID(0x10EE, 0x6950, PCI_ANY_ID, USER_XDMA) },	\
	{ XOCL_PCI_DEVID(0x10EE, 0xA884, 0x1351, USER_XDMA_MPSOC) },	\
	{ XOCL_PCI_DEVID(0x10EE, 0xA984, 0x1351, USER_XDMA_MPSOC) },	\
	{ XOCL_PCI_DEVID(0x10EE, 0x6990, PCI_ANY_ID, USER_XDMA) },	\
	{ XOCL_PCI_DEVID(0x10EE, 0x6A50, PCI_ANY_ID, USER_XDMA) },	\
	{ XOCL_PCI_DEVID(0x10EE, 0x6A90, 0x4350, USER_XDMA_DSA50) },	\
	{ XOCL_PCI_DEVID(0x10EE, 0x6A90, 0x4351, USER_XDMA) },		\
	{ XOCL_PCI_DEVID(0x10EE, 0x6A90, 0x4352, USER_DSA52) },		\
	{ XOCL_PCI_DEVID(0x10EE, 0x6A90, 0x4353, USER_DSA52) },		\
	{ XOCL_PCI_DEVID(0x10EE, 0x6E50, PCI_ANY_ID, USER_XDMA) },	\
	{ XOCL_PCI_DEVID(0x10EE, 0x6B10, PCI_ANY_ID, USER_XDMA) },	\
	{ XOCL_PCI_DEVID(0x10EE, 0x6E90, 0x4352, USER_DSA52) },		\
	{ XOCL_PCI_DEVID(0x10EE, 0x8890, PCI_ANY_ID, USER_XDMA) },	\
	{ XOCL_PCI_DEVID(0x10EE, 0x8990, PCI_ANY_ID, USER_XDMA) },	\
	{ XOCL_PCI_DEVID(0x10EE, 0x7890, 0x4351, USER_XDMA) },		\
	{ XOCL_PCI_DEVID(0x10EE, 0x7890, 0x4352, USER_DSA52) },		\
	{ XOCL_PCI_DEVID(0x10EE, 0x7990, 0x4352, USER_DSA52) },		\
	{ XOCL_PCI_DEVID(0x10EE, 0x5001, PCI_ANY_ID, USER_DSA52) },	\
	{ XOCL_PCI_DEVID(0x10EE, 0x5005, PCI_ANY_ID, USER_DSA52) },	\
	{ XOCL_PCI_DEVID(0x10EE, 0x5009, PCI_ANY_ID, USER_DSA52) },	\
	{ XOCL_PCI_DEVID(0x13FE, 0x0065, PCI_ANY_ID, USER_XDMA) },	\
	{ XOCL_PCI_DEVID(0x1D0F, 0x1042, PCI_ANY_ID, USER_AWS) },	\
	{ XOCL_PCI_DEVID(0x1D0F, 0xF000, PCI_ANY_ID, USER_AWS) },	\
	{ XOCL_PCI_DEVID(0x1D0F, 0xF010, PCI_ANY_ID, USER_AWS) }

#define	XOCL_USER_QDMA_PCI_IDS						\
	{ XOCL_PCI_DEVID(0x10EE, 0x6AA0, 0x4360, USER_QDMA) },		\
	{ XOCL_PCI_DEVID(0x10EE, 0x5011, PCI_ANY_ID, USER_QDMA) }

#define XOCL_DSA_VBNV_MAP						\
	{ 0x10EE, 0x5001, PCI_ANY_ID, "xilinx_u200_xdma_201820_1",	\
		&XOCL_BOARD_USER_XDMA },				\
	{ 0x10EE, 0x5000, PCI_ANY_ID, "xilinx_u200_xdma_201820_1",	\
		&XOCL_BOARD_MGMT_XBB_DSA51 }

#endif<|MERGE_RESOLUTION|>--- conflicted
+++ resolved
@@ -886,11 +886,8 @@
 		XOCL_DEVINFO_AF_DSA52,                          \
 		XOCL_DEVINFO_XMC,                               \
 		XOCL_DEVINFO_XVC_PRI,                           \
-<<<<<<< HEAD
 		XOCL_DEVINFO_NIFD_PRI,							\
-=======
 		XOCL_DEVINFO_MAILBOX_MGMT_QDMA,			\
->>>>>>> 4cc4fc6c
 		XOCL_DEVINFO_ICAP_MGMT,                         \
 		XOCL_DEVINFO_FMGR,      			\
 	})
