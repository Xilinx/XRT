--- conflicted
+++ resolved
@@ -234,13 +234,12 @@
     uint32_t xclPerfMonGetTraceCount(xclPerfMonType type);
     size_t xclPerfMonReadTrace(xclPerfMonType type, xclTraceResultsVector& traceVector);
 
-<<<<<<< HEAD
     // Experimental sysfs API
     int xclReadSysfs(xclSysfsQuery query, void* data);
-=======
-    // Experimental APIs
+
+    // Experimental debug profile device data API
     int xclGetDebugProfileDeviceInfo(xclDebugProfileDeviceInfo& info);
->>>>>>> cfb39d8e
+
 
     // Execute and interrupt abstraction
     int xclExecBuf(unsigned int cmdBO);
