--- conflicted
+++ resolved
@@ -381,14 +381,11 @@
     std::string mStreamMonSlotName[XSSPM_MAX_NUMBER_SLOTS] = {};
     uint8_t mPerfmonProperties[XSPM_MAX_NUMBER_SLOTS] = {};
     uint8_t mAccelmonProperties[XSAM_MAX_NUMBER_SLOTS] = {};
-<<<<<<< HEAD
     uint8_t mStreammonProperties[XSSPM_MAX_NUMBER_SLOTS] = {};
-=======
 
     // QDMA AIO
     aio_context_t mAioContext;
     bool mAioEnabled;
->>>>>>> 1d652ca4
 }; /* XOCLShim */
 
 } /* xocl */
