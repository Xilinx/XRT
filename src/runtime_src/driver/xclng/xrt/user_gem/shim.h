#ifndef _XOCL_GEM_SHIM_H_
#define _XOCL_GEM_SHIM_H_

/**
 * Copyright (C) 2016-2018 Xilinx, Inc

 * Author(s): Umang Parekh
 *          : Sonal Santan
 *          : Ryan Radjabi
 * XOCL GEM HAL Driver layered on top of XOCL kernel driver
 *
 * Licensed under the Apache License, Version 2.0 (the "License"). You may
 * not use this file except in compliance with the License. A copy of the
 * License is located at
 *
 *     http://www.apache.org/licenses/LICENSE-2.0
 *
 * Unless required by applicable law or agreed to in writing, software
 * distributed under the License is distributed on an "AS IS" BASIS, WITHOUT
 * WARRANTIES OR CONDITIONS OF ANY KIND, either express or implied. See the
 * License for the specific language governing permissions and limitations
 * under the License.
 */

#include "driver/include/xclhal2.h"
#include "driver/xclng/include/xocl_ioctl.h"
#include "driver/xclng/include/mgmt-ioctl.h"
#include "driver/xclng/include/mgmt-reg.h"
#include "driver/xclng/include/qdma_ioctl.h"
#include <libdrm/drm.h>
#include <mutex>
#include <fstream>
#include <list>
#include <map>
#include <cassert>
#include <vector>
#include <linux/aio_abi.h>

namespace xocl {

// This list will get populated in xclProbe
// 0 -> /dev/dri/renderD129
// 1 -> /dev/dri/renderD130
static const std::map<std::string, std::string> deviceOld2NewNameMap = {
    std::pair<std::string, std::string>("xilinx:adm-pcie-7v3:1ddr:3.0", "xilinx_adm-pcie-7v3_1ddr_3_0"),
    std::pair<std::string, std::string>("xilinx:adm-pcie-8k5:2ddr:4.0", "xilinx_adm-pcie-8k5_2ddr_4_0"),
    std::pair<std::string, std::string>("xilinx:adm-pcie-ku3:2ddr-xpr:4.0", "xilinx_adm-pcie-ku3_2ddr-xpr_4_0"),
    std::pair<std::string, std::string>("xilinx:adm-pcie-ku3:2ddr:4.0", "xilinx_adm-pcie-ku3_2ddr_4_0"),
    std::pair<std::string, std::string>("xilinx:aws-vu9p-f1:4ddr-xpr-2pr:4.0", "xilinx_aws-vu9p-f1_4ddr-xpr-2pr_4_0"),
    std::pair<std::string, std::string>("xilinx:kcu1500:4ddr-xpr:4.0", "xilinx_kcu1500_4ddr-xpr_4_0"),
    std::pair<std::string, std::string>("xilinx:kcu1500:4ddr-xpr:4.3", "xilinx_kcu1500_4ddr-xpr_4_3"),
    std::pair<std::string, std::string>("xilinx:vcu1525:4ddr-xpr:4.2", "xilinx_vcu1525_4ddr-xpr_4_2"),
    std::pair<std::string, std::string>("xilinx:xil-accel-rd-ku115:4ddr-xpr:4.0", "xilinx_xil-accel-rd-ku115_4ddr-xpr_4_0"),
    std::pair<std::string, std::string>("xilinx:xil-accel-rd-vu9p-hp:4ddr-xpr:4.2", "xilinx_xil-accel-rd-vu9p-hp_4ddr-xpr_4_2"),
    std::pair<std::string, std::string>("xilinx:xil-accel-rd-vu9p:4ddr-xpr-xare:4.6", "xilinx_xil-accel-rd-vu9p_4ddr-xpr-xare_4_6"),
    std::pair<std::string, std::string>("xilinx:xil-accel-rd-vu9p:4ddr-xpr:4.0", "xilinx_xil-accel-rd-vu9p_4ddr-xpr_4_0"),
    std::pair<std::string, std::string>("xilinx:xil-accel-rd-vu9p:4ddr-xpr:4.2", "xilinx_xil-accel-rd-vu9p_4ddr-xpr_4_2"),
    std::pair<std::string, std::string>("xilinx:zc706:linux-uart:1.0", "xilinx_zc706_linux-uart_1_0"),
    std::pair<std::string, std::string>("xilinx:zcu102:1HP:1.1", "xilinx_zcu102_1HP_1_1"),
    std::pair<std::string, std::string>("xilinx:zcu102:4HP:1.2", "xilinx_zcu102_4HP_1_2")
};
const std::string newDeviceName(const std::string& name);
unsigned numClocks(const std::string& name);
struct AddressRange;
std::ostream& operator<< (std::ostream &strm, const AddressRange &rng);

/**
 * Simple tuple struct to store non overlapping address ranges: address and size
 */
struct AddressRange : public std::pair<uint64_t, size_t>
{
    // size will be zero when we are looking up an address that was passed by the user
    AddressRange(uint64_t addr, size_t size = 0) : std::pair<uint64_t, size_t>(std::make_pair(addr, size)) {
        //std::cout << "CTOR(" << addr << ',' << size << ")\n";
    }
    AddressRange(AddressRange && rhs) : std::pair<uint64_t, size_t>(std::move(rhs)) {
        //std::cout << "MOVE CTOR(" << rhs.first << ',' << rhs.second << ")\n";
    }

    AddressRange(const AddressRange &rhs) = delete;
    AddressRange& operator=(const AddressRange &rhs) = delete;

    // Comparison operator is useful when using AddressRange as a key in std::map
    // Note one operand in the comparator may have only the address without the size
    // However both operands in the comparator will not have zero size
    bool operator < (const AddressRange& other) const {
        //std::cout << *this << " < " << other << "\n";
        if ((this->second != 0) && (other.second != 0))
            // regular ranges
            return (this->first < other.first);
        if (other.second == 0)
            // second range just has an address
            // (1000, 100) < (1200, 0)
            // (1000, 100) < (1100, 0) first range ends at 1099
            return ((this->first + this->second) <= other.first);
        assert(this->second == 0);
        // this range just has an address
        // (1100, 0) < (1200, 100)
        return (this->first < other.first);
    }
}; /* AddressRange */

/**
 * Simple map of address range to its bo handle and mapped virtual address
 */
static const std::pair<unsigned, char *> mNullValue = std::make_pair(0xffffffff, nullptr);

class RangeTable
{
    std::map<AddressRange, std::pair<unsigned, char *>> mTable;
    mutable std::mutex mMutex;
public:
    void insert(uint64_t addr, size_t size, const std::pair<unsigned, char *> &bo) {
        // assert(find(addr) == 0xffffffff);
        std::lock_guard<std::mutex> lock(mMutex);
        mTable[AddressRange(addr, size)] = bo;
    }

    std::pair<unsigned, char *> erase(uint64_t addr) {
        std::lock_guard<std::mutex> lock(mMutex);
        std::map<AddressRange, std::pair<unsigned, char *>>::const_iterator i = mTable.find(AddressRange(addr));
        if (i == mTable.end())
            return mNullValue;
        std::pair<unsigned, char *> result = i->second;
        mTable.erase(i);
        return result;
    }

    std::pair<unsigned, char *> find(uint64_t addr) const {
        std::lock_guard<std::mutex> lock(mMutex);
        std::map<AddressRange, std::pair<unsigned, char *>>::const_iterator i = mTable.find(AddressRange(addr));
        if (i == mTable.end())
            return mNullValue;
        return i->second;
    }
}; /* RangeTable */

const unsigned SHIM_USER_BAR = 0x0;
const unsigned SHIM_MGMT_BAR = 0x10000;
const uint64_t mNullAddr = 0xffffffffffffffffull;
const uint64_t mNullBO = 0xffffffff;

class XOCLShim
{
    struct ELARecord
    {
        unsigned mStartAddress;
        unsigned mEndAddress;
        unsigned mDataCount;
        std::streampos mDataPos;
        ELARecord() : mStartAddress(0), mEndAddress(0), mDataCount(0), mDataPos(0) {}
    };

    typedef std::list<ELARecord> ELARecordList;

public:
    ~XOCLShim();
    XOCLShim(unsigned index, const char *logfileName, xclVerbosityLevel verbosity);
    void init(unsigned index, const char *logfileName, xclVerbosityLevel verbosity);
    void readDebugIpLayout();
    static int xclLogMsg(xclDeviceHandle handle, xclLogMsgLevel level, const char* tag, const char* format, va_list args1);
    // Raw read/write
    size_t xclWrite(xclAddressSpace space, uint64_t offset, const void *hostBuf, size_t size);
    size_t xclRead(xclAddressSpace space, uint64_t offset, void *hostBuf, size_t size);
    unsigned int xclAllocBO(size_t size, xclBOKind domain, unsigned flags);
    unsigned int xclAllocUserPtrBO(void *userptr, size_t size, unsigned flags);
    void xclFreeBO(unsigned int boHandle);
    int xclWriteBO(unsigned int boHandle, const void *src, size_t size, size_t seek);
    int xclReadBO(unsigned int boHandle, void *dst, size_t size, size_t skip);
    void *xclMapBO(unsigned int boHandle, bool write);
    int xclSyncBO(unsigned int boHandle, xclBOSyncDirection dir, size_t size, size_t offset);
    int xclCopyBO(unsigned int dst_boHandle, unsigned int src_boHandle, size_t size,
                  size_t dst_offset, size_t src_offset);

    int xclExportBO(unsigned int boHandle);
    unsigned int xclImportBO(int fd, unsigned flags);
    int xclGetBOProperties(unsigned int boHandle, xclBOProperties *properties);

    // Bitstream/bin download
    int xclLoadXclBin(const xclBin *buffer);
    int xclLoadXclBinMgmt(const xclBin *buffer);
    int xclGetErrorStatus(xclErrorStatus *info);
    int xclGetDeviceInfo2(xclDeviceInfo2 *info);
    bool isGood() const;
    bool isGoodMgmt() const;
    static XOCLShim *handleCheck(void * handle);
    static XOCLShim *handleCheckMgmt(void * handle);
    int resetDevice(xclResetKind kind);
    int p2pEnable(bool enable, bool force);
    bool xclLockDevice();
    bool xclUnlockDevice();
    int xclReClock2(unsigned short region, const unsigned short *targetFreqMHz);
    int xclGetUsageInfo(xclDeviceUsage *info);

    int xclTestXSpi(int device_index);
    int xclBootFPGA();
    int xclRemoveAndScanFPGA();

    // Legacy buffer management API support
    uint64_t xclAllocDeviceBuffer(size_t size);
    uint64_t xclAllocDeviceBuffer2(size_t size, xclMemoryDomains domain, unsigned flags);
    void xclFreeDeviceBuffer(uint64_t buf);
    size_t xclCopyBufferHost2Device(uint64_t dest, const void *src, size_t size, size_t seek);
    size_t xclCopyBufferDevice2Host(void *dest, uint64_t src, size_t size, size_t skip);

    ssize_t xclUnmgdPwrite(unsigned flags, const void *buf, size_t count, uint64_t offset);
    ssize_t xclUnmgdPread(unsigned flags, void *buf, size_t count, uint64_t offset);

    int xclGetSectionInfo(void *section_info, size_t *section_size, enum axlf_section_kind, int index);
    int xclReClockUser(unsigned short region, const unsigned short *targetFreqMHz);

    // Performance monitoring
    // Control
    double xclGetDeviceClockFreqMHz();
    double xclGetReadMaxBandwidthMBps();
    double xclGetWriteMaxBandwidthMBps();
    void xclSetProfilingNumberSlots(xclPerfMonType type, uint32_t numSlots);
    uint32_t getPerfMonNumberSlots(xclPerfMonType type);
    uint32_t getPerfMonProperties(xclPerfMonType type, uint32_t slotnum);
    void getPerfMonSlotName(xclPerfMonType type, uint32_t slotnum,
                            char* slotName, uint32_t length);
    size_t xclPerfMonClockTraining(xclPerfMonType type);
    // Counters
    size_t xclPerfMonStartCounters(xclPerfMonType type);
    size_t xclPerfMonStopCounters(xclPerfMonType type);
    size_t xclPerfMonReadCounters(xclPerfMonType type, xclCounterResults& counterResults);

    //debug related
    uint32_t getCheckerNumberSlots(int type);
    uint32_t getIPCountAddrNames(int type, uint64_t *baseAddress, std::string * portNames,
                                    uint8_t *properties, uint8_t *majorVersions, uint8_t *minorVersions,
                                    size_t size);
    size_t xclDebugReadCounters(xclDebugCountersResults* debugResult);
    size_t xclDebugReadCheckers(xclDebugCheckersResults* checkerResult);
    size_t xclDebugReadStreamingCounters(xclStreamingDebugCountersResults* streamingResult);
<<<<<<< HEAD
    size_t xclDebugReadStreamingCheckers(xclDebugStreamingCheckersResults* streamingCheckerResult);
=======
    size_t xclDebugReadAccelMonitorCounters(xclAccelMonitorCounterResults* samResult);
>>>>>>> 61710e6e

    // Trace
    size_t xclPerfMonStartTrace(xclPerfMonType type, uint32_t startTrigger);
    size_t xclPerfMonStopTrace(xclPerfMonType type);
    uint32_t xclPerfMonGetTraceCount(xclPerfMonType type);
    size_t xclPerfMonReadTrace(xclPerfMonType type, xclTraceResultsVector& traceVector);

    // Experimental sysfs API
    int xclGetSysfsPath(const char* subdev, const char* entry, char* sysfsPath, size_t size);

    // Experimental debug profile device data API
    int xclGetDebugProfileDeviceInfo(xclDebugProfileDeviceInfo* info);


    // Execute and interrupt abstraction
    int xclExecBuf(unsigned int cmdBO);
    int xclExecBuf(unsigned int cmdBO,size_t numdeps, unsigned int* bo_wait_list);
    int xclRegisterEventNotify(unsigned int userInterrupt, int fd);
    int xclExecWait(int timeoutMilliSec);
    int xclOpenContext(const uuid_t xclbinId, unsigned int ipIndex, bool shared) const;
    int xclCloseContext(const uuid_t xclbinId, unsigned int ipIndex) const;

    int getBoardNumber( void ) { return mBoardNumber; }
    const char *getLogfileName( void ) { return mLogfileName; }
    xclVerbosityLevel getVerbosity( void ) { return mVerbosity; }

    // QDMA streaming APIs
    int xclCreateWriteQueue(xclQueueContext *q_ctx, uint64_t *q_hdl);
    int xclCreateReadQueue(xclQueueContext *q_ctx, uint64_t *q_hdl);
    int xclDestroyQueue(uint64_t q_hdl);
    void *xclAllocQDMABuf(size_t size, uint64_t *buf_hdl);
    int xclFreeQDMABuf(uint64_t buf_hdl);
    ssize_t xclWriteQueue(uint64_t q_hdl, xclQueueRequest *wr);
    ssize_t xclReadQueue(uint64_t q_hdl, xclQueueRequest *wr);
    int xclPollCompletion(int min_compl, int max_compl, xclReqCompletion *comps, int * actual, int timeout /*ms*/);

    // Temporary hack for xbflash use only
    char *xclMapMgmt(void) { return mMgtMap; }
    xclDeviceHandle xclOpenMgmt(unsigned deviceIndex, const char *logFileName, xclVerbosityLevel level);

private:
    xclVerbosityLevel mVerbosity;
    std::ofstream mLogStream;
    int mUserHandle;
    int mMgtHandle;
    int mStreamHandle;
    char *mUserMap;
    int mBoardNumber;
    char *mMgtMap;
    bool mLocked;
    const char *mLogfileName;
    uint64_t mOffsets[XCL_ADDR_SPACE_MAX];
    xclDeviceInfo2 mDeviceInfo;
    RangeTable mLegacyAddressTable;
    ELARecordList mRecordList;
    uint32_t mMemoryProfilingNumberSlots;
    uint32_t mAccelProfilingNumberSlots;
    uint32_t mStallProfilingNumberSlots;
    uint32_t mStreamProfilingNumberSlots;
    std::string mDevUserName;

    bool zeroOutDDR();
    bool isXPR() const {
        return ((mDeviceInfo.mSubsystemId >> 12) == 4);
    }

    int dev_init();
    void dev_fini();

    int xclLoadAxlf(const axlf *buffer);
    int xclLoadAxlfMgmt(const axlf *buffer);
    void xclSysfsGetDeviceInfo(xclDeviceInfo2 *info);
    void xclSysfsGetUsageInfo(drm_xocl_usage_stat& stat);
    void xclSysfsGetErrorStatus(xclErrorStatus& stat);

    // Upper two denote PF, lower two bytes denote BAR
    // USERPF == 0x0
    // MGTPF == 0x10000

    int pcieBarRead(unsigned int pf_bar, unsigned long long offset, void* buffer, unsigned long long length);
    int pcieBarWrite(unsigned int pf_bar, unsigned long long offset, const void* buffer, unsigned long long length);
    int freezeAXIGate();
    int freeAXIGate();
    // PROM flashing
    int prepare_microblaze(unsigned startAddress, unsigned endAddress);
    int prepare(unsigned startAddress, unsigned endAddress);
    int program_microblaze(std::ifstream& mcsStream, const ELARecord& record);
    int program(std::ifstream& mcsStream, const ELARecord& record);
    int program(std::ifstream& mcsStream);
    int waitForReady_microblaze(unsigned code, bool verbose = true);
    int waitForReady(unsigned code, bool verbose = true);
    int waitAndFinish_microblaze(unsigned code, unsigned data, bool verbose = true);
    int waitAndFinish(unsigned code, unsigned data, bool verbose = true);

    //XSpi flashing.
    bool prepareXSpi();
    int programXSpi(std::ifstream& mcsStream, const ELARecord& record);
    int programXSpi(std::ifstream& mcsStream);
    bool waitTxEmpty();
    bool isFlashReady();
    //bool windDownWrites();
    bool bulkErase();
    bool sectorErase(unsigned Addr);
    bool writeEnable();
#if 0
    bool dataTransfer(bool read);
#endif
    bool readPage(unsigned addr, uint8_t readCmd = 0xff);
    bool writePage(unsigned addr, uint8_t writeCmd = 0xff);
    unsigned readReg(unsigned offset);
    int writeReg(unsigned regOffset, unsigned value);
    bool finalTransfer(uint8_t *sendBufPtr, uint8_t *recvBufPtr, int byteCount);
    bool getFlashId();
    //All remaining read /write register commands can be issued through this function.
    bool readRegister(unsigned commandCode, unsigned bytes);
    bool writeRegister(unsigned commandCode, unsigned value, unsigned bytes);
    bool select4ByteAddressMode();
    bool deSelect4ByteAddressMode();

    // Performance monitoring helper functions
    bool isDSAVersion(unsigned majorVersion, unsigned minorVersion, bool onlyThisVersion);
    unsigned getBankCount();
    uint64_t getHostTraceTimeNsec();
    uint64_t getPerfMonBaseAddress(xclPerfMonType type, uint32_t slotNum);
    uint64_t getPerfMonFifoBaseAddress(xclPerfMonType type, uint32_t fifonum);
    uint64_t getPerfMonFifoReadBaseAddress(xclPerfMonType type, uint32_t fifonum);
    uint64_t getTraceFunnelAddress(xclPerfMonType type);
    uint32_t getPerfMonNumberSamples(xclPerfMonType type);
    uint32_t getPerfMonByteScaleFactor(xclPerfMonType type);
    uint8_t  getPerfMonShowIDS(xclPerfMonType type);
    uint8_t  getPerfMonShowLEN(xclPerfMonType type);
    uint32_t getPerfMonSlotStartBit(xclPerfMonType type, uint32_t slotnum);
    uint32_t getPerfMonSlotDataWidth(xclPerfMonType type, uint32_t slotnum);
    size_t resetFifos(xclPerfMonType type);
    uint32_t bin2dec(std::string str, int start, int number);
    uint32_t bin2dec(const char * str, int start, int number);
    std::string dec2bin(uint32_t n);
    std::string dec2bin(uint32_t n, unsigned bits);

    // Information extracted from platform linker
    bool mIsDebugIpLayoutRead = false;
    bool mIsDeviceProfiling = false;
    uint64_t mPerfMonFifoCtrlBaseAddress = 0;
    uint64_t mPerfMonFifoReadBaseAddress = 0;
    uint64_t mTraceFunnelAddress = 0;
    uint64_t mPerfMonBaseAddress[XSPM_MAX_NUMBER_SLOTS] = {};
    uint64_t mAccelMonBaseAddress[XSAM_MAX_NUMBER_SLOTS] = {};
    uint64_t mStreamMonBaseAddress[XSSPM_MAX_NUMBER_SLOTS] = {};
    std::string mPerfMonSlotName[XSPM_MAX_NUMBER_SLOTS] = {};
    std::string mAccelMonSlotName[XSAM_MAX_NUMBER_SLOTS] = {};
    std::string mStreamMonSlotName[XSSPM_MAX_NUMBER_SLOTS] = {};
    uint8_t mPerfmonProperties[XSPM_MAX_NUMBER_SLOTS] = {};
    uint8_t mAccelmonProperties[XSAM_MAX_NUMBER_SLOTS] = {};
    uint8_t mStreammonProperties[XSSPM_MAX_NUMBER_SLOTS] = {};
    uint8_t mPerfmonMajorVersions[XSPM_MAX_NUMBER_SLOTS] = {};
    uint8_t mAccelmonMajorVersions[XSAM_MAX_NUMBER_SLOTS] = {};
    uint8_t mStreammonMajorVersions[XSSPM_MAX_NUMBER_SLOTS] = {};
    uint8_t mPerfmonMinorVersions[XSPM_MAX_NUMBER_SLOTS] = {};
    uint8_t mAccelmonMinorVersions[XSAM_MAX_NUMBER_SLOTS] = {};
    uint8_t mStreammonMinorVersions[XSSPM_MAX_NUMBER_SLOTS] = {};

    // QDMA AIO
    aio_context_t mAioContext;
    bool mAioEnabled;
}; /* XOCLShim */

} /* xocl */

#endif<|MERGE_RESOLUTION|>--- conflicted
+++ resolved
@@ -233,11 +233,9 @@
     size_t xclDebugReadCounters(xclDebugCountersResults* debugResult);
     size_t xclDebugReadCheckers(xclDebugCheckersResults* checkerResult);
     size_t xclDebugReadStreamingCounters(xclStreamingDebugCountersResults* streamingResult);
-<<<<<<< HEAD
     size_t xclDebugReadStreamingCheckers(xclDebugStreamingCheckersResults* streamingCheckerResult);
-=======
     size_t xclDebugReadAccelMonitorCounters(xclAccelMonitorCounterResults* samResult);
->>>>>>> 61710e6e
+
 
     // Trace
     size_t xclPerfMonStartTrace(xclPerfMonType type, uint32_t startTrigger);
