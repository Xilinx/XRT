--- conflicted
+++ resolved
@@ -243,11 +243,7 @@
 
     // Read all metric counters
     uint64_t baseAddress[XSPM_MAX_NUMBER_SLOTS];
-<<<<<<< HEAD
-    uint32_t numSlots = getIPCountAddrNames(AXI_MM_MONITOR, baseAddress, nullptr, nullptr, nullptr, nullptr, XSPM_MAX_NUMBER_SLOTS);
-=======
-    uint32_t numSlots = getIPCountAddrNames(AXI_MM_MONITOR, baseAddress, nullptr, mPerfmonProperties, XSPM_MAX_NUMBER_SLOTS);
->>>>>>> 8f9d6c9d
+    uint32_t numSlots = getIPCountAddrNames(AXI_MM_MONITOR, baseAddress, nullptr, mPerfmonProperties, nullptr, nullptr, XSPM_MAX_NUMBER_SLOTS);
 
     uint32_t temp[XSPM_DEBUG_SAMPLE_COUNTERS_PER_SLOT];
 
