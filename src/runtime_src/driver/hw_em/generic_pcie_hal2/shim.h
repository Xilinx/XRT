/**
 * Copyright (C) 2016-2017 Xilinx, Inc
 *
 * Licensed under the Apache License, Version 2.0 (the "License"). You may
 * not use this file except in compliance with the License. A copy of the
 * License is located at
 *
 *     http://www.apache.org/licenses/LICENSE-2.0
 *
 * Unless required by applicable law or agreed to in writing, software
 * distributed under the License is distributed on an "AS IS" BASIS, WITHOUT
 * WARRANTIES OR CONDITIONS OF ANY KIND, either express or implied. See the
 * License for the specific language governing permissions and limitations
 * under the License.
 */

#ifndef _HW_EM_SHIM_H_
#define _HW_EM_SHIM_H_

#ifndef _WINDOWS
#include "unix_socket.h"
#include "config.h"
#include "em_defines.h"
#include "memorymanager.h"
#include "rpc_messages.pb.h"

#include "xclperf.h"
#include "xcl_api_macros.h"
#include "xcl_macros.h"
#include "xclbin.h"

#include "mem_model.h"
#include "mbscheduler.h"
#endif

#include <sys/param.h>
#include <sys/wait.h>
#include <thread>
#include <signal.h>
#include <sys/mman.h>
#include <sys/types.h>
#include <sys/stat.h>
#include <fcntl.h>
#include <tuple>
#ifdef _WINDOWS
#define strtoll _strtoi64
#endif

namespace xclhwemhal2 {
using addr_type = uint64_t;
#define PRINTENDFUNC if (mLogStream.is_open()) mLogStream << __func__ << " ended " << std::endl;

  class Event {
    public:
      uint8_t awlen;
      uint8_t arlen;
      uint8_t eventflags;
      uint32_t timestamp;
      uint64_t host_timestamp;
      uint16_t readBytes;
      uint16_t writeBytes;
      Event();
  };
 struct membank
  {
    addr_type base_addr; // base address of bank
    std::string tag;     // bank tag in lowercase
    uint64_t size;       // size of this bank in bytes
    int32_t index;       // bank id
  };


 typedef struct 
 {
   std::string name;
   unsigned int size;
 } KernelArg;

  class HwEmShim {

    public:

      // HAL2 RELATED member functions start
      unsigned int xclAllocBO(size_t size, xclBOKind domain, unsigned flags);
      int xoclCreateBo(xclemulation::xocl_create_bo *info);
      void* xclMapBO(unsigned int boHandle, bool write);
      int xclSyncBO(unsigned int boHandle, xclBOSyncDirection dir, size_t size, size_t offset); 
      unsigned int xclAllocUserPtrBO(void *userptr, size_t size, unsigned flags);
      int xclGetBOProperties(unsigned int boHandle, xclBOProperties *properties);
      size_t xclWriteBO(unsigned int boHandle, const void *src, size_t size, size_t seek);
      size_t xclReadBO(unsigned int boHandle, void *dst, size_t size, size_t skip);
      void xclFreeBO(unsigned int boHandle);

      //P2P Support
      int xclExportBO(unsigned int boHandle); 
      unsigned int xclImportBO(int boGlobalHandle, unsigned flags);
      int xclCopyBO(unsigned int dst_boHandle, unsigned int src_boHandle, size_t size, size_t dst_offset, size_t src_offset);

      //MB scheduler related API's
      int xclExecBuf( unsigned int cmdBO);
      int xclRegisterEventNotify( unsigned int userInterrupt, int fd);
      int xclExecWait( int timeoutMilliSec);
      struct exec_core* getExecCore() { return mCore; }
      MBScheduler* getScheduler() { return mMBSch; }

      xclemulation::drm_xocl_bo* xclGetBoByHandle(unsigned int boHandle);
      inline unsigned short xocl_ddr_channel_count();
      inline unsigned long long xocl_ddr_channel_size();
      // HAL2 RELATED member functions end 
      
      // Bitstreams
      int xclLoadXclBin(const xclBin *buffer);
      //int xclLoadBitstream(const char *fileName);
      int xclLoadBitstreamWorker(char* zipFile, size_t zipFileSize, char* xmlfile, size_t xmlFileSize,
                                 char* debugFile, size_t debugFileSize, char* memTopology, size_t memTopologySize);
      bool isUltraScale() const;
      int xclUpgradeFirmware(const char *fileName);
      int xclBootFPGA();
      int resetProgram(bool saveWdb=true);
      int xclGetDeviceInfo2(xclDeviceInfo2 *info);

      // Raw read/write
      size_t xclWrite(xclAddressSpace space, uint64_t offset, const void *hostBuf, size_t size);
      size_t xclRead(xclAddressSpace space, uint64_t offset, void *hostBuf, size_t size);
      size_t xclReadModifyWrite(uint64_t offset, const void *hostBuf, size_t size);
      size_t xclReadSkipCopy(uint64_t offset, void *hostBuf, size_t size);

      // Buffer management
      uint64_t xclAllocDeviceBuffer(size_t size);
      uint64_t xclAllocDeviceBuffer2(size_t& size, xclMemoryDomains domain, unsigned flags,bool p2pBuffer, std::string &sFileName);

      void xclOpen(const char* logfileName);
      void xclFreeDeviceBuffer(uint64_t buf);
      size_t xclCopyBufferHost2Device(uint64_t dest, const void *src, size_t size, size_t seek, uint32_t topology);
      size_t xclCopyBufferDevice2Host(void *dest, uint64_t src, size_t size, size_t skip, uint32_t topology);
      void xclClose();
      unsigned int xclProbe();

      //Performance Monitor APIs
      double xclGetDeviceClockFreqMHz();
      double xclGetReadMaxBandwidthMBps();
      double xclGetWriteMaxBandwidthMBps();
      size_t xclPerfMonClockTraining();
      size_t xclPerfMonStartCounters();
      size_t xclPerfMonStopCounters();
      size_t xclPerfMonReadCounters( xclPerfMonType type, xclCounterResults& counterResults);
      size_t xclPerfMonStartTrace(uint32_t startTrigger);
      size_t xclPerfMonStopTrace();
      uint32_t xclPerfMonGetTraceCount(xclPerfMonType type);
      size_t xclPerfMonReadTrace(xclPerfMonType type, xclTraceResultsVector& traceVector);
      size_t xclGetDeviceTimestamp();
      void xclReadBusStatus(xclPerfMonType type);
      void xclGetDebugMessages(bool force = false);
      void logMessage(std::string& msg,int verbosity = 0);

      // debug/profiling helpers
      void readDebugIpLayout(const std::string debugFileName);
      uint32_t getIPCountAddrNames(const std::string debugFileName, int type, uint64_t *baseAddress,
                                   std::string * portNames, uint8_t *properties, size_t size);
      void getPerfMonSlotName(xclPerfMonType type, uint32_t slotnum, char* slotName, uint32_t length);
      uint32_t getPerfMonProperties(xclPerfMonType type, uint32_t slotnum);
      uint32_t getPerfMonNumberSlots(xclPerfMonType type);

      //Utility Function
      void set_simulator_started(bool val){ simulator_started = val;}
      void fillDeviceInfo(xclDeviceInfo2* dest, xclDeviceInfo2* src);
      void saveWaveDataBase();

      // Sanity checks
      static HwEmShim *handleCheck(void *handle);
      uint32_t getAddressSpace (uint32_t topology);

      //constructor
      HwEmShim( unsigned int deviceIndex, xclDeviceInfo2 &info, std::list<xclemulation::DDRBank>& DDRBankList, bool bUnified, bool bXPR, FeatureRomHeader &featureRom);

      //destructor
      ~HwEmShim();

      static const int SPIR_ADDRSPACE_PRIVATE;  //0
      static const int SPIR_ADDRSPACE_GLOBAL;   //1
      static const int SPIR_ADDRSPACE_CONSTANT; //2
      static const int SPIR_ADDRSPACE_LOCAL;    //3
      static const int SPIR_ADDRSPACE_PIPES;    //4

      static const unsigned CONTROL_AP_START;
      static const unsigned CONTROL_AP_DONE;
      static const unsigned CONTROL_AP_IDLE;

      bool isUnified()               { return bUnified; }
      void setUnified(bool _unified) { bUnified = _unified; }

      bool isMBSchedulerEnabled();
      unsigned int getDsaVersion();

      bool isXPR()           { return bXPR; }
      void setXPR(bool _xpr) { bXPR = _xpr; }
      std::string deviceDirectory;

<<<<<<< HEAD
      //QDMA Support
      int xclCreateWriteQueue(xclQueueContext *q_ctx, uint64_t *q_hdl);
      int xclCreateReadQueue(xclQueueContext *q_ctx, uint64_t *q_hdl);
      int xclDestroyQueue(uint64_t q_hdl);
      void *xclAllocQDMABuf(size_t size, uint64_t *buf_hdl);
      int xclFreeQDMABuf(uint64_t buf_hdl);
      ssize_t xclWriteQueue(uint64_t q_hdl, xclQueueRequest *wr);
      ssize_t xclReadQueue(uint64_t q_hdl, xclQueueRequest *wr);
      int xclPollCompletion(int min_compl, int max_compl, xclReqCompletion *comps, int* actual, int timeout);

=======
      bool isAWSLegacy () { return std::string(mDeviceInfo.mName).find("xilinx_aws-vu9p-f1-04261818_dynamic_5_0") != std::string::npos; }
>>>>>>> 980d42a7

    private:
      //hw_em_profile* _profile_inst;
      bool simulator_started;
      uint64_t mRAMSize;
      size_t mCoalesceThreshold;
      void launchTempProcess() {};

      void initMemoryManager(std::list<xclemulation::DDRBank>& DDRBankList);
      std::vector<xclemulation::MemoryManager *> mDDRMemoryManager;
      std::list<xclemulation::DDRBank> mDdrBanks;
      std::map<uint64_t,std::map<uint64_t, KernelArg>> mKernelOffsetArgsInfoMap;
      std::map<uint64_t,uint64_t> mAddrMap;
      std::map<std::string,std::string> mBinaryDirectories;
      std::map<uint64_t , std::ofstream*> mOffsetInstanceStreamMap;

      //mutex to control parellel RPC calls
      std::mutex mtx;
      std::mutex mApiMtx;
      std::vector<Event> list_of_events[XSPM_MAX_NUMBER_SLOTS];
      unsigned int tracecount_calls;
      // In case support for different version DSAs is required
      int mDSAMajorVersion;
      int mDSAMinorVersion;
      static std::map<std::string, std::string> mEnvironmentNameValueMap;

      void* ci_buf;
      call_packet_info ci_msg;

      response_packet_info ri_msg;
      void* ri_buf;
      size_t alloc_void(size_t new_size);

      void* buf;
      size_t buf_size;
      std::ofstream mLogStream;
      std::ofstream mGlobalInMemStream;
      std::ofstream mGlobalOutMemStream;
      static std::ofstream mDebugLogStream;
      static bool mFirstBinary;
      unsigned int binaryCounter;
      unix_socket* sock;
      std::string deviceName;
      xclDeviceInfo2 mDeviceInfo;
      unsigned int mDeviceIndex;
      clock_t last_clk_time;
      bool mCloseAll;
      mem_model* mMemModel;
      bool bUnified;
      bool bXPR;
      //MemTopology topology;
      // HAL2 RELATED member variables start
      std::map<int, xclemulation::drm_xocl_bo*> mXoclObjMap;
      static unsigned int mBufferCount;
      // HAL2 RELATED member variables end 
      exec_core* mCore;
      MBScheduler* mMBSch;
      
      // Information extracted from platform linker (for profile/debug)
      bool mIsDebugIpLayoutRead = false;
      bool mIsDeviceProfiling = false;
      uint32_t mMemoryProfilingNumberSlots;
      uint32_t mAccelProfilingNumberSlots;
      uint32_t mStreamProfilingNumberSlots;
      uint32_t mStallProfilingNumberSlots;
      uint64_t mPerfMonFifoCtrlBaseAddress;
      uint64_t mPerfMonFifoReadBaseAddress;
      uint64_t mPerfMonBaseAddress[XSPM_MAX_NUMBER_SLOTS];
      uint64_t mAccelMonBaseAddress[XSAM_MAX_NUMBER_SLOTS];
      uint64_t mStreamMonBaseAddress[XSSPM_MAX_NUMBER_SLOTS];
      std::string mPerfMonSlotName[XSPM_MAX_NUMBER_SLOTS];
      std::string mAccelMonSlotName[XSAM_MAX_NUMBER_SLOTS];
      std::string mStreamMonSlotName[XSSPM_MAX_NUMBER_SLOTS];
      uint8_t mPerfmonProperties[XSPM_MAX_NUMBER_SLOTS];
      uint8_t mAccelmonProperties[XSAM_MAX_NUMBER_SLOTS];
      uint8_t mStreamMonProperties[XSSPM_MAX_NUMBER_SLOTS];
      std::vector<membank> mMembanks;
      static std::map<int, std::tuple<std::string,int,void*> > mFdToFileNameMap;
      std::list<std::tuple<uint64_t ,void*, std::map<uint64_t , uint64_t> > > mReqList;
      uint64_t mReqCounter;
      FeatureRomHeader mFeatureRom;
  };

  extern std::map<unsigned int, HwEmShim*> devices;
 }
#endif

<|MERGE_RESOLUTION|>--- conflicted
+++ resolved
@@ -196,20 +196,7 @@
       void setXPR(bool _xpr) { bXPR = _xpr; }
       std::string deviceDirectory;
 
-<<<<<<< HEAD
-      //QDMA Support
-      int xclCreateWriteQueue(xclQueueContext *q_ctx, uint64_t *q_hdl);
-      int xclCreateReadQueue(xclQueueContext *q_ctx, uint64_t *q_hdl);
-      int xclDestroyQueue(uint64_t q_hdl);
-      void *xclAllocQDMABuf(size_t size, uint64_t *buf_hdl);
-      int xclFreeQDMABuf(uint64_t buf_hdl);
-      ssize_t xclWriteQueue(uint64_t q_hdl, xclQueueRequest *wr);
-      ssize_t xclReadQueue(uint64_t q_hdl, xclQueueRequest *wr);
-      int xclPollCompletion(int min_compl, int max_compl, xclReqCompletion *comps, int* actual, int timeout);
-
-=======
       bool isAWSLegacy () { return std::string(mDeviceInfo.mName).find("xilinx_aws-vu9p-f1-04261818_dynamic_5_0") != std::string::npos; }
->>>>>>> 980d42a7
 
     private:
       //hw_em_profile* _profile_inst;
