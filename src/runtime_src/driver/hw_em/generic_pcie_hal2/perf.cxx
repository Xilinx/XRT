/**
 * Copyright (C) 2016-2017 Xilinx, Inc
 *
 * Licensed under the Apache License, Version 2.0 (the "License"). You may
 * not use this file except in compliance with the License. A copy of the
 * License is located at
 *
 *     http://www.apache.org/licenses/LICENSE-2.0
 *
 * Unless required by applicable law or agreed to in writing, software
 * distributed under the License is distributed on an "AS IS" BASIS, WITHOUT
 * WARRANTIES OR CONDITIONS OF ANY KIND, either express or implied. See the
 * License for the specific language governing permissions and limitations
 * under the License.
 */

/*
 * Copyright (C) 2015 Xilinx, Inc
 * Author: Paul Schumacher
 * Performance Monitoring using PCIe for XDMA HAL Driver
 *
 * Licensed under the Apache License, Version 2.0 (the "License"). You may
 * not use this file except in compliance with the License. A copy of the
 * License is located at
 *
 *     http://www.apache.org/licenses/LICENSE-2.0
 *
 * Unless required by applicable law or agreed to in writing, software
 * distributed under the License is distributed on an "AS IS" BASIS, WITHOUT
 * WARRANTIES OR CONDITIONS OF ANY KIND, either express or implied. See the
 * License for the specific language governing permissions and limitations
 * under the License.
 */

#include "shim.h"
//#include "../user_common/perfmon_parameters.h"
#include "xclbin.h"

//#include <sys/types.h>
//#include <sys/stat.h>
//#include <fcntl.h>

#include <iostream>
#include <cstdio>
#include <cstring>
#include <cassert>
#include <algorithm>
#include <thread>
#include <vector>
#include <time.h>
#include <string>

#ifndef _WINDOWS
// TODO: Windows build support
//    unistd.h is linux only header file
//    it is included for read, write, close, lseek64
#include <unistd.h>
#endif

#ifdef _WINDOWS
#define __func__ __FUNCTION__
#endif

namespace xclhwemhal2 {

  // ****************
  // Helper functions
  // ****************

  double HwEmShim::xclGetDeviceClockFreqMHz()
  {
    //return 1.0;
    double clockSpeed;
    //300.0 MHz
    clockSpeed = 300.0;
    return clockSpeed;
  }

  // Get the maximum bandwidth for host reads from the device (in MB/sec)
  // NOTE: for now, just return 8.0 GBps (the max achievable for PCIe Gen3)
  double HwEmShim::xclGetReadMaxBandwidthMBps() {
    return 8000.0;
  }

  // Get the maximum bandwidth for host writes to the device (in MB/sec)
  // NOTE: for now, just return 8.0 GBps (the max achievable for PCIe Gen3)
  double HwEmShim::xclGetWriteMaxBandwidthMBps() {
    return 8000.0;
  }

  size_t HwEmShim::xclPerfMonClockTraining()
  {
    return 0;
  }

  size_t HwEmShim::xclPerfMonStartCounters()
  {
    //TODO::Still to decide whether to start Performance Monitor or not
    return 0;
  }

  size_t HwEmShim::xclPerfMonStopCounters()
  {
    //TODO::Still to decide whether to stop Performance Monitor or not
    return 0;
  }

  uint32_t HwEmShim::getPerfMonNumberSlots(xclPerfMonType type) {
    if (type == XCL_PERF_MON_MEMORY)
      return mMemoryProfilingNumberSlots;
    if (type == XCL_PERF_MON_ACCEL)
      return mAccelProfilingNumberSlots;
    if (type == XCL_PERF_MON_STALL)
      return mStallProfilingNumberSlots;
    if (type == XCL_PERF_MON_HOST)
      return 1;
    if (type == XCL_PERF_MON_STR)
      return mStreamProfilingNumberSlots;

    return 0;
  }

 uint32_t HwEmShim::getPerfMonProperties(xclPerfMonType type, uint32_t slotnum)
 {
   if (type == XCL_PERF_MON_STR && slotnum < XSSPM_MAX_NUMBER_SLOTS) {
     return  static_cast <uint32_t> (mStreamMonProperties[slotnum]);
   }
   return 0;
 }

  // Get slot name
  void HwEmShim::getPerfMonSlotName(xclPerfMonType type, uint32_t slotnum,
   		                            char* slotName, uint32_t length) {
    std::string str = "";
    if (type == XCL_PERF_MON_MEMORY) {
      str = (slotnum < XSPM_MAX_NUMBER_SLOTS) ? mPerfMonSlotName[slotnum] : "";
    }
    if (type == XCL_PERF_MON_ACCEL) {
      str = (slotnum < XSAM_MAX_NUMBER_SLOTS) ? mAccelMonSlotName[slotnum] : "";
    }
    if (type == XCL_PERF_MON_STR) {
      str = (slotnum < XSSPM_MAX_NUMBER_SLOTS) ? mStreamMonSlotName[slotnum] : "";
    }
    strncpy(slotName, str.c_str(), length);
  }

  size_t HwEmShim::xclGetDeviceTimestamp()
  {
    bool ack = true;
    size_t deviceTimeStamp = 0;
    xclGetDeviceTimestamp_RPC_CALL(xclGetDeviceTimestamp,ack,deviceTimeStamp);
    return deviceTimeStamp;
  }

  // ********
  // Counters
  // ********

  size_t HwEmShim::xclPerfMonReadCounters(xclPerfMonType type, xclCounterResults& counterResults)
  {
    if (mLogStream.is_open()) {
      mLogStream << __func__ << ", " << std::this_thread::get_id() << std::endl;
    }

    // Initialize all values in struct to 0
    memset(&counterResults, 0, sizeof(xclCounterResults));

    // TODO: modify if adding support for multiple DDRs, where # slots = # DDR + 1
    //counterResults.NumSlots = 2;

    // TODO: support other profiling
    if (type != XCL_PERF_MON_MEMORY && type != XCL_PERF_MON_ACCEL && type != XCL_PERF_MON_STR) {
      PRINTENDFUNC;
      return 0;
    }
    bool accel = (type==XCL_PERF_MON_ACCEL) ? true : false;
    int iptype = 0;
    if (type == XCL_PERF_MON_MEMORY) {
      iptype = 1;
    }
    if (type == XCL_PERF_MON_ACCEL) {
      iptype = 2;
    }
    if (type == XCL_PERF_MON_STR) {
      iptype = 3;
    }

    //TODO::Need to call for each slot individually
    //Right now we have only one slot
    //sampleIntervalUsec is not used yet. Need to identify how to use this
    uint32_t wr_byte_count = 0;
    uint32_t wr_trans_count = 0;
    uint32_t total_wr_latency = 0;
    uint32_t rd_byte_count = 0;
    uint32_t rd_trans_count = 0;
    uint32_t total_rd_latency= 0;
    uint32_t str_num_tranx = 0;
    uint32_t str_data_bytes = 0;
    uint32_t str_busy_cycles = 0;
    uint32_t str_stall_cycles = 0;
    uint32_t str_starve_cycles = 0;

    if (simulator_started == true) {
#ifndef _WINDOWS
      // TODO: Windows build support
      // *_RPC_CALL uses unix_socket
      uint32_t counter = 0;
      uint32_t numSlots = getPerfMonNumberSlots(type);
      for(; counter < numSlots; counter++)
      {
<<<<<<< HEAD
        if (counter == XPAR_SPM0_HOST_SLOT && !accel && iptype != 3) // Ignore host slot
          continue;
        char slotname[128];
        getPerfMonSlotName(type,counter,slotname,128);

        if (type != XCL_PERF_MON_STR) {
          xclPerfMonReadCounters_RPC_CALL(xclPerfMonReadCounters,wr_byte_count,wr_trans_count,
                                          total_wr_latency,rd_byte_count,rd_trans_count,
                                          total_rd_latency,sampleIntervalUsec,slotname,accel);
        } else {
          xclPerfMonReadCounters_Streaming_RPC_CALL(xclPerfMonReadCounters_Streaming, str_num_tranx,str_data_bytes,str_busy_cycles,
                                                      str_stall_cycles,str_starve_cycles,slotname);
=======
        if (isAWSLegacy()) {
          // Not supported in aws platform
          if (accel)
            return 0;
          std::string slot = std::to_string(counter);
          char const * slotname = slot.c_str();
          xclPerfMonReadCounters_RPC_CALL_AWS(xclPerfMonReadCounters,wr_byte_count,wr_trans_count,total_wr_latency,rd_byte_count,rd_trans_count,total_rd_latency,sampleIntervalUsec,slotname);
        } else {
          if (counter == XPAR_SPM0_HOST_SLOT && !accel) // Ignore host slot
            continue;
          char slotname[128];
          getPerfMonSlotName(type,counter,slotname,128);
          xclPerfMonReadCounters_RPC_CALL(xclPerfMonReadCounters,wr_byte_count,wr_trans_count,total_wr_latency,rd_byte_count,rd_trans_count,total_rd_latency,sampleIntervalUsec,slotname,accel);
>>>>>>> 980d42a7
        }
#endif
        if (iptype == 1) {
          counterResults.WriteBytes[counter] = wr_byte_count;
          counterResults.WriteTranx[counter] = wr_trans_count;
          counterResults.WriteLatency[counter] = total_wr_latency;
          counterResults.ReadBytes[counter] = rd_byte_count;
          counterResults.ReadTranx[counter] = rd_trans_count;
          counterResults.ReadLatency[counter] = total_rd_latency;
<<<<<<< HEAD
        } else if (iptype == 2) {
=======
        }
        else {
          // Overloaded Protobuf messages
>>>>>>> 980d42a7
          counterResults.CuExecCount[counter] = rd_byte_count;
          counterResults.CuExecCycles[counter] = total_wr_latency;
          counterResults.CuMinExecCycles[counter] = rd_trans_count;
          counterResults.CuMaxExecCycles[counter] = total_rd_latency;
<<<<<<< HEAD
          //counterResults.CuStallIntCycles[counter] = total_int_stalls;
          //counterResults.CuStallStrCycles[counter] = total_str_stalls;
          //counterResults.CuStallExtCycles[counter] = total_ext_stalls;
        } else if (iptype == 3) {
          counterResults.StrNumTranx[counter] = str_num_tranx;
          counterResults.StrDataBytes[counter] = str_data_bytes;
          counterResults.StrBusyCycles[counter] = str_busy_cycles;
          counterResults.StrStallCycles[counter] = str_stall_cycles;
          counterResults.StrStarveCycles[counter] = str_starve_cycles;
        } else {
          throw std::runtime_error("unknown ip type");
=======
>>>>>>> 980d42a7
        }
      }
    }

    PRINTENDFUNC;
    return(XPAR_AXI_PERF_MON_0_NUMBER_SLOTS * XAPM_METRIC_COUNTERS_PER_SLOT);
  }

  // *****
  // Trace
  // *****
  size_t HwEmShim::xclPerfMonStartTrace(uint32_t startTrigger)
  {
    return 0;
  }

  size_t HwEmShim::xclPerfMonStopTrace()
  {
    return 0;
  }

  uint32_t HwEmShim::xclPerfMonGetTraceCount(xclPerfMonType type)
  {
    // TODO: support other profiling
    if (type != XCL_PERF_MON_MEMORY && type != XCL_PERF_MON_ACCEL)
      return 0;
    bool accel = (type==XCL_PERF_MON_ACCEL) ? true : false;
    uint32_t no_of_final_samples = 0;

    if(tracecount_calls < xclemulation::config::getInstance()->getMaxTraceCount())
    {
      tracecount_calls = tracecount_calls + 1;
      return 0;
    }
    tracecount_calls = 0;
    uint32_t numSlots = getPerfMonNumberSlots(type);
    bool ack = true;
    for(unsigned int counter = 0; counter < numSlots; counter++)
    {
      uint32_t no_of_samples = 0;

      if (simulator_started == true)
      {
#ifndef _WINDOWS
        // TODO: Windows build support
        // *_RPC_CALL uses unix_socket

        if (isAWSLegacy()) {
          std::string slot = std::to_string(counter);
          char const * slotname = slot.c_str();
          xclPerfMonGetTraceCount_RPC_CALL_AWS(xclPerfMonGetTraceCount,ack,no_of_samples,slotname);
        } else {
          if (counter == XPAR_SPM0_HOST_SLOT && !accel)
            continue;
          char slotname[128];
          getPerfMonSlotName(type,counter,slotname,128);
          xclPerfMonGetTraceCount_RPC_CALL(xclPerfMonGetTraceCount,ack,no_of_samples,slotname,accel);
        }
#endif
      }
      no_of_final_samples = no_of_samples + list_of_events[counter].size();
    }
    return no_of_final_samples+1000;
  }

  size_t HwEmShim::xclPerfMonReadTrace(xclPerfMonType type, xclTraceResultsVector& traceVector)
  {
    if (mLogStream.is_open()) {
      mLogStream << __func__ << ", " << std::this_thread::get_id() << ", " << type << std::endl;
    }

    // TODO: support other profiling
    if (type != XCL_PERF_MON_MEMORY && type != XCL_PERF_MON_ACCEL && type != XCL_PERF_MON_STR) {
      traceVector.mLength = 0;
      return 0;
    }
    bool accel = (type==XCL_PERF_MON_ACCEL) ? true : false;
    int iptype = 0;
    if (type == XCL_PERF_MON_MEMORY) {
      iptype = 1;
    } else if (type == XCL_PERF_MON_ACCEL) {
      iptype = 2;
    } else if (type == XCL_PERF_MON_STR) {
      iptype = 3;
    } else {
      std::cout << "Unknown IP type" << std::endl;
      return 0;
    }

    uint32_t counter = 0;
    uint32_t numSlots = getPerfMonNumberSlots(type);
    bool ack = true;
    unsigned int index = 0;
    for(; counter < numSlots; counter++)
    {
<<<<<<< HEAD
      // Ignore host
      if (counter == XPAR_SPM0_HOST_SLOT && !accel && 3 != iptype)
        continue;
=======
>>>>>>> 980d42a7

      unsigned int numberOfElementsAdded = 0;

      if(list_of_events[counter].size() > 0 && index<(MAX_TRACE_NUMBER_SAMPLES-7))
      {
        std::vector<Event>::iterator startEvent = list_of_events[counter].begin();
        std::vector<Event>::iterator endEvent = list_of_events[counter].end();

        for(;startEvent != endEvent && index<(MAX_TRACE_NUMBER_SAMPLES-7) ;startEvent++)
        {
          numberOfElementsAdded = numberOfElementsAdded+1;
          Event currentEvent = *startEvent;

          xclTraceResults result;
          memset(&result, 0, sizeof(xclTraceResults));
          // result.TraceID = accel ? counter + 64 : counter * 2;
          if (iptype == 1) {
            result.TraceID = counter * 2;
          } else if (iptype == 2) {
            result.TraceID = counter + 64;
          } else if (iptype == 3) {
            result.TraceID = counter + 576;
          } else {
            return 0;
          }
          result.Timestamp = currentEvent.timestamp;
          result.Overflow = (currentEvent.timestamp >> 17) & 0x1;
          result.EventFlags = currentEvent.eventflags;
          result.ReadAddrLen = currentEvent.arlen;
          result.WriteAddrLen = currentEvent.awlen;
          result.WriteBytes = (currentEvent.writeBytes);
          result.ReadBytes  = (currentEvent.readBytes);
          result.HostTimestamp = currentEvent.host_timestamp;
          result.EventID = XCL_PERF_MON_HW_EVENT;
          traceVector.mArray[index++] = result;
        }
        list_of_events[counter].erase(list_of_events[counter].begin(),list_of_events[counter].begin() + numberOfElementsAdded);
        traceVector.mLength = index;
      }

      if (simulator_started == true)
      {
<<<<<<< HEAD
=======
        unsigned int samplessize = 0;
        char slotname[128];
>>>>>>> 980d42a7
#ifndef _WINDOWS
        unsigned int samplessize = 0;
        // TODO: Windows build support
        // *_RPC_CALL uses unix_socket
<<<<<<< HEAD
        char slotname[128];
        getPerfMonSlotName(type,counter,slotname,128);

        if (type != XCL_PERF_MON_STR) {
          xclPerfMonReadTrace_RPC_CALL(xclPerfMonReadTrace,ack,samplessize,slotname,accel);
          unsigned int i = 0;
          for(; i<samplessize && index<(MAX_TRACE_NUMBER_SAMPLES-7); i++)
          {
            // TODO: Windows build support
            // r_msg is defined as part of *RPC_CALL definition
            const xclPerfMonReadTrace_response::events &event = r_msg.output_data(i);

            xclTraceResults result;
            memset(&result, 0, sizeof(xclTraceResults));
            // result.TraceID = accel ? counter + 64 : counter * 2;
            if (iptype == 1) {
              result.TraceID = counter * 2;
            } else if (iptype == 2) {
              result.TraceID = counter + 64;
            } else if (iptype == 3) {
              result.TraceID = counter + 576;
            } else {
              return 0;
            }
=======
        // r_msg is defined as part of *RPC_CALL definition
        if (isAWSLegacy()) {
          if (accel) return 0;
          std::string slot = std::to_string(counter);
          char const * slotname = slot.c_str();
          xclPerfMonReadTrace_RPC_CALL_AWS(xclPerfMonReadTrace,ack,samplessize,slotname);
          unsigned int i = 0;
          for(; i<samplessize && index<(MAX_TRACE_NUMBER_SAMPLES-7); i++)
          {
            const xclPerfMonReadTrace_response::events &event = r_msg.output_data(i);
            xclTraceResults result;
            memset(&result, 0, sizeof(xclTraceResults));
            result.TraceID = accel ? counter + 64 : counter * 2;
>>>>>>> 980d42a7
            result.Timestamp = event.timestamp();
            result.Overflow = (event.timestamp() >> 17) & 0x1;
            result.EventFlags = event.eventflags();
            result.ReadAddrLen = event.arlen();
            result.WriteAddrLen = event.awlen();
            result.WriteBytes = (event.wr_bytes());
            result.ReadBytes  = (event.rd_bytes());
            result.HostTimestamp = event.host_timestamp();
            result.EventID = XCL_PERF_MON_HW_EVENT;
            traceVector.mArray[index++] = result;
          }
          traceVector.mLength = index;

          Event eventObj;
          for(; i<samplessize ; i++)
          {
            // TODO: Windows build support
            // r_msg is defined as part of *RPC_CALL definition
            const xclPerfMonReadTrace_response::events &event = r_msg.output_data(i);
            eventObj.timestamp = event.timestamp();
            eventObj.eventflags = event.eventflags();
            eventObj.arlen = event.arlen();
            eventObj.awlen = event.awlen();
            eventObj.host_timestamp = event.host_timestamp();
            eventObj.readBytes = event.rd_bytes();
            eventObj.writeBytes = event.wr_bytes();
            list_of_events[counter].push_back(eventObj);
          }
<<<<<<< HEAD
#endif
        } else {
#ifndef _WINDOWS
          xclPerfMonReadTrace_Streaming_RPC_CALL(xclPerfMonReadTrace_Streaming,ack,samplessize,slotname);
          unsigned int i = 0;
          for(; i<samplessize && index<(MAX_TRACE_NUMBER_SAMPLES-7); i++)
          {
            // TODO: Windows build support
            // r_msg is defined as part of *RPC_CALL definition
            const xclPerfMonReadTrace_Streaming_response::events &event = r_msg.output_data(i);

            xclTraceResults result;
            memset(&result, 0, sizeof(xclTraceResults));
            // result.TraceID = accel ? counter + 64 : counter * 2;
            if (iptype == 1) {
              result.TraceID = counter * 2;
            } else if (iptype == 2) {
              result.TraceID = counter + 64;
            } else if (iptype == 3) {
              result.TraceID = counter + 576;
            } else {
              return 0;
            }
            result.Timestamp = event.timestamp();
            result.Overflow = (event.timestamp() >> 17) & 0x1;
            result.EventFlags = event.eventflags();
=======
        } else {
          if (counter == XPAR_SPM0_HOST_SLOT && !accel)
            continue;
          getPerfMonSlotName(type,counter,slotname,128);
          xclPerfMonReadTrace_RPC_CALL(xclPerfMonReadTrace,ack,samplessize,slotname,accel);
          unsigned int i = 0;
          for(; i<samplessize && index<(MAX_TRACE_NUMBER_SAMPLES-7); i++)
          {
            const xclPerfMonReadTrace_response::events &event = r_msg.output_data(i);
            xclTraceResults result;
            memset(&result, 0, sizeof(xclTraceResults));
            result.TraceID = accel ? counter + 64 : counter * 2;
            result.Timestamp = event.timestamp();
            result.Overflow = (event.timestamp() >> 17) & 0x1;
            result.EventFlags = event.eventflags();
            result.ReadAddrLen = event.arlen();
            result.WriteAddrLen = event.awlen();
            result.WriteBytes = (event.wr_bytes());
            result.ReadBytes  = (event.rd_bytes());
>>>>>>> 980d42a7
            result.HostTimestamp = event.host_timestamp();
            result.EventID = XCL_PERF_MON_HW_EVENT;
            traceVector.mArray[index++] = result;
          }
          traceVector.mLength = index;

          Event eventObj;
          for(; i<samplessize ; i++)
          {
<<<<<<< HEAD
            // TODO: Windows build support
            // r_msg is defined as part of *RPC_CALL definition
            const xclPerfMonReadTrace_Streaming_response::events &event = r_msg.output_data(i);
            eventObj.timestamp = event.timestamp();
            eventObj.eventflags = event.eventflags();
            eventObj.host_timestamp = event.host_timestamp();
            list_of_events[counter].push_back(eventObj);
          }
=======
            const xclPerfMonReadTrace_response::events &event = r_msg.output_data(i);
            eventObj.timestamp = event.timestamp();
            eventObj.eventflags = event.eventflags();
            eventObj.arlen = event.arlen();
            eventObj.awlen = event.awlen();
            eventObj.host_timestamp = event.host_timestamp();
            eventObj.readBytes = event.rd_bytes();
            eventObj.writeBytes = event.wr_bytes();
            list_of_events[counter].push_back(eventObj);
          }
        }
>>>>>>> 980d42a7
#endif
      }
    }

    if (mLogStream.is_open()) {
      mLogStream << "[xclPerfMonReadTrace] trace vector length = " << traceVector.mLength << std::endl;
    }
    PRINTENDFUNC;
    return traceVector.mLength;
  }

} // namespace xclhwemhal2<|MERGE_RESOLUTION|>--- conflicted
+++ resolved
@@ -208,20 +208,6 @@
       uint32_t numSlots = getPerfMonNumberSlots(type);
       for(; counter < numSlots; counter++)
       {
-<<<<<<< HEAD
-        if (counter == XPAR_SPM0_HOST_SLOT && !accel && iptype != 3) // Ignore host slot
-          continue;
-        char slotname[128];
-        getPerfMonSlotName(type,counter,slotname,128);
-
-        if (type != XCL_PERF_MON_STR) {
-          xclPerfMonReadCounters_RPC_CALL(xclPerfMonReadCounters,wr_byte_count,wr_trans_count,
-                                          total_wr_latency,rd_byte_count,rd_trans_count,
-                                          total_rd_latency,sampleIntervalUsec,slotname,accel);
-        } else {
-          xclPerfMonReadCounters_Streaming_RPC_CALL(xclPerfMonReadCounters_Streaming, str_num_tranx,str_data_bytes,str_busy_cycles,
-                                                      str_stall_cycles,str_starve_cycles,slotname);
-=======
         if (isAWSLegacy()) {
           // Not supported in aws platform
           if (accel)
@@ -235,7 +221,6 @@
           char slotname[128];
           getPerfMonSlotName(type,counter,slotname,128);
           xclPerfMonReadCounters_RPC_CALL(xclPerfMonReadCounters,wr_byte_count,wr_trans_count,total_wr_latency,rd_byte_count,rd_trans_count,total_rd_latency,sampleIntervalUsec,slotname,accel);
->>>>>>> 980d42a7
         }
 #endif
         if (iptype == 1) {
@@ -245,31 +230,13 @@
           counterResults.ReadBytes[counter] = rd_byte_count;
           counterResults.ReadTranx[counter] = rd_trans_count;
           counterResults.ReadLatency[counter] = total_rd_latency;
-<<<<<<< HEAD
-        } else if (iptype == 2) {
-=======
         }
         else {
           // Overloaded Protobuf messages
->>>>>>> 980d42a7
           counterResults.CuExecCount[counter] = rd_byte_count;
           counterResults.CuExecCycles[counter] = total_wr_latency;
           counterResults.CuMinExecCycles[counter] = rd_trans_count;
           counterResults.CuMaxExecCycles[counter] = total_rd_latency;
-<<<<<<< HEAD
-          //counterResults.CuStallIntCycles[counter] = total_int_stalls;
-          //counterResults.CuStallStrCycles[counter] = total_str_stalls;
-          //counterResults.CuStallExtCycles[counter] = total_ext_stalls;
-        } else if (iptype == 3) {
-          counterResults.StrNumTranx[counter] = str_num_tranx;
-          counterResults.StrDataBytes[counter] = str_data_bytes;
-          counterResults.StrBusyCycles[counter] = str_busy_cycles;
-          counterResults.StrStallCycles[counter] = str_stall_cycles;
-          counterResults.StrStarveCycles[counter] = str_starve_cycles;
-        } else {
-          throw std::runtime_error("unknown ip type");
-=======
->>>>>>> 980d42a7
         }
       }
     }
@@ -365,12 +332,6 @@
     unsigned int index = 0;
     for(; counter < numSlots; counter++)
     {
-<<<<<<< HEAD
-      // Ignore host
-      if (counter == XPAR_SPM0_HOST_SLOT && !accel && 3 != iptype)
-        continue;
-=======
->>>>>>> 980d42a7
 
       unsigned int numberOfElementsAdded = 0;
 
@@ -413,41 +374,12 @@
 
       if (simulator_started == true)
       {
-<<<<<<< HEAD
-=======
         unsigned int samplessize = 0;
         char slotname[128];
->>>>>>> 980d42a7
 #ifndef _WINDOWS
         unsigned int samplessize = 0;
         // TODO: Windows build support
         // *_RPC_CALL uses unix_socket
-<<<<<<< HEAD
-        char slotname[128];
-        getPerfMonSlotName(type,counter,slotname,128);
-
-        if (type != XCL_PERF_MON_STR) {
-          xclPerfMonReadTrace_RPC_CALL(xclPerfMonReadTrace,ack,samplessize,slotname,accel);
-          unsigned int i = 0;
-          for(; i<samplessize && index<(MAX_TRACE_NUMBER_SAMPLES-7); i++)
-          {
-            // TODO: Windows build support
-            // r_msg is defined as part of *RPC_CALL definition
-            const xclPerfMonReadTrace_response::events &event = r_msg.output_data(i);
-
-            xclTraceResults result;
-            memset(&result, 0, sizeof(xclTraceResults));
-            // result.TraceID = accel ? counter + 64 : counter * 2;
-            if (iptype == 1) {
-              result.TraceID = counter * 2;
-            } else if (iptype == 2) {
-              result.TraceID = counter + 64;
-            } else if (iptype == 3) {
-              result.TraceID = counter + 576;
-            } else {
-              return 0;
-            }
-=======
         // r_msg is defined as part of *RPC_CALL definition
         if (isAWSLegacy()) {
           if (accel) return 0;
@@ -461,7 +393,6 @@
             xclTraceResults result;
             memset(&result, 0, sizeof(xclTraceResults));
             result.TraceID = accel ? counter + 64 : counter * 2;
->>>>>>> 980d42a7
             result.Timestamp = event.timestamp();
             result.Overflow = (event.timestamp() >> 17) & 0x1;
             result.EventFlags = event.eventflags();
@@ -490,34 +421,6 @@
             eventObj.writeBytes = event.wr_bytes();
             list_of_events[counter].push_back(eventObj);
           }
-<<<<<<< HEAD
-#endif
-        } else {
-#ifndef _WINDOWS
-          xclPerfMonReadTrace_Streaming_RPC_CALL(xclPerfMonReadTrace_Streaming,ack,samplessize,slotname);
-          unsigned int i = 0;
-          for(; i<samplessize && index<(MAX_TRACE_NUMBER_SAMPLES-7); i++)
-          {
-            // TODO: Windows build support
-            // r_msg is defined as part of *RPC_CALL definition
-            const xclPerfMonReadTrace_Streaming_response::events &event = r_msg.output_data(i);
-
-            xclTraceResults result;
-            memset(&result, 0, sizeof(xclTraceResults));
-            // result.TraceID = accel ? counter + 64 : counter * 2;
-            if (iptype == 1) {
-              result.TraceID = counter * 2;
-            } else if (iptype == 2) {
-              result.TraceID = counter + 64;
-            } else if (iptype == 3) {
-              result.TraceID = counter + 576;
-            } else {
-              return 0;
-            }
-            result.Timestamp = event.timestamp();
-            result.Overflow = (event.timestamp() >> 17) & 0x1;
-            result.EventFlags = event.eventflags();
-=======
         } else {
           if (counter == XPAR_SPM0_HOST_SLOT && !accel)
             continue;
@@ -537,7 +440,6 @@
             result.WriteAddrLen = event.awlen();
             result.WriteBytes = (event.wr_bytes());
             result.ReadBytes  = (event.rd_bytes());
->>>>>>> 980d42a7
             result.HostTimestamp = event.host_timestamp();
             result.EventID = XCL_PERF_MON_HW_EVENT;
             traceVector.mArray[index++] = result;
@@ -547,16 +449,6 @@
           Event eventObj;
           for(; i<samplessize ; i++)
           {
-<<<<<<< HEAD
-            // TODO: Windows build support
-            // r_msg is defined as part of *RPC_CALL definition
-            const xclPerfMonReadTrace_Streaming_response::events &event = r_msg.output_data(i);
-            eventObj.timestamp = event.timestamp();
-            eventObj.eventflags = event.eventflags();
-            eventObj.host_timestamp = event.host_timestamp();
-            list_of_events[counter].push_back(eventObj);
-          }
-=======
             const xclPerfMonReadTrace_response::events &event = r_msg.output_data(i);
             eventObj.timestamp = event.timestamp();
             eventObj.eventflags = event.eventflags();
@@ -568,7 +460,6 @@
             list_of_events[counter].push_back(eventObj);
           }
         }
->>>>>>> 980d42a7
 #endif
       }
     }
