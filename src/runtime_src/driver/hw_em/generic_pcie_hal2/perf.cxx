/**
 * Copyright (C) 2016-2017 Xilinx, Inc
 *
 * Licensed under the Apache License, Version 2.0 (the "License"). You may
 * not use this file except in compliance with the License. A copy of the
 * License is located at
 *
 *     http://www.apache.org/licenses/LICENSE-2.0
 *
 * Unless required by applicable law or agreed to in writing, software
 * distributed under the License is distributed on an "AS IS" BASIS, WITHOUT
 * WARRANTIES OR CONDITIONS OF ANY KIND, either express or implied. See the
 * License for the specific language governing permissions and limitations
 * under the License.
 */

/*
 * Copyright (C) 2015 Xilinx, Inc
 * Author: Paul Schumacher
 * Performance Monitoring using PCIe for XDMA HAL Driver
 *
 * Licensed under the Apache License, Version 2.0 (the "License"). You may
 * not use this file except in compliance with the License. A copy of the
 * License is located at
 *
 *     http://www.apache.org/licenses/LICENSE-2.0
 *
 * Unless required by applicable law or agreed to in writing, software
 * distributed under the License is distributed on an "AS IS" BASIS, WITHOUT
 * WARRANTIES OR CONDITIONS OF ANY KIND, either express or implied. See the
 * License for the specific language governing permissions and limitations
 * under the License.
 */

#include "shim.h"
//#include "../user_common/perfmon_parameters.h"
#include "xclbin.h"

//#include <sys/types.h>
//#include <sys/stat.h>
//#include <fcntl.h>

#include <iostream>
#include <cstdio>
#include <cstring>
#include <cassert>
#include <algorithm>
#include <thread>
#include <vector>
#include <time.h>
#include <string>

#ifndef _WINDOWS
// TODO: Windows build support
//    unistd.h is linux only header file
//    it is included for read, write, close, lseek64
#include <unistd.h>
#endif

#ifdef _WINDOWS
#define __func__ __FUNCTION__
#endif

namespace xclhwemhal2 {

  // ****************
  // Helper functions
  // ****************

  double HwEmShim::xclGetDeviceClockFreqMHz()
  {
    //return 1.0;
    double clockSpeed;
    //300.0 MHz
    clockSpeed = 300.0;
    return clockSpeed;
  }

  // Get the maximum bandwidth for host reads from the device (in MB/sec)
  // NOTE: for now, just return 8.0 GBps (the max achievable for PCIe Gen3)
  double HwEmShim::xclGetReadMaxBandwidthMBps() {
    return 8000.0;
  }

  // Get the maximum bandwidth for host writes to the device (in MB/sec)
  // NOTE: for now, just return 8.0 GBps (the max achievable for PCIe Gen3)
  double HwEmShim::xclGetWriteMaxBandwidthMBps() {
    return 8000.0;
  }

  size_t HwEmShim::xclPerfMonClockTraining()
  {
    return 0;
  }

  size_t HwEmShim::xclPerfMonStartCounters()
  {
    //TODO::Still to decide whether to start Performance Monitor or not
    return 0;
  }

  size_t HwEmShim::xclPerfMonStopCounters()
  {
    //TODO::Still to decide whether to stop Performance Monitor or not
    return 0;
  }

  uint32_t HwEmShim::getPerfMonNumberSlots(xclPerfMonType type) {
    if (type == XCL_PERF_MON_MEMORY)
      return mMemoryProfilingNumberSlots;
    if (type == XCL_PERF_MON_ACCEL)
      return mAccelProfilingNumberSlots;
    if (type == XCL_PERF_MON_STALL)
      return mStallProfilingNumberSlots;
    if (type == XCL_PERF_MON_HOST)
      return 1;
    if (type == XCL_PERF_MON_STR)
      return mStreamProfilingNumberSlots;

    return 0;
  }

 uint32_t HwEmShim::getPerfMonProperties(xclPerfMonType type, uint32_t slotnum)
 {
   if (type == XCL_PERF_MON_STR && slotnum < XSSPM_MAX_NUMBER_SLOTS) {
     return  static_cast <uint32_t> (mStreamMonProperties[slotnum]);
   }
   return 0;
 }

  // Get slot name
  void HwEmShim::getPerfMonSlotName(xclPerfMonType type, uint32_t slotnum,
   		                            char* slotName, uint32_t length) {
    std::string str = "";
    if (type == XCL_PERF_MON_MEMORY) {
      str = (slotnum < XSPM_MAX_NUMBER_SLOTS) ? mPerfMonSlotName[slotnum] : "";
    }
    if (type == XCL_PERF_MON_ACCEL) {
      str = (slotnum < XSAM_MAX_NUMBER_SLOTS) ? mAccelMonSlotName[slotnum] : "";
    }
    if (type == XCL_PERF_MON_STR) {
      str = (slotnum < XSSPM_MAX_NUMBER_SLOTS) ? mStreamMonSlotName[slotnum] : "";
    }
    strncpy(slotName, str.c_str(), length);
  }

  size_t HwEmShim::xclGetDeviceTimestamp()
  {
    bool ack = true;
    size_t deviceTimeStamp = 0;
    xclGetDeviceTimestamp_RPC_CALL(xclGetDeviceTimestamp,ack,deviceTimeStamp);
    return deviceTimeStamp;
  }

  // ********
  // Counters
  // ********

  size_t HwEmShim::xclPerfMonReadCounters(xclPerfMonType type, xclCounterResults& counterResults)
  {
    if (mLogStream.is_open()) {
      mLogStream << __func__ << ", " << std::this_thread::get_id() << std::endl;
    }

    // Initialize all values in struct to 0
    memset(&counterResults, 0, sizeof(xclCounterResults));

    // TODO: modify if adding support for multiple DDRs, where # slots = # DDR + 1
    //counterResults.NumSlots = 2;

    // TODO: support other profiling
    if (type != XCL_PERF_MON_MEMORY && type != XCL_PERF_MON_ACCEL && type != XCL_PERF_MON_STR) {
      PRINTENDFUNC;
      return 0;
    }
    bool accel = (type==XCL_PERF_MON_ACCEL) ? true : false;
    int iptype = 0;
    if (type == XCL_PERF_MON_MEMORY) {
      iptype = 1;
    }
    if (type == XCL_PERF_MON_ACCEL) {
      iptype = 2;
    }
    if (type == XCL_PERF_MON_STR) {
      iptype = 3;
    }

    //TODO::Need to call for each slot individually
    //Right now we have only one slot
    //sampleIntervalUsec is not used yet. Need to identify how to use this
    uint32_t wr_byte_count = 0;
    uint32_t wr_trans_count = 0;
    uint32_t total_wr_latency = 0;
    uint32_t rd_byte_count = 0;
    uint32_t rd_trans_count = 0;
    uint32_t total_rd_latency= 0;
    uint32_t str_num_tranx = 0;
    uint32_t str_data_bytes = 0;
    uint32_t str_busy_cycles = 0;
    uint32_t str_stall_cycles = 0;
    uint32_t str_starve_cycles = 0;

    if (simulator_started == true) {
#ifndef _WINDOWS
      // TODO: Windows build support
      // *_RPC_CALL uses unix_socket
      uint32_t counter = 0;
      uint32_t numSlots = getPerfMonNumberSlots(type);
      //counterResults.NumSlots = numSlots;
      for(; counter < numSlots; counter++)
      {
        if (counter == XPAR_SPM0_HOST_SLOT && !accel && iptype != 3) // Ignore host slot
          continue;
        char slotname[128];
        getPerfMonSlotName(type,counter,slotname,128);

        if (type != XCL_PERF_MON_STR) {
          xclPerfMonReadCounters_RPC_CALL(xclPerfMonReadCounters,wr_byte_count,wr_trans_count,
                                          total_wr_latency,rd_byte_count,rd_trans_count,
                                          total_rd_latency,sampleIntervalUsec,slotname,accel);
        } else {
          xclPerfMonReadCounters_Streaming_RPC_CALL(xclPerfMonReadCounters_Streaming, str_num_tranx,str_data_bytes,str_busy_cycles,
                                                      str_stall_cycles,str_starve_cycles,slotname);
        }
#endif
        if (iptype == 1) {
          counterResults.WriteBytes[counter] = wr_byte_count;
          counterResults.WriteTranx[counter] = wr_trans_count;
          counterResults.WriteLatency[counter] = total_wr_latency;
          counterResults.ReadBytes[counter] = rd_byte_count;
          counterResults.ReadTranx[counter] = rd_trans_count;
          counterResults.ReadLatency[counter] = total_rd_latency;
        } else if (iptype == 2) {
          counterResults.CuExecCount[counter] = rd_byte_count;
          counterResults.CuExecCycles[counter] = total_wr_latency;
          counterResults.CuMinExecCycles[counter] = rd_trans_count;
          counterResults.CuMaxExecCycles[counter] = total_rd_latency;
          //counterResults.CuStallIntCycles[counter] = total_int_stalls;
          //counterResults.CuStallStrCycles[counter] = total_str_stalls;
          //counterResults.CuStallExtCycles[counter] = total_ext_stalls;
        } else if (iptype == 3) {
          counterResults.StrNumTranx[counter] = str_num_tranx;
          counterResults.StrDataBytes[counter] = str_data_bytes;
          counterResults.StrBusyCycles[counter] = str_busy_cycles;
          counterResults.StrStallCycles[counter] = str_stall_cycles;
          counterResults.StrStarveCycles[counter] = str_starve_cycles;
        } else {
          throw std::runtime_error("unknown ip type");
        }
      }
    }

    PRINTENDFUNC;
    return(XPAR_AXI_PERF_MON_0_NUMBER_SLOTS * XAPM_METRIC_COUNTERS_PER_SLOT);
  }

  // *****
  // Trace
  // *****
  size_t HwEmShim::xclPerfMonStartTrace(uint32_t startTrigger)
  {
    return 0;
  }

  size_t HwEmShim::xclPerfMonStopTrace()
  {
    return 0;
  }

  uint32_t HwEmShim::xclPerfMonGetTraceCount(xclPerfMonType type)
  {
    // TODO: support other profiling
    if (type != XCL_PERF_MON_MEMORY && type != XCL_PERF_MON_ACCEL)
      return 0;
    bool accel = (type==XCL_PERF_MON_ACCEL) ? true : false;
    uint32_t no_of_final_samples = 0;

    if(tracecount_calls < xclemulation::config::getInstance()->getMaxTraceCount())
    {
      tracecount_calls = tracecount_calls + 1;
      return 0;
    }
    tracecount_calls = 0;
    uint32_t numSlots = getPerfMonNumberSlots(type);
    bool ack = true;
    for(unsigned int counter = 0; counter < numSlots; counter++)
    {
      if (counter == XPAR_SPM0_HOST_SLOT && !accel)
        continue;
      uint32_t no_of_samples = 0;

      if (simulator_started == true)
      {
#ifndef _WINDOWS
        // TODO: Windows build support
        // *_RPC_CALL uses unix_socket
        char slotname[128];
        getPerfMonSlotName(type,counter,slotname,128);

        xclPerfMonGetTraceCount_RPC_CALL(xclPerfMonGetTraceCount,ack,no_of_samples,slotname,accel);
#endif
      }
      no_of_final_samples = no_of_samples + list_of_events[counter].size();
    }
    return no_of_final_samples+1000;
  }

  size_t HwEmShim::xclPerfMonReadTrace(xclPerfMonType type, xclTraceResultsVector& traceVector)
  {
    if (mLogStream.is_open()) {
      mLogStream << __func__ << ", " << std::this_thread::get_id() << ", " << type << std::endl;
    }

    // TODO: support other profiling
    if (type != XCL_PERF_MON_MEMORY && type != XCL_PERF_MON_ACCEL && type != XCL_PERF_MON_STR) {
      traceVector.mLength = 0;
      return 0;
    }
    bool accel = (type==XCL_PERF_MON_ACCEL) ? true : false;
    int iptype = 0;
    if (type == XCL_PERF_MON_MEMORY) {
      iptype = 1;
    } else if (type == XCL_PERF_MON_ACCEL) {
      iptype = 2;
    } else { /* if (type == XCL_PERF_MON_STR) */
      iptype = 3;
<<<<<<< HEAD
    } 
=======
    }
>>>>>>> 6208f5ac

    uint32_t counter = 0;
    uint32_t numSlots = getPerfMonNumberSlots(type);
    bool ack = true;
    unsigned int index = 0;
    for(; counter < numSlots; counter++)
    {
      // Ignore host
      if (counter == XPAR_SPM0_HOST_SLOT && !accel && 3 != iptype)
        continue;

      unsigned int numberOfElementsAdded = 0;

      if(list_of_events[counter].size() > 0 && index<(MAX_TRACE_NUMBER_SAMPLES-7))
      {
        std::vector<Event>::iterator startEvent = list_of_events[counter].begin();
        std::vector<Event>::iterator endEvent = list_of_events[counter].end();

        for(;startEvent != endEvent && index<(MAX_TRACE_NUMBER_SAMPLES-7) ;startEvent++)
        {
          numberOfElementsAdded = numberOfElementsAdded+1;
          Event currentEvent = *startEvent;

          xclTraceResults result;
          memset(&result, 0, sizeof(xclTraceResults));
          // result.TraceID = accel ? counter + 64 : counter * 2;
          if (iptype == 1) {
            result.TraceID = counter * 2;
          } else if (iptype == 2) {
            result.TraceID = counter + 64;
          } else { /* if (iptype == 3) */
            result.TraceID = counter + 576;
          }
          result.Timestamp = currentEvent.timestamp;
          result.Overflow = (currentEvent.timestamp >> 17) & 0x1;
          result.EventFlags = currentEvent.eventflags;
          result.ReadAddrLen = currentEvent.arlen;
          result.WriteAddrLen = currentEvent.awlen;
          result.WriteBytes = (currentEvent.writeBytes);
          result.ReadBytes  = (currentEvent.readBytes);
          result.HostTimestamp = currentEvent.host_timestamp;
          result.EventID = XCL_PERF_MON_HW_EVENT;
          traceVector.mArray[index++] = result;
        }
        list_of_events[counter].erase(list_of_events[counter].begin(),list_of_events[counter].begin() + numberOfElementsAdded);
        traceVector.mLength = index;
      }

      if (simulator_started == true)
      {
#ifndef _WINDOWS
        unsigned int samplessize = 0;
        // TODO: Windows build support
        // *_RPC_CALL uses unix_socket
        char slotname[128];
        getPerfMonSlotName(type,counter,slotname,128);

        if (type != XCL_PERF_MON_STR) {
          xclPerfMonReadTrace_RPC_CALL(xclPerfMonReadTrace,ack,samplessize,slotname,accel);
          unsigned int i = 0;
          for(; i<samplessize && index<(MAX_TRACE_NUMBER_SAMPLES-7); i++)
          {
            // TODO: Windows build support
            // r_msg is defined as part of *RPC_CALL definition
            const xclPerfMonReadTrace_response::events &event = r_msg.output_data(i);

            xclTraceResults result;
            memset(&result, 0, sizeof(xclTraceResults));
            // result.TraceID = accel ? counter + 64 : counter * 2;
            if (iptype == 1) {
              result.TraceID = counter * 2;
            } else if (iptype == 2) {
              result.TraceID = counter + 64;
            } else { /* if (iptype == 3) */
              result.TraceID = counter + 576;
            }
            result.Timestamp = event.timestamp();
            result.Overflow = (event.timestamp() >> 17) & 0x1;
            result.EventFlags = event.eventflags();
            result.ReadAddrLen = event.arlen();
            result.WriteAddrLen = event.awlen();
            result.WriteBytes = (event.wr_bytes());
            result.ReadBytes  = (event.rd_bytes());
            result.HostTimestamp = event.host_timestamp();
            result.EventID = XCL_PERF_MON_HW_EVENT;
            traceVector.mArray[index++] = result;
          }
          traceVector.mLength = index;

          Event eventObj;
          for(; i<samplessize ; i++)
          {
            // TODO: Windows build support
            // r_msg is defined as part of *RPC_CALL definition
            const xclPerfMonReadTrace_response::events &event = r_msg.output_data(i);
            eventObj.timestamp = event.timestamp();
            eventObj.eventflags = event.eventflags();
            eventObj.arlen = event.arlen();
            eventObj.awlen = event.awlen();
            eventObj.host_timestamp = event.host_timestamp();
            eventObj.readBytes = event.rd_bytes();
            eventObj.writeBytes = event.wr_bytes();
            list_of_events[counter].push_back(eventObj);
          }
#endif
        } else {
#ifndef _WINDOWS
          xclPerfMonReadTrace_Streaming_RPC_CALL(xclPerfMonReadTrace_Streaming,ack,samplessize,slotname);
          unsigned int i = 0;
          for(; i<samplessize && index<(MAX_TRACE_NUMBER_SAMPLES-7); i++)
          {
            // TODO: Windows build support
            // r_msg is defined as part of *RPC_CALL definition
            const xclPerfMonReadTrace_Streaming_response::events &event = r_msg.output_data(i);

            xclTraceResults result;
            memset(&result, 0, sizeof(xclTraceResults));
            // result.TraceID = accel ? counter + 64 : counter * 2;
<<<<<<< HEAD
            if (iptype == 3) {
=======
            if (iptype == 1) {
              result.TraceID = counter * 2;
            } else if (iptype == 2) {
              result.TraceID = counter + 64;
            } else { /* if (iptype == 3) */
>>>>>>> 6208f5ac
              result.TraceID = counter + 576;
            }
            result.Timestamp = event.timestamp();
            result.Overflow = (event.timestamp() >> 17) & 0x1;
            result.EventFlags = event.eventflags();
            result.HostTimestamp = event.host_timestamp();
            result.EventID = XCL_PERF_MON_HW_EVENT;
            traceVector.mArray[index++] = result;
          }
          traceVector.mLength = index;

          Event eventObj;
          for(; i<samplessize ; i++)
          {
            // TODO: Windows build support
            // r_msg is defined as part of *RPC_CALL definition
            const xclPerfMonReadTrace_Streaming_response::events &event = r_msg.output_data(i);
            eventObj.timestamp = event.timestamp();
            eventObj.eventflags = event.eventflags();
            eventObj.host_timestamp = event.host_timestamp();
            list_of_events[counter].push_back(eventObj);
          }
#endif
        }
      }
    }

    if (mLogStream.is_open()) {
      mLogStream << "[xclPerfMonReadTrace] trace vector length = " << traceVector.mLength << std::endl;
    }
    PRINTENDFUNC;
    return traceVector.mLength;
  }

} // namespace xclhwemhal2<|MERGE_RESOLUTION|>--- conflicted
+++ resolved
@@ -324,11 +324,7 @@
       iptype = 2;
     } else { /* if (type == XCL_PERF_MON_STR) */
       iptype = 3;
-<<<<<<< HEAD
-    } 
-=======
-    }
->>>>>>> 6208f5ac
+    }
 
     uint32_t counter = 0;
     uint32_t numSlots = getPerfMonNumberSlots(type);
@@ -447,15 +443,7 @@
             xclTraceResults result;
             memset(&result, 0, sizeof(xclTraceResults));
             // result.TraceID = accel ? counter + 64 : counter * 2;
-<<<<<<< HEAD
             if (iptype == 3) {
-=======
-            if (iptype == 1) {
-              result.TraceID = counter * 2;
-            } else if (iptype == 2) {
-              result.TraceID = counter + 64;
-            } else { /* if (iptype == 3) */
->>>>>>> 6208f5ac
               result.TraceID = counter + 576;
             }
             result.Timestamp = event.timestamp();
