/**
 * Copyright (C) 2016-2017 Xilinx, Inc
 *
 * Licensed under the Apache License, Version 2.0 (the "License"). You may
 * not use this file except in compliance with the License. A copy of the
 * License is located at
 *
 *     http://www.apache.org/licenses/LICENSE-2.0
 *
 * Unless required by applicable law or agreed to in writing, software
 * distributed under the License is distributed on an "AS IS" BASIS, WITHOUT
 * WARRANTIES OR CONDITIONS OF ANY KIND, either express or implied. See the
 * License for the specific language governing permissions and limitations
 * under the License.
 */

#include "rt_profile.h"
#include "rt_profile_xocl.h"
#include "rt_profile_results.h"
#include "rt_profile_writers.h"
#include "rt_profile_device.h"
#include "rt_profile_rule_checks.h"
#include "rt_perf_counters.h"
#include "xdp/rt_singleton.h"
#include "debug.h"

//#include <CL/opencl.h>
#include "xocl/core/device.h"
#include "xocl/xclbin/xclbin.h"
#include "../../driver/include/xclperf.h"

#include <iostream>
#include <sstream>
#include <fstream>
#include <iomanip>
#include <algorithm>
#include <ctime>
#include <cassert>

// Uncomment to use device-based timestamps in timeline trace
//#define USE_DEVICE_TIMELINE

namespace XCL {
  // ***********************
  // Top-Level Profile Class
  // ***********************
  RTProfile::RTProfile(int& flag)
  : FunctionStartLogged(false),
    ProfileFlags(flag),
    FileFlags(0),
    MigrateMemCalls(0),
    DeviceTraceOption(DEVICE_TRACE_OFF),
    StallTraceOption(STALL_TRACE_OFF),
    CurrentContextId(0),
    PerfCounters()
  {
    // Create device profiler (may or may not be used during given run)
    DeviceProfile = new RTProfileDevice();

    // Profile rule checks
    RuleChecks = new ProfileRuleChecks();
    
    // Indeces are now same for HW and emulation
    OclSlotIndex  = XPAR_SPM0_FIRST_KERNEL_SLOT;
    HostSlotIndex = XPAR_SPM0_HOST_SLOT;
  }

  RTProfile::~RTProfile()
  {
    if (ProfileFlags)
      writeProfileSummary();

    if (DeviceProfile != nullptr)
      delete DeviceProfile;

    if (RuleChecks != nullptr)
      delete RuleChecks;

    FinalCounterResultsMap.clear();
    RolloverCounterResultsMap.clear();
    RolloverCountsMap.clear();
  }

  double RTProfile::getTraceTime() {
    auto nsec = xrt::time_ns();
    return getTimestampMsec(nsec);

#if 0
#if 1
    struct timespec now;
    int err;
    if ((err = clock_gettime(CLOCK_MONOTONIC, &now)) < 0)
      return 0.0;

    uint64_t nsec = (uint64_t) now.tv_sec * 1000000000UL + (uint64_t) now.tv_nsec;
    return getTimestampMsec(nsec);
  #else
    using namespace std::chrono;
    typedef duration<uint64_t, std::ratio<1, 1000000000>> duration_ns;
    duration_ns time_span =
        duration_cast<duration_ns>(steady_clock::now().time_since_epoch());
    return getTimestampMsec(time_span.count());
#endif
#endif
  }

  bool RTProfile::isDeviceProfileOn() const {
    // Device profiling is not valid in cpu flow or old emulation flow
    if (XCL::RTSingleton::Instance()->getFlowMode() == XCL::RTSingleton::CPU
       || XCL::RTSingleton::Instance()->getFlowMode() == XCL::RTSingleton::COSIM_EM)
      return false;

    //return ProfileFlags & RTProfile::PROFILE_DEVICE;
    return ProfileFlags & RTProfile::PROFILE_DEVICE_COUNTERS;
  }

  void RTProfile::setTransferTrace(const std::string traceStr) {
    std::string option = traceStr;
    std::transform(option.begin(), option.end(), option.begin(), ::tolower);

    if (option.find("off") != std::string::npos)         DeviceTraceOption = DEVICE_TRACE_OFF;
    else if (option.find("fine") != std::string::npos)   DeviceTraceOption = DEVICE_TRACE_FINE;
    else if (option.find("coarse") != std::string::npos) DeviceTraceOption = DEVICE_TRACE_COARSE;
    else {
      xrt::message::send(xrt::message::severity_level::WARNING,
        "The data_transfer_trace setting of " + traceStr + " is not recognized. Please use fine|coarse|off.");
    }

    if ((DeviceTraceOption == DEVICE_TRACE_COARSE) && (std::getenv("XCL_EMULATION_MODE"))) {
      xrt::message::send(xrt::message::severity_level::WARNING,
        "The data_transfer_trace setting of " + traceStr + " is not supported in emulation. Fine will be used.");
      DeviceTraceOption = DEVICE_TRACE_FINE;
    }
  }

  void RTProfile::setStallTrace(const std::string traceStr) {
    std::string option = traceStr;
    std::transform(option.begin(), option.end(), option.begin(), ::tolower);

    // Memory = External Axi bus to memory
    // Dataflow = Intra kernel Stream
    // Pipe = Inter Kernel pipes

    if (option.find("off") != std::string::npos)      StallTraceOption = STALL_TRACE_OFF;
    else if (option.find("memory") != std::string::npos) StallTraceOption = STALL_TRACE_EXT;
    else if (option.find("dataflow") != std::string::npos) StallTraceOption = STALL_TRACE_INT;
    else if (option.find("pipe") != std::string::npos) StallTraceOption = STALL_TRACE_STR;
    else if (option.find("all") != std::string::npos) StallTraceOption = STALL_TRACE_ALL;
    else {
      xrt::message::send(xrt::message::severity_level::WARNING,
        "The stall_trace setting of " + traceStr + " is not recognized. Please use memory|dataflow|pipe|all|off.");
    }
  }

  void RTProfile::attach(WriterI* writer)
  {
    std::lock_guard < std::mutex > lock(LogMutex);
    auto itr = std::find(Writers.begin(), Writers.end(), writer);
    if (itr == Writers.end())
      Writers.push_back(writer);
  }

  void RTProfile::detach(WriterI* writer)
  {
    std::lock_guard < std::mutex > lock(LogMutex);
    auto itr = std::find(Writers.begin(), Writers.end(), writer);
    if (itr != Writers.end())
      Writers.erase(itr);
  }

  void RTProfile::commandKindToString(e_profile_command_kind objKind,
      std::string& commandString
  ) const
  {
    switch (objKind) {
    case READ_BUFFER:
      commandString = "READ_BUFFER";
      break;
    case WRITE_BUFFER:
      commandString = "WRITE_BUFFER";
      break;
    case EXECUTE_KERNEL:
      commandString = "KERNEL";
      break;
    case DEVICE_KERNEL_READ:
      commandString = "KERNEL_READ";
      break;
    case DEVICE_KERNEL_WRITE:
      commandString = "KERNEL_WRITE";
      break;
    case DEVICE_KERNEL_EXECUTE:
      commandString = "KERNEL_EXECUTE";
      break;
    case DEVICE_BUFFER_READ:
      commandString = "READ_BUFFER_DEVICE";
      break;
    case DEVICE_BUFFER_WRITE:
      commandString = "WRITE_BUFFER_DEVICE";
      break;
    case DEPENDENCY_EVENT:
      commandString = "DEPENDENCY_EVENT";
      break;
    default:
      assert(0);
      break;
    }
  }

  void RTProfile::commandStageToString(e_profile_command_state objStage,
      std::string& stageString) const
  {
    switch (objStage) {
    case QUEUE:
      stageString = "QUEUE";
      break;
    case SUBMIT:
      stageString = "SUBMIT";
      break;
    case START:
      stageString = "START";
      break;
    case END:
      stageString = "END";
      break;
    case COMPLETE:
      stageString = "COMPLETE";
      break;
    default:
      assert(0);
      break;
    }
  }

  void RTProfile::setTimeStamp(e_profile_command_state objStage,
      TimeTrace* traceObject, double timeStamp)
  {
    switch (objStage) {
    case QUEUE:
      traceObject->Queue= timeStamp;
      break;
    case SUBMIT:
      traceObject->Submit= timeStamp;
      break;
    case START:
      traceObject->Start= timeStamp;
      break;
    case END:
      traceObject->End= timeStamp;
      break;
    case COMPLETE:
      traceObject->Complete= timeStamp;
      break;
    default:
      assert(0);

      break;
    }
  }

  // Get a device timestamp
  double RTProfile::getDeviceTimeStamp(double hostTimeStamp, std::string& deviceName)
  {
    double deviceTimeStamp = hostTimeStamp;

    // In HW emulation, use estimated host timestamp based on device clock cycles (in psec from HAL)
    if (XCL::RTSingleton::Instance()->getFlowMode() == XCL::RTSingleton::HW_EM) {
      size_t dts = XCL::RTSingleton::Instance()->getDeviceTimestamp(deviceName);
      deviceTimeStamp = dts / 1000000.0;
    }

    return deviceTimeStamp;
  }

  void RTProfile::logDataTransfer(uint64_t objId, e_profile_command_kind objKind,
      e_profile_command_state objStage, size_t objSize, uint32_t contextId,
      uint32_t numDevices, std::string deviceName, uint32_t commandQueueId,
      uint64_t address, const std::string& bank, std::thread::id threadId,
      const std::string eventString, const std::string dependString, double timestampMsec)
  {
    double timeStamp = (timestampMsec > 0.0) ? timestampMsec : getTraceTime();
#ifdef USE_DEVICE_TIMELINE
    double deviceTimeStamp = getDeviceTimeStamp(timeStamp, deviceName);
    timeStamp = deviceTimeStamp;
#endif

    std::string commandString;
    std::string stageString;
    std::lock_guard < std::mutex > lock(LogMutex);
    commandKindToString(objKind, commandString);
    commandStageToString(objStage, stageString);

    // Collect time trace
    BufferTrace* traceObject = nullptr;
    auto itr = BufferTraceMap.find(objId);
    if (itr == BufferTraceMap.end()) {
      traceObject = BufferTrace::reuse();
      BufferTraceMap[objId] = traceObject;
    }
    else {
      traceObject = itr->second;
    }
    setTimeStamp(objStage, traceObject, timeStamp);

    // clEnqueueNDRangeKernel returns END with no START
    // if data transfer was already completed.
    // We can safely discard those events
    if (objStage == END && (traceObject->getStart() > 0.0)) {
      // Collect performance counters
      switch (objKind) {
      case READ_BUFFER: {
        PerfCounters.logBufferRead(objSize, (traceObject->End - traceObject->Start), contextId, numDevices);
        PerfCounters.pushToSortedTopUsage(traceObject, true);
        break;
      }
      case WRITE_BUFFER: {
        PerfCounters.logBufferWrite(objSize, (traceObject->End - traceObject->Start), contextId, numDevices);
        PerfCounters.pushToSortedTopUsage(traceObject, false);
        break;
      }
      default:
        assert(0);
        break;
      }

      // Mark and keep top trace data
      // Data can be additionally streamed to a data transfer record
      traceObject->Address = address;
      traceObject->Size = objSize;
      traceObject->ContextId = contextId;
      traceObject->CommandQueueId = commandQueueId;
      auto itr = BufferTraceMap.find(objId);
      BufferTraceMap.erase(itr);

      // Store thread IDs into set
      addToThreadIds(threadId);
    }

    writeTimelineTrace(timeStamp, commandString, stageString, eventString, dependString,
                       objSize, address, bank, threadId);

    // Write host event to trace buffer
    if (objStage == START || objStage == END) {
      xclPerfMonEventType eventType = (objStage == START) ? XCL_PERF_MON_START_EVENT : XCL_PERF_MON_END_EVENT;
      xclPerfMonEventID eventID = (objKind == READ_BUFFER) ? XCL_PERF_MON_READ_ID : XCL_PERF_MON_WRITE_ID;
      xdp::profile::platform::write_host_event(XCL::RTSingleton::Instance()->getcl_platform_id(), eventType, eventID);
    }
  }

  //an empty cu_name indicates its doing original "kernel" profiling
  //a non empty call implies we need to collect compute unit based info.
  //Both will be called for a run, since we need to collect/display both
  //  kernel as well as compute unit info.
  void RTProfile::logKernelExecution(uint64_t objId, uint32_t programId, uint64_t eventId, e_profile_command_state objStage,
      std::string kernelName, std::string xclbinName, uint32_t contextId, uint32_t commandQueueId,
      const std::string& deviceName, uid_t uid, const size_t* globalWorkSize, size_t workGroupSize,
      const size_t* localWorkDim, const std::string& cu_name, const std::string eventString,
      const std::string dependString, double timeStampMsec)
  {
    double timeStamp = (timeStampMsec > 0.0) ? timeStampMsec : getTraceTime();
    //if (GetFirstCUTimestamp && !cu_name.empty()) {
    if (GetFirstCUTimestamp && (objStage == START)) {
      DeviceProfile->setStartTimeMsec(timeStamp);
      GetFirstCUTimestamp = false;
    }

    std::lock_guard<std::mutex> lock(LogMutex);

    // TODO: create unique name for device since currently all devices are called fpga0
    // NOTE: see also logCounters for corresponding device name for counters
    std::string newDeviceName = deviceName + "-" + std::to_string(uid);

    // In HW emulation, use estimated host timestamp based on device clock cycles
    double deviceTimeStamp = getDeviceTimeStamp(timeStamp, newDeviceName);

#ifdef USE_DEVICE_TIMELINE
    timeStamp = deviceTimeStamp;
#endif

    // Placeholders for ID and name used in device trace reporting
    // TODO: need to grab actual kernel name and context ID from AXI IDs and metadata
    CurrentContextId = contextId;
    CurrentKernelName = kernelName;
    CurrentDeviceName = newDeviceName;
    CurrentBinaryName = xclbinName;

    std::string commandString;
    std::string stageString;
    commandKindToString(EXECUTE_KERNEL, commandString);
    commandStageToString(objStage, stageString);

    std::string cuName("");
    std::string cuName2("");

    std::string globalSize = std::to_string(globalWorkSize[0]) + ":" +
        std::to_string(globalWorkSize[1]) + ":" + std::to_string(globalWorkSize[2]);
    std::string localSize = std::to_string(localWorkDim[0]) + ":" +
        std::to_string(localWorkDim[1]) + ":" + std::to_string(localWorkDim[2]);

    // *******
    // Kernels
    // *******
    if (cu_name.empty()) {
      // Collect stats for max/min/average kernel times
      // NOTE: create unique kernel name using object ID
      std::string newKernelName = kernelName + "|" + std::to_string(objId) + "|"  + std::to_string(programId);
      if (objStage == START) {
        // Queue STARTS because events come in async order
        KernelStartsMap[newKernelName].push(deviceTimeStamp);
        XOCL_DEBUGF("logKernelExecution: kernel START @ %.3f msec for %s\n", deviceTimeStamp, newKernelName.c_str());
      }
      else if (objStage == END) {
        auto it = KernelStartsMap.find(newKernelName);
        if (it != KernelStartsMap.end() && !it->second.empty()) {
          XOCL_DEBUGF("logKernelExecution: kernel END @ %.3f msec for %s\n", deviceTimeStamp, newKernelName.c_str());
          PerfCounters.logKernelExecutionStart(newKernelName, newDeviceName, it->second.front());
          PerfCounters.logKernelExecutionEnd(newKernelName, newDeviceName, deviceTimeStamp);
          it->second.pop();
        }
      }

      // Collect trace objects
      KernelTrace* traceObject = nullptr;
      auto itr = KernelTraceMap.find(eventId);
      if(itr == KernelTraceMap.end()) {
        traceObject = KernelTrace::reuse();
        KernelTraceMap[eventId] = traceObject;
      } else {
        traceObject = itr->second;
      }
      setTimeStamp(objStage, traceObject, deviceTimeStamp);
      if (objStage == END) {
        traceObject->Address = objId;
        traceObject->ContextId = contextId;
        traceObject->CommandQueueId = commandQueueId;
        traceObject->KernelName = kernelName;
        traceObject->DeviceName = newDeviceName;
        traceObject->WorkGroupSize = workGroupSize;
        traceObject->GlobalWorkSize[0] = globalWorkSize[0];
        traceObject->GlobalWorkSize[1] = globalWorkSize[1];
        traceObject->GlobalWorkSize[2] = globalWorkSize[2];
        traceObject->LocalWorkSize[0] = localWorkDim[0];
        traceObject->LocalWorkSize[1] = localWorkDim[1];
        traceObject->LocalWorkSize[2] = localWorkDim[2];

        auto itr = KernelTraceMap.find(eventId);
        KernelTraceMap.erase(itr);
        // Only log Valid trace objects
        if (traceObject->getStart() > 0.0 && traceObject->getStart() < deviceTimeStamp) {
          PerfCounters.pushToSortedTopUsage(traceObject);
        }
      }

      // Write all states to timeline trace
      std::string uniqueCUName("KERNEL|");
      uniqueCUName += newDeviceName + "|" + xclbinName + "|" + kernelName + "|" + localSize + "|all";
      commandString = uniqueCUName;
      writeTimelineTrace(timeStamp, commandString, stageString, eventString, dependString,
                         objId, workGroupSize);
    }
    //
    // Compute Units
    //
    else {
      // Naming used in profile summary
      cuName = newDeviceName + "|" + kernelName + "|" + globalSize + "|" + localSize
               + "|" + cu_name + "|" + std::to_string(0x1);
      // Naming used in timeline trace
      cuName2 = kernelName + "|" + localSize + "|" + cu_name;
      if (objStage == START) {
        XOCL_DEBUGF("logKernelExecution: CU START @ %.3f msec for %s\n", deviceTimeStamp, cuName.c_str());
        if (XCL::RTSingleton::Instance()->getFlowMode() == XCL::RTSingleton::CPU ||
            (isAwsDevice(deviceName) && XCL::RTSingleton::Instance()->getFlowMode() == XCL::RTSingleton::HW_EM)) {
          PerfCounters.logComputeUnitExecutionStart(cuName, deviceTimeStamp);
          PerfCounters.logComputeUnitDeviceStart(newDeviceName, timeStamp);
        }
      }
      else if (objStage == END) {
        XOCL_DEBUGF("logKernelExecution: CU END @ %.3f msec for %s\n", deviceTimeStamp, cuName.c_str());
        // This is updated through HAL if set to 0
        if (XCL::RTSingleton::Instance()->getFlowMode() != XCL::RTSingleton::CPU &&
            !(isAwsDevice(deviceName) && XCL::RTSingleton::Instance()->getFlowMode() == XCL::RTSingleton::HW_EM)) {
              deviceTimeStamp = 0;
        }
        PerfCounters.logComputeUnitExecutionEnd(cuName, deviceTimeStamp);
      }

      // Store mapping of CU name to kernel name
      ComputeUnitKernelNameMap[cu_name] = kernelName;

      //New timeline summary data.
      std::string uniqueCUName("KERNEL|");
      (uniqueCUName += newDeviceName) += "|";
      (uniqueCUName += xclbinName) += "|";
      (uniqueCUName += cuName2) += "|";
      commandString = uniqueCUName + std::to_string(workGroupSize);
      ComputeUnitKernelTraceMap [cu_name] = commandString;

      if (XCL::RTSingleton::Instance()->getFlowMode() == XCL::RTSingleton::CPU)
        writeTimelineTrace(timeStamp, uniqueCUName, stageString, eventString, dependString,
                            objId, workGroupSize);
    }

    // Write host event to trace buffer (only if used)
    if (objStage == START || objStage == END) {
      xclPerfMonEventType eventType = (objStage == START) ? XCL_PERF_MON_START_EVENT : XCL_PERF_MON_END_EVENT;
      xclPerfMonEventID eventID = (cu_name.empty()) ? XCL_PERF_MON_KERNEL0_ID : XCL_PERF_MON_CU0_ID;
      xdp::profile::platform::write_host_event(XCL::RTSingleton::Instance()->getcl_platform_id(), eventType, eventID);
    }
  }

  void RTProfile::logDependency(e_profile_command_kind objKind,
      const std::string eventString, const std::string dependString)
  {
    std::string commandString;
    std::lock_guard < std::mutex > lock(LogMutex);
    commandKindToString(objKind, commandString);

    writeTimelineTrace(getTraceTime(), commandString, "", eventString, dependString);
  }

  xclPerfMonEventID
  RTProfile::getFunctionEventID(const std::string &functionName, long long queueAddress)
  {
    // Ignore 'release' functions
    if (functionName.find("Release") != std::string::npos)
      return XCL_PERF_MON_IGNORE_EVENT;

#if 0
    if (queueAddress == 0)
      return XCL_PERF_MON_GENERAL_ID;
    else
      return XCL_PERF_MON_QUEUE_ID;
#endif

    // Get function-specific ID
    // NOTE: similar to list in convertApiState() in tools/sda2wdb/wdbWriter.cxx
    if (functionName.find("clGetPlatformIDs") != std::string::npos)
      return XCL_PERF_MON_API_GET_PLATFORM_ID;
    else if (functionName.find("clGetPlatformInfo") != std::string::npos)
      return XCL_PERF_MON_API_GET_PLATFORM_INFO_ID;
    else if (functionName.find("clGetDeviceIDs") != std::string::npos)
      return XCL_PERF_MON_API_GET_DEVICE_ID;
    else if (functionName.find("clGetDeviceInfo") != std::string::npos)
      return XCL_PERF_MON_API_GET_DEVICE_INFO_ID;
    else if (functionName.find("clBuildProgram") != std::string::npos)
      return XCL_PERF_MON_API_BUILD_PROGRAM_ID;
    else if (functionName.find("clCreateContextFromType") != std::string::npos)
      return XCL_PERF_MON_API_CREATE_CONTEXT_TYPE_ID;
    else if (functionName.find("clCreateContext") != std::string::npos)
      return XCL_PERF_MON_API_CREATE_CONTEXT_ID;
    else if (functionName.find("clCreateCommandQueue") != std::string::npos)
      return XCL_PERF_MON_API_CREATE_COMMAND_QUEUE_ID;
    else if (functionName.find("clCreateProgramWithBinary") != std::string::npos)
      return XCL_PERF_MON_API_CREATE_PROGRAM_BINARY_ID;
    else if (functionName.find("clCreateBuffer") != std::string::npos)
      return XCL_PERF_MON_API_CREATE_BUFFER_ID;
    else if (functionName.find("clCreateImage") != std::string::npos)
      return XCL_PERF_MON_API_CREATE_IMAGE_ID;
    else if (functionName.find("clCreateKernel") != std::string::npos)
      return XCL_PERF_MON_API_CREATE_KERNEL_ID;
    else if (functionName.find("clSetKernelArg") != std::string::npos)
      return XCL_PERF_MON_API_KERNEL_ARG_ID;
    else if (functionName.find("clWaitForEvents") != std::string::npos)
      return XCL_PERF_MON_API_WAIT_FOR_EVENTS_ID;
    else if (functionName.find("clEnqueueReadBuffer") != std::string::npos)
      return XCL_PERF_MON_API_READ_BUFFER_ID;
    else if (functionName.find("clEnqueueWriteBuffer") != std::string::npos)
      return XCL_PERF_MON_API_WRITE_BUFFER_ID;
    else if (functionName.find("clEnqueueReadImage") != std::string::npos)
      return XCL_PERF_MON_API_READ_IMAGE_ID;
    else if (functionName.find("clEnqueueWriteImage") != std::string::npos)
      return XCL_PERF_MON_API_WRITE_IMAGE_ID;
else if (functionName.find("clEnqueueMigrateMemObjects") != std::string::npos)
      return XCL_PERF_MON_API_MIGRATE_MEM_OBJECTS_ID;
    else if (functionName.find("clEnqueueMigrateMem") != std::string::npos)
      return XCL_PERF_MON_API_MIGRATE_MEM_ID;
    else if (functionName.find("clEnqueueMapBuffer") != std::string::npos)
      return XCL_PERF_MON_API_MAP_BUFFER_ID;
    else if (functionName.find("clEnqueueUnmapMemObject") != std::string::npos)
      return XCL_PERF_MON_API_UNMAP_MEM_OBJECT_ID;
    else if (functionName.find("clEnqueueNDRangeKernel") != std::string::npos)
      return XCL_PERF_MON_API_NDRANGE_KERNEL_ID;
    else if (functionName.find("clEnqueueTask") != std::string::npos)
      return XCL_PERF_MON_API_TASK_ID;

    // Function not in reported list so ignore
    return XCL_PERF_MON_IGNORE_EVENT;
  }

  void RTProfile::logFunctionCallStart(const char* functionName, long long queueAddress, unsigned int functionID)
  {
#ifdef USE_DEVICE_TIMELINE
    double timeStamp = getDeviceTimeStamp(getTraceTime(), CurrentDeviceName);
#else
    double timeStamp = getTraceTime();
#endif

    std::string name(functionName);
    if (name.find("MigrateMem") != std::string::npos)
      MigrateMemCalls++;

    if (queueAddress == 0)
      name += "|General";
    else
      (name += "|") +=std::to_string(queueAddress);
    std::lock_guard<std::mutex> lock(LogMutex);
    PerfCounters.logFunctionCallStart(functionName, timeStamp);
    writeTimelineTrace(timeStamp, name.c_str(), "START", functionID);
    FunctionStartLogged = true;

    // Write host event to trace buffer
    xclPerfMonEventID eventID = getFunctionEventID(name, queueAddress);
    if (eventID != XCL_PERF_MON_IGNORE_EVENT) {
      xclPerfMonEventType eventType = XCL_PERF_MON_START_EVENT;
      xdp::profile::platform::write_host_event(XCL::RTSingleton::Instance()->getcl_platform_id(), eventType, eventID);
    }
  }

  void RTProfile::logFunctionCallEnd(const char* functionName, long long queueAddress, unsigned int functionID)
  {
    // Log function call start if not done so already
    // NOTE: this addresses a race condition when constructing the singleton (CR 963297)
    if (!FunctionStartLogged)
      logFunctionCallStart(functionName, queueAddress, functionID);

#ifdef USE_DEVICE_TIMELINE
    double timeStamp = getDeviceTimeStamp(getTraceTime(), CurrentDeviceName);
#else
    double timeStamp = getTraceTime();
#endif

    std::string name(functionName);
    if (queueAddress == 0)
      name += "|General";
    else
      (name += "|") +=std::to_string(queueAddress);

    std::lock_guard<std::mutex> lock(LogMutex);
    PerfCounters.logFunctionCallEnd(functionName, timeStamp);
    writeTimelineTrace(timeStamp, name.c_str(), "END", functionID);

    // Write host event to trace buffer
    xclPerfMonEventID eventID = getFunctionEventID(name, queueAddress);
    if (eventID != XCL_PERF_MON_IGNORE_EVENT) {
      xclPerfMonEventType eventType = XCL_PERF_MON_END_EVENT;
      xdp::profile::platform::write_host_event(XCL::RTSingleton::Instance()->getcl_platform_id(), eventType, eventID);
    }
  }

  // Write API call events to trace
  void RTProfile::writeTimelineTrace( double traceTime,
      const char* functionName, const char* eventName, unsigned int functionID) const
  {
    if(!this->isTimelineTraceFileOn())
      return;

    for(auto w : Writers) {
      w->writeTimeline(traceTime, functionName, eventName, functionID);
    }
  }

  // Write kernel event to trace
  void RTProfile::writeTimelineTrace( double traceTime,
      const std::string& commandString, const std::string& stageString,
      const std::string& eventString, const std::string& dependString,
      uint64_t objId, size_t size) const
  {
    if(!this->isTimelineTraceFileOn())
      return;

    for (auto w : Writers) {
      w->writeTimeline(traceTime, commandString, stageString, eventString,
                       dependString, objId, size);
    }
  }

  // Write data transfer event to trace
  void RTProfile::writeTimelineTrace(double traceTime,
      const std::string& commandString, const std::string& stageString,
      const std::string& eventString, const std::string& dependString,
      size_t size, uint64_t address, const std::string& bank,
      std::thread::id threadId) const
  {
    if(!this->isTimelineTraceFileOn())
      return;

    for (auto w : Writers) {
      w->writeTimeline(traceTime, commandString, stageString, eventString, dependString,
                       size, address, bank, threadId);
    }
  }

  // Write Dependency information
  void RTProfile::writeTimelineTrace(double traceTime,
      const std::string& commandString, const std::string& stageString,
      const std::string& eventString, const std::string& dependString) const
  {
    if(!this->isTimelineTraceFileOn())
      return;

    for (auto w : Writers) {
      w->writeTimeline(traceTime, commandString, stageString, eventString, dependString);
    }
  }

  // Set kernel clock freq on device
  void RTProfile::setKernelClockFreqMHz(const std::string &deviceName, unsigned int kernelClockRateMHz) {
    if (DeviceProfile == NULL)
      return;

    DeviceProfile->setKernelClockFreqMHz(deviceName, kernelClockRateMHz);
  }

  // Get kernel clock freq on device
  unsigned int RTProfile::getKernelClockFreqMHz(std::string &deviceName) {
	if (DeviceProfile == NULL)
	  return 300;

    return DeviceProfile->getKernelClockFreqMHz(deviceName);
  }

  // Set device clock freq
  void RTProfile::setDeviceClockFreqMHz(double deviceClockRateMHz) {
    if (DeviceProfile == NULL)
      return;

    DeviceProfile->setDeviceClockFreqMHz(deviceClockRateMHz);

    PerfCounters.setAllDeviceClockFreqMhz(deviceClockRateMHz);
    PerfCounters.setAllDeviceBufferBitWidth( DeviceProfile->getGlobalMemoryBitWidth() );
    PerfCounters.setAllDeviceKernelBitWidth( DeviceProfile->getGlobalMemoryBitWidth() );
  }

  // Set device trace clock freq
  void RTProfile::setDeviceTraceClockFreqMHz(double deviceTraceClockRateMHz) {
    if (DeviceProfile == NULL)
      return;

    DeviceProfile->setTraceClockFreqMHz(deviceTraceClockRateMHz);
  }

  // Set global memory bit width
  void RTProfile::setGlobalMemoryBitWidth(uint32_t bitWidth) {
    if (DeviceProfile == NULL)
      return;

    DeviceProfile->setGlobalMemoryBitWidth(bitWidth);
  }

  // Get global memory bit width
  uint32_t RTProfile::getGlobalMemoryBitWidth() {
    if (DeviceProfile == NULL)
      return XPAR_AXI_PERF_MON_0_SLOT0_DATA_WIDTH;

    return DeviceProfile->getGlobalMemoryBitWidth();
  }

  // Get threshold of device trace fifo where we decide to read it
  uint32_t RTProfile::getTraceSamplesThreshold() {
    if (DeviceProfile == NULL)
      return 1000;

    return DeviceProfile->getTraceSamplesThreshold();
  }

  // Get sample interval for reading device profile counters
  uint32_t RTProfile::getSampleIntervalMsec() {
    if (DeviceProfile == NULL)
      return 10;

    return DeviceProfile->getSampleIntervalMsec();
  }

  // Log device trace results
  void RTProfile::logDeviceTrace(std::string deviceName, std::string binaryName,
      xclPerfMonType type, xclTraceResultsVector& traceVector) {
    if (DeviceProfile == NULL || traceVector.mLength == 0)
      return;

    std::lock_guard<std::mutex> lock(LogMutex);
    RTProfileDevice::TraceResultVector resultVector;
    DeviceProfile->logTrace(deviceName, type, traceVector, resultVector);

    if (resultVector.empty())
      return;

    // Log for summary purposes
    //uint64_t index = 0;
    for (auto it = resultVector.begin(); it != resultVector.end(); it++) {
      DeviceTrace* tr = DeviceTrace::reuse();

      // Copy trace results
      // TODO: replace with actual device and kernel names (interpreted from AXI IDs)
      tr->DeviceName = deviceName;
      tr->Name = CurrentKernelName;
      tr->ContextId = CurrentContextId;
      tr->SlotNum = (*it).SlotNum;
      tr->Type = (*it).Type;
      tr->Kind = (*it).Kind;
      tr->BurstLength = (*it).BurstLength;
      tr->NumBytes = (*it).NumBytes;
      tr->StartTime = (*it).StartTime;
      tr->EndTime = (*it).EndTime;
      tr->TraceStart = (*it).TraceStart;
      tr->Start = (*it).Start;
      tr->End = (*it).End;

      double durationMsec = tr->End - tr->Start;

      // Log trace results
      bool isKernel = (tr->Type.find("Kernel") != std::string::npos);
      bool isRead = (tr->Type == "Read");
      bool isKernelTransfer = (tr->Kind == DeviceTrace::DEVICE_KERNEL);
      PerfCounters.logDeviceEvent(tr->DeviceName, tr->Name, tr->NumBytes, durationMsec,
          DeviceProfile->getGlobalMemoryBitWidth(), DeviceProfile->getGlobalMemoryClockFreqMHz(),
          isKernel, isRead, isKernelTransfer);
      PerfCounters.pushToSortedTopUsage(tr, isRead, isKernelTransfer);
    }

    // Write trace results vector to files
    if (this->isTimelineTraceFileOn()) {
      for (auto w : Writers) {
        w->writeDeviceTrace(resultVector, deviceName, binaryName);
      }
    }

    resultVector.clear();
  }

  uint32_t RTProfile::getCounterValue(xclPerfMonCounterType type, uint32_t slotnum,
      xclCounterResults& results) const
  {
    uint32_t counterValue = 0;

    switch (type) {
    case XCL_PERF_MON_WRITE_BYTES:
      counterValue = results.WriteBytes[slotnum];
      break;
    case XCL_PERF_MON_WRITE_TRANX:
      counterValue = results.WriteTranx[slotnum];
      break;
    case XCL_PERF_MON_WRITE_LATENCY:
      counterValue = results.WriteLatency[slotnum];
      break;
    case XCL_PERF_MON_READ_BYTES:
      counterValue = results.ReadBytes[slotnum];
      break;
    case XCL_PERF_MON_READ_TRANX:
      counterValue = results.ReadTranx[slotnum];
      break;
    case XCL_PERF_MON_READ_LATENCY:
      counterValue = results.ReadLatency[slotnum];
      break;
    default:
      break;
    }

#if 0
    // Add counters together from all OCL region masters
    if (numSlots > 2) {
      for (int i=2; i < numSlots; i++) {
        switch (type) {
        case XCL_PERF_MON_WRITE_BYTES:
          counterValue += results.WriteBytes[i];
          break;
        case XCL_PERF_MON_WRITE_TRANX:
          counterValue += results.WriteTranx[i];
          break;
        case XCL_PERF_MON_WRITE_LATENCY:
          counterValue += results.WriteLatency[i];
          break;
        case XCL_PERF_MON_READ_BYTES:
          counterValue += results.ReadBytes[i];
          break;
        case XCL_PERF_MON_READ_TRANX:
          counterValue += results.ReadTranx[i];
          break;
        case XCL_PERF_MON_READ_LATENCY:
          counterValue += results.ReadLatency[i];
          break;
        default:
          break;
        }
      }
    }
#endif

    return counterValue;
  }

  // Log device counters results
  void RTProfile::logDeviceCounters(std::string deviceName, std::string binaryName, xclPerfMonType type,
      xclCounterResults& counterResults, uint64_t timeNsec, bool firstReadAfterProgram)
  {
    // Number of monitor slots
    uint32_t numSlots = 0;
    std::string key = deviceName + "|" + binaryName;
    std::string slotName = "";

#if 0
    if (!firstReadAfterProgram
        && counterResults.WriteBytes[OclSlotIndex] == 0
        && counterResults.ReadBytes[OclSlotIndex] == 0
        && counterResults.WriteBytes[HostSlotIndex] == 0
        && counterResults.ReadBytes[HostSlotIndex] == 0)
      return;

    XOCL_LOG("logDeviceCounters: first read = %d, device: %s\n", firstReadAfterProgram, deviceName.c_str());
    XOCL_LOG("First CU port: write bytes = %u, read bytes = %u\n", counterResults.WriteBytes[OclSlotIndex],
            counterResults.ReadBytes[OclSlotIndex]);
    XOCL_LOG("         Host: write bytes = %u, read bytes = %u\n", counterResults.WriteBytes[HostSlotIndex],
        counterResults.ReadBytes[HostSlotIndex]);
#else
    XOCL_LOG("logDeviceCounters: first read = %d, device: %s\n", firstReadAfterProgram, deviceName.c_str());
#endif

    // If not already defined, zero out rollover values for this device
    if (FinalCounterResultsMap.find(key) == FinalCounterResultsMap.end()) {
      FinalCounterResultsMap[key] = counterResults;

      xclCounterResults rolloverResults;
      memset(&rolloverResults, 0, sizeof(xclCounterResults));
      //rolloverResults.NumSlots = counterResults.NumSlots;
      RolloverCounterResultsMap[key] = rolloverResults;
      RolloverCountsMap[key] = rolloverResults;
    }
    else {
      /*
       * Log SPM Counters
       */
      numSlots = XCL::RTSingleton::Instance()->getProfileNumberSlots(XCL_PERF_MON_MEMORY, deviceName);
      // Traverse all monitor slots (host and all CU ports)
   	   bool deviceDataExists = (DeviceBinaryDataSlotsMap.find(key) == DeviceBinaryDataSlotsMap.end()) ? false : true;
       for (unsigned int s=0; s < numSlots; ++s) {
        XCL::RTSingleton::Instance()->getProfileSlotName(XCL_PERF_MON_MEMORY, deviceName, s, slotName);
        if (!deviceDataExists)
          DeviceBinaryDataSlotsMap[key].push_back(slotName);
        uint32_t prevWriteBytes   = FinalCounterResultsMap[key].WriteBytes[s];
        uint32_t prevReadBytes    = FinalCounterResultsMap[key].ReadBytes[s];
        uint32_t prevWriteTranx   = FinalCounterResultsMap[key].WriteTranx[s];
        uint32_t prevReadTranx    = FinalCounterResultsMap[key].ReadTranx[s];
        uint32_t prevWriteLatency = FinalCounterResultsMap[key].WriteLatency[s];
        uint32_t prevReadLatency  = FinalCounterResultsMap[key].ReadLatency[s];

        // Check for rollover of byte counters; if detected, add 2^32
        // Otherwise, if first read after program with binary, then capture bytes from previous xclbin
        if (!firstReadAfterProgram) {
          if (counterResults.WriteBytes[s] < prevWriteBytes)
            RolloverCountsMap[key].WriteBytes[s]    += 1;
          if (counterResults.ReadBytes[s] < prevReadBytes)
            RolloverCountsMap[key].ReadBytes[s]     += 1;
          if (counterResults.WriteTranx[s] < prevWriteTranx)
            RolloverCountsMap[key].WriteTranx[s]    += 1;
          if (counterResults.ReadTranx[s] < prevReadTranx)
            RolloverCountsMap[key].ReadTranx[s]     += 1;
          if (counterResults.WriteLatency[s] < prevWriteLatency)
            RolloverCountsMap[key].WriteLatency[s]  += 1;
          if (counterResults.ReadLatency[s] < prevReadLatency)
            RolloverCountsMap[key].ReadLatency[s]   += 1;
        }
        else {
          RolloverCounterResultsMap[key].WriteBytes[s]    += prevWriteBytes;
          RolloverCounterResultsMap[key].ReadBytes[s]     += prevReadBytes;
          RolloverCounterResultsMap[key].WriteTranx[s]    += prevWriteTranx;
          RolloverCounterResultsMap[key].ReadTranx[s]     += prevReadTranx;
          RolloverCounterResultsMap[key].WriteLatency[s]  += prevWriteLatency;
          RolloverCounterResultsMap[key].ReadLatency[s]   += prevReadLatency;
        }
   	  }
      /*
       * Log SAM Counters
       */
      numSlots = XCL::RTSingleton::Instance()->getProfileNumberSlots(XCL_PERF_MON_ACCEL, deviceName);
      for (unsigned int s=0; s < numSlots; ++s) {
        uint32_t prevCuExecCount      = FinalCounterResultsMap[key].CuExecCount[s];
        uint32_t prevCuExecCycles     = FinalCounterResultsMap[key].CuExecCycles[s];
        uint32_t prevCuStallExtCycles = FinalCounterResultsMap[key].CuStallExtCycles[s];
        uint32_t prevCuStallIntCycles = FinalCounterResultsMap[key].CuStallIntCycles[s];
        uint32_t prevCuStallStrCycles = FinalCounterResultsMap[key].CuStallStrCycles[s];
        if (!firstReadAfterProgram) {
          if (counterResults.CuExecCycles[s] < prevCuExecCycles)
            RolloverCountsMap[key].CuExecCycles[s]     += 1;
          if (counterResults.CuStallExtCycles[s] < prevCuStallExtCycles)
            RolloverCountsMap[key].CuStallExtCycles[s] += 1;
          if (counterResults.CuStallIntCycles[s] < prevCuStallIntCycles)
            RolloverCountsMap[key].CuStallIntCycles[s] += 1;
          if (counterResults.CuStallStrCycles[s] < prevCuStallStrCycles)
            RolloverCountsMap[key].CuStallStrCycles[s] += 1;
        }
        else {
          RolloverCounterResultsMap[key].CuExecCount[s]      += prevCuExecCount;
          RolloverCounterResultsMap[key].CuExecCycles[s]     += prevCuExecCycles;
          RolloverCounterResultsMap[key].CuStallExtCycles[s] += prevCuStallExtCycles;
          RolloverCounterResultsMap[key].CuStallIntCycles[s] += prevCuStallIntCycles;
          RolloverCounterResultsMap[key].CuStallStrCycles[s] += prevCuStallStrCycles;
        }
      }
      /*
       * Streaming IP Counters are 64 bit and unlikely to roll over
       */
      numSlots = XCL::RTSingleton::Instance()->getProfileNumberSlots(XCL_PERF_MON_STR, deviceName);
      deviceDataExists = (DeviceBinaryStrSlotsMap.find(key) == DeviceBinaryStrSlotsMap.end()) ? false : true;
      for (unsigned int s=0; s < numSlots; ++s) {
        XCL::RTSingleton::Instance()->getProfileSlotName(XCL_PERF_MON_STR, deviceName, s, slotName);
        if (!deviceDataExists)
          DeviceBinaryStrSlotsMap[key].push_back(slotName);
      }
      FinalCounterResultsMap[key] = counterResults;
    }
    /*
     * Update Stats Database
     */
    uint32_t kernelClockMhz = getKernelClockFreqMHz(deviceName);
    double deviceCyclesMsec = kernelClockMhz * 1000.0 ;
    numSlots = XCL::RTSingleton::Instance()->getProfileNumberSlots(XCL_PERF_MON_ACCEL, deviceName);
    std::string cuName = "";
    std::string kernelName ="";
    bool deviceDataExists = (DeviceBinaryCuSlotsMap.find(key) == DeviceBinaryCuSlotsMap.end()) ? false : true;
    xclCounterResults rolloverResults = RolloverCounterResultsMap.at(key);
    xclCounterResults rolloverCounts = RolloverCountsMap.at(key);
<<<<<<< HEAD
    for (unsigned int s=0; s < numSlots; ++s) {
=======
    // Do not log Anything for AWS HW Emu as XRT callbacks will log this data
    // Disable host slot index
    // Skip Next Loop
    if (XCL::RTSingleton::Instance()->getFlowMode() == XCL::RTSingleton::HW_EM && isAwsDevice(deviceName)) {
      setHostSlotIndex(4);
      numSlots = 0;
    }
    for (int s=0; s < numSlots; ++s) {
>>>>>>> 980d42a7
      XCL::RTSingleton::Instance()->getProfileSlotName(XCL_PERF_MON_ACCEL, deviceName, s, cuName);
      XCL::RTSingleton::Instance()->getProfileKernelName(deviceName, cuName, kernelName);
      if (!deviceDataExists)
        DeviceBinaryCuSlotsMap[key].push_back(cuName);
      uint32_t cuExecCount = counterResults.CuExecCount[s] + rolloverResults.CuExecCount[s];
      uint64_t cuExecCycles = counterResults.CuExecCycles[s] + rolloverResults.CuExecCycles[s]
                                + (rolloverCounts.CuExecCycles[s] * 4294967296UL);
      uint32_t cuMaxExecCycles  = counterResults.CuMaxExecCycles[s];
      uint32_t cuMinExecCycles  = counterResults.CuMinExecCycles[s];
      double cuRunTimeMsec = (double) cuExecCycles / deviceCyclesMsec;
      double cuMaxExecCyclesMsec = (double) cuMaxExecCycles / deviceCyclesMsec;
      double cuMinExecCyclesMsec = (double) cuMinExecCycles / deviceCyclesMsec;
      //XOCL_DEBUGF("[RT_PROFILE] cuName : %s exec cycles : %d runtime %f \n", cuName.c_str(), cuExecCycles, cuRunTimeMsec);
      PerfCounters.logComputeUnitStats(cuName, kernelName, cuRunTimeMsec, cuMaxExecCyclesMsec, 
                                        cuMinExecCyclesMsec, cuExecCount, kernelClockMhz);
    }
#ifdef XDP_VERBOSE
    if (this->isTimelineTraceFileOn()) {
      static uint32_t sampleNum = 0;
#ifdef USE_DEVICE_TIMELINE
      double timeStamp = getDeviceTimeStamp(getTimestampMsec(timeNsec), deviceName);
#else
      double timeStamp = getTimestampMsec(timeNsec);
#endif
      std::lock_guard < std::mutex > lock(LogMutex);
      for (auto w : Writers) {
        w->writeDeviceCounters(type, counterResults, timeStamp, sampleNum, firstReadAfterProgram);
      }
      sampleNum++;
    }
#endif
  }

  void RTProfile::writeAPISummary(WriterI* writer) const
  {
    PerfCounters.writeAPISummary(writer);
  }


  void RTProfile::writeKernelSummary(WriterI* writer) const
  {
    PerfCounters.writeKernelSummary(writer);
  }

  void RTProfile::writeComputeUnitSummary(WriterI* writer) const
  {
    PerfCounters.writeComputeUnitSummary(writer);
  }

  void RTProfile::writeAcceleratorSummary(WriterI* writer) const
  {
    PerfCounters.writeAcceleratorSummary(writer);
  }

  void RTProfile::writeHostTransferSummary(WriterI* writer) const
  {
    uint64_t totalReadBytes    = 0;
    uint64_t totalWriteBytes   = 0;
    uint64_t totalReadLatency  = 0;
    uint64_t totalWriteLatency = 0;
    double totalReadTimeMsec   = 0.0;
    double totalWriteTimeMsec  = 0.0;

    // Get total bytes and total time (currently derived from latency)
    // across all devices
    //
    // CR 951564: Use APM counters to calculate throughput (i.e., byte count and total time)
    // NOTE: for now, we only use this for writes (see PerformanceCounter::writeHostTransferSummary)
    auto iter = FinalCounterResultsMap.begin();
    for (; iter != FinalCounterResultsMap.end(); ++iter) {
      std::string key = iter->first;
      std::string deviceName = key.substr(0, key.find_first_of("|"));
      if (!isDeviceActive(deviceName))
        continue;

      // Get results
      xclCounterResults counterResults = iter->second;

      xclCounterResults rolloverCounts;
      if (RolloverCountsMap.find(key) != RolloverCountsMap.end())
        rolloverCounts = RolloverCountsMap.at(key);
      else
        memset(&rolloverCounts, 0, sizeof(xclCounterResults));
      uint32_t  numHostSlots = XCL::RTSingleton::Instance()->getProfileNumberSlots(XCL_PERF_MON_HOST, deviceName);
      for (uint32_t s=HostSlotIndex; s < HostSlotIndex + numHostSlots; s++) {
        totalReadBytes += counterResults.ReadBytes[s]
                          + (rolloverCounts.ReadBytes[s] * 4294967296UL);
        totalWriteBytes += counterResults.WriteBytes[s]
                          + (rolloverCounts.WriteBytes[s] * 4294967296UL);
        // Total transfer time = sum of all tranx latencies
        // msec = cycles / (1000 * (Mcycles/sec))
        totalReadLatency += counterResults.ReadLatency[s]
                            + (rolloverCounts.ReadLatency[s] * 4294967296UL);
        totalWriteLatency += counterResults.WriteLatency[s]
                            + (rolloverCounts.WriteLatency[s] * 4294967296UL);
      }
    }
    totalReadTimeMsec = totalReadLatency / (1000.0 * DeviceProfile->getDeviceClockFreqMHz());
    totalWriteTimeMsec = totalWriteLatency / (1000.0 * DeviceProfile->getDeviceClockFreqMHz());

    // Get maximum throughput rates
    double readMaxBandwidthMBps = 0.0;
    double writeMaxBandwidthMBps = 0.0;
    if (XCL::RTSingleton::Instance()->getFlowMode() != XCL::RTSingleton::CPU
        && XCL::RTSingleton::Instance()->getFlowMode() != XCL::RTSingleton::COSIM_EM) {
      readMaxBandwidthMBps = XCL::RTSingleton::Instance()->getReadMaxBandwidthMBps();
      writeMaxBandwidthMBps = XCL::RTSingleton::Instance()->getWriteMaxBandwidthMBps();
    }

    PerfCounters.writeHostTransferSummary(writer, true,  totalReadBytes,  totalReadTimeMsec,  readMaxBandwidthMBps);
    PerfCounters.writeHostTransferSummary(writer, false, totalWriteBytes, totalWriteTimeMsec, writeMaxBandwidthMBps);
  }

  // Max. achievable bandwidth between kernels and DDR global memory = 60% of 10.7 GBps for PCIe Gen 3
  // TODO: this should come from benchmarking results
  double RTProfile::getGlobalMemoryMaxBandwidthMBps() const
  {
    double maxBandwidthMBps =
        0.6 * (DeviceProfile->getGlobalMemoryBitWidth() / 8) * DeviceProfile->getGlobalMemoryClockFreqMHz();
    return maxBandwidthMBps;
  }

  void RTProfile::writeStallSummary(WriterI* writer) const
  {
    auto iter = FinalCounterResultsMap.begin();
    double deviceCyclesMsec = (DeviceProfile->getDeviceClockFreqMHz() * 1000.0);
    for (; iter != FinalCounterResultsMap.end(); ++iter) {
      std::string key = iter->first;
      std::string deviceName = key.substr(0, key.find_first_of("|"));
      if (!isDeviceActive(deviceName) || (DeviceBinaryCuSlotsMap.find(key) == DeviceBinaryCuSlotsMap.end()))
        continue;

    // Get results
      xclCounterResults counterResults = iter->second;

      xclCounterResults rolloverResults;
      if (RolloverCounterResultsMap.find(key) != RolloverCounterResultsMap.end())
        rolloverResults = RolloverCounterResultsMap.at(key);
      else
        memset(&rolloverResults, 0, sizeof(xclCounterResults));

      xclCounterResults rolloverCounts;
      if (RolloverCountsMap.find(key) != RolloverCountsMap.end())
        rolloverCounts = RolloverCountsMap.at(key);
      else
        memset(&rolloverCounts, 0, sizeof(xclCounterResults));

      std::string cuName = "";

      uint32_t numSlots = DeviceBinaryCuSlotsMap.at(key).size();
      for (unsigned int s=0; s < numSlots; ++s) {
        cuName = DeviceBinaryCuSlotsMap.at(key)[s];
        uint32_t cuExecCount = counterResults.CuExecCount[s] + rolloverResults.CuExecCount[s];
        uint64_t cuExecCycles = counterResults.CuExecCycles[s] + rolloverResults.CuExecCycles[s]
                                  + (rolloverCounts.CuExecCycles[s] * 4294967296UL);
        uint64_t cuStallExtCycles = counterResults.CuStallExtCycles[s] + rolloverResults.CuStallExtCycles[s]
                                  + (rolloverCounts.CuStallExtCycles[s] * 4294967296UL);
        uint64_t cuStallStrCycles = counterResults.CuStallStrCycles[s] + rolloverResults.CuStallStrCycles[s]
                                  + (rolloverCounts.CuStallStrCycles[s] * 4294967296UL);
        uint64_t cuStallIntCycles = counterResults.CuStallIntCycles[s] + rolloverResults.CuStallIntCycles[s]
                                  + (rolloverCounts.CuStallIntCycles[s] * 4294967296UL);
        double cuRunTimeMsec = (double) cuExecCycles / deviceCyclesMsec;
        double cuStallExt =    (double) cuStallExtCycles / deviceCyclesMsec;
        double cuStallStr =    (double) cuStallStrCycles / deviceCyclesMsec;
        double cuStallInt =    (double) cuStallIntCycles / deviceCyclesMsec;
        writer->writeStallSummary(cuName, cuExecCount, cuRunTimeMsec,
                                  cuStallExt, cuStallStr, cuStallInt);
      }
    }
  }

  void RTProfile::writeKernelStreamSummary(WriterI* writer)
  {
    auto iter = FinalCounterResultsMap.begin();
    for (; iter != FinalCounterResultsMap.end(); ++iter) {
      std::string key = iter->first;
      std::string deviceName = key.substr(0, key.find_first_of("|"));
      if (!isDeviceActive(deviceName) || (DeviceBinaryStrSlotsMap.find(key) == DeviceBinaryStrSlotsMap.end()))
        continue;

      // Get results
      xclCounterResults counterResults = iter->second;
      std::string cuPortName = "";
      uint32_t numSlots = DeviceBinaryStrSlotsMap.at(key).size();

      for (unsigned int s=0; s < numSlots; ++s) {
        cuPortName = DeviceBinaryStrSlotsMap.at(key)[s];
        std::string cuName = cuPortName.substr(0, cuPortName.find_first_of("/"));
        std::string portName = cuPortName.substr(cuPortName.find_first_of("/")+1);
        //std::transform(portName.begin(), portName.end(), portName.begin(), ::tolower);

        std::string memoryName;
        std::string argNames;
        getArgumentsBank(deviceName, cuName, portName, argNames, memoryName);

        uint64_t strNumTranx =     counterResults.StrNumTranx[s];
        uint64_t strBusyCycles =   counterResults.StrBusyCycles[s];
        uint64_t strDataBytes =   counterResults.StrDataBytes[s];
        uint64_t strStallCycles =   counterResults.StrStallCycles[s];
        uint64_t strStarveCycles =  counterResults.StrStarveCycles[s];
        // Skip ports without activity
        if (strBusyCycles <= 0 || strNumTranx == 0)
          continue;

        double totalCUTimeMsec = PerfCounters.getComputeUnitTotalTime(deviceName, cuName);
        double transferRateMBps = (totalCUTimeMsec == 0) ? 0.0 :
            (strDataBytes / (1000.0 * totalCUTimeMsec));

        double avgSize    =  (double) strDataBytes / (double) strNumTranx * 0.001 ;
        double linkStarve = (double) strStarveCycles / (double) strBusyCycles * 100.0;
        double linkStall =  (double) strStallCycles / (double) strBusyCycles * 100.0;
        double linkUtil =  100.0 - linkStarve - linkStall;
        writer->writeKernelStreamSummary(deviceName, cuPortName, argNames, strNumTranx, transferRateMBps,
                                         avgSize, linkUtil, linkStarve, linkStall);
      }
    }
  }

  void RTProfile::writeKernelTransferSummary(WriterI* writer)
  {
    auto iter = FinalCounterResultsMap.begin();
    for (; iter != FinalCounterResultsMap.end(); ++iter) {
      std::string key = iter->first;
      std::string deviceName = key.substr(0, key.find_first_of("|"));
      if (!isDeviceActive(deviceName) || (DeviceBinaryDataSlotsMap.find(key) == DeviceBinaryDataSlotsMap.end()))
        continue;

      // Get results
      xclCounterResults counterResults = iter->second;

      xclCounterResults rolloverResults;
      if (RolloverCounterResultsMap.find(key) != RolloverCounterResultsMap.end())
        rolloverResults = RolloverCounterResultsMap.at(key);
      else
        memset(&rolloverResults, 0, sizeof(xclCounterResults));

      xclCounterResults rolloverCounts;
      if (RolloverCountsMap.find(key) != RolloverCountsMap.end())
        rolloverCounts = RolloverCountsMap.at(key);
      else
        memset(&rolloverCounts, 0, sizeof(xclCounterResults));

      // Number of monitor slots
      uint32_t numSlots = DeviceBinaryDataSlotsMap.at(key).size();
      uint32_t numHostSlots = XCL::RTSingleton::Instance()->getProfileNumberSlots(XCL_PERF_MON_HOST, deviceName);

      // Total kernel time = sum of all kernel executions
      //double totalKernelTimeMsec = PerfCounters.getTotalKernelExecutionTime(deviceName);
      double maxTransferRateMBps = getGlobalMemoryMaxBandwidthMBps();

      unsigned int s = 0;
      if (HostSlotIndex == 0)
        s = numHostSlots;
      for (; s < numSlots; ++s) {
        if (s == HostSlotIndex)
          continue;

   	    std::string cuPortName = DeviceBinaryDataSlotsMap.at(key)[s];
        std::string cuName = cuPortName.substr(0, cuPortName.find_first_of("/"));
        std::string portName = cuPortName.substr(cuPortName.find_first_of("/")+1);
        //std::transform(portName.begin(), portName.end(), portName.begin(), ::tolower);

        std::string memoryName;
        std::string argNames;
<<<<<<< HEAD
        getArgumentsBank(deviceName, cuName, portName, argNames, memoryName);
=======
        if (XCL::RTSingleton::Instance()->getFlowMode() == XCL::RTSingleton::HW_EM && isAwsDevice(deviceName)) {
          ddrBank = s;
          argNames = "All";
        } else {
          getArgumentsBank(deviceName, cuName, portName, argNames, ddrBank);
        }
>>>>>>> 980d42a7

        double totalCUTimeMsec = PerfCounters.getComputeUnitTotalTime(deviceName, cuName);

        uint64_t totalReadBytes    = counterResults.ReadBytes[s] + rolloverResults.ReadBytes[s]
                                     + (rolloverCounts.ReadBytes[s] * 4294967296UL);
        uint64_t totalWriteBytes   = counterResults.WriteBytes[s] + rolloverResults.WriteBytes[s]
                                     + (rolloverCounts.WriteBytes[s] * 4294967296UL);
        uint64_t totalReadTranx    = counterResults.ReadTranx[s] + rolloverResults.ReadTranx[s]
                                     + (rolloverCounts.ReadTranx[s] * 4294967296UL);
        uint64_t totalWriteTranx   = counterResults.WriteTranx[s] + rolloverResults.WriteTranx[s]
                                     + (rolloverCounts.WriteTranx[s] * 4294967296UL);

        // Total transfer time = sum of all tranx latencies
        // msec = cycles / (1000 * (Mcycles/sec))
        uint64_t totalReadLatency  = counterResults.ReadLatency[s] + rolloverResults.ReadLatency[s]
                                     + (rolloverCounts.ReadLatency[s] * 4294967296UL);
        double totalReadTimeMsec   = totalReadLatency / (1000.0 * DeviceProfile->getDeviceClockFreqMHz());
        uint64_t totalWriteLatency = counterResults.WriteLatency[s] + rolloverResults.WriteLatency[s]
                                     + (rolloverCounts.WriteLatency[s] * 4294967296UL);
        double totalWriteTimeMsec  = totalWriteLatency / (1000.0 * DeviceProfile->getDeviceClockFreqMHz());

        XOCL_DEBUGF("writeKernelTransferSummary: s=%d, reads=%d, writes=%d, %s time = %f msec\n",
            s, totalReadTranx, totalWriteTranx, cuName.c_str(), totalCUTimeMsec);

        // First do READ, then WRITE
        if (totalReadTranx > 0) {
          PerfCounters.writeKernelTransferSummary(writer, deviceName, cuPortName, argNames, memoryName,
        	  true,  totalReadBytes, totalReadTranx, totalCUTimeMsec, totalReadTimeMsec, maxTransferRateMBps);
        }
        if (totalWriteTranx > 0) {
          PerfCounters.writeKernelTransferSummary(writer, deviceName, cuPortName, argNames, memoryName,
        	  false, totalWriteBytes, totalWriteTranx, totalCUTimeMsec, totalWriteTimeMsec, maxTransferRateMBps);
        }
      }
    }
  }

  void RTProfile::writeTopKernelSummary(WriterI* writer) const
  {
    PerfCounters.writeTopKernelSummary(writer);
  }

  void RTProfile::writeTopHardwareSummary(WriterI* writer) const
  {
    PerfCounters.writeTopHardwareSummary(writer);
  }

  void RTProfile::writeTopKernelTransferSummary(WriterI* writer) const
  {
    // Iterate over all devices
    auto iter = FinalCounterResultsMap.begin();
    for (; iter != FinalCounterResultsMap.end(); ++iter) {
      std::string key = iter->first;
      std::string deviceName = key.substr(0, key.find_first_of("|"));
      if (!isDeviceActive(deviceName) || (DeviceBinaryDataSlotsMap.find(key) == DeviceBinaryDataSlotsMap.end()))
        continue;

      // Get results
      xclCounterResults counterResults = iter->second;

      xclCounterResults rolloverResults;
      if (RolloverCounterResultsMap.find(key) != RolloverCounterResultsMap.end())
        rolloverResults = RolloverCounterResultsMap.at(key);
      else
        memset(&rolloverResults, 0, sizeof(xclCounterResults));

      xclCounterResults rolloverCounts;
      if (RolloverCountsMap.find(key) != RolloverCountsMap.end())
        rolloverCounts = RolloverCountsMap.at(key);
      else
        memset(&rolloverCounts, 0, sizeof(xclCounterResults));

      // Number of monitor slots
      uint32_t numSlots = DeviceBinaryDataSlotsMap.at(key).size();
      uint32_t numHostSlots = XCL::RTSingleton::Instance()->getProfileNumberSlots(XCL_PERF_MON_HOST, deviceName);

      double maxTransferRateMBps = getGlobalMemoryMaxBandwidthMBps();

      //double totalReadTimeMsec  = PerfCounters.getTotalKernelExecutionTime(deviceName);
      //double totalWriteTimeMsec = totalReadTimeMsec;

      // Maximum bytes per AXI data transfer
      // NOTE: this assumes the entire global memory bit width with a burst of 256 (max burst length of AXI4)
      //       AXI standard also limits a transfer to 4K total bytes
      uint32_t maxBytesPerTransfer = (DeviceProfile->getGlobalMemoryBitWidth() / 8) * 256;
      if (maxBytesPerTransfer > 4096)
        maxBytesPerTransfer = 4096;

      // Gather unique names of monitored CUs on this device
      std::map<std::string, uint64_t> cuNameTranxMap;
      unsigned int s;
      if (HostSlotIndex == 0)
        s = numHostSlots;
      else 
        s = 0;
      for (; s < numSlots; ++s) {
        if (s == HostSlotIndex)
          continue;

        std::string cuPortName = DeviceBinaryDataSlotsMap.at(key)[s];
        std::string cuName = cuPortName.substr(0, cuPortName.find_first_of("/"));
        cuNameTranxMap[cuName] = 0;
      }

      // Get their total tranx counts
      auto cuIter = cuNameTranxMap.begin();
      for (; cuIter != cuNameTranxMap.end(); ++cuIter) {
        std::string cuName = cuIter->first;

        uint64_t totalReadTranx  = 0;
        uint64_t totalWriteTranx = 0;
        if (HostSlotIndex == 0)
          s = numHostSlots;
        else 
          s = 0;
        for (; s < numSlots; ++s) {
          if (s == HostSlotIndex)
            continue;

          std::string cuPortName = DeviceBinaryDataSlotsMap.at(key)[s];
          std::string cuSlotName = cuPortName.substr(0, cuPortName.find_first_of("/"));

          if (cuSlotName == cuName) {
            totalReadTranx  += counterResults.ReadTranx[s] + rolloverResults.ReadTranx[s]
                               + (rolloverCounts.ReadTranx[s] * 4294967296UL);
            totalWriteTranx += counterResults.WriteTranx[s] + rolloverResults.WriteTranx[s]
                               + (rolloverCounts.WriteTranx[s] * 4294967296UL);
          }
        }

        cuNameTranxMap[cuName] = (totalReadTranx + totalWriteTranx);
      }

      // Sort the CUs by their tranx count
      std::vector<std::pair<std::string, uint64_t>> cuPairs(cuNameTranxMap.begin(),
          cuNameTranxMap.end());
      std::sort(cuPairs.begin(), cuPairs.end(),
          [](const std::pair<std::string, uint64_t>& A, const std::pair<std::string, uint64_t>& B) {
               return (A.second > B.second);
             });

      // Now report them in order of total tranx counts
      for (const auto &pair : cuPairs) {
        std::string cuName = pair.first;

        uint64_t totalReadBytes  = 0;
        uint64_t totalWriteBytes = 0;
        uint64_t totalReadTranx  = 0;
        uint64_t totalWriteTranx = 0;
        if (HostSlotIndex == 0)
          s = numHostSlots;
        else 
          s = 0;
        for (; s < numSlots; ++s) {
          if (s == HostSlotIndex)
            continue;

          std::string cuPortName = DeviceBinaryDataSlotsMap.at(key)[s];
          std::string cuSlotName = cuPortName.substr(0, cuPortName.find_first_of("/"));

          if (cuSlotName == cuName) {
            totalReadBytes  += counterResults.ReadBytes[s] + rolloverResults.ReadBytes[s]
                               + (rolloverCounts.ReadBytes[s] * 4294967296UL);
            totalWriteBytes += counterResults.WriteBytes[s] + rolloverResults.WriteBytes[s]
                               + (rolloverCounts.WriteBytes[s] * 4294967296UL);
            totalReadTranx  += counterResults.ReadTranx[s] + rolloverResults.ReadTranx[s]
                               + (rolloverCounts.ReadTranx[s] * 4294967296UL);
            totalWriteTranx += counterResults.WriteTranx[s] + rolloverResults.WriteTranx[s]
                               + (rolloverCounts.WriteTranx[s] * 4294967296UL);
          }
        }

        double totalCUTimeMsec = PerfCounters.getComputeUnitTotalTime(deviceName, cuName);

        PerfCounters.writeTopKernelTransferSummary(writer, deviceName, cuName, totalWriteBytes,
            totalReadBytes, totalWriteTranx, totalReadTranx, totalCUTimeMsec, totalCUTimeMsec,
            maxBytesPerTransfer, maxTransferRateMBps);
      }
    }
  }

  void RTProfile::writeDeviceTransferSummary(WriterI* writer) const
  {
    PerfCounters.writeDeviceTransferSummary(writer, true);
    PerfCounters.writeDeviceTransferSummary(writer, false);
  }

  void RTProfile::writeTopDataTransferSummary(WriterI* writer, bool isRead) const
  {
    PerfCounters.writeTopDataTransferSummary(writer, isRead);
  }

  void RTProfile::writeTopDeviceTransferSummary(WriterI* writer, bool isRead) const
  {
    PerfCounters.writeTopDeviceTransferSummary(writer, isRead);
  }

  void RTProfile::getProfileRuleCheckSummary()
  {
    RuleChecks->getProfileRuleCheckSummary(this);
  }

  void RTProfile::writeProfileRuleCheckSummary(WriterI* writer)
  {
    RuleChecks->writeProfileRuleCheckSummary(writer, this);
  }

  void RTProfile::writeProfileSummary() {
    if(!this->isApplicationProfileOn())
      return;

    for (auto w : Writers) {
      w->writeSummary(this);
    }
  }

  // Add to the active devices.
  // Called thru device::load_program in xocl/core/device.cpp
  void RTProfile::addToActiveDevices(const std::string& deviceName)
  {
    XDP_LOG("addToActiveDevices: device = %s\n", deviceName.c_str());

    // Catch when a Zynq device is used
    if (deviceName.find("zcu102") != std::string::npos) {
      XDP_LOG("addToActiveDevices: found Zynq device!\n");
      IsZynq = true;
    }

    ActiveDevices.insert(deviceName);

    // Store arguments and banks for each CU and its ports
    setArgumentsBank(deviceName);
  }

  // Detect if given device is active or not
  bool RTProfile::isDeviceActive(const std::string& deviceName) const
  {
    if (deviceName.empty())
      return false;

    if (ActiveDevices.find(deviceName) != ActiveDevices.end())
      return true;

    return false;
  }

  // Return string that includes all active devices
  std::string RTProfile::getDeviceNames() const
  {
    return getDeviceNames(", ");
  }

  std::string RTProfile::getDeviceNames(const std::string& sep) const
  {
    std::string deviceNames;
    auto platform = XCL::RTSingleton::Instance()->getcl_platform_id();
    bool firstDevice = true;
    for (auto device_id : platform->get_device_range()) {
      std::string deviceName = device_id->get_unique_name();
      if (!isDeviceActive(deviceName))
        continue;

      if (firstDevice) {
        firstDevice = false;
        deviceNames += deviceName;
      }
      else {
        deviceNames += sep + deviceName;
      }
    }
    return deviceNames;
  }

  // Set the mapping of APM slot number to CU name
  void RTProfile::setSlotComputeUnitName(int slotnum, const std::string& cuName)
  {
    SlotComputeUnitNameMap[slotnum] = cuName;
  }

  // Given the APM slot number, get the CU and kernel names
  void RTProfile::getSlotNames(int slotnum, std::string& cuName, std::string& kernelName) const
  {
    // Get CU name
    auto iter1 = SlotComputeUnitNameMap.find(slotnum);
    if (iter1 != SlotComputeUnitNameMap.end())
      cuName = iter1->second;
    else
      cuName = "slot" + std::to_string(slotnum);

    // Get kernel name
    getKernelFromComputeUnit(cuName, kernelName);
  }

  bool RTProfile::getLoggingTrace(int index)
  {
    if (index < XCL_PERF_MON_TOTAL_PROFILE) {
      return mLoggingTrace[index];
    }
    else {
      return false;
    }
  }

  void RTProfile::setLoggingTrace(int index, bool value)
  {
    if (index < XCL_PERF_MON_TOTAL_PROFILE)
      mLoggingTrace[index] = value;
  }

  uint64_t RTProfile::getLoggingTraceUsec() 
  {
    return mLoggingTraceUsec;
  }

  void RTProfile::setLoggingTraceUsec(uint64_t value)
  {
    mLoggingTraceUsec = value;
  }

  void RTProfile::setArgumentsBank(const std::string& deviceName)
  {
    auto rts = XCL::RTSingleton::Instance();
    auto platform = rts->getcl_platform_id();
    const std::string numerical("0123456789");

    for (auto device_id : platform->get_device_range()) {
      std::string currDevice = device_id->get_unique_name();
      XOCL_DEBUGF("setArgumentsBank: current device = %s, # CUs = %d\n",
          currDevice.c_str(), device_id->get_num_cus());
      if (currDevice.find(deviceName) == std::string::npos)
        continue;

      for (auto& cu : xocl::xocl(device_id)->get_cus()) {
        auto currCU = cu->get_name();
        auto currSymbol = cu->get_symbol();
        //XOCL_DEBUGF("setArgumentsBank: current CU = %s\n", currCU.c_str());

        // Compile set of ports on this CU
        std::set<std::string> portSet;
        for (auto arg : currSymbol->arguments) {
          if ((arg.address_qualifier == 0)
              || (arg.atype != xocl::xclbin::symbol::arg::argtype::indexed))
            continue;

          auto portName = arg.port;
          std::transform(portName.begin(), portName.end(), portName.begin(), ::tolower);
          portSet.insert(portName);
        }

        // Now find all arguments for each port
        for (auto portName : portSet) {
          CUPortArgsBankType row;
          std::get<0>(row) = currCU;
          std::get<1>(row) = portName;

          bool firstArg = true;
          std::string memoryName;

          for (auto arg : currSymbol->arguments) {
            auto currPort = arg.port;
            std::transform(currPort.begin(), currPort.end(), currPort.begin(), ::tolower);
            //XOCL_DEBUGF("setArgumentsBank: name = %s, aq = %d, atype = %d\n",
            //    arg.name.c_str(), arg.address_qualifier, arg.atype);

            // Address_Qualifier = 1 : AXI MM Port
            // Address_Qualifier = 4 : AXI Stream Port
            if ((currPort == portName) && (arg.address_qualifier == 1 || arg.address_qualifier == 4)
                && (arg.atype == xocl::xclbin::symbol::arg::argtype::indexed)) {
              std::get<2>(row) += (firstArg) ? arg.name : ("|" + arg.name);

              auto portWidth = arg.port_width;
              unsigned long index = (unsigned long)std::stoi(arg.id);
              //XOCL_DEBUGF("setArgumentsBank: getting bank for index %d\n", index);

              try {
                auto memidx_mask = cu->get_memidx(index);
                // auto memidx = 0;
                for (unsigned int memidx=0; memidx<memidx_mask.size(); ++memidx) {
                  if (memidx_mask.test(memidx)) {
                    // Get bank tag string from index
                    memoryName = "DDR";
                    if (device_id->is_active())
                      memoryName = device_id->get_xclbin().memidx_to_banktag(memidx);

                    XOCL_DEBUGF("setArgumentsBank: idx = %d, memory = %s\n", memidx, memoryName.c_str());
                    break;
                  }
                }
              }
              catch (const std::runtime_error& ex) {
                memoryName = "DDR";
                XOCL_DEBUGF("setArgumentsBank: caught error, using default of %s\n", memoryName.c_str());
              }

              // Catch old bank format and report as DDR
              //std::string memoryName2 = memoryName.substr(0, memoryName.find_last_of("["));
              if (memoryName.find("bank0") != std::string::npos)
                memoryName = "DDR[0]";
              else if (memoryName.find("bank1") != std::string::npos)
                memoryName = "DDR[1]";
              else if (memoryName.find("bank2") != std::string::npos)
                memoryName = "DDR[2]";
              else if (memoryName.find("bank3") != std::string::npos)
                memoryName = "DDR[3]";

              std::get<3>(row) = memoryName;
              std::get<4>(row) = portWidth;
              firstArg = false;
            }
          }

          XOCL_DEBUGF("setArgumentsBank: %s/%s, args = %s, memory = %s, width = %d\n",
              std::get<0>(row).c_str(), std::get<1>(row).c_str(), std::get<2>(row).c_str(),
              std::get<3>(row).c_str(), std::get<4>(row));
          CUPortVector.push_back(row);
        }

        portSet.clear();
      } // for cu
    } // for device_id
  }

  void RTProfile::getArgumentsBank(const std::string& deviceName, const std::string& cuName,
	                               const std::string& portName, std::string& argNames,
								   std::string& memoryName)
  {
    argNames = "All";
    memoryName = "DDR";

    bool foundMemory = false;
    std::string portNameCheck = portName;

    size_t index = portName.find_last_of(PORT_MEM_SEP);
    if (index != std::string::npos) {
      foundMemory = true;
      portNameCheck = portName.substr(0, index);
      memoryName = portName.substr(index+1);
    }
    std::transform(portNameCheck.begin(), portNameCheck.end(), portNameCheck.begin(), ::tolower);

    // Find CU and port, then capture arguments and bank
    for (auto& row : CUPortVector) {
      std::string currCU   = std::get<0>(row);
      std::string currPort = std::get<1>(row);

      if ((currCU == cuName) && (currPort == portNameCheck)) {
        argNames = std::get<2>(row);
        // If already found, replace it; otherwise, use it
        if (foundMemory)
          std::get<3>(row) = memoryName;
        else
          memoryName = std::get<3>(row);
        break;
      }
    }
  }

  //
  // Used by PRCs
  //
  double RTProfile::getDeviceStartTime(const std::string& deviceName) const {
    return PerfCounters.getDeviceStartTime(deviceName);
  }

  double RTProfile::getTotalKernelExecutionTime(const std::string& deviceName) const {
    return PerfCounters.getTotalKernelExecutionTime(deviceName);
  }

  uint32_t RTProfile::getComputeUnitCalls(const std::string& deviceName, const std::string& cuName) const {
    return PerfCounters.getComputeUnitCalls(deviceName, cuName);
  }

  void RTProfile::getKernelFromComputeUnit(const std::string& cuName, std::string& kernelName) const {
    auto iter = ComputeUnitKernelNameMap.find(cuName);
    if (iter != ComputeUnitKernelNameMap.end())
      kernelName = iter->second;
    else
      kernelName = CurrentKernelName;
  }

  void RTProfile::getTraceStringFromComputeUnit(const std::string& deviceName, const std::string& cuName, std::string& traceString) const {
    auto iter = ComputeUnitKernelTraceMap.find(cuName);
    if (iter != ComputeUnitKernelTraceMap.end()) {
      traceString = iter->second;
    }
    else {
      // CR 1003380 - Runtime does not send all CU Names so we create a key
        std::string kernelName;
        XCL::RTSingleton::Instance()->getProfileKernelName(deviceName, cuName, kernelName);
        for (const auto &pair : ComputeUnitKernelTraceMap) {
        auto fullName = pair.second;
        auto first_index = fullName.find_first_of("|");
        auto second_index = fullName.find('|', first_index+1);
        auto third_index = fullName.find('|', second_index+1);
        auto fourth_index = fullName.find("|", third_index+1);
        auto fifth_index = fullName.find("|", fourth_index+1);
        auto sixth_index = fullName.find_last_of("|");
        std::string currKernelName = fullName.substr(third_index + 1, fourth_index - third_index - 1);
        if (currKernelName == kernelName) {
          traceString = fullName.substr(0,fifth_index + 1) + cuName + fullName.substr(sixth_index);
          return;
        }
      }
      traceString = std::string();
    }
  }
}

<|MERGE_RESOLUTION|>--- conflicted
+++ resolved
@@ -1018,9 +1018,6 @@
     bool deviceDataExists = (DeviceBinaryCuSlotsMap.find(key) == DeviceBinaryCuSlotsMap.end()) ? false : true;
     xclCounterResults rolloverResults = RolloverCounterResultsMap.at(key);
     xclCounterResults rolloverCounts = RolloverCountsMap.at(key);
-<<<<<<< HEAD
-    for (unsigned int s=0; s < numSlots; ++s) {
-=======
     // Do not log Anything for AWS HW Emu as XRT callbacks will log this data
     // Disable host slot index
     // Skip Next Loop
@@ -1029,7 +1026,6 @@
       numSlots = 0;
     }
     for (int s=0; s < numSlots; ++s) {
->>>>>>> 980d42a7
       XCL::RTSingleton::Instance()->getProfileSlotName(XCL_PERF_MON_ACCEL, deviceName, s, cuName);
       XCL::RTSingleton::Instance()->getProfileKernelName(deviceName, cuName, kernelName);
       if (!deviceDataExists)
@@ -1294,16 +1290,12 @@
 
         std::string memoryName;
         std::string argNames;
-<<<<<<< HEAD
-        getArgumentsBank(deviceName, cuName, portName, argNames, memoryName);
-=======
         if (XCL::RTSingleton::Instance()->getFlowMode() == XCL::RTSingleton::HW_EM && isAwsDevice(deviceName)) {
           ddrBank = s;
           argNames = "All";
         } else {
           getArgumentsBank(deviceName, cuName, portName, argNames, ddrBank);
         }
->>>>>>> 980d42a7
 
         double totalCUTimeMsec = PerfCounters.getComputeUnitTotalTime(deviceName, cuName);
 
