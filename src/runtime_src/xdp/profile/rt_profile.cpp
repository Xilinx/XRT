/**
 * Copyright (C) 2016-2017 Xilinx, Inc
 *
 * Licensed under the Apache License, Version 2.0 (the "License"). You may
 * not use this file except in compliance with the License. A copy of the
 * License is located at
 *
 *     http://www.apache.org/licenses/LICENSE-2.0
 *
 * Unless required by applicable law or agreed to in writing, software
 * distributed under the License is distributed on an "AS IS" BASIS, WITHOUT
 * WARRANTIES OR CONDITIONS OF ANY KIND, either express or implied. See the
 * License for the specific language governing permissions and limitations
 * under the License.
 */

#include "rt_profile.h"
#include "rt_profile_xocl.h"
#include "rt_profile_results.h"
#include "rt_profile_writers.h"
#include "rt_profile_device.h"
#include "rt_profile_rule_checks.h"
#include "rt_perf_counters.h"
#include "xdp/rt_singleton.h"
#include "debug.h"

//#include <CL/opencl.h>
#include "xocl/core/device.h"
#include "xocl/xclbin/xclbin.h"
#include "../../driver/include/xclperf.h"

#include <iostream>
#include <sstream>
#include <fstream>
#include <iomanip>
#include <algorithm>
#include <ctime>
#include <cassert>

// Uncomment to use device-based timestamps in timeline trace
//#define USE_DEVICE_TIMELINE

namespace XCL {
  // ***********************
  // Top-Level Profile Class
  // ***********************
  RTProfile::RTProfile(int& flag)
  : FunctionStartLogged(false),
    ProfileFlags(flag),
    FileFlags(0),
    MigrateMemCalls(0),
    DeviceTraceOption(DEVICE_TRACE_OFF),
    StallTraceOption(STALL_TRACE_OFF),
    CurrentContextId(0),
    PerfCounters()
  {
    // Create device profiler (may or may not be used during given run)
    DeviceProfile = new RTProfileDevice();

    // Profile rule checks
    RuleChecks = new ProfileRuleChecks();
    
    // Indeces are now same for HW and emulation
    OclSlotIndex  = XPAR_SPM0_FIRST_KERNEL_SLOT;
    HostSlotIndex = XPAR_SPM0_HOST_SLOT;
  }

  RTProfile::~RTProfile()
  {
    if (ProfileFlags)
      writeProfileSummary();

    if (DeviceProfile != nullptr)
      delete DeviceProfile;

    if (RuleChecks != nullptr)
      delete RuleChecks;

    FinalCounterResultsMap.clear();
    RolloverCounterResultsMap.clear();
    RolloverCountsMap.clear();
  }

  double RTProfile::getTraceTime() {
    auto nsec = xrt::time_ns();
    return getTimestampMsec(nsec);

#if 0
#if 1
    struct timespec now;
    int err;
    if ((err = clock_gettime(CLOCK_MONOTONIC, &now)) < 0)
      return 0.0;

    uint64_t nsec = (uint64_t) now.tv_sec * 1000000000UL + (uint64_t) now.tv_nsec;
    return getTimestampMsec(nsec);
  #else
    using namespace std::chrono;
    typedef duration<uint64_t, std::ratio<1, 1000000000>> duration_ns;
    duration_ns time_span =
        duration_cast<duration_ns>(steady_clock::now().time_since_epoch());
    return getTimestampMsec(time_span.count());
#endif
#endif
  }

  bool RTProfile::isDeviceProfileOn() const {
    // Device profiling is not valid in cpu flow or old emulation flow
    if (XCL::RTSingleton::Instance()->getFlowMode() == XCL::RTSingleton::CPU
       || XCL::RTSingleton::Instance()->getFlowMode() == XCL::RTSingleton::COSIM_EM)
      return false;

    //return ProfileFlags & RTProfile::PROFILE_DEVICE;
    return ProfileFlags & RTProfile::PROFILE_DEVICE_COUNTERS;
  }

  void RTProfile::setTransferTrace(const std::string traceStr) {
    std::string option = traceStr;
    std::transform(option.begin(), option.end(), option.begin(), ::tolower);

    if (option.find("off") != std::string::npos)         DeviceTraceOption = DEVICE_TRACE_OFF;
    else if (option.find("fine") != std::string::npos)   DeviceTraceOption = DEVICE_TRACE_FINE;
    else if (option.find("coarse") != std::string::npos) DeviceTraceOption = DEVICE_TRACE_COARSE;
    else {
      xrt::message::send(xrt::message::severity_level::WARNING,
        "The data_transfer_trace setting of " + traceStr + " is not recognized. Please use fine|coarse|off.");
    }

    if ((DeviceTraceOption == DEVICE_TRACE_COARSE) && (std::getenv("XCL_EMULATION_MODE"))) {
      xrt::message::send(xrt::message::severity_level::WARNING,
        "The data_transfer_trace setting of " + traceStr + " is not supported in emulation. Fine will be used.");
      DeviceTraceOption = DEVICE_TRACE_FINE;
    }
  }

  void RTProfile::setStallTrace(const std::string traceStr) {
    std::string option = traceStr;
    std::transform(option.begin(), option.end(), option.begin(), ::tolower);

    // Memory = External Axi bus to memory
    // Dataflow = Intra kernel Stream
    // Pipe = Inter Kernel pipes

    if (option.find("off") != std::string::npos)      StallTraceOption = STALL_TRACE_OFF;
    else if (option.find("memory") != std::string::npos) StallTraceOption = STALL_TRACE_EXT;
    else if (option.find("dataflow") != std::string::npos) StallTraceOption = STALL_TRACE_INT;
    else if (option.find("pipe") != std::string::npos) StallTraceOption = STALL_TRACE_STR;
    else if (option.find("all") != std::string::npos) StallTraceOption = STALL_TRACE_ALL;
    else {
      xrt::message::send(xrt::message::severity_level::WARNING,
        "The stall_trace setting of " + traceStr + " is not recognized. Please use memory|dataflow|pipe|all|off.");
    }
  }

  void RTProfile::attach(WriterI* writer)
  {
    std::lock_guard < std::mutex > lock(LogMutex);
    auto itr = std::find(Writers.begin(), Writers.end(), writer);
    if (itr == Writers.end())
      Writers.push_back(writer);
  }

  void RTProfile::detach(WriterI* writer)
  {
    std::lock_guard < std::mutex > lock(LogMutex);
    auto itr = std::find(Writers.begin(), Writers.end(), writer);
    if (itr != Writers.end())
      Writers.erase(itr);
  }

  void RTProfile::commandKindToString(e_profile_command_kind objKind,
      std::string& commandString
  ) const
  {
    switch (objKind) {
    case READ_BUFFER:
      commandString = "READ_BUFFER";
      break;
    case WRITE_BUFFER:
      commandString = "WRITE_BUFFER";
      break;
    case EXECUTE_KERNEL:
      commandString = "KERNEL";
      break;
    case DEVICE_KERNEL_READ:
      commandString = "KERNEL_READ";
      break;
    case DEVICE_KERNEL_WRITE:
      commandString = "KERNEL_WRITE";
      break;
    case DEVICE_KERNEL_EXECUTE:
      commandString = "KERNEL_EXECUTE";
      break;
    case DEVICE_BUFFER_READ:
      commandString = "READ_BUFFER_DEVICE";
      break;
    case DEVICE_BUFFER_WRITE:
      commandString = "WRITE_BUFFER_DEVICE";
      break;
    case DEPENDENCY_EVENT:
      commandString = "DEPENDENCY_EVENT";
      break;
    default:
      assert(0);
      break;
    }
  }

  void RTProfile::commandStageToString(e_profile_command_state objStage,
      std::string& stageString) const
  {
    switch (objStage) {
    case QUEUE:
      stageString = "QUEUE";
      break;
    case SUBMIT:
      stageString = "SUBMIT";
      break;
    case START:
      stageString = "START";
      break;
    case END:
      stageString = "END";
      break;
    case COMPLETE:
      stageString = "COMPLETE";
      break;
    default:
      assert(0);
      break;
    }
  }

  void RTProfile::setTimeStamp(e_profile_command_state objStage,
      TimeTrace* traceObject, double timeStamp)
  {
    switch (objStage) {
    case QUEUE:
      traceObject->Queue= timeStamp;
      break;
    case SUBMIT:
      traceObject->Submit= timeStamp;
      break;
    case START:
      traceObject->Start= timeStamp;
      break;
    case END:
      traceObject->End= timeStamp;
      break;
    case COMPLETE:
      traceObject->Complete= timeStamp;
      break;
    default:
      assert(0);

      break;
    }
  }

  // Get a device timestamp
  double RTProfile::getDeviceTimeStamp(double hostTimeStamp, std::string& deviceName)
  {
    double deviceTimeStamp = hostTimeStamp;

    // In HW emulation, use estimated host timestamp based on device clock cycles (in psec from HAL)
    if (XCL::RTSingleton::Instance()->getFlowMode() == XCL::RTSingleton::HW_EM) {
      size_t dts = XCL::RTSingleton::Instance()->getDeviceTimestamp(deviceName);
      deviceTimeStamp = dts / 1000000.0;
    }

    return deviceTimeStamp;
  }

  void RTProfile::logDataTransfer(uint64_t objId, e_profile_command_kind objKind,
      e_profile_command_state objStage, size_t objSize, uint32_t contextId,
      uint32_t numDevices, std::string deviceName, uint32_t commandQueueId,
      uint64_t address, const std::string& bank, std::thread::id threadId,
      const std::string eventString, const std::string dependString, double timestampMsec)
  {
    double timeStamp = (timestampMsec > 0.0) ? timestampMsec : getTraceTime();
#ifdef USE_DEVICE_TIMELINE
    double deviceTimeStamp = getDeviceTimeStamp(timeStamp, deviceName);
    timeStamp = deviceTimeStamp;
#endif

    std::string commandString;
    std::string stageString;
    std::lock_guard < std::mutex > lock(LogMutex);
    commandKindToString(objKind, commandString);
    commandStageToString(objStage, stageString);

    // Collect time trace
    BufferTrace* traceObject = nullptr;
    auto itr = BufferTraceMap.find(objId);
    if (itr == BufferTraceMap.end()) {
      traceObject = BufferTrace::reuse();
      BufferTraceMap[objId] = traceObject;
    }
    else {
      traceObject = itr->second;
    }
    setTimeStamp(objStage, traceObject, timeStamp);

    // clEnqueueNDRangeKernel returns END with no START
    // if data transfer was already completed.
    // We can safely discard those events
    if (objStage == END && (traceObject->getStart() > 0.0)) {
      // Collect performance counters
      switch (objKind) {
      case READ_BUFFER: {
        PerfCounters.logBufferRead(objSize, (traceObject->End - traceObject->Start), contextId, numDevices);
        PerfCounters.pushToSortedTopUsage(traceObject, true);
        break;
      }
      case WRITE_BUFFER: {
        PerfCounters.logBufferWrite(objSize, (traceObject->End - traceObject->Start), contextId, numDevices);
        PerfCounters.pushToSortedTopUsage(traceObject, false);
        break;
      }
      default:
        assert(0);
        break;
      }

      // Mark and keep top trace data
      // Data can be additionally streamed to a data transfer record
      traceObject->Address = address;
      traceObject->Size = objSize;
      traceObject->ContextId = contextId;
      traceObject->CommandQueueId = commandQueueId;
      auto itr = BufferTraceMap.find(objId);
      BufferTraceMap.erase(itr);

      // Store thread IDs into set
      addToThreadIds(threadId);
    }

    writeTimelineTrace(timeStamp, commandString, stageString, eventString, dependString,
                       objSize, address, bank, threadId);

    // Write host event to trace buffer
    if (objStage == START || objStage == END) {
      xclPerfMonEventType eventType = (objStage == START) ? XCL_PERF_MON_START_EVENT : XCL_PERF_MON_END_EVENT;
      xclPerfMonEventID eventID = (objKind == READ_BUFFER) ? XCL_PERF_MON_READ_ID : XCL_PERF_MON_WRITE_ID;
      xdp::profile::platform::write_host_event(XCL::RTSingleton::Instance()->getcl_platform_id(), eventType, eventID);
    }
  }

  //an empty cu_name indicates its doing original "kernel" profiling
  //a non empty call implies we need to collect compute unit based info.
  //Both will be called for a run, since we need to collect/display both
  //  kernel as well as compute unit info.
  void RTProfile::logKernelExecution(uint64_t objId, uint32_t programId, uint64_t eventId, e_profile_command_state objStage,
      std::string kernelName, std::string xclbinName, uint32_t contextId, uint32_t commandQueueId,
      const std::string& deviceName, uid_t uid, const size_t* globalWorkSize, size_t workGroupSize,
      const size_t* localWorkDim, const std::string& cu_name, const std::string eventString,
      const std::string dependString, double timeStampMsec)
  {
    double timeStamp = (timeStampMsec > 0.0) ? timeStampMsec : getTraceTime();
    //if (GetFirstCUTimestamp && !cu_name.empty()) {
    if (GetFirstCUTimestamp && (objStage == START)) {
      DeviceProfile->setStartTimeMsec(timeStamp);
      GetFirstCUTimestamp = false;
    }

    std::lock_guard<std::mutex> lock(LogMutex);

    // TODO: create unique name for device since currently all devices are called fpga0
    // NOTE: see also logCounters for corresponding device name for counters
    std::string newDeviceName = deviceName + "-" + std::to_string(uid);

    // In HW emulation, use estimated host timestamp based on device clock cycles
    double deviceTimeStamp = getDeviceTimeStamp(timeStamp, newDeviceName);

#ifdef USE_DEVICE_TIMELINE
    timeStamp = deviceTimeStamp;
#endif

    // Placeholders for ID and name used in device trace reporting
    // TODO: need to grab actual kernel name and context ID from AXI IDs and metadata
    CurrentContextId = contextId;
    CurrentKernelName = kernelName;
    CurrentDeviceName = newDeviceName;
    CurrentBinaryName = xclbinName;

    std::string commandString;
    std::string stageString;
    commandKindToString(EXECUTE_KERNEL, commandString);
    commandStageToString(objStage, stageString);

    std::string cuName("");
    std::string cuName2("");

    std::string globalSize = std::to_string(globalWorkSize[0]) + ":" +
        std::to_string(globalWorkSize[1]) + ":" + std::to_string(globalWorkSize[2]);
    std::string localSize = std::to_string(localWorkDim[0]) + ":" +
        std::to_string(localWorkDim[1]) + ":" + std::to_string(localWorkDim[2]);

    // *******
    // Kernels
    // *******
    if (cu_name.empty()) {
      // Collect stats for max/min/average kernel times
      // NOTE: create unique kernel name using object ID
      std::string newKernelName = kernelName + "|" + std::to_string(objId) + "|"  + std::to_string(programId);
      if (objStage == START) {
        // Queue STARTS because events come in async order
        KernelStartsMap[newKernelName].push(deviceTimeStamp);
        XOCL_DEBUGF("logKernelExecution: kernel START @ %.3f msec for %s\n", deviceTimeStamp, newKernelName.c_str());
      }
      else if (objStage == END) {
        auto it = KernelStartsMap.find(newKernelName);
        if (it != KernelStartsMap.end() && !it->second.empty()) {
          XOCL_DEBUGF("logKernelExecution: kernel END @ %.3f msec for %s\n", deviceTimeStamp, newKernelName.c_str());
          PerfCounters.logKernelExecutionStart(newKernelName, newDeviceName, it->second.front());
          PerfCounters.logKernelExecutionEnd(newKernelName, newDeviceName, deviceTimeStamp);
          it->second.pop();
        }
      }

      // Collect trace objects
      KernelTrace* traceObject = nullptr;
      auto itr = KernelTraceMap.find(eventId);
      if(itr == KernelTraceMap.end()) {
        traceObject = KernelTrace::reuse();
        KernelTraceMap[eventId] = traceObject;
      } else {
        traceObject = itr->second;
      }
      setTimeStamp(objStage, traceObject, deviceTimeStamp);
      if (objStage == END) {
        traceObject->Address = objId;
        traceObject->ContextId = contextId;
        traceObject->CommandQueueId = commandQueueId;
        traceObject->KernelName = kernelName;
        traceObject->DeviceName = newDeviceName;
        traceObject->WorkGroupSize = workGroupSize;
        traceObject->GlobalWorkSize[0] = globalWorkSize[0];
        traceObject->GlobalWorkSize[1] = globalWorkSize[1];
        traceObject->GlobalWorkSize[2] = globalWorkSize[2];
        traceObject->LocalWorkSize[0] = localWorkDim[0];
        traceObject->LocalWorkSize[1] = localWorkDim[1];
        traceObject->LocalWorkSize[2] = localWorkDim[2];

        auto itr = KernelTraceMap.find(eventId);
        KernelTraceMap.erase(itr);
        // Only log Valid trace objects
        if (traceObject->getStart() > 0.0 && traceObject->getStart() < deviceTimeStamp) {
          PerfCounters.pushToSortedTopUsage(traceObject);
        }
      }

      // Write all states to timeline trace
      std::string uniqueCUName("KERNEL|");
      uniqueCUName += newDeviceName + "|" + xclbinName + "|" + kernelName + "|" + localSize + "|all";
      commandString = uniqueCUName;
      writeTimelineTrace(timeStamp, commandString, stageString, eventString, dependString,
                         objId, workGroupSize);
    }
    //
    // Compute Units
    //
    else {
      // Naming used in profile summary
      cuName = newDeviceName + "|" + kernelName + "|" + globalSize + "|" + localSize
               + "|" + cu_name + "|" + std::to_string(0x1);
      // Naming used in timeline trace
      cuName2 = kernelName + "|" + localSize + "|" + cu_name;
      if (objStage == START) {
        XOCL_DEBUGF("logKernelExecution: CU START @ %.3f msec for %s\n", deviceTimeStamp, cuName.c_str());
        if (XCL::RTSingleton::Instance()->getFlowMode() == XCL::RTSingleton::CPU) {
          PerfCounters.logComputeUnitExecutionStart(cuName, deviceTimeStamp);
          PerfCounters.logComputeUnitDeviceStart(newDeviceName, timeStamp);
        }
      }
      else if (objStage == END) {
        XOCL_DEBUGF("logKernelExecution: CU END @ %.3f msec for %s\n", deviceTimeStamp, cuName.c_str());
        // This is updated through HAL
        if (XCL::RTSingleton::Instance()->getFlowMode() != XCL::RTSingleton::CPU)
          deviceTimeStamp = 0;
        PerfCounters.logComputeUnitExecutionEnd(cuName, deviceTimeStamp);
      }

      // Store mapping of CU name to kernel name
      ComputeUnitKernelNameMap[cu_name] = kernelName;

      //New timeline summary data.
      std::string uniqueCUName("KERNEL|");
      (uniqueCUName += newDeviceName) += "|";
      (uniqueCUName += xclbinName) += "|";
      (uniqueCUName += cuName2) += "|";
      commandString = uniqueCUName + std::to_string(workGroupSize);
      ComputeUnitKernelTraceMap [cu_name] = commandString;

      if (XCL::RTSingleton::Instance()->getFlowMode() == XCL::RTSingleton::CPU)
        writeTimelineTrace(timeStamp, uniqueCUName, stageString, eventString, dependString,
                            objId, workGroupSize);
    }

    // Write host event to trace buffer (only if used)
    if (objStage == START || objStage == END) {
      xclPerfMonEventType eventType = (objStage == START) ? XCL_PERF_MON_START_EVENT : XCL_PERF_MON_END_EVENT;
      xclPerfMonEventID eventID = (cu_name.empty()) ? XCL_PERF_MON_KERNEL0_ID : XCL_PERF_MON_CU0_ID;
      xdp::profile::platform::write_host_event(XCL::RTSingleton::Instance()->getcl_platform_id(), eventType, eventID);
    }
  }

  void RTProfile::logDependency(e_profile_command_kind objKind,
      const std::string eventString, const std::string dependString)
  {
    std::string commandString;
    std::lock_guard < std::mutex > lock(LogMutex);
    commandKindToString(objKind, commandString);

    writeTimelineTrace(getTraceTime(), commandString, "", eventString, dependString);
  }

  xclPerfMonEventID
  RTProfile::getFunctionEventID(const std::string &functionName, long long queueAddress)
  {
    // Ignore 'release' functions
    if (functionName.find("Release") != std::string::npos)
      return XCL_PERF_MON_IGNORE_EVENT;

#if 0
    if (queueAddress == 0)
      return XCL_PERF_MON_GENERAL_ID;
    else
      return XCL_PERF_MON_QUEUE_ID;
#endif

    // Get function-specific ID
    // NOTE: similar to list in convertApiState() in tools/sda2wdb/wdbWriter.cxx
    if (functionName.find("clGetPlatformIDs") != std::string::npos)
      return XCL_PERF_MON_API_GET_PLATFORM_ID;
    else if (functionName.find("clGetPlatformInfo") != std::string::npos)
      return XCL_PERF_MON_API_GET_PLATFORM_INFO_ID;
    else if (functionName.find("clGetDeviceIDs") != std::string::npos)
      return XCL_PERF_MON_API_GET_DEVICE_ID;
    else if (functionName.find("clGetDeviceInfo") != std::string::npos)
      return XCL_PERF_MON_API_GET_DEVICE_INFO_ID;
    else if (functionName.find("clBuildProgram") != std::string::npos)
      return XCL_PERF_MON_API_BUILD_PROGRAM_ID;
    else if (functionName.find("clCreateContextFromType") != std::string::npos)
      return XCL_PERF_MON_API_CREATE_CONTEXT_TYPE_ID;
    else if (functionName.find("clCreateContext") != std::string::npos)
      return XCL_PERF_MON_API_CREATE_CONTEXT_ID;
    else if (functionName.find("clCreateCommandQueue") != std::string::npos)
      return XCL_PERF_MON_API_CREATE_COMMAND_QUEUE_ID;
    else if (functionName.find("clCreateProgramWithBinary") != std::string::npos)
      return XCL_PERF_MON_API_CREATE_PROGRAM_BINARY_ID;
    else if (functionName.find("clCreateBuffer") != std::string::npos)
      return XCL_PERF_MON_API_CREATE_BUFFER_ID;
    else if (functionName.find("clCreateImage") != std::string::npos)
      return XCL_PERF_MON_API_CREATE_IMAGE_ID;
    else if (functionName.find("clCreateKernel") != std::string::npos)
      return XCL_PERF_MON_API_CREATE_KERNEL_ID;
    else if (functionName.find("clSetKernelArg") != std::string::npos)
      return XCL_PERF_MON_API_KERNEL_ARG_ID;
    else if (functionName.find("clWaitForEvents") != std::string::npos)
      return XCL_PERF_MON_API_WAIT_FOR_EVENTS_ID;
    else if (functionName.find("clEnqueueReadBuffer") != std::string::npos)
      return XCL_PERF_MON_API_READ_BUFFER_ID;
    else if (functionName.find("clEnqueueWriteBuffer") != std::string::npos)
      return XCL_PERF_MON_API_WRITE_BUFFER_ID;
    else if (functionName.find("clEnqueueReadImage") != std::string::npos)
      return XCL_PERF_MON_API_READ_IMAGE_ID;
    else if (functionName.find("clEnqueueWriteImage") != std::string::npos)
      return XCL_PERF_MON_API_WRITE_IMAGE_ID;
else if (functionName.find("clEnqueueMigrateMemObjects") != std::string::npos)
      return XCL_PERF_MON_API_MIGRATE_MEM_OBJECTS_ID;
    else if (functionName.find("clEnqueueMigrateMem") != std::string::npos)
      return XCL_PERF_MON_API_MIGRATE_MEM_ID;
    else if (functionName.find("clEnqueueMapBuffer") != std::string::npos)
      return XCL_PERF_MON_API_MAP_BUFFER_ID;
    else if (functionName.find("clEnqueueUnmapMemObject") != std::string::npos)
      return XCL_PERF_MON_API_UNMAP_MEM_OBJECT_ID;
    else if (functionName.find("clEnqueueNDRangeKernel") != std::string::npos)
      return XCL_PERF_MON_API_NDRANGE_KERNEL_ID;
    else if (functionName.find("clEnqueueTask") != std::string::npos)
      return XCL_PERF_MON_API_TASK_ID;

    // Function not in reported list so ignore
    return XCL_PERF_MON_IGNORE_EVENT;
  }

  void RTProfile::logFunctionCallStart(const char* functionName, long long queueAddress, unsigned int functionID)
  {
#ifdef USE_DEVICE_TIMELINE
    double timeStamp = getDeviceTimeStamp(getTraceTime(), CurrentDeviceName);
#else
    double timeStamp = getTraceTime();
#endif

    std::string name(functionName);
    if (name.find("MigrateMem") != std::string::npos)
      MigrateMemCalls++;

    if (queueAddress == 0)
      name += "|General";
    else
      (name += "|") +=std::to_string(queueAddress);
    std::lock_guard<std::mutex> lock(LogMutex);
    PerfCounters.logFunctionCallStart(functionName, timeStamp);
    writeTimelineTrace(timeStamp, name.c_str(), "START", functionID);
    FunctionStartLogged = true;

    // Write host event to trace buffer
    xclPerfMonEventID eventID = getFunctionEventID(name, queueAddress);
    if (eventID != XCL_PERF_MON_IGNORE_EVENT) {
      xclPerfMonEventType eventType = XCL_PERF_MON_START_EVENT;
      xdp::profile::platform::write_host_event(XCL::RTSingleton::Instance()->getcl_platform_id(), eventType, eventID);
    }
  }

  void RTProfile::logFunctionCallEnd(const char* functionName, long long queueAddress, unsigned int functionID)
  {
    // Log function call start if not done so already
    // NOTE: this addresses a race condition when constructing the singleton (CR 963297)
    if (!FunctionStartLogged)
      logFunctionCallStart(functionName, queueAddress, functionID);

#ifdef USE_DEVICE_TIMELINE
    double timeStamp = getDeviceTimeStamp(getTraceTime(), CurrentDeviceName);
#else
    double timeStamp = getTraceTime();
#endif

    std::string name(functionName);
    if (queueAddress == 0)
      name += "|General";
    else
      (name += "|") +=std::to_string(queueAddress);

    std::lock_guard<std::mutex> lock(LogMutex);
    PerfCounters.logFunctionCallEnd(functionName, timeStamp);
    writeTimelineTrace(timeStamp, name.c_str(), "END", functionID);

    // Write host event to trace buffer
    xclPerfMonEventID eventID = getFunctionEventID(name, queueAddress);
    if (eventID != XCL_PERF_MON_IGNORE_EVENT) {
      xclPerfMonEventType eventType = XCL_PERF_MON_END_EVENT;
      xdp::profile::platform::write_host_event(XCL::RTSingleton::Instance()->getcl_platform_id(), eventType, eventID);
    }
  }

  // Write API call events to trace
  void RTProfile::writeTimelineTrace( double traceTime,
      const char* functionName, const char* eventName, unsigned int functionID) const
  {
    if(!this->isTimelineTraceFileOn())
      return;

    for(auto w : Writers) {
      w->writeTimeline(traceTime, functionName, eventName, functionID);
    }
  }

  // Write kernel event to trace
  void RTProfile::writeTimelineTrace( double traceTime,
      const std::string& commandString, const std::string& stageString,
      const std::string& eventString, const std::string& dependString,
      uint64_t objId, size_t size) const
  {
    if(!this->isTimelineTraceFileOn())
      return;

    for (auto w : Writers) {
      w->writeTimeline(traceTime, commandString, stageString, eventString,
                       dependString, objId, size);
    }
  }

  // Write data transfer event to trace
  void RTProfile::writeTimelineTrace(double traceTime,
      const std::string& commandString, const std::string& stageString,
      const std::string& eventString, const std::string& dependString,
      size_t size, uint64_t address, const std::string& bank,
      std::thread::id threadId) const
  {
    if(!this->isTimelineTraceFileOn())
      return;

    for (auto w : Writers) {
      w->writeTimeline(traceTime, commandString, stageString, eventString, dependString,
                       size, address, bank, threadId);
    }
  }

  // Write Dependency information
  void RTProfile::writeTimelineTrace(double traceTime,
      const std::string& commandString, const std::string& stageString,
      const std::string& eventString, const std::string& dependString) const
  {
    if(!this->isTimelineTraceFileOn())
      return;

    for (auto w : Writers) {
      w->writeTimeline(traceTime, commandString, stageString, eventString, dependString);
    }
  }

  // Set kernel clock freq on device
  void RTProfile::setKernelClockFreqMHz(const std::string &deviceName, unsigned int kernelClockRateMHz) {
    if (DeviceProfile == NULL)
      return;

    DeviceProfile->setKernelClockFreqMHz(deviceName, kernelClockRateMHz);
  }

  // Get kernel clock freq on device
  unsigned int RTProfile::getKernelClockFreqMHz(std::string &deviceName) {
	if (DeviceProfile == NULL)
	  return 300;

    return DeviceProfile->getKernelClockFreqMHz(deviceName);
  }

  // Set device clock freq
  void RTProfile::setDeviceClockFreqMHz(double deviceClockRateMHz) {
    if (DeviceProfile == NULL)
      return;

    DeviceProfile->setDeviceClockFreqMHz(deviceClockRateMHz);

    PerfCounters.setAllDeviceClockFreqMhz(deviceClockRateMHz);
    PerfCounters.setAllDeviceBufferBitWidth( DeviceProfile->getGlobalMemoryBitWidth() );
    PerfCounters.setAllDeviceKernelBitWidth( DeviceProfile->getGlobalMemoryBitWidth() );
  }

  // Set device trace clock freq
  void RTProfile::setDeviceTraceClockFreqMHz(double deviceTraceClockRateMHz) {
    if (DeviceProfile == NULL)
      return;

    DeviceProfile->setTraceClockFreqMHz(deviceTraceClockRateMHz);
  }

  // Set global memory bit width
  void RTProfile::setGlobalMemoryBitWidth(uint32_t bitWidth) {
    if (DeviceProfile == NULL)
      return;

    DeviceProfile->setGlobalMemoryBitWidth(bitWidth);
  }

  // Get global memory bit width
  uint32_t RTProfile::getGlobalMemoryBitWidth() {
    if (DeviceProfile == NULL)
      return XPAR_AXI_PERF_MON_0_SLOT0_DATA_WIDTH;

    return DeviceProfile->getGlobalMemoryBitWidth();
  }

  // Get threshold of device trace fifo where we decide to read it
  uint32_t RTProfile::getTraceSamplesThreshold() {
    if (DeviceProfile == NULL)
      return 1000;

    return DeviceProfile->getTraceSamplesThreshold();
  }

  // Get sample interval for reading device profile counters
  uint32_t RTProfile::getSampleIntervalMsec() {
    if (DeviceProfile == NULL)
      return 10;

    return DeviceProfile->getSampleIntervalMsec();
  }

  // Log device trace results
  void RTProfile::logDeviceTrace(std::string deviceName, std::string binaryName,
      xclPerfMonType type, xclTraceResultsVector& traceVector) {
    if (DeviceProfile == NULL || traceVector.mLength == 0)
      return;

    std::lock_guard<std::mutex> lock(LogMutex);
    RTProfileDevice::TraceResultVector resultVector;
    DeviceProfile->logTrace(deviceName, type, traceVector, resultVector);

    if (resultVector.empty())
      return;

    // Log for summary purposes
    //uint64_t index = 0;
    for (auto it = resultVector.begin(); it != resultVector.end(); it++) {
      DeviceTrace* tr = DeviceTrace::reuse();

      // Copy trace results
      // TODO: replace with actual device and kernel names (interpreted from AXI IDs)
      tr->DeviceName = deviceName;
      tr->Name = CurrentKernelName;
      tr->ContextId = CurrentContextId;
      tr->SlotNum = (*it).SlotNum;
      tr->Type = (*it).Type;
      tr->Kind = (*it).Kind;
      tr->BurstLength = (*it).BurstLength;
      tr->NumBytes = (*it).NumBytes;
      tr->StartTime = (*it).StartTime;
      tr->EndTime = (*it).EndTime;
      tr->TraceStart = (*it).TraceStart;
      tr->Start = (*it).Start;
      tr->End = (*it).End;

      double durationMsec = tr->End - tr->Start;

      // Log trace results
      bool isKernel = (tr->Type.find("Kernel") != std::string::npos);
      bool isRead = (tr->Type == "Read");
      bool isKernelTransfer = (tr->Kind == DeviceTrace::DEVICE_KERNEL);
      PerfCounters.logDeviceEvent(tr->DeviceName, tr->Name, tr->NumBytes, durationMsec,
          DeviceProfile->getGlobalMemoryBitWidth(), DeviceProfile->getGlobalMemoryClockFreqMHz(),
          isKernel, isRead, isKernelTransfer);
      PerfCounters.pushToSortedTopUsage(tr, isRead, isKernelTransfer);
    }

    // Write trace results vector to files
    if (this->isTimelineTraceFileOn()) {
      for (auto w : Writers) {
        w->writeDeviceTrace(resultVector, deviceName, binaryName);
      }
    }

    resultVector.clear();
  }

  uint32_t RTProfile::getCounterValue(xclPerfMonCounterType type, uint32_t slotnum,
      xclCounterResults& results) const
  {
    uint32_t counterValue = 0;

    switch (type) {
    case XCL_PERF_MON_WRITE_BYTES:
      counterValue = results.WriteBytes[slotnum];
      break;
    case XCL_PERF_MON_WRITE_TRANX:
      counterValue = results.WriteTranx[slotnum];
      break;
    case XCL_PERF_MON_WRITE_LATENCY:
      counterValue = results.WriteLatency[slotnum];
      break;
    case XCL_PERF_MON_READ_BYTES:
      counterValue = results.ReadBytes[slotnum];
      break;
    case XCL_PERF_MON_READ_TRANX:
      counterValue = results.ReadTranx[slotnum];
      break;
    case XCL_PERF_MON_READ_LATENCY:
      counterValue = results.ReadLatency[slotnum];
      break;
    default:
      break;
    }

#if 0
    // Add counters together from all OCL region masters
    if (numSlots > 2) {
      for (int i=2; i < numSlots; i++) {
        switch (type) {
        case XCL_PERF_MON_WRITE_BYTES:
          counterValue += results.WriteBytes[i];
          break;
        case XCL_PERF_MON_WRITE_TRANX:
          counterValue += results.WriteTranx[i];
          break;
        case XCL_PERF_MON_WRITE_LATENCY:
          counterValue += results.WriteLatency[i];
          break;
        case XCL_PERF_MON_READ_BYTES:
          counterValue += results.ReadBytes[i];
          break;
        case XCL_PERF_MON_READ_TRANX:
          counterValue += results.ReadTranx[i];
          break;
        case XCL_PERF_MON_READ_LATENCY:
          counterValue += results.ReadLatency[i];
          break;
        default:
          break;
        }
      }
    }
#endif

    return counterValue;
  }

  // Log device counters results
  void RTProfile::logDeviceCounters(std::string deviceName, std::string binaryName, xclPerfMonType type,
      xclCounterResults& counterResults, uint64_t timeNsec, bool firstReadAfterProgram)
  {
    // Number of monitor slots
    uint32_t numSlots = 0;
    std::string key = deviceName + "|" + binaryName;
    std::string slotName = "";

#if 0
    if (!firstReadAfterProgram
        && counterResults.WriteBytes[OclSlotIndex] == 0
        && counterResults.ReadBytes[OclSlotIndex] == 0
        && counterResults.WriteBytes[HostSlotIndex] == 0
        && counterResults.ReadBytes[HostSlotIndex] == 0)
      return;

    XOCL_LOG("logDeviceCounters: first read = %d, device: %s\n", firstReadAfterProgram, deviceName.c_str());
    XOCL_LOG("First CU port: write bytes = %u, read bytes = %u\n", counterResults.WriteBytes[OclSlotIndex],
            counterResults.ReadBytes[OclSlotIndex]);
    XOCL_LOG("         Host: write bytes = %u, read bytes = %u\n", counterResults.WriteBytes[HostSlotIndex],
        counterResults.ReadBytes[HostSlotIndex]);
#else
    XOCL_LOG("logDeviceCounters: first read = %d, device: %s\n", firstReadAfterProgram, deviceName.c_str());
#endif

    // If not already defined, zero out rollover values for this device
    if (FinalCounterResultsMap.find(key) == FinalCounterResultsMap.end()) {
      FinalCounterResultsMap[key] = counterResults;

      xclCounterResults rolloverResults;
      memset(&rolloverResults, 0, sizeof(xclCounterResults));
      //rolloverResults.NumSlots = counterResults.NumSlots;
      RolloverCounterResultsMap[key] = rolloverResults;
      RolloverCountsMap[key] = rolloverResults;
    }
    else {
      /*
       * Log SPM Counters
       */
      numSlots = XCL::RTSingleton::Instance()->getProfileNumberSlots(XCL_PERF_MON_MEMORY, deviceName);
      // Traverse all monitor slots (host and all CU ports)
   	   bool deviceDataExists = (DeviceBinaryDataSlotsMap.find(key) == DeviceBinaryDataSlotsMap.end()) ? false : true;
       for (unsigned int s=0; s < numSlots; ++s) {
        XCL::RTSingleton::Instance()->getProfileSlotName(XCL_PERF_MON_MEMORY, deviceName, s, slotName);
        if (!deviceDataExists)
          DeviceBinaryDataSlotsMap[key].push_back(slotName);
        uint32_t prevWriteBytes   = FinalCounterResultsMap[key].WriteBytes[s];
        uint32_t prevReadBytes    = FinalCounterResultsMap[key].ReadBytes[s];
        uint32_t prevWriteTranx   = FinalCounterResultsMap[key].WriteTranx[s];
        uint32_t prevReadTranx    = FinalCounterResultsMap[key].ReadTranx[s];
        uint32_t prevWriteLatency = FinalCounterResultsMap[key].WriteLatency[s];
        uint32_t prevReadLatency  = FinalCounterResultsMap[key].ReadLatency[s];

        // Check for rollover of byte counters; if detected, add 2^32
        // Otherwise, if first read after program with binary, then capture bytes from previous xclbin
        if (!firstReadAfterProgram) {
          if (counterResults.WriteBytes[s] < prevWriteBytes)
            RolloverCountsMap[key].WriteBytes[s]    += 1;
          if (counterResults.ReadBytes[s] < prevReadBytes)
            RolloverCountsMap[key].ReadBytes[s]     += 1;
          if (counterResults.WriteTranx[s] < prevWriteTranx)
            RolloverCountsMap[key].WriteTranx[s]    += 1;
          if (counterResults.ReadTranx[s] < prevReadTranx)
            RolloverCountsMap[key].ReadTranx[s]     += 1;
          if (counterResults.WriteLatency[s] < prevWriteLatency)
            RolloverCountsMap[key].WriteLatency[s]  += 1;
          if (counterResults.ReadLatency[s] < prevReadLatency)
            RolloverCountsMap[key].ReadLatency[s]   += 1;
        }
        else {
          RolloverCounterResultsMap[key].WriteBytes[s]    += prevWriteBytes;
          RolloverCounterResultsMap[key].ReadBytes[s]     += prevReadBytes;
          RolloverCounterResultsMap[key].WriteTranx[s]    += prevWriteTranx;
          RolloverCounterResultsMap[key].ReadTranx[s]     += prevReadTranx;
          RolloverCounterResultsMap[key].WriteLatency[s]  += prevWriteLatency;
          RolloverCounterResultsMap[key].ReadLatency[s]   += prevReadLatency;
        }
   	  }
      /*
       * Log SAM Counters
       */     
      numSlots = XCL::RTSingleton::Instance()->getProfileNumberSlots(XCL_PERF_MON_ACCEL, deviceName);
      for (unsigned int s=0; s < numSlots; ++s) {
        uint32_t prevCuExecCount      = FinalCounterResultsMap[key].CuExecCount[s];
        uint32_t prevCuExecCycles     = FinalCounterResultsMap[key].CuExecCycles[s];
        uint32_t prevCuStallExtCycles = FinalCounterResultsMap[key].CuStallExtCycles[s];
        uint32_t prevCuStallIntCycles = FinalCounterResultsMap[key].CuStallIntCycles[s];
        uint32_t prevCuStallStrCycles = FinalCounterResultsMap[key].CuStallStrCycles[s];
        if (!firstReadAfterProgram) {
          if (counterResults.CuExecCycles[s] < prevCuExecCycles)
            RolloverCountsMap[key].CuExecCycles[s]     += 1;
          if (counterResults.CuStallExtCycles[s] < prevCuStallExtCycles)
            RolloverCountsMap[key].CuStallExtCycles[s] += 1;
          if (counterResults.CuStallIntCycles[s] < prevCuStallIntCycles)
            RolloverCountsMap[key].CuStallIntCycles[s] += 1;
          if (counterResults.CuStallStrCycles[s] < prevCuStallStrCycles)
            RolloverCountsMap[key].CuStallStrCycles[s] += 1;
        }
        else {
          RolloverCounterResultsMap[key].CuExecCount[s]      += prevCuExecCount;
          RolloverCounterResultsMap[key].CuExecCycles[s]     += prevCuExecCycles;
          RolloverCounterResultsMap[key].CuStallExtCycles[s] += prevCuStallExtCycles;
          RolloverCounterResultsMap[key].CuStallIntCycles[s] += prevCuStallIntCycles;
          RolloverCounterResultsMap[key].CuStallStrCycles[s] += prevCuStallStrCycles;
        }
      }
      /*
       * Streaming IP Counters are 64 bit and unlikely to roll over
       */
      numSlots = XCL::RTSingleton::Instance()->getProfileNumberSlots(XCL_PERF_MON_STR, deviceName);
      deviceDataExists = (DeviceBinaryStrSlotsMap.find(key) == DeviceBinaryStrSlotsMap.end()) ? false : true;
      for (unsigned int s=0; s < numSlots; ++s) {
        XCL::RTSingleton::Instance()->getProfileSlotName(XCL_PERF_MON_STR, deviceName, s, slotName);
        if (!deviceDataExists)
          DeviceBinaryStrSlotsMap[key].push_back(slotName);
      }
      FinalCounterResultsMap[key] = counterResults;
    }
    /*
     * Update Stats Database
     */
    uint32_t kernelClockMhz = getKernelClockFreqMHz(deviceName);
    double deviceCyclesMsec = kernelClockMhz * 1000.0 ;
    numSlots = XCL::RTSingleton::Instance()->getProfileNumberSlots(XCL_PERF_MON_ACCEL, deviceName);
    std::string cuName = "";
    std::string kernelName ="";
    bool deviceDataExists = (DeviceBinaryCuSlotsMap.find(key) == DeviceBinaryCuSlotsMap.end()) ? false : true;
    xclCounterResults rolloverResults = RolloverCounterResultsMap.at(key);
    xclCounterResults rolloverCounts = RolloverCountsMap.at(key);
    for (unsigned int s=0; s < numSlots; ++s) {
      XCL::RTSingleton::Instance()->getProfileSlotName(XCL_PERF_MON_ACCEL, deviceName, s, cuName);
      XCL::RTSingleton::Instance()->getProfileKernelName(deviceName, cuName, kernelName);
      if (!deviceDataExists)
        DeviceBinaryCuSlotsMap[key].push_back(cuName);
      uint32_t cuExecCount = counterResults.CuExecCount[s] + rolloverResults.CuExecCount[s];
      uint64_t cuExecCycles = counterResults.CuExecCycles[s] + rolloverResults.CuExecCycles[s]
                                + (rolloverCounts.CuExecCycles[s] * 4294967296UL);
      uint32_t cuMaxExecCycles  = counterResults.CuMaxExecCycles[s];
      uint32_t cuMinExecCycles  = counterResults.CuMinExecCycles[s];
      double cuRunTimeMsec = (double) cuExecCycles / deviceCyclesMsec;
      double cuMaxExecCyclesMsec = (double) cuMaxExecCycles / deviceCyclesMsec;
      double cuMinExecCyclesMsec = (double) cuMinExecCycles / deviceCyclesMsec;
      //XOCL_DEBUGF("[RT_PROFILE] cuName : %s exec cycles : %d runtime %f \n", cuName.c_str(), cuExecCycles, cuRunTimeMsec);
      PerfCounters.logComputeUnitStats(cuName, kernelName, cuRunTimeMsec, cuMaxExecCyclesMsec, 
                                        cuMinExecCyclesMsec, cuExecCount, kernelClockMhz);
    }
#ifdef XDP_VERBOSE
    if (this->isTimelineTraceFileOn()) {
      static uint32_t sampleNum = 0;
#ifdef USE_DEVICE_TIMELINE
      double timeStamp = getDeviceTimeStamp(getTimestampMsec(timeNsec), deviceName);
#else
      double timeStamp = getTimestampMsec(timeNsec);
#endif
      std::lock_guard < std::mutex > lock(LogMutex);
      for (auto w : Writers) {
        w->writeDeviceCounters(type, counterResults, timeStamp, sampleNum, firstReadAfterProgram);
      }
      sampleNum++;
    }
#endif
  }

  void RTProfile::writeAPISummary(WriterI* writer) const
  {
    PerfCounters.writeAPISummary(writer);
  }


  void RTProfile::writeKernelSummary(WriterI* writer) const
  {
    PerfCounters.writeKernelSummary(writer);
  }

  void RTProfile::writeComputeUnitSummary(WriterI* writer) const
  {
    PerfCounters.writeComputeUnitSummary(writer);
  }

  void RTProfile::writeAcceleratorSummary(WriterI* writer) const
  {
    PerfCounters.writeAcceleratorSummary(writer);
  }

  void RTProfile::writeHostTransferSummary(WriterI* writer) const
  {
    uint64_t totalReadBytes    = 0;
    uint64_t totalWriteBytes   = 0;
    uint64_t totalReadLatency  = 0;
    uint64_t totalWriteLatency = 0;
    double totalReadTimeMsec   = 0.0;
    double totalWriteTimeMsec  = 0.0;

    // Get total bytes and total time (currently derived from latency)
    // across all devices
    //
    // CR 951564: Use APM counters to calculate throughput (i.e., byte count and total time)
    // NOTE: for now, we only use this for writes (see PerformanceCounter::writeHostTransferSummary)
    auto iter = FinalCounterResultsMap.begin();
    for (; iter != FinalCounterResultsMap.end(); ++iter) {
      std::string key = iter->first;
      std::string deviceName = key.substr(0, key.find_first_of("|"));
      if (!isDeviceActive(deviceName))
        continue;

      // Get results
      xclCounterResults counterResults = iter->second;

      xclCounterResults rolloverCounts;
      if (RolloverCountsMap.find(key) != RolloverCountsMap.end())
        rolloverCounts = RolloverCountsMap.at(key);
      else
        memset(&rolloverCounts, 0, sizeof(xclCounterResults));
      uint32_t  numHostSlots = XCL::RTSingleton::Instance()->getProfileNumberSlots(XCL_PERF_MON_HOST, deviceName);
      for (uint32_t s=HostSlotIndex; s < HostSlotIndex + numHostSlots; s++) {
        totalReadBytes += counterResults.ReadBytes[s]
                          + (rolloverCounts.ReadBytes[s] * 4294967296UL);
        totalWriteBytes += counterResults.WriteBytes[s]
                          + (rolloverCounts.WriteBytes[s] * 4294967296UL);
        // Total transfer time = sum of all tranx latencies
        // msec = cycles / (1000 * (Mcycles/sec))
        totalReadLatency += counterResults.ReadLatency[s]
                            + (rolloverCounts.ReadLatency[s] * 4294967296UL);
        totalWriteLatency += counterResults.WriteLatency[s]
                            + (rolloverCounts.WriteLatency[s] * 4294967296UL);
      }
    }
    totalReadTimeMsec = totalReadLatency / (1000.0 * DeviceProfile->getDeviceClockFreqMHz());
    totalWriteTimeMsec = totalWriteLatency / (1000.0 * DeviceProfile->getDeviceClockFreqMHz());

    // Get maximum throughput rates
    double readMaxBandwidthMBps = 0.0;
    double writeMaxBandwidthMBps = 0.0;
    if (XCL::RTSingleton::Instance()->getFlowMode() != XCL::RTSingleton::CPU
        && XCL::RTSingleton::Instance()->getFlowMode() != XCL::RTSingleton::COSIM_EM) {
      readMaxBandwidthMBps = XCL::RTSingleton::Instance()->getReadMaxBandwidthMBps();
      writeMaxBandwidthMBps = XCL::RTSingleton::Instance()->getWriteMaxBandwidthMBps();
    }

    PerfCounters.writeHostTransferSummary(writer, true,  totalReadBytes,  totalReadTimeMsec,  readMaxBandwidthMBps);
    PerfCounters.writeHostTransferSummary(writer, false, totalWriteBytes, totalWriteTimeMsec, writeMaxBandwidthMBps);
  }

  // Max. achievable bandwidth between kernels and DDR global memory = 60% of 10.7 GBps for PCIe Gen 3
  // TODO: this should come from benchmarking results
  double RTProfile::getGlobalMemoryMaxBandwidthMBps() const
  {
    double maxBandwidthMBps =
        0.6 * (DeviceProfile->getGlobalMemoryBitWidth() / 8) * DeviceProfile->getGlobalMemoryClockFreqMHz();
    return maxBandwidthMBps;
  }

  void RTProfile::writeStallSummary(WriterI* writer) const
  {
    auto iter = FinalCounterResultsMap.begin();
    double deviceCyclesMsec = (DeviceProfile->getDeviceClockFreqMHz() * 1000.0);
    for (; iter != FinalCounterResultsMap.end(); ++iter) {
      std::string key = iter->first;
      std::string deviceName = key.substr(0, key.find_first_of("|"));
      if (!isDeviceActive(deviceName) || (DeviceBinaryCuSlotsMap.find(key) == DeviceBinaryCuSlotsMap.end()))
        continue;

    // Get results
      xclCounterResults counterResults = iter->second;

      xclCounterResults rolloverResults;
      if (RolloverCounterResultsMap.find(key) != RolloverCounterResultsMap.end())
        rolloverResults = RolloverCounterResultsMap.at(key);
      else
        memset(&rolloverResults, 0, sizeof(xclCounterResults));

      xclCounterResults rolloverCounts;
      if (RolloverCountsMap.find(key) != RolloverCountsMap.end())
        rolloverCounts = RolloverCountsMap.at(key);
      else
        memset(&rolloverCounts, 0, sizeof(xclCounterResults));

      std::string cuName = "";

      uint32_t numSlots = DeviceBinaryCuSlotsMap.at(key).size();
      for (unsigned int s=0; s < numSlots; ++s) {
        cuName = DeviceBinaryCuSlotsMap.at(key)[s];
        uint32_t cuExecCount = counterResults.CuExecCount[s] + rolloverResults.CuExecCount[s];
        uint64_t cuExecCycles = counterResults.CuExecCycles[s] + rolloverResults.CuExecCycles[s]
                                  + (rolloverCounts.CuExecCycles[s] * 4294967296UL);
        uint64_t cuStallExtCycles = counterResults.CuStallExtCycles[s] + rolloverResults.CuStallExtCycles[s]
                                  + (rolloverCounts.CuStallExtCycles[s] * 4294967296UL);
        uint64_t cuStallStrCycles = counterResults.CuStallStrCycles[s] + rolloverResults.CuStallStrCycles[s]
                                  + (rolloverCounts.CuStallStrCycles[s] * 4294967296UL);
        uint64_t cuStallIntCycles = counterResults.CuStallIntCycles[s] + rolloverResults.CuStallIntCycles[s]
                                  + (rolloverCounts.CuStallIntCycles[s] * 4294967296UL);
        double cuRunTimeMsec = (double) cuExecCycles / deviceCyclesMsec;
        double cuStallExt =    (double) cuStallExtCycles / deviceCyclesMsec;
        double cuStallStr =    (double) cuStallStrCycles / deviceCyclesMsec;
        double cuStallInt =    (double) cuStallIntCycles / deviceCyclesMsec;
        writer->writeStallSummary(cuName, cuExecCount, cuRunTimeMsec,
                                  cuStallExt, cuStallStr, cuStallInt);
      }
    }
  }

  void RTProfile::writeKernelStreamSummary(WriterI* writer) const
  {
    auto iter = FinalCounterResultsMap.begin();
    for (; iter != FinalCounterResultsMap.end(); ++iter) {
      std::string key = iter->first;
      std::string deviceName = key.substr(0, key.find_first_of("|"));
      if (!isDeviceActive(deviceName) || (DeviceBinaryStrSlotsMap.find(key) == DeviceBinaryStrSlotsMap.end()))
        continue;

    // Get results
      xclCounterResults counterResults = iter->second;
      std::string cuPortName = "";
      uint32_t numSlots = DeviceBinaryStrSlotsMap.at(key).size();

      for (unsigned int s=0; s < numSlots; ++s) {
        cuPortName = DeviceBinaryStrSlotsMap.at(key)[s];
        std::string cuName = cuPortName.substr(0, cuPortName.find_first_of("/"));
        std::string portName = cuPortName.substr(cuPortName.find_first_of("/")+1);
        std::transform(portName.begin(), portName.end(), portName.begin(), ::tolower);

        std::string memoryName;
        std::string argNames;
        getArgumentsBank(deviceName, cuName, portName, argNames, memoryName);

        uint64_t strNumTranx =     counterResults.StrNumTranx[s];
        uint64_t strBusyCycles =   counterResults.StrBusyCycles[s];
        uint64_t strDataBytes =   counterResults.StrDataBytes[s];
        uint64_t strStallCycles =   counterResults.StrStallCycles[s];
        uint64_t strStarveCycles =  counterResults.StrStarveCycles[s];
        // Skip ports without activity
        if (strBusyCycles <= 0 || strNumTranx == 0)
          continue;

        double totalCUTimeMsec = PerfCounters.getComputeUnitTotalTime(deviceName, cuName);
        double transferRateMBps = (totalCUTimeMsec == 0) ? 0.0 :
            (strDataBytes / (1000.0 * totalCUTimeMsec));

        double avgSize    =  (double) strDataBytes / (double) strNumTranx * 0.001 ;
        double linkStarve = (double) strStarveCycles / (double) strBusyCycles * 100.0;
        double linkStall =  (double) strStallCycles / (double) strBusyCycles * 100.0;
        double linkUtil =  100.0 - linkStarve - linkStall;
        writer->writeKernelStreamSummary(deviceName, cuPortName, argNames, strNumTranx, transferRateMBps,
                                         avgSize, linkUtil, linkStarve, linkStall);
      }
    }
  }

  void RTProfile::writeKernelTransferSummary(WriterI* writer) const
  {
    auto iter = FinalCounterResultsMap.begin();
    for (; iter != FinalCounterResultsMap.end(); ++iter) {
      std::string key = iter->first;
      std::string deviceName = key.substr(0, key.find_first_of("|"));
      if (!isDeviceActive(deviceName) || (DeviceBinaryDataSlotsMap.find(key) == DeviceBinaryDataSlotsMap.end()))
        continue;

      // Get results
      xclCounterResults counterResults = iter->second;

      xclCounterResults rolloverResults;
      if (RolloverCounterResultsMap.find(key) != RolloverCounterResultsMap.end())
        rolloverResults = RolloverCounterResultsMap.at(key);
      else
        memset(&rolloverResults, 0, sizeof(xclCounterResults));

      xclCounterResults rolloverCounts;
      if (RolloverCountsMap.find(key) != RolloverCountsMap.end())
        rolloverCounts = RolloverCountsMap.at(key);
      else
        memset(&rolloverCounts, 0, sizeof(xclCounterResults));

      // Number of monitor slots
      uint32_t numSlots = DeviceBinaryDataSlotsMap.at(key).size();
      uint32_t numHostSlots = XCL::RTSingleton::Instance()->getProfileNumberSlots(XCL_PERF_MON_HOST, deviceName);

      // Total kernel time = sum of all kernel executions
      //double totalKernelTimeMsec = PerfCounters.getTotalKernelExecutionTime(deviceName);
      double maxTransferRateMBps = getGlobalMemoryMaxBandwidthMBps();

      unsigned int s = 0;
      if (HostSlotIndex == 0)
        s = numHostSlots;
      for (; s < numSlots; ++s) {
        if (s == HostSlotIndex)
          continue;

   	    std::string cuPortName = DeviceBinaryDataSlotsMap.at(key)[s];
        std::string cuName = cuPortName.substr(0, cuPortName.find_first_of("/"));
        std::string portName = cuPortName.substr(cuPortName.find_first_of("/")+1);
        std::transform(portName.begin(), portName.end(), portName.begin(), ::tolower);

        std::string memoryName;
        std::string argNames;
        getArgumentsBank(deviceName, cuName, portName, argNames, memoryName);

        double totalCUTimeMsec = PerfCounters.getComputeUnitTotalTime(deviceName, cuName);

        uint64_t totalReadBytes    = counterResults.ReadBytes[s] + rolloverResults.ReadBytes[s]
                                     + (rolloverCounts.ReadBytes[s] * 4294967296UL);
        uint64_t totalWriteBytes   = counterResults.WriteBytes[s] + rolloverResults.WriteBytes[s]
                                     + (rolloverCounts.WriteBytes[s] * 4294967296UL);
        uint64_t totalReadTranx    = counterResults.ReadTranx[s] + rolloverResults.ReadTranx[s]
                                     + (rolloverCounts.ReadTranx[s] * 4294967296UL);
        uint64_t totalWriteTranx   = counterResults.WriteTranx[s] + rolloverResults.WriteTranx[s]
                                     + (rolloverCounts.WriteTranx[s] * 4294967296UL);

        // Total transfer time = sum of all tranx latencies
        // msec = cycles / (1000 * (Mcycles/sec))
        uint64_t totalReadLatency  = counterResults.ReadLatency[s] + rolloverResults.ReadLatency[s]
                                     + (rolloverCounts.ReadLatency[s] * 4294967296UL);
        double totalReadTimeMsec   = totalReadLatency / (1000.0 * DeviceProfile->getDeviceClockFreqMHz());
        uint64_t totalWriteLatency = counterResults.WriteLatency[s] + rolloverResults.WriteLatency[s]
                                     + (rolloverCounts.WriteLatency[s] * 4294967296UL);
        double totalWriteTimeMsec  = totalWriteLatency / (1000.0 * DeviceProfile->getDeviceClockFreqMHz());

        XOCL_DEBUGF("writeKernelTransferSummary: s=%d, reads=%d, writes=%d, %s time = %f msec\n",
            s, totalReadTranx, totalWriteTranx, cuName.c_str(), totalCUTimeMsec);

        // First do READ, then WRITE
        if (totalReadTranx > 0) {
          PerfCounters.writeKernelTransferSummary(writer, deviceName, cuPortName, argNames, memoryName,
        	  true,  totalReadBytes, totalReadTranx, totalCUTimeMsec, totalReadTimeMsec, maxTransferRateMBps);
        }
        if (totalWriteTranx > 0) {
          PerfCounters.writeKernelTransferSummary(writer, deviceName, cuPortName, argNames, memoryName,
        	  false, totalWriteBytes, totalWriteTranx, totalCUTimeMsec, totalWriteTimeMsec, maxTransferRateMBps);
        }
      }
    }
  }

  void RTProfile::writeTopKernelSummary(WriterI* writer) const
  {
    PerfCounters.writeTopKernelSummary(writer);
  }

  void RTProfile::writeTopHardwareSummary(WriterI* writer) const
  {
    PerfCounters.writeTopHardwareSummary(writer);
  }

  void RTProfile::writeTopKernelTransferSummary(WriterI* writer) const
  {
    // Iterate over all devices
    auto iter = FinalCounterResultsMap.begin();
    for (; iter != FinalCounterResultsMap.end(); ++iter) {
      std::string key = iter->first;
      std::string deviceName = key.substr(0, key.find_first_of("|"));
      if (!isDeviceActive(deviceName) || (DeviceBinaryDataSlotsMap.find(key) == DeviceBinaryDataSlotsMap.end()))
        continue;

      // Get results
      xclCounterResults counterResults = iter->second;

      xclCounterResults rolloverResults;
      if (RolloverCounterResultsMap.find(key) != RolloverCounterResultsMap.end())
        rolloverResults = RolloverCounterResultsMap.at(key);
      else
        memset(&rolloverResults, 0, sizeof(xclCounterResults));

      xclCounterResults rolloverCounts;
      if (RolloverCountsMap.find(key) != RolloverCountsMap.end())
        rolloverCounts = RolloverCountsMap.at(key);
      else
        memset(&rolloverCounts, 0, sizeof(xclCounterResults));

      // Number of monitor slots
      uint32_t numSlots = DeviceBinaryDataSlotsMap.at(key).size();
      uint32_t numHostSlots = XCL::RTSingleton::Instance()->getProfileNumberSlots(XCL_PERF_MON_HOST, deviceName);

      double maxTransferRateMBps = getGlobalMemoryMaxBandwidthMBps();

      //double totalReadTimeMsec  = PerfCounters.getTotalKernelExecutionTime(deviceName);
      //double totalWriteTimeMsec = totalReadTimeMsec;

      // Maximum bytes per AXI data transfer
      // NOTE: this assumes the entire global memory bit width with a burst of 256 (max burst length of AXI4)
      //       AXI standard also limits a transfer to 4K total bytes
      uint32_t maxBytesPerTransfer = (DeviceProfile->getGlobalMemoryBitWidth() / 8) * 256;
      if (maxBytesPerTransfer > 4096)
        maxBytesPerTransfer = 4096;

      // Gather unique names of monitored CUs on this device
      std::map<std::string, uint64_t> cuNameTranxMap;
      unsigned int s;
      if (HostSlotIndex == 0)
        s = numHostSlots;
      else 
        s = 0;
      for (; s < numSlots; ++s) {
        if (s == HostSlotIndex)
          continue;

        std::string cuPortName = DeviceBinaryDataSlotsMap.at(key)[s];
        std::string cuName = cuPortName.substr(0, cuPortName.find_first_of("/"));
        cuNameTranxMap[cuName] = 0;
      }

      // Get their total tranx counts
      auto cuIter = cuNameTranxMap.begin();
      for (; cuIter != cuNameTranxMap.end(); ++cuIter) {
        std::string cuName = cuIter->first;

        uint64_t totalReadTranx  = 0;
        uint64_t totalWriteTranx = 0;
        if (HostSlotIndex == 0)
          s = numHostSlots;
        else 
          s = 0;
        for (; s < numSlots; ++s) {
          if (s == HostSlotIndex)
            continue;

          std::string cuPortName = DeviceBinaryDataSlotsMap.at(key)[s];
          std::string cuSlotName = cuPortName.substr(0, cuPortName.find_first_of("/"));

          if (cuSlotName == cuName) {
            totalReadTranx  += counterResults.ReadTranx[s] + rolloverResults.ReadTranx[s]
                               + (rolloverCounts.ReadTranx[s] * 4294967296UL);
            totalWriteTranx += counterResults.WriteTranx[s] + rolloverResults.WriteTranx[s]
                               + (rolloverCounts.WriteTranx[s] * 4294967296UL);
          }
        }

        cuNameTranxMap[cuName] = (totalReadTranx + totalWriteTranx);
      }

      // Sort the CUs by their tranx count
      std::vector<std::pair<std::string, uint64_t>> cuPairs(cuNameTranxMap.begin(),
          cuNameTranxMap.end());
      std::sort(cuPairs.begin(), cuPairs.end(),
          [](const std::pair<std::string, uint64_t>& A, const std::pair<std::string, uint64_t>& B) {
               return (A.second > B.second);
             });

      // Now report them in order of total tranx counts
      for (const auto &pair : cuPairs) {
        std::string cuName = pair.first;

        uint64_t totalReadBytes  = 0;
        uint64_t totalWriteBytes = 0;
        uint64_t totalReadTranx  = 0;
        uint64_t totalWriteTranx = 0;
        if (HostSlotIndex == 0)
          s = numHostSlots;
        else 
          s = 0;
        for (; s < numSlots; ++s) {
          if (s == HostSlotIndex)
            continue;

          std::string cuPortName = DeviceBinaryDataSlotsMap.at(key)[s];
          std::string cuSlotName = cuPortName.substr(0, cuPortName.find_first_of("/"));

          if (cuSlotName == cuName) {
            totalReadBytes  += counterResults.ReadBytes[s] + rolloverResults.ReadBytes[s]
                               + (rolloverCounts.ReadBytes[s] * 4294967296UL);
            totalWriteBytes += counterResults.WriteBytes[s] + rolloverResults.WriteBytes[s]
                               + (rolloverCounts.WriteBytes[s] * 4294967296UL);
            totalReadTranx  += counterResults.ReadTranx[s] + rolloverResults.ReadTranx[s]
                               + (rolloverCounts.ReadTranx[s] * 4294967296UL);
            totalWriteTranx += counterResults.WriteTranx[s] + rolloverResults.WriteTranx[s]
                               + (rolloverCounts.WriteTranx[s] * 4294967296UL);
          }
        }

        double totalCUTimeMsec = PerfCounters.getComputeUnitTotalTime(deviceName, cuName);

        PerfCounters.writeTopKernelTransferSummary(writer, deviceName, cuName, totalWriteBytes,
            totalReadBytes, totalWriteTranx, totalReadTranx, totalCUTimeMsec, totalCUTimeMsec,
            maxBytesPerTransfer, maxTransferRateMBps);
      }
    }
  }

  void RTProfile::writeDeviceTransferSummary(WriterI* writer) const
  {
    PerfCounters.writeDeviceTransferSummary(writer, true);
    PerfCounters.writeDeviceTransferSummary(writer, false);
  }

  void RTProfile::writeTopDataTransferSummary(WriterI* writer, bool isRead) const
  {
    PerfCounters.writeTopDataTransferSummary(writer, isRead);
  }

  void RTProfile::writeTopDeviceTransferSummary(WriterI* writer, bool isRead) const
  {
    PerfCounters.writeTopDeviceTransferSummary(writer, isRead);
  }

  void RTProfile::getProfileRuleCheckSummary()
  {
    RuleChecks->getProfileRuleCheckSummary(this);
  }

  void RTProfile::writeProfileRuleCheckSummary(WriterI* writer)
  {
    RuleChecks->writeProfileRuleCheckSummary(writer, this);
  }

  void RTProfile::writeProfileSummary() {
    if(!this->isApplicationProfileOn())
      return;

    for (auto w : Writers) {
      w->writeSummary(this);
    }
  }

  // Add to the active devices.
  // Called thru device::load_program in xocl/core/device.cpp
  void RTProfile::addToActiveDevices(const std::string& deviceName)
  {
    XDP_LOG("addToActiveDevices: device = %s\n", deviceName.c_str());

    // Catch when a Zynq device is used
    if (deviceName.find("zcu102") != std::string::npos) {
      XDP_LOG("addToActiveDevices: found Zynq device!\n");
      IsZynq = true;
    }

    ActiveDevices.insert(deviceName);

    // Store arguments and banks for each CU and its ports
    setArgumentsBank(deviceName);
  }

  // Detect if given device is active or not
  bool RTProfile::isDeviceActive(const std::string& deviceName) const
  {
    if (deviceName.empty())
      return false;

    if (ActiveDevices.find(deviceName) != ActiveDevices.end())
      return true;

    return false;
  }

  // Return string that includes all active devices
  std::string RTProfile::getDeviceNames() const
  {
    return getDeviceNames(", ");
  }

  std::string RTProfile::getDeviceNames(const std::string& sep) const
  {
    std::string deviceNames;
    auto platform = XCL::RTSingleton::Instance()->getcl_platform_id();
    bool firstDevice = true;
    for (auto device_id : platform->get_device_range()) {
      std::string deviceName = device_id->get_unique_name();
      if (!isDeviceActive(deviceName))
        continue;

      if (firstDevice) {
        firstDevice = false;
        deviceNames += deviceName;
      }
      else {
        deviceNames += sep + deviceName;
      }
    }
    return deviceNames;
  }

  // Set the mapping of APM slot number to CU name
  void RTProfile::setSlotComputeUnitName(int slotnum, const std::string& cuName)
  {
    SlotComputeUnitNameMap[slotnum] = cuName;
  }

  // Given the APM slot number, get the CU and kernel names
  void RTProfile::getSlotNames(int slotnum, std::string& cuName, std::string& kernelName) const
  {
    // Get CU name
    auto iter1 = SlotComputeUnitNameMap.find(slotnum);
    if (iter1 != SlotComputeUnitNameMap.end())
      cuName = iter1->second;
    else
      cuName = "slot" + std::to_string(slotnum);

    // Get kernel name
    getKernelFromComputeUnit(cuName, kernelName);
  }

  bool RTProfile::getLoggingTrace(int index)
  {
    if (index < XCL_PERF_MON_TOTAL_PROFILE) {
      return mLoggingTrace[index];
    }
    else {
      return false;
    }
  }

  void RTProfile::setLoggingTrace(int index, bool value)
  {
    if (index < XCL_PERF_MON_TOTAL_PROFILE)
      mLoggingTrace[index] = value;
  }

  uint64_t RTProfile::getLoggingTraceUsec() 
  {
    return mLoggingTraceUsec;
  }

  void RTProfile::setLoggingTraceUsec(uint64_t value)
  {
    mLoggingTraceUsec = value;
  }

  void RTProfile::setArgumentsBank(const std::string& deviceName)
  {
    auto rts = XCL::RTSingleton::Instance();
    auto platform = rts->getcl_platform_id();
    const std::string numerical("0123456789");

    for (auto device_id : platform->get_device_range()) {
      std::string currDevice = device_id->get_unique_name();
      XOCL_DEBUGF("setArgumentsBank: current device = %s, # CUs = %d\n",
          currDevice.c_str(), device_id->get_num_cus());
      if (currDevice.find(deviceName) == std::string::npos)
        continue;

      for (auto& cu : xocl::xocl(device_id)->get_cus()) {
        auto currCU = cu->get_name();
        auto currSymbol = cu->get_symbol();
        //XOCL_DEBUGF("setArgumentsBank: current CU = %s\n", currCU.c_str());

        // Compile set of ports on this CU
        std::set<std::string> portSet;
        for (auto arg : currSymbol->arguments) {
          if ((arg.address_qualifier == 0)
              || (arg.atype != xocl::xclbin::symbol::arg::argtype::indexed))
            continue;

          auto portName = arg.port;
          std::transform(portName.begin(), portName.end(), portName.begin(), ::tolower);
          portSet.insert(portName);
        }

        // Now find all arguments for each port
        for (auto portName : portSet) {
          CUPortArgsBankType row;
          std::get<0>(row) = currCU;
          std::get<1>(row) = portName;

          bool firstArg = true;
          std::string memoryName;

          for (auto arg : currSymbol->arguments) {
            auto currPort = arg.port;
            std::transform(currPort.begin(), currPort.end(), currPort.begin(), ::tolower);
            //XOCL_DEBUGF("setArgumentsBank: name = %s, aq = %d, atype = %d\n",
            //    arg.name.c_str(), arg.address_qualifier, arg.atype);

            // Address_Qualifier = 1 : AXI MM Port
            // Address_Qualifier = 4 : AXI Stream Port
            if ((currPort == portName) && (arg.address_qualifier == 1 || arg.address_qualifier == 4)
                && (arg.atype == xocl::xclbin::symbol::arg::argtype::indexed)) {
              std::get<2>(row) += (firstArg) ? arg.name : ("|" + arg.name);

              auto portWidth = arg.port_width;
              unsigned long index = (unsigned long)std::stoi(arg.id);
              //XOCL_DEBUGF("setArgumentsBank: getting bank for index %d\n", index);

              try {
                auto memidx_mask = cu->get_memidx(index);
                // auto memidx = 0;
                for (unsigned int memidx=0; memidx<memidx_mask.size(); ++memidx) {
                  if (memidx_mask.test(memidx)) {
                    // Get bank tag string from index
                    memoryName = "DDR";
                    if (device_id->is_active())
                      memoryName = device_id->get_xclbin().memidx_to_banktag(memidx);

                    XOCL_DEBUGF("setArgumentsBank: idx = %d, memory = %s\n", memidx, memoryName.c_str());
                    break;
                  }
                }
              }
              catch (const std::runtime_error& ex) {
                memoryName = "DDR";
                XOCL_DEBUGF("setArgumentsBank: caught error, using default of %s\n", memoryName.c_str());
              }

              // Adjustments to memory resource name
              //   1. Don't show indexing (consistent with per port per resource monitoring)
              //   2. Catch old bank format and report as DDR
              std::string memoryName2 = memoryName.substr(0, memoryName.find_last_of("["));
              if (memoryName2.find("bank") != std::string::npos)
                memoryName2 = "DDR";

              std::get<3>(row) = memoryName2;
              std::get<4>(row) = portWidth;
              firstArg = false;
            }
          }

          // Increment total CU ports connected to this memory resource
          //CUPortsToMemoryMap[memoryName]++;
          auto iter = CUPortsToMemoryMap.find(memoryName);
          int numPorts = (iter == CUPortsToMemoryMap.end()) ? 1 : (iter->second + 1);
          CUPortsToMemoryMap[memoryName] = numPorts;

          XOCL_DEBUGF("setArgumentsBank: %s/%s, args = %s, memory = %s, width = %d\n",
              std::get<0>(row).c_str(), std::get<1>(row).c_str(), std::get<2>(row).c_str(),
              std::get<3>(row).c_str(), std::get<4>(row));
          CUPortVector.push_back(row);
        }

        portSet.clear();
      } // for cu
    } // for device_id
  }

  void RTProfile::getArgumentsBank(const std::string& deviceName, const std::string& cuName,
	                               const std::string& portName, std::string& argNames,
								   std::string& memoryName) const
  {
    argNames = "All";
    memoryName = "DDR";
<<<<<<< HEAD
    std::string portName2 = portName.substr(0, portName.find_last_of(":"));
=======
    std::string portName2 = portName.substr(0, portName.find_last_of(PORT_MEM_SEP));
>>>>>>> d534aa6c

    //XOCL_DEBUGF("getArgumentsBank: %s/%s\n", cuName.c_str(), portName.c_str());

    // Find CU and port, then capture arguments and bank
    for (auto row : CUPortVector) {
      std::string currCU   = std::get<0>(row);
      std::string currPort = std::get<1>(row);

      if ((currCU == cuName) && (currPort == portName2)) {
        argNames   = std::get<2>(row);
        memoryName = std::get<3>(row);
        break;
      }
    }
  }

  //
  // Used by PRCs
  //
  double RTProfile::getDeviceStartTime(const std::string& deviceName) const {
    return PerfCounters.getDeviceStartTime(deviceName);
  }

  double RTProfile::getTotalKernelExecutionTime(const std::string& deviceName) const {
    return PerfCounters.getTotalKernelExecutionTime(deviceName);
  }

  uint32_t RTProfile::getComputeUnitCalls(const std::string& deviceName, const std::string& cuName) const {
    return PerfCounters.getComputeUnitCalls(deviceName, cuName);
  }

  void RTProfile::getKernelFromComputeUnit(const std::string& cuName, std::string& kernelName) const {
    auto iter = ComputeUnitKernelNameMap.find(cuName);
    if (iter != ComputeUnitKernelNameMap.end())
      kernelName = iter->second;
    else
      kernelName = CurrentKernelName;
  }

  void RTProfile::getTraceStringFromComputeUnit(const std::string& deviceName, const std::string& cuName, std::string& traceString) const {
    auto iter = ComputeUnitKernelTraceMap.find(cuName);
    if (iter != ComputeUnitKernelTraceMap.end()) {
      traceString = iter->second;
    }
    else {
      // CR 1003380 - Runtime does not send all CU Names so we create a key
        std::string kernelName;
        XCL::RTSingleton::Instance()->getProfileKernelName(deviceName, cuName, kernelName);
        for (const auto &pair : ComputeUnitKernelTraceMap) {
        auto fullName = pair.second;
        auto first_index = fullName.find_first_of("|");
        auto second_index = fullName.find('|', first_index+1);
        auto third_index = fullName.find('|', second_index+1);
        auto fourth_index = fullName.find("|", third_index+1);
        auto fifth_index = fullName.find("|", fourth_index+1);
        auto sixth_index = fullName.find_last_of("|");
        std::string currKernelName = fullName.substr(third_index + 1, fourth_index - third_index - 1);
        if (currKernelName == kernelName) {
          traceString = fullName.substr(0,fifth_index + 1) + cuName + fullName.substr(sixth_index);
          return;
        }
      }
      traceString = std::string();
    }
  }
}

<|MERGE_RESOLUTION|>--- conflicted
+++ resolved
@@ -1711,11 +1711,7 @@
   {
     argNames = "All";
     memoryName = "DDR";
-<<<<<<< HEAD
-    std::string portName2 = portName.substr(0, portName.find_last_of(":"));
-=======
     std::string portName2 = portName.substr(0, portName.find_last_of(PORT_MEM_SEP));
->>>>>>> d534aa6c
 
     //XOCL_DEBUGF("getArgumentsBank: %s/%s\n", cuName.c_str(), portName.c_str());
 
