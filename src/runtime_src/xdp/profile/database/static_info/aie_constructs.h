/**
 * Copyright (C) 2021 Xilinx, Inc
 * Copyright (C) 2022-2024 Advanced Micro Devices, Inc. - All rights reserved
 *
 * Licensed under the Apache License, Version 2.0 (the "License"). You may
 * not use this file except in compliance with the License. A copy of the
 * License is located at
 *
 *     http://www.apache.org/licenses/LICENSE-2.0
 *
 * Unless required by applicable law or agreed to in writing, software
 * distributed under the License is distributed on an "AS IS" BASIS, WITHOUT
 * WARRANTIES OR CONDITIONS OF ANY KIND, either express or implied. See the
 * License for the specific language governing permissions and limitations
 * under the License.
 */

#ifndef AIE_CONSTRUCTS_DOT_H
#define AIE_CONSTRUCTS_DOT_H

#include <cstdint>
#include <map>
#include <string>
#include <vector>
#include "xdp/profile/device/tracedefs.h"

namespace xdp::aie {
  struct aiecompiler_options
  {
    bool broadcast_enable_core;
    bool graph_iterator_event;
    std::string event_trace;
  };

  struct driver_config
  {
    uint8_t hw_gen;
    uint64_t base_address;
    uint8_t column_shift;
    uint8_t row_shift;
    uint8_t num_rows;
    uint8_t num_columns;
    uint8_t shim_row;
    uint8_t mem_row_start;
    uint8_t mem_num_rows;
    uint8_t aie_tile_row_start;
    uint8_t aie_tile_num_rows;
  };
}

namespace xdp {


enum module_type {
    core = 0,
    dma,
    shim,
    mem_tile,
    num_types
  };

  struct tile_type
  { 
    uint8_t  row;
    uint8_t  col;
    uint8_t  subtype;
    uint8_t  stream_id;
    uint8_t  is_master;
    uint64_t itr_mem_addr;
    bool     active_core;
    bool     active_memory;
    bool     is_trigger;
    
    bool operator==(const tile_type &tile) const {
      return (col == tile.col) && (row == tile.row);
    }
    bool operator<(const tile_type &tile) const {
      if(col != tile.col) return col<tile.col;
      if(row != tile.row) return row<tile.row;
      if(subtype != tile.subtype) return subtype < tile.subtype;
      if(stream_id != tile.stream_id) return stream_id < tile.stream_id;
      if(is_master != tile.is_master) return is_master < tile.is_master;
      if(itr_mem_addr != tile.itr_mem_addr) return itr_mem_addr < tile.itr_mem_addr;
      if(active_core != tile.active_core) return active_core < tile.active_core;
      if(active_memory != tile.active_memory) return active_memory < tile.active_memory;
      return is_trigger < tile.is_trigger;
    }
  };

  struct io_config
  { 
    // Object id
    int id;
    // Variable name
    std::string name;
    // Loginal name
    std::string logicalName;
    // Column where I/O is mapped
    uint8_t shimColumn;
    // slave or master - 0:slave, 1:master
    uint8_t slaveOrMaster;
    // Shim stream switch port id
    uint8_t streamId;
    // Channel number
    uint8_t channelNum;
    // Burst length
    uint8_t burstLength;
    // I/O type - 0:PLIO, 1:GMIO
    uint8_t type;
  };  

  /*
   * Represents AIE counter configuration for a single counter
   * Used to keep track of runtime configuration in aie profile and trace.
   */
  struct AIECounter
  {
    uint32_t id;
    uint8_t column;
    uint8_t row;
    uint8_t counterNumber;
    uint8_t resetEvent;
    uint16_t startEvent;
    uint16_t endEvent;
    uint32_t payload;
    double clockFreqMhz;
    std::string module;
    std::string name;

    AIECounter(uint32_t i, uint8_t col, uint8_t r, uint8_t num, 
               uint16_t start, uint16_t end, uint8_t reset,
               uint32_t load, double freq, const std::string& mod, 
               const std::string& aieName)
      : id(i)
      , column(col)
      , row(r)
      , counterNumber(num)
      , resetEvent(reset)
      , startEvent(start)
      , endEvent(end)
      , payload(load)
      , clockFreqMhz(freq)
      , module(mod)
      , name(aieName)
    {}
  };

  struct TraceGMIO
  {
    uint32_t id;
    uint8_t shimColumn;
    uint8_t channelNumber;
    uint8_t streamId;
    uint8_t burstLength;

    TraceGMIO(uint32_t i, uint8_t col, uint8_t num, 
              uint8_t stream, uint8_t len)
      : id(i)
      , shimColumn(col)
      , channelNumber(num)
      , streamId(stream)
      , burstLength(len)
    {}
  };

  struct NoCNode
  {
    // The index as it appears in the debug_ip_layout.  Maybe unused.
    uint64_t index ;
    std::string name ;
    uint8_t readTrafficClass ;
    uint8_t writeTrafficClass ;

    NoCNode(uint64_t i, const std::string& n, uint8_t r, uint8_t w)
      : index(i)
      , name(n)
      , readTrafficClass(r)
      , writeTrafficClass(w)
    {
    }
  } ;

  /*
   * AIE Config Writer Classes
   * Following classes act as metadata storage and are filled during aie
   * trace configuration. Since resource allocation happens at runtime,
   * trace parsers need this data in form of aie_event_trace_config json.
   */

  // Generic AIE Performance Counter
  class aie_cfg_counter
  {
    public:
      uint32_t start_event = 0;
      uint32_t stop_event = 0;
      uint32_t reset_event = 0;
      uint32_t event_value = 0;
      uint32_t counter_value = 0;
  };

  /*
   * Information common to core and memory modules within an aie tile
   * Default event and mask values are derived from AIE architecture spec.
   * 16 broadcast channels with default state being blocked.
   * Broadcast metadata isn't used for trace processing and exists for consistency.
   * 28,29 define core enable, disable events.
   */
  class aie_cfg_base
  {
    public:
      uint32_t packet_type = 0;
      uint32_t packet_id = 0;
      uint32_t start_event = EVENT_CORE_ACTIVE;
      uint32_t stop_event = EVENT_CORE_DISABLED;
      uint32_t traced_events[NUM_TRACE_EVENTS] = {};
      std::map<uint32_t, uint32_t> group_event_config = {};
      uint32_t combo_event_input[NUM_COMBO_EVENT_INPUT] = {};
      uint32_t combo_event_control[NUM_COMBO_EVENT_CONTROL] = {};

      uint32_t broadcast_mask_south = BROADCAST_MASK_DEFAULT;
      uint32_t broadcast_mask_north = BROADCAST_MASK_DEFAULT;
      uint32_t broadcast_mask_west = BROADCAST_MASK_DEFAULT;
      uint32_t broadcast_mask_east = BROADCAST_MASK_DEFAULT;
      uint32_t internal_events_broadcast[NUM_BROADCAST_EVENTS] = {};
      
      bool port_trace_is_master[NUM_SWITCH_MONITOR_PORTS];
      int8_t port_trace_ids[NUM_SWITCH_MONITOR_PORTS];
      int8_t s2mm_channels[NUM_CHANNEL_SELECTS] = {-1, -1};
      int8_t mm2s_channels[NUM_CHANNEL_SELECTS] = {-1, -1};
      std::vector<aie_cfg_counter> pc;

      aie_cfg_base(uint32_t count) : pc(count) {
        for (uint32_t i=0; i < NUM_SWITCH_MONITOR_PORTS; ++i) {
          port_trace_is_master[i] = false;
          port_trace_ids[i] = -1;
        }
      };
  };

  /*
   * Core Module has 4 Performance counters
   * Group events 2,15,22,32,46,47,73,106,123 are defined in AIE architecture spec.
   * Core trace uses PC packets so we set that as default.
   */
  class aie_cfg_core : public aie_cfg_base
  {
  public:
    uint32_t trace_mode = 1;
    aie_cfg_core() : aie_cfg_base(4)
    {
      group_event_config = {
        {2 ,  0},
        {15,  0},
        {22,  0},
        {32,  0},
        {46,  0},
        {47,  0},
        {73,  0},
        {106, 0},
        {123, 0}
      };
    };
  };

  /*
   * Memory Module has 2 Performance counters.
   * Group events exist but don't need to be defined.
   * Memory trace uses time packets.
   */
  class aie_cfg_memory : public aie_cfg_base
  {
  public:
    aie_cfg_memory() : aie_cfg_base(2) {};
  };

  /*
   * Memory Tiles have 4 Performance counters.
   * Group events exist but don't need to be defined.
   * Memory tile trace uses time packets.
   */
  class aie_cfg_memory_tile : public aie_cfg_base
  {
  public:
    aie_cfg_memory_tile() : aie_cfg_base(4) {};
  };

  /*
   * Interface Tiles have 2 Performance counters.
   * Group events exist but don't need to be defined.
   * Interface tile trace uses time packets.
   */
  class aie_cfg_interface_tile : public aie_cfg_base
  {
  public:
    aie_cfg_interface_tile() : aie_cfg_base(2) {};
  };

  /*
   * Abstracted AIE tile configuration for trace
   */
  class aie_cfg_tile
  {
  public:
    bool active_core = true;
    bool active_memory = true;
    uint32_t column;
    uint32_t row;
    module_type type;
    std::string trace_metric_set;
    aie_cfg_core core_trace_config;
    aie_cfg_memory memory_trace_config;
    aie_cfg_memory_tile memory_tile_trace_config;
    aie_cfg_interface_tile interface_tile_trace_config;
    aie_cfg_tile(uint32_t c, uint32_t r, module_type t) : column(c), row(r), type(t) {}
  };

<<<<<<< HEAD
  // Used by client profiling/debug
  typedef struct {
    uint64_t perf_address;
  } profile_data_t;

  typedef struct {
    uint32_t count;
    profile_data_t profile_data[1];
  } aie_profile_op_t;

  struct AIEProfileFinalConfig
  {
    using tile_vec = std::vector<std::map<tile_type, std::string>>;
    using tile_channel =  std::map<tile_type, uint8_t>;

    std::vector<std::map<tile_type, std::string>> configMetrics;
    std::map<tile_type, uint8_t> configChannel0;
    std::map<tile_type, uint8_t> configChannel1;

    AIEProfileFinalConfig() {}
    AIEProfileFinalConfig(const tile_vec& otherTileVec,  const tile_channel& cc0, const tile_channel& cc1) :
                          configMetrics(otherTileVec), configChannel0(cc0), configChannel1(cc1) 
    {
    }
  };


=======
>>>>>>> 8cb9262f
} // end namespace xdp

#endif<|MERGE_RESOLUTION|>--- conflicted
+++ resolved
@@ -314,17 +314,6 @@
     aie_cfg_tile(uint32_t c, uint32_t r, module_type t) : column(c), row(r), type(t) {}
   };
 
-<<<<<<< HEAD
-  // Used by client profiling/debug
-  typedef struct {
-    uint64_t perf_address;
-  } profile_data_t;
-
-  typedef struct {
-    uint32_t count;
-    profile_data_t profile_data[1];
-  } aie_profile_op_t;
-
   struct AIEProfileFinalConfig
   {
     using tile_vec = std::vector<std::map<tile_type, std::string>>;
@@ -341,9 +330,6 @@
     }
   };
 
-
-=======
->>>>>>> 8cb9262f
 } // end namespace xdp
 
 #endif