--- conflicted
+++ resolved
@@ -63,27 +63,8 @@
   {
     // aie_control_config.json format
     try {
-<<<<<<< HEAD
-      std::string schema;
-      schema = aie_project.get_child("schema").get_value<std::string>();
-      if (schema == "MEGraphSchema-0.4")
-        // For now, always try to parse aie_control_config.json
-        return std::make_unique<xdp::aie::AIEControlConfigFiletype>(aie_project);
-    }
-    catch (...) {
-      // Something went wrong, so it most likely is not a "compiler_report.json"
-    }
-
-    //
-    // Check if it is the known aie_control_config.json format
-    //
-    try {
-      auto child = aie_project.get_child_optional("aie_metadata.aiecompiler_options");
-      if (child)
-=======
       auto c = aie_project.get_child_optional("aie_metadata.aiecompiler_options");
       if (c)
->>>>>>> 0fdecc41
         return std::make_unique<xdp::aie::AIEControlConfigFiletype>(aie_project);
     }
     catch(...) {
