--- conflicted
+++ resolved
@@ -20,16 +20,13 @@
 #include <boost/algorithm/string.hpp>
 #include <boost/property_tree/json_parser.hpp>
 #include <boost/property_tree/ptree.hpp>
-<<<<<<< HEAD
+#include <optional>
 #include <set>
-=======
-#include <memory>
-#include <regex>
-#include <optional>
->>>>>>> 13098933
+
+//#include <memory>
+//#include <regex>
 
 #include "aie_util.h"
-
 #include "core/common/message.h"
 
 // ***************************************************************
@@ -124,17 +121,9 @@
   // The physical devices will only have one version of the AIE silicon
   int getHardwareGeneration(const boost::property_tree::ptree& aie_meta)
   {
-<<<<<<< HEAD
-    static int hwGen = 1;
-    static bool gotValue = false;
-    if (!gotValue) {
-      hwGen = aie_meta.get_child("driver_config.hw_gen").get_value<int>();
-      gotValue = true;
-=======
     static std::optional<int> hwGen;
     if (!hwGen.has_value()) {
-      hwGen = aie_meta.get_child("aie_metadata.driver_config.hw_gen").get_value<int>();
->>>>>>> 13098933
+      hwGen = aie_meta.get_child("driver_config.hw_gen").get_value<int>();
     }
     return *hwGen;
   }
@@ -155,18 +144,9 @@
   uint16_t
   getAIETileRowOffset(const boost::property_tree::ptree& aie_meta)
   {
-<<<<<<< HEAD
-    static uint16_t rowOffset = 1;
-    static bool gotValue = false;
-
-    if (!gotValue) {
-      rowOffset = aie_meta.get_child("driver_config.aie_tile_row_start").get_value<uint16_t>();
-      gotValue = true;
-=======
     static std::optional<uint16_t> rowOffset;
     if (!rowOffset.has_value()) {
-      rowOffset = aie_meta.get_child("aie_metadata.driver_config.aie_tile_row_start").get_value<uint16_t>();
->>>>>>> 13098933
+      rowOffset = aie_meta.get_child("driver_config.aie_tile_row_start").get_value<uint16_t>();
     }
     return *rowOffset;
   }
