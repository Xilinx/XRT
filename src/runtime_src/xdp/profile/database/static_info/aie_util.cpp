--- conflicted
+++ resolved
@@ -244,15 +244,8 @@
       auto currPort    = name.substr(namePos+1);
 
       // Make sure this matches what we're looking for
-<<<<<<< HEAD
-      // if ((channelId >= 0) && (channelId != streamId))
-      //   continue;
-     
-
-=======
       //if ((channelId >= 0) && (channelId != streamId))
       //  continue;
->>>>>>> eba10b68
       if ((portName.compare("all") != 0)
            && (portName.compare(currPort) != 0)
            && (portName.compare(logicalName) != 0))
@@ -265,25 +258,16 @@
       // NOTE: input = slave (data flowing from PLIO)
       //       output = master (data flowing to PLIO)
       if ((metricStr != "ports")
-<<<<<<< HEAD
-          && ((isMaster && (metricStr.find("mm2s") != std::string::npos))
-          || (!isMaster && (metricStr.find("s2mm") != std::string::npos))))
-=======
           && ((isMaster && (metricStr.find("input") != std::string::npos)
-              && (metricStr.find("mm2s") != std::string::npos))
+              || (metricStr.find("mm2s") != std::string::npos))
           || (!isMaster && (metricStr.find("output") != std::string::npos)
-              && (metricStr.find("s2mm") != std::string::npos))))
->>>>>>> eba10b68
+              || (metricStr.find("s2mm") != std::string::npos))))
         continue;
       // Make sure column is within specified range (if specified)
       if (useColumn && !((minCol <= (uint32_t)shimCol) && ((uint32_t)shimCol <= maxCol)))
         continue;
 
-<<<<<<< HEAD
-      if (channelId != io.second.channelNum) 
-=======
       if ((channelId >= 0) && (channelId != io.second.channelNum)) 
->>>>>>> eba10b68
         continue;
 
       tile_type tile = {0};
