--- conflicted
+++ resolved
@@ -86,16 +86,10 @@
     std::vector<Monitor*> aims ;
     std::vector<Monitor*> asms ;
 
-<<<<<<< HEAD
-    // HLS deadlock diagnosis registers
-    std::unique_ptr<ip_metadata> ip_metadata_section = nullptr;
-    
     // Informs if this PLInfo is valid for current xclbins configuration
     bool valid = true ;
 
     PLInfo& operator=(const PLInfo& other) ;
-=======
->>>>>>> 1457461d
     ~PLInfo() ;
     void addComputeUnitPorts(const std::string& kernelName,
                              const std::string& portName,
