--- conflicted
+++ resolved
@@ -21,12 +21,8 @@
 #include "xdp/profile/database/static_info/device_info.h"
 #include "xdp/profile/database/static_info/pl_constructs.h"
 #include "xdp/profile/database/static_info/xclbin_info.h"
-<<<<<<< HEAD
-#include "xdp/profile/device/device_intf.h"
+#include "xdp/profile/device/pl_device_intf.h"
 #include "core/common/message.h"
-=======
-#include "xdp/profile/device/pl_device_intf.h"
->>>>>>> 538c9d05
 
 namespace xdp {
 
@@ -102,7 +98,6 @@
 
   void DeviceInfo::createConfig(XclbinInfo* xclbin)
   {
-<<<<<<< HEAD
     // Check if loaded history has same UUID.
     if (!loadedConfigInfos.empty() && loadedConfigInfos.back()->containsXclbin(xclbin->uuid)) {
       return;
@@ -129,15 +124,6 @@
     {
       xclbin->pl.valid = false ;
       missingXclbin = createXclbinFromLastConfig(XCLBIN_PL_ONLY);
-=======
-    // When loading a new xclbin, we need to destroy any existing
-    //  device interface.
-    if (loadedXclbins.size() > 0) {
-      if (loadedXclbins.back()->plDeviceIntf != nullptr) {
-        delete loadedXclbins.back()->plDeviceIntf ;
-        loadedXclbins.back()->plDeviceIntf = nullptr ;
-      }
->>>>>>> 538c9d05
     }
     else
     {
