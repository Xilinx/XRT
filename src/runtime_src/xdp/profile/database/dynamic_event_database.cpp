/**
 * Copyright (C) 2016-2020 Xilinx, Inc
 *
 * Licensed under the Apache License, Version 2.0 (the "License"). You may
 * not use this file except in compliance with the License. A copy of the
 * License is located at
 *
 *     http://www.apache.org/licenses/LICENSE-2.0
 *
 * Unless required by applicable law or agreed to in writing, software
 * distributed under the License is distributed on an "AS IS" BASIS, WITHOUT
 * WARRANTIES OR CONDITIONS OF ANY KIND, either express or implied. See the
 * License for the specific language governing permissions and limitations
 * under the License.
 */

#define XDP_SOURCE

#include "xdp/profile/database/database.h"
#include "xdp/profile/database/dynamic_event_database.h"
#include "xdp/profile/database/events/device_events.h"

namespace xdp {
  
  VPDynamicDatabase::VPDynamicDatabase(VPDatabase* d) :
    db(d), eventId(1), stringId(1)
  {
    // For low overhead profiling, we will reserve space for 
    //  a set number of events.  This won't change HAL or OpenCL 
    //  profiling either.
    hostEvents.reserve(100);
  }

  VPDynamicDatabase::~VPDynamicDatabase()
  {
    std::lock_guard<std::mutex> lock(dbLock) ;

    for (auto event : hostEvents) {
      delete event;
    }

    for (auto device : deviceEvents) {
      for (auto multimapEntry : device.second) {
	    delete multimapEntry.second;
      }
      device.second.clear();
    }
  }

  void VPDynamicDatabase::addHostEvent(VTFEvent* event)
  {
    std::lock_guard<std::mutex> lock(dbLock) ;

    hostEvents.push_back(event) ;
  }

  void VPDynamicDatabase::addDeviceEvent(uint64_t deviceId, VTFEvent* event)
  {
    std::lock_guard<std::mutex> lock(dbLock) ;
    deviceEvents[deviceId].emplace(event->getTimestamp(), event) ;
  }

  void VPDynamicDatabase::addEvent(VTFEvent* event)
  {
    if (event == nullptr) return ;
    event->setEventId(eventId++) ;

    if (event->isDeviceEvent())
    {
      addDeviceEvent(event->getDevice(), event) ;
    }
    else
    {
      addHostEvent(event) ;
    }
  }

  void VPDynamicDatabase::markDeviceEventStart(uint64_t traceID, VTFEvent* event)
  {
    std::lock_guard<std::mutex> lock(dbLock);
    deviceEventStartMap[traceID].push_back(event) ;
  }

  VTFEvent* VPDynamicDatabase::matchingDeviceEventStart(uint64_t traceID)
  {
    std::lock_guard<std::mutex> lock(dbLock) ;
    if (deviceEventStartMap.find(traceID) != deviceEventStartMap.end() && !deviceEventStartMap[traceID].empty())
    {
      VTFEvent* startEvent = deviceEventStartMap[traceID].front();
      deviceEventStartMap[traceID].pop_front();
      return startEvent ;
    }
    return nullptr;
  }

  void VPDynamicDatabase::markStart(uint64_t functionID, uint64_t eventID)
  {
    std::lock_guard<std::mutex> lock(dbLock) ;
    startMap[functionID] = eventID ;
  }

  uint64_t VPDynamicDatabase::matchingStart(uint64_t functionID)
  {
    std::lock_guard<std::mutex> lock(dbLock) ;
    if (startMap.find(functionID) != startMap.end())
    {
      uint64_t value = startMap[functionID] ;
      startMap.erase(functionID) ;
      return value ;
    }
    return 0 ;
  }

  uint64_t VPDynamicDatabase::addString(const std::string& value)
  {
    if (stringTable.find(value) == stringTable.end())
    {
      stringTable[value] = stringId++ ;
    }
    return stringTable[value] ;
  }

  // This needs to be sped up significantly.
  std::vector<VTFEvent*> VPDynamicDatabase::filterEvents(std::function<bool(VTFEvent*)> filter)
  {
    std::lock_guard<std::mutex> lock(dbLock) ;
    std::vector<VTFEvent*> collected ;

    // For now, go through both host events and device events.
    for (auto e : hostEvents)
    {
      if (filter(e)) collected.push_back(e) ;
    }

    for (auto dev : deviceEvents)
    {
      for (auto multiMapEntry : dev.second)
      {
	if (filter(multiMapEntry.second)) collected.push_back(multiMapEntry.second) ;
      }
    }

    return collected ;
  }

  std::vector<VTFEvent*> VPDynamicDatabase::filterHostEvents(std::function<bool(VTFEvent*)> filter)
  {
    std::lock_guard<std::mutex> lock(dbLock) ;
    std::vector<VTFEvent*> collected ;

    for (auto e : hostEvents)
    {
      if (filter(e)) collected.push_back(e) ;
    }
    return collected ;
  }

  std::vector<VTFEvent*> VPDynamicDatabase::getHostEvents()
  {
    std::vector<VTFEvent*> events;
    for(auto e : hostEvents) {
      events.push_back(e);
    }
    return events;
  }

  std::vector<VTFEvent*> VPDynamicDatabase::getDeviceEvents(uint64_t deviceId)
  {
    std::vector<VTFEvent*> events;
    if(deviceEvents.find(deviceId) == deviceEvents.end()) {
      return events;
    }
    for(auto multiMapEntry : deviceEvents[deviceId]) {
      events.push_back(multiMapEntry.second);
    }
    return events;
  }

  void VPDynamicDatabase::dumpStringTable(std::ofstream& fout)
  {
    // Windows compilation fails unless c_str() is used
    for (auto s : stringTable)
    {
      fout << s.second << "," << s.first.c_str() << std::endl ;
    }
  }

<<<<<<< HEAD
  void VPDynamicDatabase::setCounterResults(uint64_t deviceId, 
					    xclCounterResults& values)
  {
    std::lock_guard<std::mutex> lock(dbLock) ;

    deviceCounters[deviceId] = values ;
  }

  xclCounterResults VPDynamicDatabase::getCounterResults(uint64_t deviceId)
  {
    std::lock_guard<std::mutex> lock(dbLock) ;

    return deviceCounters[deviceId] ;
  }

  void VPDynamicDatabase::addOpenCLMapping(uint64_t openclID,
					   uint64_t eventID)
  {
    std::lock_guard<std::mutex> lock(dbLock) ;
    openclEventMap[openclID] = eventID ;
  }

  void VPDynamicDatabase::addDependencies(uint64_t eventID,
					  const std::vector<uint64_t>& openclIDs)
  {
    std::lock_guard<std::mutex> lock(dbLock) ;
    dependencyMap[eventID] = openclIDs ;
  }

  void VPDynamicDatabase::addDependency(uint64_t id, uint64_t dependency)
  {
    std::lock_guard<std::mutex> lock(dbLock) ;
    if (dependencyMap.find(id) == dependencyMap.end())
    {
      std::vector<uint64_t> blank ;
      dependencyMap[id] = blank ;
    }
    (dependencyMap[id]).push_back(dependency) ;
  }

  std::map<uint64_t, std::vector<uint64_t>>
  VPDynamicDatabase::getDependencyMap()
  {
    std::lock_guard<std::mutex> lock(dbLock) ;
    return dependencyMap ;
=======
  void VPDynamicDatabase::addAIETraceData(uint64_t deviceId,
                             uint64_t strmIndex, void* buffer, uint64_t bufferSz) 
  {
    std::lock_guard<std::mutex> lock(dbLock) ;

    if(aieTraceData.find(deviceId) == aieTraceData.end()) {
      AIETraceDataVector newDataVector;
      aieTraceData[deviceId] = newDataVector;	// copy
      aieTraceData[deviceId].resize((db->getStaticInfo()).getNumAIETraceStream(deviceId));
    }
    auto aieTraceDataEntry = aieTraceData[deviceId];
    aieTraceDataEntry[strmIndex] = std::make_pair(buffer, bufferSz);
  }

  AIETraceDataType VPDynamicDatabase::getAIETraceData(uint64_t deviceId, uint64_t strmIndex)
  {
    std::lock_guard<std::mutex> lock(dbLock) ;

    auto aieTraceDataEntry = aieTraceData[deviceId];
    return aieTraceDataEntry[strmIndex];
>>>>>>> 739ba277
  }

  void VPDynamicDatabase::addPowerSample(uint64_t deviceId, double timestamp,
          const std::vector<uint64_t>& values)
  {
    std::lock_guard<std::mutex> lock(dbLock) ;

    if (powerSamples.find(deviceId) == powerSamples.end())
    {
      std::vector<CounterSample> blank ;
      powerSamples[deviceId] = blank ;
    }

    powerSamples[deviceId].push_back(std::make_pair(timestamp, values)) ;
  }

  std::vector<VPDynamicDatabase::CounterSample>
  VPDynamicDatabase::getPowerSamples(uint64_t deviceId)
  {
    std::lock_guard<std::mutex> lock(dbLock) ;

    return powerSamples[deviceId] ;
  }

  void VPDynamicDatabase::addAIESample(uint64_t deviceId, double timestamp,
          const std::vector<uint64_t>& values)
  {
    std::lock_guard<std::mutex> lock(dbLock) ;

    if (aieSamples.find(deviceId) == aieSamples.end())
    {
      std::vector<CounterSample> blank ;
      aieSamples[deviceId] = blank ;
    }

    aieSamples[deviceId].push_back(std::make_pair(timestamp, values)) ;
  }

  std::vector<VPDynamicDatabase::CounterSample>
  VPDynamicDatabase::getAIESamples(uint64_t deviceId)
  {
    std::lock_guard<std::mutex> lock(dbLock) ;

    return aieSamples[deviceId] ;
  }

  void VPDynamicDatabase::addNOCSample(uint64_t deviceId, double timestamp,
          std::string name, const std::vector<uint64_t>& values)
  {
    std::lock_guard<std::mutex> lock(dbLock) ;

    // Store name
    if (nocNames.find(deviceId) == nocNames.end())
    {
      CounterNames blank ;
      nocNames[deviceId] = blank ;
    }

    nocNames[deviceId][timestamp] = name ;

    // Store vector of values
    if (nocSamples.find(deviceId) == nocSamples.end())
    {
      std::vector<CounterSample> blank ;
      nocSamples[deviceId] = blank ;
    }

    nocSamples[deviceId].push_back(std::make_pair(timestamp, values)) ;
  }

  std::vector<VPDynamicDatabase::CounterSample>
  VPDynamicDatabase::getNOCSamples(uint64_t deviceId)
  {
    std::lock_guard<std::mutex> lock(dbLock) ;

    return nocSamples[deviceId] ;
  }

  VPDynamicDatabase::CounterNames
  VPDynamicDatabase::getNOCNames(uint64_t deviceId)
  {
    std::lock_guard<std::mutex> lock(dbLock) ;

    return nocNames[deviceId] ;
  }
}<|MERGE_RESOLUTION|>--- conflicted
+++ resolved
@@ -185,7 +185,6 @@
     }
   }
 
-<<<<<<< HEAD
   void VPDynamicDatabase::setCounterResults(uint64_t deviceId, 
 					    xclCounterResults& values)
   {
@@ -231,7 +230,8 @@
   {
     std::lock_guard<std::mutex> lock(dbLock) ;
     return dependencyMap ;
-=======
+  }
+
   void VPDynamicDatabase::addAIETraceData(uint64_t deviceId,
                              uint64_t strmIndex, void* buffer, uint64_t bufferSz) 
   {
@@ -252,7 +252,6 @@
 
     auto aieTraceDataEntry = aieTraceData[deviceId];
     return aieTraceDataEntry[strmIndex];
->>>>>>> 739ba277
   }
 
   void VPDynamicDatabase::addPowerSample(uint64_t deviceId, double timestamp,
