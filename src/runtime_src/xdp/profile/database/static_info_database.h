--- conflicted
+++ resolved
@@ -178,7 +178,6 @@
     struct PlatformInfo platformInfo;
     std::string loadedXclbin;
     std::map<int32_t, ComputeUnitInstance*> cus;
-<<<<<<< HEAD
     //uuid        loadedXclbinUUID;
     std::map<int32_t, Memory*> memoryInfo;
     std::vector<Monitor*>      aimList;
@@ -187,11 +186,6 @@
     std::vector<Monitor*>      nocList;
     std::vector<AIECounter*>   aieList;
     std::vector<TraceGMIO*>    gmioList;
-=======
-    std::map<int32_t, Memory*>   memoryInfo;
-    std::vector<Monitor*> aimList;
-    std::vector<Monitor*> amList;
-    std::vector<Monitor*> asmList;
 
     bool hasFloatingAIM = false;
     bool hasFloatingASM = false;
@@ -218,8 +212,19 @@
         delete i;
       }
       asmList.clear();
-    }
->>>>>>> 59270ef1
+      for(auto i : nocList) {
+        delete i;
+      }
+      nocList.clear();
+      for(auto i : aieList) {
+        delete i;
+      }
+      aieList.clear();
+      for(auto i : gmioList) {
+        delete i;
+      }
+      gmioList.clear();
+    }
   };
 
   class VPStaticDatabase
@@ -434,7 +439,6 @@
       return deviceInfo[deviceId]->asmList[idx];
     }
 
-<<<<<<< HEAD
     inline Monitor* getNOC(uint64_t deviceId, uint64_t idx)
     {
       if(deviceInfo.find(deviceId) == deviceInfo.end())
@@ -454,13 +458,13 @@
       if(deviceInfo.find(deviceId) == deviceInfo.end())
         return nullptr;
       return deviceInfo[deviceId]->gmioList[idx];
-=======
+    }
+    
     inline std::vector<Monitor*>* getASMonitors(uint64_t deviceId)
     {
       if(deviceInfo.find(deviceId) == deviceInfo.end())
         return nullptr;
       return &(deviceInfo[deviceId]->asmList);
->>>>>>> 59270ef1
     }
 
     inline void getDataflowConfiguration(uint64_t deviceId, bool* config, size_t size)
