--- conflicted
+++ resolved
@@ -129,12 +129,8 @@
     inline const std::string& getKernelName() { return kernelName ; }
 
     inline int32_t getIndex() { return index ; }
-<<<<<<< HEAD
     inline std::vector<Monitor*>& getMonitors() { return monitors ; }
-=======
-
     inline void setDim(int32_t x, int32_t y, int32_t z) { dim[0] = x; dim[1] = y; dim[2] = z; }
->>>>>>> fac1ef4b
     XDP_EXPORT std::string getDim() ;
 
     XDP_EXPORT void addConnection(int32_t, int32_t);
@@ -181,13 +177,10 @@
   };
 
   struct DeviceInfo {
-<<<<<<< HEAD
     uint64_t deviceId ;
     double maxReadBW ;
     double maxWriteBW ;
-=======
     bool isReady;
->>>>>>> fac1ef4b
     double clockRateMHz;
     bool usesTs2mm ;
     struct PlatformInfo platformInfo;
@@ -536,14 +529,12 @@
       }
     }
 
-<<<<<<< HEAD
     // For profile summary information, we have to aggregate information
     //  from all devices.
     inline uint64_t getNumDevices() { return deviceInfo.size() ; }
     XDP_EXPORT std::vector<std::string> getDeviceNames() ;
     XDP_EXPORT std::vector<DeviceInfo*> getDeviceInfos() ;
     XDP_EXPORT bool hasStallInfo() ;
-=======
     inline bool hasFloatingAIM(uint64_t deviceId)
     {
       if(deviceInfo.find(deviceId) == deviceInfo.end())
@@ -557,7 +548,6 @@
         return false;
       return deviceInfo[deviceId]->hasFloatingASM;
     }
->>>>>>> fac1ef4b
 
     // Reseting device information whenever a new xclbin is added
     XDP_EXPORT void updateDevice(uint64_t deviceId, void* devHandle) ;
