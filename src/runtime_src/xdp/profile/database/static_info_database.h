/**
 * Copyright (C) 2016-2021 Xilinx, Inc
 * Copyright (C) 2022-2023 Advanced Micro Devices, Inc. - All rights reserved
 *
 * Licensed under the Apache License, Version 2.0 (the "License"). You may
 * not use this file except in compliance with the License. A copy of the
 * License is located at
 *
 *     http://www.apache.org/licenses/LICENSE-2.0
 *
 * Unless required by applicable law or agreed to in writing, software
 * distributed under the License is distributed on an "AS IS" BASIS, WITHOUT
 * WARRANTIES OR CONDITIONS OF ANY KIND, either express or implied. See the
 * License for the specific language governing permissions and limitations
 * under the License.
 */

#ifndef STATIC_INFO_DATABASE_DOT_H
#define STATIC_INFO_DATABASE_DOT_H

#include <list>
#include <map>
#include <memory> // for unique_ptr
#include <mutex>
#include <set>
#include <string>
#include <vector>

#include "core/common/system.h"
#include "core/common/device.h"

#include "xdp/config.h"

namespace xdp {

  // Forward declarations of general XDP constructs
  class VPDatabase;
  class VPWriter;
  class DeviceIntf ;

  // Forward declarations of PL contents
  struct Monitor ;
  struct Memory ;
  class ComputeUnitInstance ;

  // Forward declarations of AIE contents
  struct AIECounter ;
  struct TraceGMIO ;
  struct NoCNode ;
  class aie_cfg_tile ;

  // Forward declarations of device and xclbin contents
  struct DeviceInfo ;
  struct XclbinInfo ;

  //Forward declaration of XDP's device structure
  class Device;

  // The VPStaticDatabase contains information that is expected to not change
  //  throughout the execution of the program.  For device information,
  //  we keep track of the structure of the hardware in all the xclbins
  //  that are loaded per device.  While each part of the hardware can only
  //  have one configuration at a time, we must keep information on all the
  //  xclbins we have seen so we can provide a complete picture at the
  //  end of the application when we dump summary information.
  class VPStaticDatabase
  {
  private:
    // Parent pointer to database so we can issue broadcasts
    VPDatabase* db ;
    // The static database handles the single instance of the run summary
    VPWriter* runSummary ;

  private:
    // ********* Information specific to each host execution **********
    int pid ;
    uint64_t applicationStartTime = 0 ;
    bool aieApplication = false;
    
    // The files that need to be included in the run summary for
    //  consumption by Vitis_Analyzer
    std::vector<std::pair<std::string, std::string> > openedFiles ;
    std::string systemDiagram ;

    // ***** OpenCL Information ******
    std::set<uint64_t> commandQueueAddresses ;
    std::set<std::string> enqueuedKernels ; 
    std::map<uint64_t, uint64_t> contextIdToNumDevices ;

    // For OpenCL software emulation, we need a tiny bit of device info
    std::string softwareEmulationDeviceName ; 
    std::map<std::string, uint64_t> softwareEmulationCUCounts ;
    std::map<std::string, bool> softwareEmulationMemUsage ;
    std::vector<std::string> softwareEmulationPortBitWidths ;

    // Device Specific Information mapped to the Unique Device Id
    std::map<uint64_t, DeviceInfo*> deviceInfo;

    // Static info can be accessed via any host thread, so we have
    //  fine grained locks on each of the types of data.
    std::mutex summaryLock ;
    std::mutex openCLLock ;
    std::mutex deviceLock ;
    std::mutex aieLock ;

    // AIE device (Supported devices only)
    void* aieDevInst = nullptr ; // XAie_DevInst
    void* aieDevice = nullptr ; // xaiefal::XAieDev
    std::function<void (void*)> deallocateAieDevice = nullptr ;

    bool resetDeviceInfo(uint64_t deviceId, const std::shared_ptr<xrt_core::device>& device);

    // Functions that create the overall structure of the Xclbin's PL region
    void createComputeUnits(XclbinInfo*, const ip_layout*);
    void createMemories(XclbinInfo*, const mem_topology*);
    void createConnections(XclbinInfo*, const ip_layout*, const mem_topology*,
                           const connectivity*);
    void annotateWorkgroupSize(XclbinInfo*, const char*, size_t);
    void setXclbinName(XclbinInfo*, const char*, size_t);
    void updateSystemDiagram(const char*, size_t);
    void addPortInfo(XclbinInfo*, const char*, size_t);
    void parseXrtIPMetadata(uint64_t deviceId, const std::shared_ptr<xrt_core::device>& device);

    // Functions that initialize the structure of the debug/profiling IP
    void initializeAM(DeviceInfo* devInfo, const std::string& name,
                      const struct debug_ip_data* debugIpData) ;
    void initializeAIM(DeviceInfo* devInfo, const std::string& name,
                       const struct debug_ip_data* debugIpData) ;
    void initializeASM(DeviceInfo* devInfo, const std::string& name,
                       const struct debug_ip_data* debugIpData) ;
    void initializeNOC(DeviceInfo* devInfo,
                       const struct debug_ip_data* debugIpData) ;
    void initializeTS2MM(DeviceInfo* devInfo,
                         const struct debug_ip_data* debugIpData) ;
<<<<<<< HEAD
    double findClockRate(std::shared_ptr<xrt_core::device> device) ;
    void initializeXrtIP(XclbinInfo* xclbin);
    void setAIEClockRateMHz(std::shared_ptr<xrt_core::device> device, uint64_t deviceId) ;
=======
>>>>>>> 2a0b617a

    void setDeviceNameFromXclbin(uint64_t deviceId, xrt::xclbin xrtXclbin);
    void setAIEClockRateMHz(uint64_t deviceId, xrt::xclbin xrtXclbin) ;
    bool initializeStructure(XclbinInfo*, xrt::xclbin);
    bool initializeProfileMonitors(DeviceInfo*, xrt::xclbin);
    double findClockRate(xrt::xclbin);
    DeviceInfo* updateDevice(uint64_t deviceId, xrt::xclbin xrtXclbin) ;

    

  public:
    VPStaticDatabase(VPDatabase* d) ;
    ~VPStaticDatabase() ;

    // ********************************************************
    // ***** Functions related to the running application *****
    XDP_EXPORT int getPid() const ;

    // The first profiling plugin loaded sets the application start time.
    //  It does not capture the true application start time, but rather
    //  the earliest time our constructs can capture when the shared libraries
    //  are loaded.
    XDP_EXPORT uint64_t getApplicationStartTime() const ;
    XDP_EXPORT void setApplicationStartTime(uint64_t t) ;

    XDP_EXPORT bool getAieApplication() const ;
    XDP_EXPORT void setAieApplication() ;

    // Due to changes in hardware IP, we can only support profiling on
    // xclbins built using 2019.2 or later tools.  Each xclbin is stamped
    // with the corresponding XRT version as well, and for 2019.2 tools
    // the XRT version was 2.5.459
    constexpr double   earliestSupportedToolVersion() const { return 2019.2; }
    constexpr uint16_t earliestSupportedXRTVersionMajor() const { return 2; }
    constexpr uint16_t earliestSupportedXRTVersionMinor() const { return 5; }
    XDP_EXPORT bool validXclbin(void* devHandle) ;

    // ****************************************************
    // ***** Functions related to OpenCL information. *****
    //  These are only used in OpenCL applications and called from
    //  OpenCL plugins.

    // OpenCL applications can create and destroy any number of command
    //  queues.  We keep track of the ones that were used (not every
    //  one that was created).
    XDP_EXPORT std::set<uint64_t>& getCommandQueueAddresses() ;
    XDP_EXPORT void addCommandQueueAddress(uint64_t a) ;

    // For every OpenCL EnqueueNDRange or EnqueueTask call, we keep
    //  track of the device:binary:kernel information so we can display
    //  it in the trace as a separate row.  The names are specific
    //  to the OpenCL layer.
    XDP_EXPORT std::set<std::string>& getEnqueuedKernels() ;
    XDP_EXPORT void addEnqueuedKernel(const std::string& identifier) ;

    // OpenCL can group devices into contexts.  These functions keep
    //  track of this information
    XDP_EXPORT void setNumDevices(uint64_t contextId, uint64_t numDevices) ;
    XDP_EXPORT uint64_t getNumDevices(uint64_t contextId) ;

    // We do not have device information for software emulation, so
    //  we pick up the name of the device in OpenCL when a kernel is executed.
    //  We assume there is only one device in software emulation.
    XDP_EXPORT std::string getSoftwareEmulationDeviceName() ;
    XDP_EXPORT void setSoftwareEmulationDeviceName(const std::string& name) ;

    // In software emulation, we can pick up information on exactly which
    //  compute units are used in each kernel purely from OpenCL calls
    //  (without any hardware monitors).  We collect this information
    //  to summarize CU usage and provide guidance.
    XDP_EXPORT std::map<std::string, uint64_t> getSoftwareEmulationCUCounts() ;
    XDP_EXPORT void addSoftwareEmulationCUInstance(const std::string& kernelName) ;

    // We provide guidance on what memory resources are used on each device.
    //  For software emulation, since we do not have device information,
    //  we need to dig into the xclbin from OpenCL constructs.  We store
    //  that information here since there is no DeviceInfo.
    XDP_EXPORT std::map<std::string, bool>& getSoftwareEmulationMemUsage() ;
    XDP_EXPORT
    void addSoftwareEmulationMemUsage(const std::string& mem, bool used) ;

    // We provide guidance on the bit width of all of the compute unit
    //  ports to recommend if different bit widths might provide better
    //  performance.  For software emulation, since we do not have device
    //  information, we need to dig into the xclbin from OpenCL constructs.
    //  We store that information here since there is no DeviceInfo.
    XDP_EXPORT std::vector<std::string>& getSoftwareEmulationPortBitWidths() ;
    XDP_EXPORT void addSoftwareEmulationPortBitWidth(const std::string& s) ;

    // ************************************************
    // ***** Functions related to the run summary *****
    XDP_EXPORT
    std::vector<std::pair<std::string, std::string>>& getOpenedFiles() ;
    XDP_EXPORT
    void addOpenedFile(const std::string& name, const std::string& type) ;
    XDP_EXPORT std::string getSystemDiagram() ;

    // ***************************************************************
    // ***** Functions related to information on all the devices *****
    XDP_EXPORT uint64_t getNumDevices() ;
    XDP_EXPORT DeviceInfo* getDeviceInfo(uint64_t deviceId) ;
    XDP_EXPORT std::vector<std::string> getDeviceNames() ;
    XDP_EXPORT std::vector<DeviceInfo*> getDeviceInfos() ;
    // If any compute unit on any xclbin on any device has stall enabled,
    //  then we output a table of stall information.
    XDP_EXPORT bool hasStallInfo() ;
    XDP_EXPORT XclbinInfo* getCurrentlyLoadedXclbin(uint64_t deviceId) ;
    XDP_EXPORT void deleteCurrentlyUsedDeviceInterface(uint64_t deviceId) ;
    XDP_EXPORT bool isDeviceReady(uint64_t deviceId) ;
    XDP_EXPORT double getClockRateMHz(uint64_t deviceId, bool PL = true) ;
    XDP_EXPORT void setDeviceName(uint64_t deviceId, const std::string& name) ; 
    XDP_EXPORT std::string getDeviceName(uint64_t deviceId) ;
    XDP_EXPORT void setDeviceIntf(uint64_t deviceId, DeviceIntf* devIntf) ;
    XDP_EXPORT DeviceIntf* getDeviceIntf(uint64_t deviceId) ;
    XDP_EXPORT DeviceIntf* createDeviceIntf(uint64_t deviceId, xdp::Device* dev);
    XDP_EXPORT void setKDMACount(uint64_t deviceId, uint64_t num) ;
    XDP_EXPORT uint64_t getKDMACount(uint64_t deviceId) ;
    XDP_EXPORT void setHostMaxReadBW(uint64_t deviceId, double bw) ;
    XDP_EXPORT double getHostMaxReadBW(uint64_t deviceId) ;
    XDP_EXPORT void setHostMaxWriteBW(uint64_t deviceId, double bw) ;
    XDP_EXPORT double getHostMaxWriteBW(uint64_t deviceId) ;
    XDP_EXPORT void setKernelMaxReadBW(uint64_t deviceId, double bw) ;
    XDP_EXPORT double getKernelMaxReadBW(uint64_t deviceId) ;
    XDP_EXPORT void setKernelMaxWriteBW(uint64_t deviceId, double bw) ;
    XDP_EXPORT double getKernelMaxWriteBW(uint64_t deviceId) ;
    XDP_EXPORT std::string getXclbinName(uint64_t deviceId) ;
    XDP_EXPORT std::vector<XclbinInfo*> getLoadedXclbins(uint64_t deviceId) ;
    XDP_EXPORT ComputeUnitInstance* getCU(uint64_t deviceId, int32_t cuId) ;
    XDP_EXPORT
    std::map<int32_t, ComputeUnitInstance*>* getCUs(uint64_t deviceId) ;
    XDP_EXPORT std::map<int32_t, Memory*>* getMemoryInfo(uint64_t deviceId) ;
    XDP_EXPORT Memory* getMemory(uint64_t deviceId, int32_t memId) ;
    // Reseting device information whenever a new xclbin is added
    XDP_EXPORT void updateDevice(uint64_t deviceId, void* devHandle) ;

    // *********************************************************
    // ***** Functions related to trace_processor tool *****
    // ***** which creates events from raw PL trace    *****
    XDP_EXPORT void updateDevice(uint64_t deviceId, const std::string& xclbinFile);

    // *********************************************************
    // ***** Functions related to AIE specific information *****
    XDP_EXPORT bool isAIECounterRead(uint64_t deviceId) ;
    XDP_EXPORT void setIsAIECounterRead(uint64_t deviceId, bool val) ;
    XDP_EXPORT void setIsGMIORead(uint64_t deviceId, bool val) ;
    XDP_EXPORT bool isGMIORead(uint64_t deviceId) ;
    XDP_EXPORT uint64_t getNumAIECounter(uint64_t deviceId) ;
    XDP_EXPORT uint64_t getNumTraceGMIO(uint64_t deviceId) ;
    XDP_EXPORT AIECounter* getAIECounter(uint64_t deviceId, uint64_t idx) ;
    XDP_EXPORT
    std::map<uint32_t, uint32_t>*
    getAIECoreCounterResources(uint64_t deviceId) ;
    XDP_EXPORT
    std::map<uint32_t, uint32_t>*
    getAIEMemoryCounterResources(uint64_t deviceId) ;
    XDP_EXPORT
    std::map<uint32_t, uint32_t>*
    getAIEShimCounterResources(uint64_t deviceId) ;
    XDP_EXPORT
    std::map<uint32_t, uint32_t>* getAIECoreEventResources(uint64_t deviceId) ;
    XDP_EXPORT
    std::map<uint32_t, uint32_t>* getAIEMemoryEventResources(uint64_t deviceId);
    XDP_EXPORT
    std::map<uint32_t, uint32_t>* getAIEShimEventResources(uint64_t deviceId) ;
    XDP_EXPORT
    std::map<uint32_t, uint32_t>* getAIEMemTileEventResources(uint64_t deviceId);
    XDP_EXPORT
    std::vector<std::unique_ptr<aie_cfg_tile>>*
    getAIECfgTiles(uint64_t deviceId) ;
    XDP_EXPORT TraceGMIO* getTraceGMIO(uint64_t deviceId, uint64_t idx) ;
    XDP_EXPORT void addTraceGMIO(uint64_t deviceId, uint32_t i, uint16_t col,
                                 uint16_t num, uint16_t stream, uint16_t len) ;
    XDP_EXPORT void addAIECounter(uint64_t deviceId, uint32_t i, uint16_t col,
                                  uint16_t r, uint8_t num, uint16_t start,
                                  uint16_t end, uint8_t reset, uint32_t load,
                                  double freq, const std::string& mod,
                                  const std::string& aieName) ;
    XDP_EXPORT void addAIECounterResources(uint64_t deviceId,
                                           uint32_t numCounters,
                                           uint32_t numTiles,
                                           bool isCore) ;
    XDP_EXPORT void addAIECoreEventResources(uint64_t deviceId,
                                             uint32_t numEvents,
                                             uint32_t numTiles) ;
    XDP_EXPORT void addAIEMemoryEventResources(uint64_t deviceId,
                                               uint32_t numEvents,
                                               uint32_t numTiles) ;
    XDP_EXPORT void addAIEMemTileEventResources(uint64_t deviceId,
                                                uint32_t numEvents,
                                                uint32_t numTiles) ;
    XDP_EXPORT void addAIECfgTile(uint64_t deviceId,
                                  std::unique_ptr<aie_cfg_tile>& tile) ;
    XDP_EXPORT uint64_t getNumTracePLIO(uint64_t deviceId) ;
    XDP_EXPORT uint64_t getNumAIETraceStream(uint64_t deviceId) ;
    XDP_EXPORT void* getAieDevInst(std::function<void* (void*)> fetch,
                                   void* devHandle) ;
    XDP_EXPORT void* getAieDevice(std::function<void* (void*)> allocate,
                                  std::function<void (void*)> deallocate,
                                  void* devHandle) ;

    // ************************************************************************
    // ***** Functions for information from a specific xclbin on a device *****
    XDP_EXPORT uint64_t getNumAM(uint64_t deviceId, XclbinInfo* xclbin) ;
    XDP_EXPORT
    uint64_t getNumUserAMWithTrace(uint64_t deviceId, XclbinInfo* xclbin) ;
    XDP_EXPORT uint64_t getNumAIM(uint64_t deviceId, XclbinInfo* xclbin) ;
    XDP_EXPORT uint64_t getNumUserAIM(uint64_t deviceId, XclbinInfo* xclbin) ;
    XDP_EXPORT
    uint64_t getNumUserAIMWithTrace(uint64_t deviceId, XclbinInfo* xclbin) ;
    XDP_EXPORT uint64_t getNumASM(uint64_t deviceId, XclbinInfo* xclbin) ;
    XDP_EXPORT uint64_t getNumUserASM(uint64_t deviceId, XclbinInfo* xclbin) ;
    XDP_EXPORT
    uint64_t getNumUserASMWithTrace(uint64_t deviceId, XclbinInfo* xclbin) ;
    XDP_EXPORT uint64_t getNumNOC(uint64_t deviceId, XclbinInfo* xclbin) ;
    // Functions that get all of a certain type of monitor
    XDP_EXPORT
    std::vector<Monitor*>* getAIMonitors(uint64_t deviceId, XclbinInfo* xclbin);
    XDP_EXPORT
    std::vector<Monitor*>  getUserAIMsWithTrace(uint64_t deviceId,
                                                XclbinInfo* xclbin) ;
    XDP_EXPORT
    std::vector<Monitor*>* getASMonitors(uint64_t deviceId, XclbinInfo* xclbin);
    XDP_EXPORT
    std::vector<Monitor*>  getUserASMsWithTrace(uint64_t deviceId,
                                                XclbinInfo* xclbin) ;
    XDP_EXPORT bool hasFloatingAIMWithTrace(uint64_t deviceId,
                                            XclbinInfo* xclbin) ;
    XDP_EXPORT bool hasFloatingASMWithTrace(uint64_t deviceId,
                                            XclbinInfo* xclbin) ;

    // ********************************************************************
    // ***** Functions for single monitors from an xclbin on a device *****
    XDP_EXPORT
    Monitor* getAMonitor(uint64_t deviceId, XclbinInfo* xclbin,
                         uint64_t slotId) ;
    XDP_EXPORT
    Monitor* getAIMonitor(uint64_t deviceId, XclbinInfo* xclbin,
                          uint64_t slotId) ;
    XDP_EXPORT
    Monitor* getASMonitor(uint64_t deviceId, XclbinInfo* xclbin,
                          uint64_t slotID) ;
    XDP_EXPORT
    NoCNode* getNOC(uint64_t deviceId, XclbinInfo* xclbin, uint64_t idx) ;
    // This function takes a pre-allocated array of bools to fill with 
    //  the status of each compute unit's AM dataflow enabled status
    XDP_EXPORT
    void getDataflowConfiguration(uint64_t deviceId, bool* config, size_t size);
    // This fuction taks a pre-allocated array of bools to fill with
    //  information if each compute unit has a fast adapter or not.
    XDP_EXPORT
    void getFaConfiguration(uint64_t deviceId, bool* config, size_t size) ;
    XDP_EXPORT std::string getCtxInfo(uint64_t deviceId) ;
  } ;

}

#endif<|MERGE_RESOLUTION|>--- conflicted
+++ resolved
@@ -132,12 +132,7 @@
                        const struct debug_ip_data* debugIpData) ;
     void initializeTS2MM(DeviceInfo* devInfo,
                          const struct debug_ip_data* debugIpData) ;
-<<<<<<< HEAD
-    double findClockRate(std::shared_ptr<xrt_core::device> device) ;
     void initializeXrtIP(XclbinInfo* xclbin);
-    void setAIEClockRateMHz(std::shared_ptr<xrt_core::device> device, uint64_t deviceId) ;
-=======
->>>>>>> 2a0b617a
 
     void setDeviceNameFromXclbin(uint64_t deviceId, xrt::xclbin xrtXclbin);
     void setAIEClockRateMHz(uint64_t deviceId, xrt::xclbin xrtXclbin) ;
