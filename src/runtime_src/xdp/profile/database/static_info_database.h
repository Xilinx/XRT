/**
 * Copyright (C) 2016-2021 Xilinx, Inc
 *
 * Licensed under the Apache License, Version 2.0 (the "License"). You may
 * not use this file except in compliance with the License. A copy of the
 * License is located at
 *
 *     http://www.apache.org/licenses/LICENSE-2.0
 *
 * Unless required by applicable law or agreed to in writing, software
 * distributed under the License is distributed on an "AS IS" BASIS, WITHOUT
 * WARRANTIES OR CONDITIONS OF ANY KIND, either express or implied. See the
 * License for the specific language governing permissions and limitations
 * under the License.
 */

#ifndef STATIC_INFO_DATABASE_DOT_H
#define STATIC_INFO_DATABASE_DOT_H

#include <list>
#include <map>
#include <memory> // for unique_ptr
#include <mutex>
#include <set>
#include <string>
#include <vector>

#include "core/common/system.h"
#include "core/common/device.h"

#include "xdp/config.h"

namespace xdp {

  // Forward declarations of general XDP constructs
  class VPDatabase;
  class VPWriter;
<<<<<<< HEAD
  class DeviceIntf;

  struct Monitor {
    uint8_t     type;
    uint64_t    index;
    int32_t     cuIndex;
    int32_t     memIndex;
    std::string name;
    std::string args; // For OpenCL monitors associated with a port on a CU
    std::string port;
    uint64_t    portWidth; // For OpenCL monitors associated with a port
    bool        isRead;

    // The index in the xclCounterResults to use for counter values
    uint64_t slotIndex ;

    Monitor(uint8_t ty, uint64_t idx, const char* n, int32_t cuId = -1, int32_t memId = -1, uint64_t slotId = 0)
      : type(ty),
        index(idx),
        cuIndex(cuId),
        memIndex(memId),
        name(n),
        args(""),
        port(""),
        portWidth(0),
        isRead(false),
        slotIndex(slotId)
    {}
  };

  struct AIECounter {
    uint32_t id;
    uint16_t column;
    uint16_t row;
    uint8_t counterNumber;
    uint8_t resetEvent;
    uint16_t startEvent;
    uint16_t endEvent;
    uint32_t payload;
    double clockFreqMhz;
    std::string module;
    std::string name;

    AIECounter(uint32_t i, uint16_t col, uint16_t r, uint8_t num, 
               uint16_t start, uint16_t end, uint8_t reset,
               uint32_t load, double freq, std::string mod, 
               std::string aieName)
      : id(i),
        column(col),
        row(r),
        counterNumber(num),
        resetEvent(reset),
        startEvent(start),
        endEvent(end),
        payload(load),
        clockFreqMhz(freq),
        module(mod),
        name(aieName)
    {}
  };

  struct TraceGMIO {
    uint32_t id;
    uint16_t shimColumn;
    uint16_t channelNumber;
    uint16_t streamId;
    uint16_t burstLength;

    TraceGMIO(uint32_t i, uint16_t col, uint16_t num, 
              uint16_t stream, uint16_t len)
      : id(i),
        shimColumn(col),
        channelNumber(num),
        streamId(stream),
        burstLength(len)
    {}
  };

  /*
   * AIE Config Writer Classes
   */
  class aie_cfg_counter
  {
    public:
      uint32_t start_event = 0;
      uint32_t stop_event = 0;
      uint32_t reset_event = 0;
      uint32_t event_value = 0;
      uint32_t counter_value = 0;
  };

  class aie_cfg_base
  {
    public:
      uint32_t packet_type = 0;
      uint32_t packet_id = 0;
      uint32_t start_event = 28;
      uint32_t stop_event = 29;
      uint32_t traced_events[8] = {0};
      std::map<uint32_t, uint32_t> group_event_config = {};
      uint32_t combo_event_input[4] = {0};
      uint32_t combo_event_control[3] = {0};
      uint32_t broadcast_mask_south = 65535;
      uint32_t broadcast_mask_north = 65535;
      uint32_t broadcast_mask_west = 65535;
      uint32_t broadcast_mask_east = 65535;
      uint32_t internal_events_broadcast[16] = {0};
      std::vector<aie_cfg_counter> pc;

      aie_cfg_base(uint32_t count) : pc(count) {};
  };

class aie_cfg_core : public aie_cfg_base
{
  public:
    uint32_t trace_mode = 1;
    std::string port_trace = "null";
    aie_cfg_core() : aie_cfg_base(4)
    {
      group_event_config = {
        {2 ,  0},
        {15,  0},
        {22,  0},
        {32,  0},
        {46,  0},
        {47,  0},
        {73,  0},
        {106, 0},
        {123, 0}
      };
    };
};

class aie_cfg_memory : public aie_cfg_base
{
  public:
    aie_cfg_memory() : aie_cfg_base(2) {};
};

class aie_cfg_tile
{
  public:
    uint32_t column;
    uint32_t row;
    aie_cfg_core core_trace_config;
    aie_cfg_memory memory_trace_config;
    aie_cfg_tile(uint32_t c, uint32_t r) : column(c), row(r) {}
};

  class ComputeUnitInstance
  {
  private:
    // The connections require the original index in the ip_layout
    int32_t index ; 

    std::string name ;
    std::string kernelName ;

    // In OpenCL, each compute unit is set up with a static workgroup size
    int32_t dim[3] ;

    // A mapping of arguments to memory resources
    std::map<int32_t, std::vector<int32_t>> connections ;

    // The slot ID inside the counter results structure for this CU
    int32_t amId;

    // All of the slot IDs inside the counter results structure for any
    //  monitors attached to this CU
    std::vector<uint32_t> aimIds; // All AIMs (counters only and trace enabled)
    std::vector<uint32_t> asmIds; // All ASMs (counters only and trace enabled)

    std::vector<uint32_t> aimIdsWithTrace ; // Only AIMs with trace
    std::vector<uint32_t> asmIdsWithTrace ; // Only ASMs with trace

    bool stall        = false;
    bool dataflow     = false;
    bool hasfa        = false;

    ComputeUnitInstance() = delete ;
  public:
    
    // Getters and setters
    inline const std::string& getName() { return name ; }
    inline const std::string& getKernelName() { return kernelName ; }

    inline int32_t getIndex() { return index ; }
    inline void setDim(int32_t x, int32_t y, int32_t z) { dim[0] = x; dim[1] = y; dim[2] = z; }
    XDP_EXPORT std::string getDim() ;

    XDP_EXPORT void addConnection(int32_t, int32_t);
    inline std::map<int32_t, std::vector<int32_t>>* getConnections()
    {  return &connections; }

    void    setAccelMon(int32_t id) { amId = id; }
    int32_t getAccelMon() { return amId; }
 
    void addAIM(uint32_t id, bool trace = false)
      { aimIds.push_back(id); if (trace) aimIdsWithTrace.push_back(id) ; }
    void addASM(uint32_t id, bool trace = false)
      { asmIds.push_back(id); if (trace) asmIdsWithTrace.push_back(id) ; }

    inline std::vector<uint32_t>* getAIMs() { return &aimIds; }
    inline std::vector<uint32_t>* getASMs() { return &asmIds; }

    inline std::vector<uint32_t>* getAIMsWithTrace() {return &aimIdsWithTrace;}
    inline std::vector<uint32_t>* getASMsWithTrace() {return &asmIdsWithTrace;}

    void setStallEnabled(bool b) { stall = b; }
    bool stallEnabled() { return stall; }

    bool streamEnabled() { return (asmIds.empty() ? false : true); }

    void setDataflowEnabled(bool b) { dataflow = b; }
    bool dataflowEnabled() { return dataflow; }

    bool dataTransferEnabled() { return (aimIdsWithTrace.empty() ? false : true); }

    void setFaEnabled(bool b) { hasfa = b; }
    bool faEnabled() { return hasfa; }

    XDP_EXPORT ComputeUnitInstance(int32_t i, const std::string &n);
    XDP_EXPORT ~ComputeUnitInstance() ;
  } ;

  struct Memory {
    uint8_t     type;
    int32_t     index;
    uint64_t    baseAddress;
    uint64_t    size;
    std::string name;
    bool used ;

  Memory(uint8_t ty, int32_t idx, uint64_t baseAddr, uint64_t sz, const char* n, bool u)
      : type(ty),
        index(idx),
        baseAddress(baseAddr),
        size(sz),
        name(n),
        used(u)
    {}
  };

  struct XclbinInfo {
    // Choose reasonable defaults
    double maxReadBW = 0.0 ;
    double maxWriteBW = 0.0 ;
    double clockRateMHz = 300 ;
    bool usesTs2mm = false ;
    bool hasFloatingAIMwithTrace = false;
    bool hasFloatingASMwithTrace = false;
    // Memory AIMs are configured for counters only, so are separate
    //  from floating AIMs that have trace
    bool hasMemoryAIM = false ;
    DeviceIntf* deviceIntf = nullptr;

    xrt_core::uuid uuid ; 
    std::string name ;
    std::map<int32_t, ComputeUnitInstance*> cus ;
    std::map<int32_t, Memory*> memoryInfo ;

    /* Maps for AM, AIM, ASM Monitor (enabled for trace) with slotID as the key.
     * Contains only user space monitors, but no shell monitor (e.g. shell AIM/ASM)
     */
    std::map<uint64_t, Monitor*>  amMap;
    std::map<uint64_t, Monitor*>  aimMap;
    std::map<uint64_t, Monitor*>  asmMap;

    std::vector<Monitor*>  noTraceAMs;
    std::vector<Monitor*>  noTraceAIMs;
    std::vector<Monitor*>  noTraceASMs;

    // These contain all of the instances. This is necessary for counters.
    std::vector<Monitor*> aimList;
    std::vector<Monitor*> amList;
    std::vector<Monitor*> asmList;
    std::vector<Monitor*> nocList;

    uint32_t numTracePLIO = 0;

    ~XclbinInfo() {
      for (auto& i : cus) {
        delete i.second ;
      }
      cus.clear() ;
      for (auto& i : memoryInfo) {
        delete i.second ;
      }
      memoryInfo.clear() ;

      // Clear the map with monitors enabled for trace
      amMap.clear();
      aimMap.clear();
      asmMap.clear();

      // Clear the list with monitors not enabled trace
      noTraceAMs.clear();
      noTraceAIMs.clear();
      noTraceASMs.clear();

      // Delete the monitors using the all inclusive monitor list
      for(auto& i : amList) {
        delete i;
      }
      amList.clear();
      for(auto& i : aimList) {
        delete i;
      }
      aimList.clear();
      for(auto& i : asmList) {
        delete i;
      }
      asmList.clear();

      for(auto& i : nocList) {
        delete i;
      }
      nocList.clear();

      if (deviceIntf) delete deviceIntf ;
    }
  } ;

  struct DeviceInfo {
    // ****** Known information regardless of loaded XCLBIN ******
    uint64_t deviceId ;
    std::string deviceName ;
    std::string ctxInfo ;
    uint64_t kdmaCount     = 0 ;
    bool isEdgeDevice      = false ;
    bool isReady           = false;
    bool isAIEcounterRead  = false;
    bool isGMIORead        = false;

    // ****** Information specific all previously loaded XCLBINs ******
    std::vector<XclbinInfo*> loadedXclbins ;

    // ****** Information specific to the currently loaded XCLBIN ******

    std::vector<AIECounter*>     aieList;
    std::vector<TraceGMIO*>      gmioList;
    std::map<uint32_t, uint32_t> aieCoreCountersMap;
    std::map<uint32_t, uint32_t> aieMemoryCountersMap;
    std::map<uint32_t, uint32_t> aieShimCountersMap;
    std::map<uint32_t, uint32_t> aieCoreEventsMap;
    std::map<uint32_t, uint32_t> aieMemoryEventsMap;
    std::map<uint32_t, uint32_t> aieShimEventsMap;
    std::vector<std::unique_ptr<aie_cfg_tile>> aieCfgList;

    inline std::string getUniqueDeviceName()
    {
      // Since we can have multiple devices with the same shell,
      //  differentiate them using the device ID
      return deviceName + "-" + std::to_string(deviceId) ;
    }

    XclbinInfo* currentXclbin() {
      if (loadedXclbins.size() <= 0)
        return nullptr ;
      return loadedXclbins.back() ;
    }

    void addXclbin(XclbinInfo* xclbin) {
      if (loadedXclbins.size() > 0) {
        if (loadedXclbins.back()->deviceIntf != nullptr) {
          delete loadedXclbins.back()->deviceIntf ;
          loadedXclbins.back()->deviceIntf = nullptr ;
        }
      }
      loadedXclbins.push_back(xclbin) ;
    }

    bool hasFloatingAIMwithTrace(XclbinInfo* xclbin) {
      for (auto bin : loadedXclbins) {
        if (bin == xclbin) return bin->hasFloatingAIMwithTrace ;
      }
      return false ;
    }

    bool hasFloatingASMwithTrace(XclbinInfo* xclbin) {
      for (auto bin : loadedXclbins) {
        if (bin == xclbin) return bin->hasFloatingASMwithTrace ;
      }
      return false ;
    }

    inline uint64_t getNumAM(XclbinInfo* xclbin) {
      for (auto bin : loadedXclbins) {
        if (bin == xclbin) return bin->amMap.size() ;
      }
      return 0 ;
    }

    inline uint64_t getNumAIM(XclbinInfo* xclbin) {
      for (auto bin : loadedXclbins) {
        if (bin == xclbin) return bin->aimList.size() ;
      }
      return 0 ;
    }

    inline uint64_t getNumASMWithTrace(XclbinInfo* xclbin) {
      for (auto bin : loadedXclbins) {
        if (bin == xclbin) return bin->asmMap.size() ;
      }
      return 0 ;
    }

    inline uint64_t getNumNOC(XclbinInfo* xclbin) {
      for (auto bin : loadedXclbins) {
        if (bin == xclbin) return bin->nocList.size() ;
      }
      return 0 ;
    }

    inline Monitor* getAMonitor(XclbinInfo* xclbin, uint64_t slotID) {
      for (auto bin : loadedXclbins) {
        if (bin == xclbin) return bin->amMap[slotID] ;
      }
      return nullptr ;
    }

    inline Monitor* getAIMonitor(XclbinInfo* xclbin, uint64_t slotID) {
      for (auto bin : loadedXclbins) {
        if (bin == xclbin) {
          if(bin->aimMap.find(slotID) == bin->aimMap.end()) {
            return nullptr;
          }
          return bin->aimMap[slotID] ;
        }
      }
      return nullptr ;
    }

    inline Monitor* getASMonitor(XclbinInfo* xclbin, uint64_t slotID) {
      for (auto bin : loadedXclbins) {
        if (bin == xclbin) {
          for (auto mon : bin->asmList) {
            if (mon->slotIndex == slotID) return mon ;
	  }
        }
      }
      return nullptr ;
    }

    inline Monitor* getNOC(XclbinInfo* xclbin, uint64_t idx) {
      for (auto bin : loadedXclbins) {
        if (bin == xclbin) {
          if(bin->nocList.size() <= idx) {
            return nullptr;
          }
          return bin->nocList[idx] ;
        }
      }
      return nullptr ;
    }

    // Includes only User Space AIM enabled for trace, but no shell AIM
    inline std::map<uint64_t, Monitor*>* getAIMonitors(XclbinInfo* xclbin)
    {
      for (auto bin : loadedXclbins) {
        if (bin == xclbin) return &(bin->aimMap) ;
      }
      return nullptr ;
    }

    // Includes only User Space ASM enabled for trace, but no shell ASM
    inline std::map<uint64_t, Monitor*>* getASMonitors(XclbinInfo* xclbin)
    {
      for (auto bin : loadedXclbins) {
        if (bin == xclbin) return &(bin->asmMap) ;
      }
      return nullptr ;
    }

    inline xrt_core::uuid currentXclbinUUID() {
      if (loadedXclbins.size() <= 0)
        return xrt_core::uuid() ;
      return loadedXclbins.back()->uuid ; 
    }

    std::vector<XclbinInfo*> getLoadedXclbins() {
      return loadedXclbins ;
    }

    void cleanCurrentXclbinInfo() {
      for(auto i : aieList) {
        delete i;
      }
      aieList.clear();
      for(auto i : gmioList) {
        delete i;
      }
      gmioList.clear();
    }

    bool hasDMAMonitor() {
      if(!currentXclbin()) {
        return false;
      }
      for (auto aim : currentXclbin()->aimList) {
        if (aim->name.find("Host to Device") != std::string::npos)
          return true ;
      }
      return false ;
    }

    bool hasDMABypassMonitor() {
      if(!currentXclbin()) {
        return false;
      }
      for (auto aim : currentXclbin()->aimList) {
        if (aim->name.find("Peer to Peer") != std::string::npos)
          return true ;
      }
      return false ;
    }

    bool hasKDMAMonitor() {
      if(!currentXclbin()) {
        return false;
      }
      for (auto aim : currentXclbin()->aimList) {
        if (aim->name.find("Memory to Memory") != std::string::npos)
          return true ;
      }
      return false ;
    }

    ~DeviceInfo();

    void addTraceGMIO(uint32_t i, uint16_t col, uint16_t num, uint16_t stream,
          uint16_t len) ;
    void addAIECounter(uint32_t i, uint16_t col, uint16_t r, uint8_t num,
           uint16_t start, uint16_t end, uint8_t reset, uint32_t load,
           double freq, const std::string& mod, const std::string& aieName) ;
    void addAIECounterResources(uint32_t numCounters, uint32_t numTiles, uint8_t moduleType) {
      if (moduleType == 0)
        aieCoreCountersMap[numCounters] = numTiles;
      else if (moduleType == 1)
        aieMemoryCountersMap[numCounters] = numTiles;
      else
        aieShimCountersMap[numCounters] = numTiles;
    }
    void addAIECoreEventResources(uint32_t numEvents, uint32_t numTiles) {
      aieCoreEventsMap[numEvents] = numTiles;
    }
    void addAIEMemoryEventResources(uint32_t numEvents, uint32_t numTiles) {
      aieMemoryEventsMap[numEvents] = numTiles;
    }
    void addAIEShimEventResources(uint32_t numEvents, uint32_t numTiles) {
      aieShimEventsMap[numEvents] = numTiles;
    }
    void addAIECfgTile(std::unique_ptr<aie_cfg_tile>& tile) {
      aieCfgList.push_back(std::move(tile));
    }
  };

=======
  class DeviceIntf ;

  // Forward declarations of PL contents
  struct Monitor ;
  struct Memory ;
  class ComputeUnitInstance ;

  // Forward declarations of AIE contents
  struct AIECounter ;
  struct TraceGMIO ;
  struct NoCNode ;
  class aie_cfg_tile ;

  // Forward declarations of device and xclbin contents
  struct DeviceInfo ;
  struct XclbinInfo ;

  // The VPStaticDatabase contains information that is expected to not change
  //  throughout the execution of the program.  For device information,
  //  we keep track of the structure of the hardware in all the xclbins
  //  that are loaded per device.  While each part of the hardware can only
  //  have one configuration at a time, we must keep information on all the
  //  xclbins we have seen so we can provide a complete picture at the
  //  end of the application when we dump summary information.
>>>>>>> 6ca54c64
  class VPStaticDatabase
  {
  private:
    // Parent pointer to database so we can issue broadcasts
    VPDatabase* db ;
    // The static database handles the single instance of the run summary
    VPWriter* runSummary ;

  private:
    // ********* Information specific to each host execution **********
    int pid ;
    uint64_t applicationStartTime = 0 ;
    
    // The files that need to be included in the run summary for
    //  consumption by Vitis_Analyzer
    std::vector<std::pair<std::string, std::string> > openedFiles ;
    std::string systemDiagram ;

    // ***** OpenCL Information ******
    std::set<uint64_t> commandQueueAddresses ;
    std::set<std::string> enqueuedKernels ; 
    std::map<uint64_t, uint64_t> contextIdToNumDevices ;

    // For OpenCL software emulation, we need a tiny bit of device info
    std::string softwareEmulationDeviceName ; 
    std::map<std::string, uint64_t> softwareEmulationCUCounts ;
    std::map<std::string, bool> softwareEmulationMemUsage ;
    std::vector<std::string> softwareEmulationPortBitWidths ;

    // Device Specific Information mapped to the Unique Device Id
    std::map<uint64_t, DeviceInfo*> deviceInfo;

    // Static info can be accessed via any host thread, so we have
    //  fine grained locks on each of the types of data.
    std::mutex summaryLock ;
    std::mutex openCLLock ;
    std::mutex deviceLock ;
    std::mutex aieLock ;

    // AIE device (Supported devices only)
    void* aieDevInst = nullptr ; // XAie_DevInst
    void* aieDevice = nullptr ; // xaiefal::XAieDev
    std::function<void (void*)> deallocateAieDevice = nullptr ;

    bool resetDeviceInfo(uint64_t deviceId, const std::shared_ptr<xrt_core::device>& device);

    // Helper functions that fill in device information
    bool setXclbinName(XclbinInfo*, const std::shared_ptr<xrt_core::device>& device);
    bool initializeComputeUnits(XclbinInfo*, const std::shared_ptr<xrt_core::device>&);
    bool initializeProfileMonitors(DeviceInfo*, const std::shared_ptr<xrt_core::device>&);
    void initializeAM(DeviceInfo* devInfo, const std::string& name,
                      const struct debug_ip_data* debugIpData) ;
    void initializeAIM(DeviceInfo* devInfo, const std::string& name,
                       const struct debug_ip_data* debugIpData) ;
    void initializeASM(DeviceInfo* devInfo, const std::string& name,
                       const struct debug_ip_data* debugIpData) ;
    void initializeNOC(DeviceInfo* devInfo,
                       const struct debug_ip_data* debugIpData) ;
    void initializeTS2MM(DeviceInfo* devInfo,
                         const struct debug_ip_data* debugIpData) ;
    double findClockRate(std::shared_ptr<xrt_core::device> device) ;

  public:
    VPStaticDatabase(VPDatabase* d) ;
    ~VPStaticDatabase() ;

    // ********************************************************
    // ***** Functions related to the running application *****
    XDP_EXPORT int getPid() const ;

    // The first profiling plugin loaded sets the application start time.
    //  It does not capture the true application start time, but rather
    //  the earliest time our constructs can capture when the shared libraries
    //  are loaded.
    XDP_EXPORT uint64_t getApplicationStartTime() const ;
    XDP_EXPORT void setApplicationStartTime(uint64_t t) ;

<<<<<<< HEAD
    inline uint64_t getNumTraceGMIO(uint64_t deviceId)
    {
      if(deviceInfo.find(deviceId) == deviceInfo.end())
        return 0;
      return deviceInfo[deviceId]->gmioList.size();
    }

    inline Monitor* getAMonitor(uint64_t deviceId, XclbinInfo* xclbin, uint64_t slotID)
    {
      if(deviceInfo.find(deviceId) == deviceInfo.end())
        return nullptr;
      return deviceInfo[deviceId]->getAMonitor(xclbin, slotID) ;
    }

    inline Monitor* getAIMonitor(uint64_t deviceId, XclbinInfo* xclbin, uint64_t slotID)
    {
      if(deviceInfo.find(deviceId) == deviceInfo.end())
        return nullptr;
      return deviceInfo[deviceId]->getAIMonitor(xclbin, slotID);
    }

    inline Monitor* getASMonitor(uint64_t deviceId, XclbinInfo* xclbin, uint64_t slotID)
    {
      if(deviceInfo.find(deviceId) == deviceInfo.end())
        return nullptr;
      return deviceInfo[deviceId]->getASMonitor(xclbin, slotID);
    }

    inline Monitor* getNOC(uint64_t deviceId, XclbinInfo* xclbin, uint64_t idx)
    {
      if(deviceInfo.find(deviceId) == deviceInfo.end())
        return nullptr;
      return deviceInfo[deviceId]->getNOC(xclbin, idx);
    }

    inline AIECounter* getAIECounter(uint64_t deviceId, uint64_t idx)
    {
      if(deviceInfo.find(deviceId) == deviceInfo.end())
        return nullptr;

      if(deviceInfo[deviceId]->aieList.size() <= idx)
        return nullptr;

      return deviceInfo[deviceId]->aieList[idx];
    }

    inline std::map<uint32_t, uint32_t>&
    getAIECoreCounterResources(uint64_t deviceId)
    {
      return deviceInfo[deviceId]->aieCoreCountersMap;
    }

    inline std::map<uint32_t, uint32_t>&
    getAIEMemoryCounterResources(uint64_t deviceId)
    {
      return deviceInfo[deviceId]->aieMemoryCountersMap;
    }

    inline std::map<uint32_t, uint32_t>&
    getAIEShimCounterResources(uint64_t deviceId)
    {
      return deviceInfo[deviceId]->aieShimCountersMap;
    }

    inline std::map<uint32_t, uint32_t>&
    getAIECoreEventResources(uint64_t deviceId)
    {
      return deviceInfo[deviceId]->aieCoreEventsMap;
    }

    inline std::map<uint32_t, uint32_t>&
    getAIEMemoryEventResources(uint64_t deviceId)
    {
      return deviceInfo[deviceId]->aieMemoryEventsMap;
    }

    inline std::map<uint32_t, uint32_t>&
    getAIEShimEventResources(uint64_t deviceId)
    {
      return deviceInfo[deviceId]->aieShimEventsMap;
    }

    inline std::vector<std::unique_ptr<aie_cfg_tile>>&
      getAIECfgTiles(uint64_t deviceId)
    {
      return deviceInfo[deviceId]->aieCfgList;
    }

    inline TraceGMIO* getTraceGMIO(uint64_t deviceId, uint64_t idx)
    {
      if(deviceInfo.find(deviceId) == deviceInfo.end())
        return nullptr;
      if(deviceInfo[deviceId]->gmioList.size() <= idx)
        return nullptr;
      return deviceInfo[deviceId]->gmioList[idx];
    }

    inline void addTraceGMIO(uint64_t deviceId, uint32_t i, uint16_t col,
           uint16_t num, uint16_t stream, uint16_t len)
    {
      if (deviceInfo.find(deviceId) == deviceInfo.end())
        return ;
      deviceInfo[deviceId]->addTraceGMIO(i, col, num, stream, len);
    }

    inline void addAIECounter(uint64_t deviceId, uint32_t i, uint16_t col,
            uint16_t r, uint8_t num, uint16_t start, uint16_t end, 
            uint8_t reset, uint32_t load, double freq, const std::string& mod, 
            const std::string& aieName)
    {
      if (deviceInfo.find(deviceId) == deviceInfo.end())
        return ;
      deviceInfo[deviceId]->addAIECounter(i, col, r, num, start, end, reset,
                load, freq, mod, aieName) ;
    }

    inline void addAIECounterResources(uint64_t deviceId, uint32_t numCounters, uint32_t numTiles, bool isCore) {
      if (deviceInfo.find(deviceId) == deviceInfo.end())
        return ;
      deviceInfo[deviceId]->addAIECounterResources(numCounters, numTiles, isCore) ;
    }
    
    inline void addAIECoreEventResources(uint64_t deviceId, uint32_t numEvents, uint32_t numTiles) {
      if (deviceInfo.find(deviceId) == deviceInfo.end())
        return ;
      deviceInfo[deviceId]->addAIECoreEventResources(numEvents, numTiles) ;
    }
    
    inline void addAIEMemoryEventResources(uint64_t deviceId, uint32_t numEvents, uint32_t numTiles) {
      if (deviceInfo.find(deviceId) == deviceInfo.end())
        return ;
      deviceInfo[deviceId]->addAIEMemoryEventResources(numEvents, numTiles) ;
    }

    inline void addAIECfgTile(uint64_t deviceId, std::unique_ptr<aie_cfg_tile>& tile)
    {
      if (deviceInfo.find(deviceId) == deviceInfo.end())
        return ;
      deviceInfo[deviceId]->addAIECfgTile(tile) ;
    }

    // Includes only User Space AIM enabled for trace, but no shell AIM
    inline std::map<uint64_t, Monitor*>* getAIMonitors(uint64_t deviceId, XclbinInfo* xclbin)
    {
      if(deviceInfo.find(deviceId) == deviceInfo.end())
        return nullptr;
      return deviceInfo[deviceId]->getAIMonitors(xclbin);
    }
=======
    // Due to changes in hardware IP, we can only support profiling on
    //  xclbins built using 2019.2 or later tools.
    inline double earliestSupportedToolVersion() const { return 2019.2 ; }
    XDP_EXPORT bool validXclbin(void* devHandle) ;
>>>>>>> 6ca54c64

    // ****************************************************
    // ***** Functions related to OpenCL information. *****
    //  These are only used in OpenCL applications and called from
    //  OpenCL plugins.

    // OpenCL applications can create and destroy any number of command
    //  queues.  We keep track of the ones that were used (not every
    //  one that was created).
    XDP_EXPORT std::set<uint64_t>& getCommandQueueAddresses() ;
    XDP_EXPORT void addCommandQueueAddress(uint64_t a) ;

    // For every OpenCL EnqueueNDRange or EnqueueTask call, we keep
    //  track of the device:binary:kernel information so we can display
    //  it in the trace as a separate row.  The names are specific
    //  to the OpenCL layer.
    XDP_EXPORT std::set<std::string>& getEnqueuedKernels() ;
    XDP_EXPORT void addEnqueuedKernel(const std::string& identifier) ;

    // OpenCL can group devices into contexts.  These functions keep
    //  track of this information
    XDP_EXPORT void setNumDevices(uint64_t contextId, uint64_t numDevices) ;
    XDP_EXPORT uint64_t getNumDevices(uint64_t contextId) ;

    // We do not have device information for software emulation, so
    //  we pick up the name of the device in OpenCL when a kernel is executed.
    //  We assume there is only one device in software emulation.
    XDP_EXPORT std::string getSoftwareEmulationDeviceName() ;
    XDP_EXPORT void setSoftwareEmulationDeviceName(const std::string& name) ;

    // In software emulation, we can pick up information on exactly which
    //  compute units are used in each kernel purely from OpenCL calls
    //  (without any hardware monitors).  We collect this information
    //  to summarize CU usage and provide guidance.
    XDP_EXPORT std::map<std::string, uint64_t> getSoftwareEmulationCUCounts() ;
    XDP_EXPORT void addSoftwareEmulationCUInstance(const std::string& kernelName) ;

    // We provide guidance on what memory resources are used on each device.
    //  For software emulation, since we do not have device information,
    //  we need to dig into the xclbin from OpenCL constructs.  We store
    //  that information here since there is no DeviceInfo.
    XDP_EXPORT std::map<std::string, bool>& getSoftwareEmulationMemUsage() ;
    XDP_EXPORT
    void addSoftwareEmulationMemUsage(const std::string& mem, bool used) ;

    // We provide guidance on the bit width of all of the compute unit
    //  ports to recommend if different bit widths might provide better
    //  performance.  For software emulation, since we do not have device
    //  information, we need to dig into the xclbin from OpenCL constructs.
    //  We store that information here since there is no DeviceInfo.
    XDP_EXPORT std::vector<std::string>& getSoftwareEmulationPortBitWidths() ;
    XDP_EXPORT void addSoftwareEmulationPortBitWidth(const std::string& s) ;

    // ************************************************
    // ***** Functions related to the run summary *****
    XDP_EXPORT
    std::vector<std::pair<std::string, std::string>>& getOpenedFiles() ;
    XDP_EXPORT
    void addOpenedFile(const std::string& name, const std::string& type) ;
    XDP_EXPORT std::string getSystemDiagram() ;

    // ***************************************************************
    // ***** Functions related to information on all the devices *****
    XDP_EXPORT uint64_t getNumDevices() ;
    XDP_EXPORT DeviceInfo* getDeviceInfo(uint64_t deviceId) ;
    XDP_EXPORT std::vector<std::string> getDeviceNames() ;
    XDP_EXPORT std::vector<DeviceInfo*> getDeviceInfos() ;
    // If any compute unit on any xclbin on any device has stall enabled,
    //  then we output a table of stall information.
    XDP_EXPORT bool hasStallInfo() ;
    XDP_EXPORT XclbinInfo* getCurrentlyLoadedXclbin(uint64_t deviceId) ;
    XDP_EXPORT void deleteCurrentlyUsedDeviceInterface(uint64_t deviceId) ;
    XDP_EXPORT bool isDeviceReady(uint64_t deviceId) ;
    XDP_EXPORT double getClockRateMHz(uint64_t deviceId, bool PL = true) ;
    XDP_EXPORT void setDeviceName(uint64_t deviceId, const std::string& name) ;
    XDP_EXPORT std::string getDeviceName(uint64_t deviceId) ;
    XDP_EXPORT void setDeviceIntf(uint64_t deviceId, DeviceIntf* devIntf) ;
    XDP_EXPORT DeviceIntf* getDeviceIntf(uint64_t deviceId) ;
    XDP_EXPORT void setKDMACount(uint64_t deviceId, uint64_t num) ;
    XDP_EXPORT uint64_t getKDMACount(uint64_t deviceId) ;
    XDP_EXPORT void setMaxReadBW(uint64_t deviceId, double bw) ;
    XDP_EXPORT double getMaxReadBW(uint64_t deviceId) ;
    XDP_EXPORT void setMaxWriteBW(uint64_t deviceId, double bw) ;
    XDP_EXPORT double getMaxWriteBW(uint64_t deviceId) ;
    XDP_EXPORT std::string getXclbinName(uint64_t deviceId) ;
    XDP_EXPORT std::vector<XclbinInfo*> getLoadedXclbins(uint64_t deviceId) ;
    XDP_EXPORT ComputeUnitInstance* getCU(uint64_t deviceId, int32_t cuId) ;
    XDP_EXPORT
    std::map<int32_t, ComputeUnitInstance*>* getCUs(uint64_t deviceId) ;
    XDP_EXPORT std::map<int32_t, Memory*>* getMemoryInfo(uint64_t deviceId) ;
    XDP_EXPORT Memory* getMemory(uint64_t deviceId, int32_t memId) ;
    // Reseting device information whenever a new xclbin is added
    XDP_EXPORT void updateDevice(uint64_t deviceId, void* devHandle) ;

    // *********************************************************
    // ***** Functions related to AIE specific information *****
    XDP_EXPORT bool isAIECounterRead(uint64_t deviceId) ;
    XDP_EXPORT void setIsAIECounterRead(uint64_t deviceId, bool val) ;
    XDP_EXPORT void setIsGMIORead(uint64_t deviceId, bool val) ;
    XDP_EXPORT bool isGMIORead(uint64_t deviceId) ;
    XDP_EXPORT uint64_t getNumAIECounter(uint64_t deviceId) ;
    XDP_EXPORT uint64_t getNumTraceGMIO(uint64_t deviceId) ;
    XDP_EXPORT AIECounter* getAIECounter(uint64_t deviceId, uint64_t idx) ;
    XDP_EXPORT
    std::map<uint32_t, uint32_t>*
    getAIECoreCounterResources(uint64_t deviceId) ;
    XDP_EXPORT
    std::map<uint32_t, uint32_t>*
    getAIEMemoryCounterResources(uint64_t deviceId) ;
    XDP_EXPORT
    std::map<uint32_t, uint32_t>*
    getAIEShimCounterResources(uint64_t deviceId) ;
    XDP_EXPORT
    std::map<uint32_t, uint32_t>* getAIECoreEventResources(uint64_t deviceId) ;
    XDP_EXPORT
    std::map<uint32_t, uint32_t>* getAIEMemoryEventResources(uint64_t deviceId);
    XDP_EXPORT
    std::map<uint32_t, uint32_t>* getAIEShimEventResources(uint64_t deviceId) ;
    XDP_EXPORT
    std::vector<std::unique_ptr<aie_cfg_tile>>*
    getAIECfgTiles(uint64_t deviceId) ;
    XDP_EXPORT TraceGMIO* getTraceGMIO(uint64_t deviceId, uint64_t idx) ;
    XDP_EXPORT void addTraceGMIO(uint64_t deviceId, uint32_t i, uint16_t col,
                                 uint16_t num, uint16_t stream, uint16_t len) ;
    XDP_EXPORT void addAIECounter(uint64_t deviceId, uint32_t i, uint16_t col,
                                  uint16_t r, uint8_t num, uint16_t start,
                                  uint16_t end, uint8_t reset, double freq,
                                  const std::string& mod,
				  const std::string& aieName) ;
    XDP_EXPORT void addAIECounterResources(uint64_t deviceId,
                                           uint32_t numCounters,
                                           uint32_t numTiles,
                                           bool isCore) ;
    XDP_EXPORT void addAIECoreEventResources(uint64_t deviceId,
                                             uint32_t numEvents,
                                             uint32_t numTiles) ;
    XDP_EXPORT void addAIEMemoryEventResources(uint64_t deviceId,
                                               uint32_t numEvents,
                                               uint32_t numTiles) ;
    XDP_EXPORT void addAIECfgTile(uint64_t deviceId,
                                  std::unique_ptr<aie_cfg_tile>& tile) ;
    XDP_EXPORT uint64_t getNumTracePLIO(uint64_t deviceId) ;
    XDP_EXPORT uint64_t getNumAIETraceStream(uint64_t deviceId) ;
    XDP_EXPORT void* getAieDevInst(std::function<void* (void*)> fetch,
                                   void* devHandle) ;
    XDP_EXPORT void* getAieDevice(std::function<void* (void*)> allocate,
                                  std::function<void (void*)> deallocate,
                                  void* devHandle) ;

    // ************************************************************************
    // ***** Functions for information from a specific xclbin on a device *****
    XDP_EXPORT uint64_t getNumAM(uint64_t deviceId, XclbinInfo* xclbin) ;
    XDP_EXPORT
    uint64_t getNumUserAMWithTrace(uint64_t deviceId, XclbinInfo* xclbin) ;
    XDP_EXPORT uint64_t getNumAIM(uint64_t deviceId, XclbinInfo* xclbin) ;
    XDP_EXPORT uint64_t getNumUserAIM(uint64_t deviceId, XclbinInfo* xclbin) ;
    XDP_EXPORT
    uint64_t getNumUserAIMWithTrace(uint64_t deviceId, XclbinInfo* xclbin) ;
    XDP_EXPORT uint64_t getNumASM(uint64_t deviceId, XclbinInfo* xclbin) ;
    XDP_EXPORT uint64_t getNumUserASM(uint64_t deviceId, XclbinInfo* xclbin) ;
    XDP_EXPORT
    uint64_t getNumUserASMWithTrace(uint64_t deviceId, XclbinInfo* xclbin) ;
    XDP_EXPORT uint64_t getNumNOC(uint64_t deviceId, XclbinInfo* xclbin) ;
    // Functions that get all of a certain type of monitor
    XDP_EXPORT
    std::vector<Monitor*>* getAIMonitors(uint64_t deviceId, XclbinInfo* xclbin);
    XDP_EXPORT
    std::vector<Monitor*>  getUserAIMsWithTrace(uint64_t deviceId,
                                                XclbinInfo* xclbin) ;
    XDP_EXPORT
    std::vector<Monitor*>* getASMonitors(uint64_t deviceId, XclbinInfo* xclbin);
    XDP_EXPORT
    std::vector<Monitor*>  getUserASMsWithTrace(uint64_t deviceId,
                                                XclbinInfo* xclbin) ;
    XDP_EXPORT bool hasFloatingAIMWithTrace(uint64_t deviceId,
                                            XclbinInfo* xclbin) ;
    XDP_EXPORT bool hasFloatingASMWithTrace(uint64_t deviceId,
                                            XclbinInfo* xclbin) ;

    // ********************************************************************
    // ***** Functions for single monitors from an xclbin on a device *****
    XDP_EXPORT
    Monitor* getAMonitor(uint64_t deviceId, XclbinInfo* xclbin,
                         uint64_t slotId) ;
    XDP_EXPORT
    Monitor* getAIMonitor(uint64_t deviceId, XclbinInfo* xclbin,
                          uint64_t slotId) ;
    XDP_EXPORT
    Monitor* getASMonitor(uint64_t deviceId, XclbinInfo* xclbin,
                          uint64_t slotID) ;
    XDP_EXPORT
    NoCNode* getNOC(uint64_t deviceId, XclbinInfo* xclbin, uint64_t idx) ;
    // This function takes a pre-allocated array of bools to fill with 
    //  the status of each compute unit's AM dataflow enabled status
    XDP_EXPORT
    void getDataflowConfiguration(uint64_t deviceId, bool* config, size_t size);
    // This fuction taks a pre-allocated array of bools to fill with
    //  information if each compute unit has a fast adapter or not.
    XDP_EXPORT
    void getFaConfiguration(uint64_t deviceId, bool* config, size_t size) ;
    XDP_EXPORT std::string getCtxInfo(uint64_t deviceId) ;
  } ;

}

#endif<|MERGE_RESOLUTION|>--- conflicted
+++ resolved
@@ -35,565 +35,6 @@
   // Forward declarations of general XDP constructs
   class VPDatabase;
   class VPWriter;
-<<<<<<< HEAD
-  class DeviceIntf;
-
-  struct Monitor {
-    uint8_t     type;
-    uint64_t    index;
-    int32_t     cuIndex;
-    int32_t     memIndex;
-    std::string name;
-    std::string args; // For OpenCL monitors associated with a port on a CU
-    std::string port;
-    uint64_t    portWidth; // For OpenCL monitors associated with a port
-    bool        isRead;
-
-    // The index in the xclCounterResults to use for counter values
-    uint64_t slotIndex ;
-
-    Monitor(uint8_t ty, uint64_t idx, const char* n, int32_t cuId = -1, int32_t memId = -1, uint64_t slotId = 0)
-      : type(ty),
-        index(idx),
-        cuIndex(cuId),
-        memIndex(memId),
-        name(n),
-        args(""),
-        port(""),
-        portWidth(0),
-        isRead(false),
-        slotIndex(slotId)
-    {}
-  };
-
-  struct AIECounter {
-    uint32_t id;
-    uint16_t column;
-    uint16_t row;
-    uint8_t counterNumber;
-    uint8_t resetEvent;
-    uint16_t startEvent;
-    uint16_t endEvent;
-    uint32_t payload;
-    double clockFreqMhz;
-    std::string module;
-    std::string name;
-
-    AIECounter(uint32_t i, uint16_t col, uint16_t r, uint8_t num, 
-               uint16_t start, uint16_t end, uint8_t reset,
-               uint32_t load, double freq, std::string mod, 
-               std::string aieName)
-      : id(i),
-        column(col),
-        row(r),
-        counterNumber(num),
-        resetEvent(reset),
-        startEvent(start),
-        endEvent(end),
-        payload(load),
-        clockFreqMhz(freq),
-        module(mod),
-        name(aieName)
-    {}
-  };
-
-  struct TraceGMIO {
-    uint32_t id;
-    uint16_t shimColumn;
-    uint16_t channelNumber;
-    uint16_t streamId;
-    uint16_t burstLength;
-
-    TraceGMIO(uint32_t i, uint16_t col, uint16_t num, 
-              uint16_t stream, uint16_t len)
-      : id(i),
-        shimColumn(col),
-        channelNumber(num),
-        streamId(stream),
-        burstLength(len)
-    {}
-  };
-
-  /*
-   * AIE Config Writer Classes
-   */
-  class aie_cfg_counter
-  {
-    public:
-      uint32_t start_event = 0;
-      uint32_t stop_event = 0;
-      uint32_t reset_event = 0;
-      uint32_t event_value = 0;
-      uint32_t counter_value = 0;
-  };
-
-  class aie_cfg_base
-  {
-    public:
-      uint32_t packet_type = 0;
-      uint32_t packet_id = 0;
-      uint32_t start_event = 28;
-      uint32_t stop_event = 29;
-      uint32_t traced_events[8] = {0};
-      std::map<uint32_t, uint32_t> group_event_config = {};
-      uint32_t combo_event_input[4] = {0};
-      uint32_t combo_event_control[3] = {0};
-      uint32_t broadcast_mask_south = 65535;
-      uint32_t broadcast_mask_north = 65535;
-      uint32_t broadcast_mask_west = 65535;
-      uint32_t broadcast_mask_east = 65535;
-      uint32_t internal_events_broadcast[16] = {0};
-      std::vector<aie_cfg_counter> pc;
-
-      aie_cfg_base(uint32_t count) : pc(count) {};
-  };
-
-class aie_cfg_core : public aie_cfg_base
-{
-  public:
-    uint32_t trace_mode = 1;
-    std::string port_trace = "null";
-    aie_cfg_core() : aie_cfg_base(4)
-    {
-      group_event_config = {
-        {2 ,  0},
-        {15,  0},
-        {22,  0},
-        {32,  0},
-        {46,  0},
-        {47,  0},
-        {73,  0},
-        {106, 0},
-        {123, 0}
-      };
-    };
-};
-
-class aie_cfg_memory : public aie_cfg_base
-{
-  public:
-    aie_cfg_memory() : aie_cfg_base(2) {};
-};
-
-class aie_cfg_tile
-{
-  public:
-    uint32_t column;
-    uint32_t row;
-    aie_cfg_core core_trace_config;
-    aie_cfg_memory memory_trace_config;
-    aie_cfg_tile(uint32_t c, uint32_t r) : column(c), row(r) {}
-};
-
-  class ComputeUnitInstance
-  {
-  private:
-    // The connections require the original index in the ip_layout
-    int32_t index ; 
-
-    std::string name ;
-    std::string kernelName ;
-
-    // In OpenCL, each compute unit is set up with a static workgroup size
-    int32_t dim[3] ;
-
-    // A mapping of arguments to memory resources
-    std::map<int32_t, std::vector<int32_t>> connections ;
-
-    // The slot ID inside the counter results structure for this CU
-    int32_t amId;
-
-    // All of the slot IDs inside the counter results structure for any
-    //  monitors attached to this CU
-    std::vector<uint32_t> aimIds; // All AIMs (counters only and trace enabled)
-    std::vector<uint32_t> asmIds; // All ASMs (counters only and trace enabled)
-
-    std::vector<uint32_t> aimIdsWithTrace ; // Only AIMs with trace
-    std::vector<uint32_t> asmIdsWithTrace ; // Only ASMs with trace
-
-    bool stall        = false;
-    bool dataflow     = false;
-    bool hasfa        = false;
-
-    ComputeUnitInstance() = delete ;
-  public:
-    
-    // Getters and setters
-    inline const std::string& getName() { return name ; }
-    inline const std::string& getKernelName() { return kernelName ; }
-
-    inline int32_t getIndex() { return index ; }
-    inline void setDim(int32_t x, int32_t y, int32_t z) { dim[0] = x; dim[1] = y; dim[2] = z; }
-    XDP_EXPORT std::string getDim() ;
-
-    XDP_EXPORT void addConnection(int32_t, int32_t);
-    inline std::map<int32_t, std::vector<int32_t>>* getConnections()
-    {  return &connections; }
-
-    void    setAccelMon(int32_t id) { amId = id; }
-    int32_t getAccelMon() { return amId; }
- 
-    void addAIM(uint32_t id, bool trace = false)
-      { aimIds.push_back(id); if (trace) aimIdsWithTrace.push_back(id) ; }
-    void addASM(uint32_t id, bool trace = false)
-      { asmIds.push_back(id); if (trace) asmIdsWithTrace.push_back(id) ; }
-
-    inline std::vector<uint32_t>* getAIMs() { return &aimIds; }
-    inline std::vector<uint32_t>* getASMs() { return &asmIds; }
-
-    inline std::vector<uint32_t>* getAIMsWithTrace() {return &aimIdsWithTrace;}
-    inline std::vector<uint32_t>* getASMsWithTrace() {return &asmIdsWithTrace;}
-
-    void setStallEnabled(bool b) { stall = b; }
-    bool stallEnabled() { return stall; }
-
-    bool streamEnabled() { return (asmIds.empty() ? false : true); }
-
-    void setDataflowEnabled(bool b) { dataflow = b; }
-    bool dataflowEnabled() { return dataflow; }
-
-    bool dataTransferEnabled() { return (aimIdsWithTrace.empty() ? false : true); }
-
-    void setFaEnabled(bool b) { hasfa = b; }
-    bool faEnabled() { return hasfa; }
-
-    XDP_EXPORT ComputeUnitInstance(int32_t i, const std::string &n);
-    XDP_EXPORT ~ComputeUnitInstance() ;
-  } ;
-
-  struct Memory {
-    uint8_t     type;
-    int32_t     index;
-    uint64_t    baseAddress;
-    uint64_t    size;
-    std::string name;
-    bool used ;
-
-  Memory(uint8_t ty, int32_t idx, uint64_t baseAddr, uint64_t sz, const char* n, bool u)
-      : type(ty),
-        index(idx),
-        baseAddress(baseAddr),
-        size(sz),
-        name(n),
-        used(u)
-    {}
-  };
-
-  struct XclbinInfo {
-    // Choose reasonable defaults
-    double maxReadBW = 0.0 ;
-    double maxWriteBW = 0.0 ;
-    double clockRateMHz = 300 ;
-    bool usesTs2mm = false ;
-    bool hasFloatingAIMwithTrace = false;
-    bool hasFloatingASMwithTrace = false;
-    // Memory AIMs are configured for counters only, so are separate
-    //  from floating AIMs that have trace
-    bool hasMemoryAIM = false ;
-    DeviceIntf* deviceIntf = nullptr;
-
-    xrt_core::uuid uuid ; 
-    std::string name ;
-    std::map<int32_t, ComputeUnitInstance*> cus ;
-    std::map<int32_t, Memory*> memoryInfo ;
-
-    /* Maps for AM, AIM, ASM Monitor (enabled for trace) with slotID as the key.
-     * Contains only user space monitors, but no shell monitor (e.g. shell AIM/ASM)
-     */
-    std::map<uint64_t, Monitor*>  amMap;
-    std::map<uint64_t, Monitor*>  aimMap;
-    std::map<uint64_t, Monitor*>  asmMap;
-
-    std::vector<Monitor*>  noTraceAMs;
-    std::vector<Monitor*>  noTraceAIMs;
-    std::vector<Monitor*>  noTraceASMs;
-
-    // These contain all of the instances. This is necessary for counters.
-    std::vector<Monitor*> aimList;
-    std::vector<Monitor*> amList;
-    std::vector<Monitor*> asmList;
-    std::vector<Monitor*> nocList;
-
-    uint32_t numTracePLIO = 0;
-
-    ~XclbinInfo() {
-      for (auto& i : cus) {
-        delete i.second ;
-      }
-      cus.clear() ;
-      for (auto& i : memoryInfo) {
-        delete i.second ;
-      }
-      memoryInfo.clear() ;
-
-      // Clear the map with monitors enabled for trace
-      amMap.clear();
-      aimMap.clear();
-      asmMap.clear();
-
-      // Clear the list with monitors not enabled trace
-      noTraceAMs.clear();
-      noTraceAIMs.clear();
-      noTraceASMs.clear();
-
-      // Delete the monitors using the all inclusive monitor list
-      for(auto& i : amList) {
-        delete i;
-      }
-      amList.clear();
-      for(auto& i : aimList) {
-        delete i;
-      }
-      aimList.clear();
-      for(auto& i : asmList) {
-        delete i;
-      }
-      asmList.clear();
-
-      for(auto& i : nocList) {
-        delete i;
-      }
-      nocList.clear();
-
-      if (deviceIntf) delete deviceIntf ;
-    }
-  } ;
-
-  struct DeviceInfo {
-    // ****** Known information regardless of loaded XCLBIN ******
-    uint64_t deviceId ;
-    std::string deviceName ;
-    std::string ctxInfo ;
-    uint64_t kdmaCount     = 0 ;
-    bool isEdgeDevice      = false ;
-    bool isReady           = false;
-    bool isAIEcounterRead  = false;
-    bool isGMIORead        = false;
-
-    // ****** Information specific all previously loaded XCLBINs ******
-    std::vector<XclbinInfo*> loadedXclbins ;
-
-    // ****** Information specific to the currently loaded XCLBIN ******
-
-    std::vector<AIECounter*>     aieList;
-    std::vector<TraceGMIO*>      gmioList;
-    std::map<uint32_t, uint32_t> aieCoreCountersMap;
-    std::map<uint32_t, uint32_t> aieMemoryCountersMap;
-    std::map<uint32_t, uint32_t> aieShimCountersMap;
-    std::map<uint32_t, uint32_t> aieCoreEventsMap;
-    std::map<uint32_t, uint32_t> aieMemoryEventsMap;
-    std::map<uint32_t, uint32_t> aieShimEventsMap;
-    std::vector<std::unique_ptr<aie_cfg_tile>> aieCfgList;
-
-    inline std::string getUniqueDeviceName()
-    {
-      // Since we can have multiple devices with the same shell,
-      //  differentiate them using the device ID
-      return deviceName + "-" + std::to_string(deviceId) ;
-    }
-
-    XclbinInfo* currentXclbin() {
-      if (loadedXclbins.size() <= 0)
-        return nullptr ;
-      return loadedXclbins.back() ;
-    }
-
-    void addXclbin(XclbinInfo* xclbin) {
-      if (loadedXclbins.size() > 0) {
-        if (loadedXclbins.back()->deviceIntf != nullptr) {
-          delete loadedXclbins.back()->deviceIntf ;
-          loadedXclbins.back()->deviceIntf = nullptr ;
-        }
-      }
-      loadedXclbins.push_back(xclbin) ;
-    }
-
-    bool hasFloatingAIMwithTrace(XclbinInfo* xclbin) {
-      for (auto bin : loadedXclbins) {
-        if (bin == xclbin) return bin->hasFloatingAIMwithTrace ;
-      }
-      return false ;
-    }
-
-    bool hasFloatingASMwithTrace(XclbinInfo* xclbin) {
-      for (auto bin : loadedXclbins) {
-        if (bin == xclbin) return bin->hasFloatingASMwithTrace ;
-      }
-      return false ;
-    }
-
-    inline uint64_t getNumAM(XclbinInfo* xclbin) {
-      for (auto bin : loadedXclbins) {
-        if (bin == xclbin) return bin->amMap.size() ;
-      }
-      return 0 ;
-    }
-
-    inline uint64_t getNumAIM(XclbinInfo* xclbin) {
-      for (auto bin : loadedXclbins) {
-        if (bin == xclbin) return bin->aimList.size() ;
-      }
-      return 0 ;
-    }
-
-    inline uint64_t getNumASMWithTrace(XclbinInfo* xclbin) {
-      for (auto bin : loadedXclbins) {
-        if (bin == xclbin) return bin->asmMap.size() ;
-      }
-      return 0 ;
-    }
-
-    inline uint64_t getNumNOC(XclbinInfo* xclbin) {
-      for (auto bin : loadedXclbins) {
-        if (bin == xclbin) return bin->nocList.size() ;
-      }
-      return 0 ;
-    }
-
-    inline Monitor* getAMonitor(XclbinInfo* xclbin, uint64_t slotID) {
-      for (auto bin : loadedXclbins) {
-        if (bin == xclbin) return bin->amMap[slotID] ;
-      }
-      return nullptr ;
-    }
-
-    inline Monitor* getAIMonitor(XclbinInfo* xclbin, uint64_t slotID) {
-      for (auto bin : loadedXclbins) {
-        if (bin == xclbin) {
-          if(bin->aimMap.find(slotID) == bin->aimMap.end()) {
-            return nullptr;
-          }
-          return bin->aimMap[slotID] ;
-        }
-      }
-      return nullptr ;
-    }
-
-    inline Monitor* getASMonitor(XclbinInfo* xclbin, uint64_t slotID) {
-      for (auto bin : loadedXclbins) {
-        if (bin == xclbin) {
-          for (auto mon : bin->asmList) {
-            if (mon->slotIndex == slotID) return mon ;
-	  }
-        }
-      }
-      return nullptr ;
-    }
-
-    inline Monitor* getNOC(XclbinInfo* xclbin, uint64_t idx) {
-      for (auto bin : loadedXclbins) {
-        if (bin == xclbin) {
-          if(bin->nocList.size() <= idx) {
-            return nullptr;
-          }
-          return bin->nocList[idx] ;
-        }
-      }
-      return nullptr ;
-    }
-
-    // Includes only User Space AIM enabled for trace, but no shell AIM
-    inline std::map<uint64_t, Monitor*>* getAIMonitors(XclbinInfo* xclbin)
-    {
-      for (auto bin : loadedXclbins) {
-        if (bin == xclbin) return &(bin->aimMap) ;
-      }
-      return nullptr ;
-    }
-
-    // Includes only User Space ASM enabled for trace, but no shell ASM
-    inline std::map<uint64_t, Monitor*>* getASMonitors(XclbinInfo* xclbin)
-    {
-      for (auto bin : loadedXclbins) {
-        if (bin == xclbin) return &(bin->asmMap) ;
-      }
-      return nullptr ;
-    }
-
-    inline xrt_core::uuid currentXclbinUUID() {
-      if (loadedXclbins.size() <= 0)
-        return xrt_core::uuid() ;
-      return loadedXclbins.back()->uuid ; 
-    }
-
-    std::vector<XclbinInfo*> getLoadedXclbins() {
-      return loadedXclbins ;
-    }
-
-    void cleanCurrentXclbinInfo() {
-      for(auto i : aieList) {
-        delete i;
-      }
-      aieList.clear();
-      for(auto i : gmioList) {
-        delete i;
-      }
-      gmioList.clear();
-    }
-
-    bool hasDMAMonitor() {
-      if(!currentXclbin()) {
-        return false;
-      }
-      for (auto aim : currentXclbin()->aimList) {
-        if (aim->name.find("Host to Device") != std::string::npos)
-          return true ;
-      }
-      return false ;
-    }
-
-    bool hasDMABypassMonitor() {
-      if(!currentXclbin()) {
-        return false;
-      }
-      for (auto aim : currentXclbin()->aimList) {
-        if (aim->name.find("Peer to Peer") != std::string::npos)
-          return true ;
-      }
-      return false ;
-    }
-
-    bool hasKDMAMonitor() {
-      if(!currentXclbin()) {
-        return false;
-      }
-      for (auto aim : currentXclbin()->aimList) {
-        if (aim->name.find("Memory to Memory") != std::string::npos)
-          return true ;
-      }
-      return false ;
-    }
-
-    ~DeviceInfo();
-
-    void addTraceGMIO(uint32_t i, uint16_t col, uint16_t num, uint16_t stream,
-          uint16_t len) ;
-    void addAIECounter(uint32_t i, uint16_t col, uint16_t r, uint8_t num,
-           uint16_t start, uint16_t end, uint8_t reset, uint32_t load,
-           double freq, const std::string& mod, const std::string& aieName) ;
-    void addAIECounterResources(uint32_t numCounters, uint32_t numTiles, uint8_t moduleType) {
-      if (moduleType == 0)
-        aieCoreCountersMap[numCounters] = numTiles;
-      else if (moduleType == 1)
-        aieMemoryCountersMap[numCounters] = numTiles;
-      else
-        aieShimCountersMap[numCounters] = numTiles;
-    }
-    void addAIECoreEventResources(uint32_t numEvents, uint32_t numTiles) {
-      aieCoreEventsMap[numEvents] = numTiles;
-    }
-    void addAIEMemoryEventResources(uint32_t numEvents, uint32_t numTiles) {
-      aieMemoryEventsMap[numEvents] = numTiles;
-    }
-    void addAIEShimEventResources(uint32_t numEvents, uint32_t numTiles) {
-      aieShimEventsMap[numEvents] = numTiles;
-    }
-    void addAIECfgTile(std::unique_ptr<aie_cfg_tile>& tile) {
-      aieCfgList.push_back(std::move(tile));
-    }
-  };
-
-=======
   class DeviceIntf ;
 
   // Forward declarations of PL contents
@@ -618,7 +59,6 @@
   //  have one configuration at a time, we must keep information on all the
   //  xclbins we have seen so we can provide a complete picture at the
   //  end of the application when we dump summary information.
->>>>>>> 6ca54c64
   class VPStaticDatabase
   {
   private:
@@ -696,161 +136,10 @@
     XDP_EXPORT uint64_t getApplicationStartTime() const ;
     XDP_EXPORT void setApplicationStartTime(uint64_t t) ;
 
-<<<<<<< HEAD
-    inline uint64_t getNumTraceGMIO(uint64_t deviceId)
-    {
-      if(deviceInfo.find(deviceId) == deviceInfo.end())
-        return 0;
-      return deviceInfo[deviceId]->gmioList.size();
-    }
-
-    inline Monitor* getAMonitor(uint64_t deviceId, XclbinInfo* xclbin, uint64_t slotID)
-    {
-      if(deviceInfo.find(deviceId) == deviceInfo.end())
-        return nullptr;
-      return deviceInfo[deviceId]->getAMonitor(xclbin, slotID) ;
-    }
-
-    inline Monitor* getAIMonitor(uint64_t deviceId, XclbinInfo* xclbin, uint64_t slotID)
-    {
-      if(deviceInfo.find(deviceId) == deviceInfo.end())
-        return nullptr;
-      return deviceInfo[deviceId]->getAIMonitor(xclbin, slotID);
-    }
-
-    inline Monitor* getASMonitor(uint64_t deviceId, XclbinInfo* xclbin, uint64_t slotID)
-    {
-      if(deviceInfo.find(deviceId) == deviceInfo.end())
-        return nullptr;
-      return deviceInfo[deviceId]->getASMonitor(xclbin, slotID);
-    }
-
-    inline Monitor* getNOC(uint64_t deviceId, XclbinInfo* xclbin, uint64_t idx)
-    {
-      if(deviceInfo.find(deviceId) == deviceInfo.end())
-        return nullptr;
-      return deviceInfo[deviceId]->getNOC(xclbin, idx);
-    }
-
-    inline AIECounter* getAIECounter(uint64_t deviceId, uint64_t idx)
-    {
-      if(deviceInfo.find(deviceId) == deviceInfo.end())
-        return nullptr;
-
-      if(deviceInfo[deviceId]->aieList.size() <= idx)
-        return nullptr;
-
-      return deviceInfo[deviceId]->aieList[idx];
-    }
-
-    inline std::map<uint32_t, uint32_t>&
-    getAIECoreCounterResources(uint64_t deviceId)
-    {
-      return deviceInfo[deviceId]->aieCoreCountersMap;
-    }
-
-    inline std::map<uint32_t, uint32_t>&
-    getAIEMemoryCounterResources(uint64_t deviceId)
-    {
-      return deviceInfo[deviceId]->aieMemoryCountersMap;
-    }
-
-    inline std::map<uint32_t, uint32_t>&
-    getAIEShimCounterResources(uint64_t deviceId)
-    {
-      return deviceInfo[deviceId]->aieShimCountersMap;
-    }
-
-    inline std::map<uint32_t, uint32_t>&
-    getAIECoreEventResources(uint64_t deviceId)
-    {
-      return deviceInfo[deviceId]->aieCoreEventsMap;
-    }
-
-    inline std::map<uint32_t, uint32_t>&
-    getAIEMemoryEventResources(uint64_t deviceId)
-    {
-      return deviceInfo[deviceId]->aieMemoryEventsMap;
-    }
-
-    inline std::map<uint32_t, uint32_t>&
-    getAIEShimEventResources(uint64_t deviceId)
-    {
-      return deviceInfo[deviceId]->aieShimEventsMap;
-    }
-
-    inline std::vector<std::unique_ptr<aie_cfg_tile>>&
-      getAIECfgTiles(uint64_t deviceId)
-    {
-      return deviceInfo[deviceId]->aieCfgList;
-    }
-
-    inline TraceGMIO* getTraceGMIO(uint64_t deviceId, uint64_t idx)
-    {
-      if(deviceInfo.find(deviceId) == deviceInfo.end())
-        return nullptr;
-      if(deviceInfo[deviceId]->gmioList.size() <= idx)
-        return nullptr;
-      return deviceInfo[deviceId]->gmioList[idx];
-    }
-
-    inline void addTraceGMIO(uint64_t deviceId, uint32_t i, uint16_t col,
-           uint16_t num, uint16_t stream, uint16_t len)
-    {
-      if (deviceInfo.find(deviceId) == deviceInfo.end())
-        return ;
-      deviceInfo[deviceId]->addTraceGMIO(i, col, num, stream, len);
-    }
-
-    inline void addAIECounter(uint64_t deviceId, uint32_t i, uint16_t col,
-            uint16_t r, uint8_t num, uint16_t start, uint16_t end, 
-            uint8_t reset, uint32_t load, double freq, const std::string& mod, 
-            const std::string& aieName)
-    {
-      if (deviceInfo.find(deviceId) == deviceInfo.end())
-        return ;
-      deviceInfo[deviceId]->addAIECounter(i, col, r, num, start, end, reset,
-                load, freq, mod, aieName) ;
-    }
-
-    inline void addAIECounterResources(uint64_t deviceId, uint32_t numCounters, uint32_t numTiles, bool isCore) {
-      if (deviceInfo.find(deviceId) == deviceInfo.end())
-        return ;
-      deviceInfo[deviceId]->addAIECounterResources(numCounters, numTiles, isCore) ;
-    }
-    
-    inline void addAIECoreEventResources(uint64_t deviceId, uint32_t numEvents, uint32_t numTiles) {
-      if (deviceInfo.find(deviceId) == deviceInfo.end())
-        return ;
-      deviceInfo[deviceId]->addAIECoreEventResources(numEvents, numTiles) ;
-    }
-    
-    inline void addAIEMemoryEventResources(uint64_t deviceId, uint32_t numEvents, uint32_t numTiles) {
-      if (deviceInfo.find(deviceId) == deviceInfo.end())
-        return ;
-      deviceInfo[deviceId]->addAIEMemoryEventResources(numEvents, numTiles) ;
-    }
-
-    inline void addAIECfgTile(uint64_t deviceId, std::unique_ptr<aie_cfg_tile>& tile)
-    {
-      if (deviceInfo.find(deviceId) == deviceInfo.end())
-        return ;
-      deviceInfo[deviceId]->addAIECfgTile(tile) ;
-    }
-
-    // Includes only User Space AIM enabled for trace, but no shell AIM
-    inline std::map<uint64_t, Monitor*>* getAIMonitors(uint64_t deviceId, XclbinInfo* xclbin)
-    {
-      if(deviceInfo.find(deviceId) == deviceInfo.end())
-        return nullptr;
-      return deviceInfo[deviceId]->getAIMonitors(xclbin);
-    }
-=======
     // Due to changes in hardware IP, we can only support profiling on
     //  xclbins built using 2019.2 or later tools.
     inline double earliestSupportedToolVersion() const { return 2019.2 ; }
     XDP_EXPORT bool validXclbin(void* devHandle) ;
->>>>>>> 6ca54c64
 
     // ****************************************************
     // ***** Functions related to OpenCL information. *****
@@ -977,9 +266,9 @@
                                  uint16_t num, uint16_t stream, uint16_t len) ;
     XDP_EXPORT void addAIECounter(uint64_t deviceId, uint32_t i, uint16_t col,
                                   uint16_t r, uint8_t num, uint16_t start,
-                                  uint16_t end, uint8_t reset, double freq,
-                                  const std::string& mod,
-				  const std::string& aieName) ;
+                                  uint16_t end, uint8_t reset, uint32_t load,
+                                  double freq, const std::string& mod,
+                                  const std::string& aieName) ;
     XDP_EXPORT void addAIECounterResources(uint64_t deviceId,
                                            uint32_t numCounters,
                                            uint32_t numTiles,
