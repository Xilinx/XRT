--- conflicted
+++ resolved
@@ -116,12 +116,8 @@
     boost::property_tree::ptree aieMetadata;
     std::unique_ptr<aie::BaseFiletypeImpl> metadataReader = nullptr;
 
-<<<<<<< HEAD
-    bool resetDeviceInfo(uint64_t deviceId, xrt_core::uuid new_xclbin_uuid);
-=======
     // When loading a new xclbin, should we reset our internal data structures?
-    bool resetDeviceInfo(uint64_t deviceId, const std::shared_ptr<xrt_core::device>& device, xdp::Device* xdpDevice);
->>>>>>> 8cb9262f
+    bool resetDeviceInfo(uint64_t deviceId, const std::shared_ptr<xrt_core::device>& device, xdp::Device* xdpDevice, xrt_core::uuid new_xclbin_uuid);
 
     // Functions that create the overall structure of the Xclbin's PL region
     void createComputeUnits(XclbinInfo*, const ip_layout*,const char*,size_t);
@@ -267,11 +263,7 @@
     XDP_CORE_EXPORT void setDeviceName(uint64_t deviceId, const std::string& name) ;
     XDP_CORE_EXPORT std::string getDeviceName(uint64_t deviceId) ;
     XDP_CORE_EXPORT PLDeviceIntf* getDeviceIntf(uint64_t deviceId) ;
-<<<<<<< HEAD
-    XDP_CORE_EXPORT void createPLDeviceIntf(uint64_t deviceId, xdp::Device* xdpDevice, XclbinInfoType xclbinType);
-=======
-    XDP_CORE_EXPORT void createPLDeviceIntf(uint64_t deviceId, std::unique_ptr<xdp::Device> xdpDevice);
->>>>>>> 8cb9262f
+    XDP_CORE_EXPORT void createPLDeviceIntf(uint64_t deviceId, std::unique_ptr<xdp::Device> xdpDevice, XclbinInfoType xclbinType);
     XDP_CORE_EXPORT uint64_t getKDMACount(uint64_t deviceId) ;
     XDP_CORE_EXPORT void setHostMaxReadBW(uint64_t deviceId, double bw) ;
     XDP_CORE_EXPORT double getHostMaxReadBW(uint64_t deviceId) ;
