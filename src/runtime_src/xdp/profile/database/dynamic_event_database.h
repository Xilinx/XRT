/**
 * Copyright (C) 2016-2020 Xilinx, Inc
 *
 * Licensed under the Apache License, Version 2.0 (the "License"). You may
 * not use this file except in compliance with the License. A copy of the
 * License is located at
 *
 *     http://www.apache.org/licenses/LICENSE-2.0
 *
 * Unless required by applicable law or agreed to in writing, software
 * distributed under the License is distributed on an "AS IS" BASIS, WITHOUT
 * WARRANTIES OR CONDITIONS OF ANY KIND, either express or implied. See the
 * License for the specific language governing permissions and limitations
 * under the License.
 */

#ifndef VP_DYNAMIC_EVENT_DATABASE_DOT_H
#define VP_DYNAMIC_EVENT_DATABASE_DOT_H

#include <map>
#include <list>
#include <mutex>
#include <vector>
#include <fstream>
#include <functional>

#include "xdp/profile/database/events/vtf_event.h"

#include "xdp/config.h"

#include "core/include/xclperf.h"

namespace xdp {

  // Forward declarations
  class VPDatabase ;

  // AIE Trace data type
  typedef std::pair<void* /*buffer*/, uint64_t /*bufferSz*/> AIETraceDataType;
  typedef std::vector<AIETraceDataType> AIETraceDataVector;

  // The Dynamic Database will own all VTFEvents and is responsible
  //  for cleaning up this memory.
  class VPDynamicDatabase
  {
  private:
    VPDatabase* db ;

  public:
    // Define a public typedef for all plugins that get information
    //  from counters
    typedef std::pair<double, std::vector<uint64_t>> CounterSample ;
    typedef std::map<double, std::string> CounterNames ;

  private:
    // For host events, we are guaranteed that all of the timestamps
    //  will come in sequential order.  For this, we can use 
    //  a simple vector.  For low overhead profiling, we can provide
    //  capability to have this be preallocated.
    std::vector<VTFEvent*> hostEvents ;

    // Every device will have its own set of events.  Since the actual
    //  hardware might shuffle the order of events we have to make sure
    //  that this set of events is ordered based on timestamp.
    std::map<uint64_t, std::multimap<double, VTFEvent*>> deviceEvents;

    // For all plugins that read counters, we will store that information
    //  here.
    std::map<uint64_t, std::vector<CounterSample>> powerSamples ;
    std::map<uint64_t, std::vector<CounterSample>> aieSamples ;
    std::map<uint64_t, std::vector<CounterSample>> nocSamples ;
    std::map<uint64_t, CounterNames> nocNames ;

    // A unique event id for every event added to the database.
    //  It starts with 1 so we can use 0 as an indicator of NULL
    uint64_t eventId ;

    // Data structure for matching start events with end events, 
    //  as in API calls.  This will match a function ID to event IDs.
    std::map<uint64_t, uint64_t> startMap ;

    // For device events
    std::map<uint64_t, std::list<VTFEvent*>> deviceEventStartMap;

<<<<<<< HEAD
    // Each device will have dynamically updated counter values
    std::map<uint64_t, xclCounterResults> deviceCounters ;

    // For dependencies in OpenCL, we will have to store a mapping of
    //  every OpenCL ID to an eventID.  This is a mapping from
    //  OpenCL event IDs to XDP event IDs.
    std::map<uint64_t, uint64_t> openclEventMap ;
    std::map<uint64_t, std::vector<uint64_t>> dependencyMap ;
=======
    // For AIE Trace events
    std::map<uint64_t, AIETraceDataVector> aieTraceData;
>>>>>>> 739ba277

    // In order to reduce memory overhead, instead of each event holding
    //  strings, each event will instead point to a unique
    //  instance of that string
    std::map<std::string, uint64_t> stringTable ;
    uint64_t stringId ;

    // Since events can be logged from multiple threads simultaneously,
    //  we have to maintain exclusivity
    std::mutex dbLock ;

    //std::map<uint64_t, uint64_t> traceIDMap;

    void addHostEvent(VTFEvent* event) ;
    void addDeviceEvent(uint64_t deviceId, VTFEvent* event) ;

  public:
    XDP_EXPORT VPDynamicDatabase(VPDatabase* d) ;
    XDP_EXPORT ~VPDynamicDatabase() ;

    // Add an event in sorted order in the database
    XDP_EXPORT void addEvent(VTFEvent* event) ;

    // For API events, find the event id of the start event for an end event
    XDP_EXPORT void markStart(uint64_t functionID, uint64_t eventID) ;
    XDP_EXPORT uint64_t matchingStart(uint64_t functionID) ;

    // For Device Events, find matching start for end event
    XDP_EXPORT void markDeviceEventStart(uint64_t slotID, VTFEvent* event);
    XDP_EXPORT VTFEvent* matchingDeviceEventStart(uint64_t slotID);

    // A lookup into the string table
    XDP_EXPORT uint64_t addString(const std::string& value) ;

    // A function that iterates on the dynamic events and returns
    //  events based upon the filter passed in
    XDP_EXPORT std::vector<VTFEvent*> filterEvents(std::function<bool(VTFEvent*)> filter);
    XDP_EXPORT std::vector<VTFEvent*> filterHostEvents(std::function<bool(VTFEvent*)> filter);

    XDP_EXPORT std::vector<VTFEvent*> getHostEvents();
    XDP_EXPORT std::vector<VTFEvent*> getDeviceEvents(uint64_t deviceId);

    XDP_EXPORT void setCounterResults(uint64_t deviceId, 
				      xclCounterResults& values) ;
    XDP_EXPORT xclCounterResults getCounterResults(uint64_t deviceId) ;

    // Functions that dump large portions of the database
    XDP_EXPORT void dumpStringTable(std::ofstream& fout) ;

<<<<<<< HEAD
    // OpenCL mappings and dependencies
    XDP_EXPORT void addOpenCLMapping(uint64_t openclID, uint64_t eventID) ;
    XDP_EXPORT uint64_t lookupOpenCLMapping(uint64_t openclID)
    {
      return openclEventMap[openclID] ;
    }
    XDP_EXPORT void addDependencies(uint64_t eventID,
				    const std::vector<uint64_t>& openclIDs) ;
    XDP_EXPORT void addDependency(uint64_t id, uint64_t dependency) ;
    XDP_EXPORT std::map<uint64_t, std::vector<uint64_t>> getDependencyMap() ;
=======
    // Add and get AIE Trace Data Buffer 
    XDP_EXPORT void addAIETraceData(uint64_t deviceId, uint64_t strmIndex, void* buffer, uint64_t bufferSz);
    XDP_EXPORT AIETraceDataType getAIETraceData(uint64_t deviceId, uint64_t strmIndex);

>>>>>>> 739ba277
    // Functions that are used by counter-based plugins
    XDP_EXPORT void addPowerSample(uint64_t deviceId, double timestamp,
				   const std::vector<uint64_t>& values) ;
    XDP_EXPORT std::vector<CounterSample> getPowerSamples(uint64_t deviceId) ;

    XDP_EXPORT void addAIESample(uint64_t deviceId, double timestamp,
				   const std::vector<uint64_t>& values) ;
    XDP_EXPORT std::vector<CounterSample> getAIESamples(uint64_t deviceId) ;

    XDP_EXPORT void addNOCSample(uint64_t deviceId, double timestamp, std::string name,
				   const std::vector<uint64_t>& values) ;
    XDP_EXPORT std::vector<CounterSample> getNOCSamples(uint64_t deviceId) ;
    XDP_EXPORT CounterNames getNOCNames(uint64_t deviceId) ;
  } ;
  
}

#endif<|MERGE_RESOLUTION|>--- conflicted
+++ resolved
@@ -82,7 +82,6 @@
     // For device events
     std::map<uint64_t, std::list<VTFEvent*>> deviceEventStartMap;
 
-<<<<<<< HEAD
     // Each device will have dynamically updated counter values
     std::map<uint64_t, xclCounterResults> deviceCounters ;
 
@@ -91,10 +90,9 @@
     //  OpenCL event IDs to XDP event IDs.
     std::map<uint64_t, uint64_t> openclEventMap ;
     std::map<uint64_t, std::vector<uint64_t>> dependencyMap ;
-=======
+
     // For AIE Trace events
     std::map<uint64_t, AIETraceDataVector> aieTraceData;
->>>>>>> 739ba277
 
     // In order to reduce memory overhead, instead of each event holding
     //  strings, each event will instead point to a unique
@@ -144,7 +142,6 @@
     // Functions that dump large portions of the database
     XDP_EXPORT void dumpStringTable(std::ofstream& fout) ;
 
-<<<<<<< HEAD
     // OpenCL mappings and dependencies
     XDP_EXPORT void addOpenCLMapping(uint64_t openclID, uint64_t eventID) ;
     XDP_EXPORT uint64_t lookupOpenCLMapping(uint64_t openclID)
@@ -155,12 +152,11 @@
 				    const std::vector<uint64_t>& openclIDs) ;
     XDP_EXPORT void addDependency(uint64_t id, uint64_t dependency) ;
     XDP_EXPORT std::map<uint64_t, std::vector<uint64_t>> getDependencyMap() ;
-=======
+
     // Add and get AIE Trace Data Buffer 
     XDP_EXPORT void addAIETraceData(uint64_t deviceId, uint64_t strmIndex, void* buffer, uint64_t bufferSz);
     XDP_EXPORT AIETraceDataType getAIETraceData(uint64_t deviceId, uint64_t strmIndex);
 
->>>>>>> 739ba277
     // Functions that are used by counter-based plugins
     XDP_EXPORT void addPowerSample(uint64_t deviceId, double timestamp,
 				   const std::vector<uint64_t>& values) ;
