/**
 * Copyright (C) 2016-2020 Xilinx, Inc
 *
 * Licensed under the Apache License, Version 2.0 (the "License"). You may
 * not use this file except in compliance with the License. A copy of the
 * License is located at
 *
 *     http://www.apache.org/licenses/LICENSE-2.0
 *
 * Unless required by applicable law or agreed to in writing, software
 * distributed under the License is distributed on an "AS IS" BASIS, WITHOUT
 * WARRANTIES OR CONDITIONS OF ANY KIND, either express or implied. See the
 * License for the specific language governing permissions and limitations
 * under the License.
 */

#include <iomanip>

#define XDP_SOURCE

#include "xdp/profile/database/events/device_events.h"

namespace xdp {
  
  // **************************
  // Device event definitions
  // **************************

  VTFDeviceEvent::VTFDeviceEvent(uint64_t s_id, double ts, VTFEventType ty, uint64_t devId)
                : VTFEvent(s_id, ts, ty),
                  deviceId(devId)
  {
  }

  VTFDeviceEvent::~VTFDeviceEvent()
  {
  }

  void VTFDeviceEvent::dumpTimestamp(std::ofstream& fout)
  {
    // Device events are accurate up to nanoseconds.
    //  Timestamps are in milliseconds, so we should print up to 
    //  6 past the decimal point
    std::ios_base::fmtflags flags = fout.flags() ;
    fout << std::fixed << std::setprecision(6) << timestamp ;
    fout.flags(flags) ;
  }

<<<<<<< HEAD
  KernelDeviceEvent::KernelDeviceEvent(uint64_t s_id, double ts, uint64_t devId)
                   : VTFDeviceEvent(s_id, ts, KERNEL, devId)
=======
  KernelDeviceEvent::KernelDeviceEvent(uint64_t s_id, double ts, 
				       void* d) :
    VTFDeviceEvent(s_id, ts, KERNEL, d),
    // Until implemented, provide a default value for all members
    deviceName(0), binaryName(0), kernelName(0),
    workgroupConfiguration(0), cuName(0)
>>>>>>> cd21b745
  {
  }

  KernelDeviceEvent::~KernelDeviceEvent()
  {
  }

<<<<<<< HEAD
  KernelStall::KernelStall(uint64_t s_id, double ts, uint64_t devId)
             : VTFDeviceEvent(s_id, ts, KERNEL_STALL, devId)
=======
  KernelStall::KernelStall(uint64_t s_id, double ts, void* d) :
    VTFDeviceEvent(s_id, ts, KERNEL_STALL, d),
    // Until implemented, provide a default value for all members
    deviceName(0), binaryName(0), kernelName(0),
    cuName(0), stallType(UNKNOWN_STALL), burstLength(0)
>>>>>>> cd21b745
  {
  }

  KernelStall::~KernelStall()
  {
  }

<<<<<<< HEAD
  KernelMemoryAccess::KernelMemoryAccess(uint64_t s_id, double ts, VTFEventType ty, uint64_t devId)
                    : VTFDeviceEvent(s_id, ts, ty, devId)
=======
  KernelMemoryAccess::KernelMemoryAccess(uint64_t s_id, double ts, 
					 VTFEventType ty, void* d) :
    VTFDeviceEvent(s_id, ts, ty, d),
    // Until implemented, provide a default value for all members
    deviceName(0), binaryName(0), kernelName(0), cuName(0),
    portName(0), memoryName(0), argumentNames(0), burstLength(0),
    numBytes(0)
>>>>>>> cd21b745
  {
  }

  KernelMemoryAccess::~KernelMemoryAccess()
  {
  }

<<<<<<< HEAD
  KernelStreamAccess::KernelStreamAccess(uint64_t s_id, double ts, VTFEventType ty, uint64_t devId)
                    : VTFDeviceEvent(s_id, ts, ty, devId)
=======
  KernelStreamAccess::KernelStreamAccess(uint64_t s_id, double ts,
					 VTFEventType ty, void* d) :
    VTFDeviceEvent(s_id, ts, ty, d),
    // Until implemented, provide a default value for all members
    deviceName(0), binaryName(0), kernelName(0), cuName(0),
    portName(0), streamName(0), burstLength(0)
>>>>>>> cd21b745
  {
  }

  KernelStreamAccess::~KernelStreamAccess()
  {
  }

<<<<<<< HEAD
  KernelStreamStall::KernelStreamStall(uint64_t s_id, double ts, uint64_t devId)
                   : VTFDeviceEvent(s_id, ts, KERNEL_STREAM_STALL, devId)
=======
  KernelStreamStall::KernelStreamStall(uint64_t s_id, double ts, 
					 void* d) :
    VTFDeviceEvent(s_id, ts, KERNEL_STREAM_STALL, d),
    // Until implemented, provide a default value for all members
    deviceName(0), binaryName(0), kernelName(0), cuName(0),
    portName(0), streamName(0)
>>>>>>> cd21b745
  {
  }

  KernelStreamStall::~KernelStreamStall()
  {
  }

<<<<<<< HEAD
  KernelStreamStarve::KernelStreamStarve(uint64_t s_id, double ts, uint64_t devId)
  					        : VTFDeviceEvent(s_id, ts, KERNEL_STREAM_STARVE, devId)
=======
  KernelStreamStarve::KernelStreamStarve(uint64_t s_id, double ts, 
					 void* d) :
    VTFDeviceEvent(s_id, ts, KERNEL_STREAM_STARVE, d),
    // Until implemented, provide a default value for all members
    deviceName(0), binaryName(0), kernelName(0), cuName(0),
    portName(0), streamName(0)
>>>>>>> cd21b745
  {
  }

  KernelStreamStarve::~KernelStreamStarve()
  {
  }

  HostRead::HostRead(uint64_t s_id, double ts, uint64_t devId)
          : VTFDeviceEvent(s_id, ts, HOST_READ, devId)
  {
  }

  HostRead::~HostRead()
  {
  }

  HostWrite::HostWrite(uint64_t s_id, double ts, uint64_t devId)
           : VTFDeviceEvent(s_id, ts, HOST_WRITE, devId)
  {
  }

  HostWrite::~HostWrite()
  {
  }

} // end namespace xdp<|MERGE_RESOLUTION|>--- conflicted
+++ resolved
@@ -46,17 +46,11 @@
     fout.flags(flags) ;
   }
 
-<<<<<<< HEAD
   KernelDeviceEvent::KernelDeviceEvent(uint64_t s_id, double ts, uint64_t devId)
-                   : VTFDeviceEvent(s_id, ts, KERNEL, devId)
-=======
-  KernelDeviceEvent::KernelDeviceEvent(uint64_t s_id, double ts, 
-				       void* d) :
-    VTFDeviceEvent(s_id, ts, KERNEL, d),
+                   : VTFDeviceEvent(s_id, ts, KERNEL, devId),
     // Until implemented, provide a default value for all members
     deviceName(0), binaryName(0), kernelName(0),
     workgroupConfiguration(0), cuName(0)
->>>>>>> cd21b745
   {
   }
 
@@ -64,16 +58,11 @@
   {
   }
 
-<<<<<<< HEAD
   KernelStall::KernelStall(uint64_t s_id, double ts, uint64_t devId)
-             : VTFDeviceEvent(s_id, ts, KERNEL_STALL, devId)
-=======
-  KernelStall::KernelStall(uint64_t s_id, double ts, void* d) :
-    VTFDeviceEvent(s_id, ts, KERNEL_STALL, d),
+             : VTFDeviceEvent(s_id, ts, KERNEL_STALL, devId),
     // Until implemented, provide a default value for all members
     deviceName(0), binaryName(0), kernelName(0),
     cuName(0), stallType(UNKNOWN_STALL), burstLength(0)
->>>>>>> cd21b745
   {
   }
 
@@ -81,18 +70,12 @@
   {
   }
 
-<<<<<<< HEAD
   KernelMemoryAccess::KernelMemoryAccess(uint64_t s_id, double ts, VTFEventType ty, uint64_t devId)
-                    : VTFDeviceEvent(s_id, ts, ty, devId)
-=======
-  KernelMemoryAccess::KernelMemoryAccess(uint64_t s_id, double ts, 
-					 VTFEventType ty, void* d) :
-    VTFDeviceEvent(s_id, ts, ty, d),
+                    : VTFDeviceEvent(s_id, ts, ty, devId),
     // Until implemented, provide a default value for all members
     deviceName(0), binaryName(0), kernelName(0), cuName(0),
     portName(0), memoryName(0), argumentNames(0), burstLength(0),
     numBytes(0)
->>>>>>> cd21b745
   {
   }
 
@@ -100,17 +83,11 @@
   {
   }
 
-<<<<<<< HEAD
   KernelStreamAccess::KernelStreamAccess(uint64_t s_id, double ts, VTFEventType ty, uint64_t devId)
-                    : VTFDeviceEvent(s_id, ts, ty, devId)
-=======
-  KernelStreamAccess::KernelStreamAccess(uint64_t s_id, double ts,
-					 VTFEventType ty, void* d) :
-    VTFDeviceEvent(s_id, ts, ty, d),
+                    : VTFDeviceEvent(s_id, ts, ty, devId),
     // Until implemented, provide a default value for all members
     deviceName(0), binaryName(0), kernelName(0), cuName(0),
     portName(0), streamName(0), burstLength(0)
->>>>>>> cd21b745
   {
   }
 
@@ -118,17 +95,11 @@
   {
   }
 
-<<<<<<< HEAD
   KernelStreamStall::KernelStreamStall(uint64_t s_id, double ts, uint64_t devId)
-                   : VTFDeviceEvent(s_id, ts, KERNEL_STREAM_STALL, devId)
-=======
-  KernelStreamStall::KernelStreamStall(uint64_t s_id, double ts, 
-					 void* d) :
-    VTFDeviceEvent(s_id, ts, KERNEL_STREAM_STALL, d),
+                   : VTFDeviceEvent(s_id, ts, KERNEL_STREAM_STALL, devId),
     // Until implemented, provide a default value for all members
     deviceName(0), binaryName(0), kernelName(0), cuName(0),
     portName(0), streamName(0)
->>>>>>> cd21b745
   {
   }
 
@@ -136,17 +107,11 @@
   {
   }
 
-<<<<<<< HEAD
   KernelStreamStarve::KernelStreamStarve(uint64_t s_id, double ts, uint64_t devId)
-  					        : VTFDeviceEvent(s_id, ts, KERNEL_STREAM_STARVE, devId)
-=======
-  KernelStreamStarve::KernelStreamStarve(uint64_t s_id, double ts, 
-					 void* d) :
-    VTFDeviceEvent(s_id, ts, KERNEL_STREAM_STARVE, d),
+  					        : VTFDeviceEvent(s_id, ts, KERNEL_STREAM_STARVE, devId),
     // Until implemented, provide a default value for all members
     deviceName(0), binaryName(0), kernelName(0), cuName(0),
     portName(0), streamName(0)
->>>>>>> cd21b745
   {
   }
 
