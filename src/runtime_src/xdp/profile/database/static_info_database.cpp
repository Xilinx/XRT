/**
 * Copyright (C) 2016-2022 Xilinx, Inc
 * Copyright (C) 2022-2024 Advanced Micro Devices, Inc. - All rights reserved
 *
 * Licensed under the Apache License, Version 2.0 (the "License"). You may
 * not use this file except in compliance with the License. A copy of the
 * License is located at
 *
 *     http://www.apache.org/licenses/LICENSE-2.0
 *
 * Unless required by applicable law or agreed to in writing, software
 * distributed under the License is distributed on an "AS IS" BASIS, WITHOUT
 * WARRANTIES OR CONDITIONS OF ANY KIND, either express or implied. See the
 * License for the specific language governing permissions and limitations
 * under the License.
 */

#include <iostream>
#include <sstream>

#ifdef _WIN32
#include <process.h>
#else
#include <sys/types.h>
#include <unistd.h>
#endif

#ifdef _WIN32
#pragma warning (disable : 4996 4267 4244 4200)
/* 4267 : Disable warning for conversion of size_t to int32_t */
/* 4244 : Disable warning for conversion of uint64_t to uint32_t */
#endif

#include <boost/property_tree/ptree.hpp>
#include <boost/property_tree/json_parser.hpp>
#include <boost/property_tree/xml_parser.hpp>

#include "core/common/config_reader.h"
#include "core/common/message.h"
#include "core/common/api/xclbin_int.h"
#include "core/include/xclbin.h"

#define XDP_CORE_SOURCE

#include "xdp/profile/database/database.h"
#include "xdp/profile/database/static_info/device_info.h"
#include "xdp/profile/database/static_info/pl_constructs.h"
#include "xdp/profile/database/static_info/xclbin_info.h"
#include "xdp/profile/database/static_info_database.h"
#include "xdp/profile/device/pl_device_intf.h"
#include "xdp/profile/device/xdp_base_device.h"
#include "xdp/profile/plugin/vp_base/utility.h"
#include "xdp/profile/writer/vp_base/vp_run_summary.h"

#include "core/common/query_requests.h"
#include "core/include/xrt/xrt_uuid.h"

constexpr unsigned int XAM_STALL_PROPERTY_MASK  = 0x4;
constexpr unsigned int XMON_TRACE_PROPERTY_MASK = 0x1;

namespace xdp {

  VPStaticDatabase::VPStaticDatabase(VPDatabase* d)
    : db(d)
    , runSummary(nullptr)
    , systemDiagram("")
    , softwareEmulationDeviceName("default_sw_emu_device")
    , aieDevInst(nullptr)
    , aieDevice(nullptr)
    , deallocateAieDevice(nullptr)
  {
#ifdef _WIN32
    pid = _getpid() ;
#else
    pid = static_cast<int>(getpid()) ;
#endif
  }

  VPStaticDatabase::~VPStaticDatabase()
  {
    if (runSummary != nullptr)
      runSummary->write(false);

    // AIE specific functions
    if (aieDevice != nullptr && deallocateAieDevice != nullptr)
      deallocateAieDevice(aieDevice);
  }

  // ***********************************************************************
  // ***** Functions related to information on the running application *****
  int VPStaticDatabase::getPid() const
  {
    return pid ;
  }

  uint64_t VPStaticDatabase::getApplicationStartTime() const
  {
    return applicationStartTime ;
  }

  void VPStaticDatabase::setApplicationStartTime(uint64_t t)
  {
    std::lock_guard<std::mutex> lock(summaryLock) ;
    applicationStartTime = t ;
  }

  bool VPStaticDatabase::getAieApplication() const
  {
    return aieApplication;
  }

  void VPStaticDatabase::setAieApplication()
  {
    std::lock_guard<std::mutex> lock(summaryLock);
    aieApplication = true;
  }

  // ***************************************************
  // ***** Functions related to OpenCL information *****

  std::set<uint64_t>& VPStaticDatabase::getCommandQueueAddresses()
  {
    return commandQueueAddresses ;
  }

  std::set<std::string>& VPStaticDatabase::getEnqueuedKernels()
  {
    return enqueuedKernels ;
  }

  void VPStaticDatabase::addEnqueuedKernel(const std::string& identifier)
  {
    std::lock_guard<std::mutex> lock(openCLLock) ;
    enqueuedKernels.emplace(identifier) ;
  }

  void VPStaticDatabase::setNumDevices(uint64_t contextId, uint64_t numDevices)
  {
    contextIdToNumDevices[contextId] = numDevices ;
  }

  uint64_t VPStaticDatabase::getNumDevices(uint64_t contextId)
  {
    if (contextIdToNumDevices.find(contextId) == contextIdToNumDevices.end())
      return 0 ;
    return contextIdToNumDevices[contextId] ;
  }

  std::string VPStaticDatabase::getSoftwareEmulationDeviceName()
  {
    std::lock_guard<std::mutex> lock(openCLLock) ;
    return softwareEmulationDeviceName ;
  }

  void VPStaticDatabase::setSoftwareEmulationDeviceName(const std::string& name)
  {
    std::lock_guard<std::mutex> lock(openCLLock) ;
    softwareEmulationDeviceName = name ;
  }

  std::map<std::string, uint64_t>
  VPStaticDatabase::getSoftwareEmulationCUCounts()
  {
    std::lock_guard<std::mutex> lock(openCLLock) ;
    return softwareEmulationCUCounts ;
  }

  void
  VPStaticDatabase::addSoftwareEmulationCUInstance(const std::string& kName)
  {
    std::lock_guard<std::mutex> lock(openCLLock) ;
    if (softwareEmulationCUCounts.find(kName) ==
        softwareEmulationCUCounts.end())
      softwareEmulationCUCounts[kName] = 1 ;
    else
      softwareEmulationCUCounts[kName] += 1 ;
  }

  std::map<std::string, bool>&
  VPStaticDatabase::getSoftwareEmulationMemUsage()
  {
    std::lock_guard<std::mutex> lock(openCLLock) ;
    return softwareEmulationMemUsage ;
  }

  void
  VPStaticDatabase::
  addSoftwareEmulationMemUsage(const std::string& mem, bool used)
  {
    std::lock_guard<std::mutex> lock(openCLLock) ;
    softwareEmulationMemUsage[mem] = used ;
  }

  std::vector<std::string>&
  VPStaticDatabase::getSoftwareEmulationPortBitWidths()
  {
    std::lock_guard<std::mutex> lock(openCLLock) ;
    return softwareEmulationPortBitWidths ;
  }

  void VPStaticDatabase::addSoftwareEmulationPortBitWidth(const std::string& s)
  {
    std::lock_guard<std::mutex> lock(openCLLock) ;
    softwareEmulationPortBitWidths.push_back(s) ;
  }

  // ************************************************
  // ***** Functions related to the run summary *****
  std::vector<std::pair<std::string, std::string>>&
  VPStaticDatabase::getOpenedFiles()
  {
    std::lock_guard<std::mutex> lock(summaryLock) ;
    return openedFiles ;
  }

  void VPStaticDatabase::addOpenedFile(const std::string& name,
                                       const std::string& type)
  {
    {
      // Protect changes to openedFiles and creation of the run summary.
      //  The write function, however, needs to query the opened files so
      //  place the lock inside its own scope.
      std::lock_guard<std::mutex> lock(summaryLock) ;

      openedFiles.push_back(std::make_pair(name, type)) ;

      if (runSummary == nullptr)
        runSummary = std::make_unique<VPRunSummaryWriter>("xrt.run_summary", db);
    }
    runSummary->write(false) ;
  }

  std::string VPStaticDatabase::getSystemDiagram()
  {
    std::lock_guard<std::mutex> lock(summaryLock) ;
    return systemDiagram ;
  }

  // ***************************************************************
  // ***** Functions related to information on all the devices *****
  uint64_t VPStaticDatabase::getNumDevices()
  {
    std::lock_guard<std::mutex> lock(deviceLock) ;

    return deviceInfo.size() ;
  }

  DeviceInfo* VPStaticDatabase::getDeviceInfo(uint64_t deviceId)
  {
    std::lock_guard<std::mutex> lock(deviceLock) ;

    if (deviceInfo.find(deviceId) == deviceInfo.end())
      return nullptr ;
    return deviceInfo[deviceId].get();
  }

  std::vector<std::string> VPStaticDatabase::getDeviceNames()
  {
    std::vector<std::string> uniqueNames ;
    std::lock_guard<std::mutex> lock(deviceLock) ;

    for (const auto& device : deviceInfo) {
      uniqueNames.push_back(device.second->getUniqueDeviceName()) ;
    }
    return uniqueNames ;
  }

  std::vector<DeviceInfo*> VPStaticDatabase::getDeviceInfos()
  {
    std::vector<DeviceInfo*> infos;
    std::lock_guard<std::mutex> lock(deviceLock) ;

    for (const auto& device : deviceInfo) {
      infos.push_back(device.second.get());
    }
    return infos ;
  }

  bool VPStaticDatabase::hasStallInfo()
  {
    std::lock_guard<std::mutex> lock(deviceLock) ;

    for (const auto& device : deviceInfo) {
      for (const auto& config : device.second->getLoadedConfigs()) {

        XclbinInfo* xclbin = config->getPlXclbin();
        if (!xclbin)
          continue;
        for (const auto& cu : xclbin->pl.cus) {
          if (cu.second->getStallEnabled())
            return true ;
        }
      }
    }
    return false ;
  }

  ConfigInfo* VPStaticDatabase::getCurrentlyLoadedConfig(uint64_t deviceId)
  {
    std::lock_guard<std::mutex> lock(deviceLock) ;

    if (deviceInfo.find(deviceId) == deviceInfo.end())
      return nullptr ;
    return deviceInfo[deviceId]->currentConfig() ;
  }

  void VPStaticDatabase::deleteCurrentlyUsedDeviceInterface(uint64_t deviceId)
  {
    std::lock_guard<std::mutex> lock(deviceLock) ;

    if (deviceInfo.find(deviceId) == deviceInfo.end())
      return ;

    ConfigInfo* config = deviceInfo[deviceId]->currentConfig() ;
    if (!config)
      return ;
<<<<<<< HEAD

    XclbinInfo *xclbin = config->getPlXclbin();
    if (!xclbin)
      return;

    if (xclbin->deviceIntf) {
      delete xclbin->deviceIntf ;
      xclbin->deviceIntf = nullptr ;
=======
    if (xclbin->plDeviceIntf) {
      delete xclbin->plDeviceIntf ;
      xclbin->plDeviceIntf = nullptr ;
>>>>>>> 538c9d05
    }
  }

  bool VPStaticDatabase::isDeviceReady(uint64_t deviceId)
  {
    std::lock_guard<std::mutex> lock(deviceLock) ;

    if (deviceInfo.find(deviceId) == deviceInfo.end())
      return false ;
    return deviceInfo[deviceId]->isReady ;
  }

  double VPStaticDatabase::getClockRateMHz(uint64_t deviceId, bool PL)
  {
    std::lock_guard<std::mutex> lock(deviceLock) ;

    // If we don't have any information on the specific ID, return
    //  defaults.  300 MHz for PL clock rate and 1 GHz for AIE clock rate.
    if (deviceInfo.find(deviceId) == deviceInfo.end())
      return PL ? 300.0 : 1000.0 ;

    ConfigInfo* config = deviceInfo[deviceId]->currentConfig() ;
    if (!config)
      return PL ? 300.0 : 1000.0 ;

    if (PL) {
      XclbinInfo* xclbin = config->getPlXclbin();
      if (!xclbin)
        return 300.0 ;
      return xclbin->pl.clockRatePLMHz ;
    }
    else {
      XclbinInfo* xclbin = config->getAieXclbin();
      if (!xclbin)
        return 1000.0 ;
      return xclbin->aie.clockRateAIEMHz ;
    }
  }

  double VPStaticDatabase::getPLMaxClockRateMHz(uint64_t deviceId)
  {
    std::lock_guard<std::mutex> lock(deviceLock) ;

    // If we don't have any information on the specific ID, return
    //  defaults.  300 MHz for PL clock rate.
    if (deviceInfo.find(deviceId) == deviceInfo.end())
      return 300.0;
    
    ConfigInfo* config = deviceInfo[deviceId]->currentConfig();
    if (!config)
      return 300.0;
  
    XclbinInfo* xclbin = config->getPlXclbin();
    if (!xclbin)
      return 300.0;

    //We will consider the clock rate of the Compute Unit with the highest Clock Frequency
    double plClockFreq = 0;
      for (const auto& cu : xclbin->pl.cus) {
        plClockFreq = std::max(plClockFreq, cu.second->getClockFrequency());
      }
    return plClockFreq>0 ? plClockFreq : 300.0;

  }

  void VPStaticDatabase::setDeviceName(uint64_t deviceId, const std::string& name)
  {
    std::lock_guard<std::mutex> lock(deviceLock) ;

    if (deviceInfo.find(deviceId) == deviceInfo.end())
      return ;

    deviceInfo[deviceId]->deviceName = name ;
  }

  std::string VPStaticDatabase::getDeviceName(uint64_t deviceId)
  {
    std::lock_guard<std::mutex> lock(deviceLock) ;

    if (deviceInfo.find(deviceId) == deviceInfo.end())
      return "" ;
    return deviceInfo[deviceId]->deviceName ;
  }

  PLDeviceIntf* VPStaticDatabase::getDeviceIntf(uint64_t deviceId)
  {
    std::lock_guard<std::mutex> lock(deviceLock) ;

    if (deviceInfo.find(deviceId) == deviceInfo.end())
      return nullptr ;
    ConfigInfo* config = deviceInfo[deviceId]->currentConfig() ;
    if (!config)
      return nullptr ;

<<<<<<< HEAD
    XclbinInfo* xclbin = config->getPlXclbin();
    if (!xclbin)
      return nullptr;

    return xclbin->deviceIntf ;
=======
    return xclbin->plDeviceIntf ;
>>>>>>> 538c9d05
  }

  // This function will create a PL Device Interface if an xdp::Device is
  // passed in, and then associate it with the current xclbin loaded onto
  // the device corresponding to deviceId.
  void VPStaticDatabase::createPLDeviceIntf(uint64_t deviceId, xdp::Device* dev)
  {
    std::lock_guard<std::mutex> lock(deviceLock);

    if (dev == nullptr)
      return;
    if (deviceInfo.find(deviceId) == deviceInfo.end())
<<<<<<< HEAD
      return nullptr;
    ConfigInfo* config = deviceInfo[deviceId]->currentConfig();
    if (!config)
      return nullptr;
    XclbinInfo* xclbin = config->getPlXclbin();
    if (!xclbin)
      return nullptr;

    if (xclbin->deviceIntf != nullptr)
      return xclbin->deviceIntf;
=======
      return;
    XclbinInfo* xclbin = deviceInfo[deviceId]->currentXclbin();
    if (xclbin == nullptr)
      return;
    if (xclbin->plDeviceIntf != nullptr)
      delete xclbin->plDeviceIntf; // It shouldn't be...
>>>>>>> 538c9d05

    xclbin->plDeviceIntf = new PLDeviceIntf();
    xclbin->plDeviceIntf->setDevice(dev);
    try {
      xclbin->plDeviceIntf->readDebugIPlayout();
    }
    catch (std::exception& /* e */) {
      // If reading the debug ip layout fails, we shouldn't have
      // any device interface at all
      delete xclbin->plDeviceIntf;
      xclbin->plDeviceIntf = nullptr;
    }
  }

<<<<<<< HEAD
  DeviceIntf* VPStaticDatabase::createDeviceIntfClient(uint64_t deviceId,
                                                 xdp::Device* dev)
  {
    std::lock_guard<std::mutex> lock(deviceLock);

    if (deviceInfo.find(deviceId) == deviceInfo.end())
      return nullptr;

    ConfigInfo* config = deviceInfo[deviceId]->currentConfig();
    if (!config)
      return nullptr;

    XclbinInfo* xclbin = config->getPlXclbin();
    if (!xclbin)
      return nullptr;

    if (xclbin->deviceIntf != nullptr)
      return xclbin->deviceIntf;

    xclbin->deviceIntf = new DeviceIntf();
    xclbin->deviceIntf->setDevice(dev);
    return xclbin->deviceIntf;
  }


=======
>>>>>>> 538c9d05
  uint64_t VPStaticDatabase::getKDMACount(uint64_t deviceId)
  {
    std::lock_guard<std::mutex> lock(deviceLock) ;

    if (deviceInfo.find(deviceId) == deviceInfo.end())
      return 0 ;
    return deviceInfo[deviceId]->kdmaCount ;
  }

  void VPStaticDatabase::setHostMaxReadBW(uint64_t deviceId, double bw)
  {
    std::lock_guard<std::mutex> lock(deviceLock) ;

    if (deviceInfo.find(deviceId) == deviceInfo.end())
      return ;
    ConfigInfo* config = deviceInfo[deviceId]->currentConfig() ;
    if (!config)
      return ;

    XclbinInfo* xclbin = config->getPlXclbin();
    if (!xclbin)
      return;

    xclbin->pl.hostMaxReadBW = bw ;
  }

  double VPStaticDatabase::getHostMaxReadBW(uint64_t deviceId)
  {
    std::lock_guard<std::mutex> lock(deviceLock) ;

    if (deviceInfo.find(deviceId) == deviceInfo.end())
      return 0.0 ;

    ConfigInfo* config = deviceInfo[deviceId]->currentConfig() ;
    if (!config)
      return 0.0 ;

    XclbinInfo* xclbin = config->getPlXclbin();
    if (!xclbin)
      return 0.0;

    return xclbin->pl.hostMaxReadBW ;
  }

  void VPStaticDatabase::setHostMaxWriteBW(uint64_t deviceId, double bw)
  {
    std::lock_guard<std::mutex> lock(deviceLock) ;

    if (deviceInfo.find(deviceId) == deviceInfo.end())
      return ;

    ConfigInfo* config = deviceInfo[deviceId]->currentConfig() ;
    if (!config)
      return ;

    XclbinInfo* xclbin = config->getPlXclbin();
    if (!xclbin)
      return ;

    xclbin->pl.hostMaxWriteBW = bw ;
  }

  double VPStaticDatabase::getHostMaxWriteBW(uint64_t deviceId)
  {
    std::lock_guard<std::mutex> lock(deviceLock) ;

    if (deviceInfo.find(deviceId) == deviceInfo.end())
      return 0.0 ;

    ConfigInfo* config = deviceInfo[deviceId]->currentConfig() ;
    if (!config)
      return 0.0 ;

    XclbinInfo* xclbin = config->getPlXclbin();
    if (!xclbin)
      return 0.0;

    return xclbin->pl.hostMaxWriteBW ;
  }

  void VPStaticDatabase::setKernelMaxReadBW(uint64_t deviceId, double bw)
  {
    std::lock_guard<std::mutex> lock(deviceLock) ;

    if (deviceInfo.find(deviceId) == deviceInfo.end())
      return ;

    ConfigInfo* config = deviceInfo[deviceId]->currentConfig() ;
    if (!config)
      return ;

    XclbinInfo* xclbin = config->getPlXclbin();
    if (!xclbin)
      return;

    xclbin->pl.kernelMaxReadBW = bw ;
  }

  double VPStaticDatabase::getKernelMaxReadBW(uint64_t deviceId)
  {
    std::lock_guard<std::mutex> lock(deviceLock) ;

    if (deviceInfo.find(deviceId) == deviceInfo.end())
      return 0.0 ;

    ConfigInfo* config = deviceInfo[deviceId]->currentConfig() ;
    if (!config)
      return 0.0 ;

    XclbinInfo* xclbin = config->getPlXclbin();
    if (!xclbin)
      return 0.0;

    return xclbin->pl.kernelMaxReadBW ;
  }

  void VPStaticDatabase::setKernelMaxWriteBW(uint64_t deviceId, double bw)
  {
    std::lock_guard<std::mutex> lock(deviceLock) ;

    if (deviceInfo.find(deviceId) == deviceInfo.end())
      return ;

    ConfigInfo* config = deviceInfo[deviceId]->currentConfig() ;
    if (!config)
      return ;

    XclbinInfo* xclbin = config->getPlXclbin();
    if (!xclbin)
      return;

    xclbin->pl.kernelMaxWriteBW = bw ;
  }

  double VPStaticDatabase::getKernelMaxWriteBW(uint64_t deviceId)
  {
    std::lock_guard<std::mutex> lock(deviceLock) ;

    if (deviceInfo.find(deviceId) == deviceInfo.end())
      return 0.0 ;

    ConfigInfo* config = deviceInfo[deviceId]->currentConfig() ;
    if (!config)
      return 0.0 ;

    XclbinInfo* xclbin = config->getPlXclbin();
    if (!xclbin)
      return 0.0;

    return xclbin->pl.kernelMaxWriteBW ;
  }

  std::string VPStaticDatabase::getXclbinName(uint64_t deviceId)
  {
    std::lock_guard<std::mutex> lock(deviceLock) ;

    if (deviceInfo.find(deviceId) == deviceInfo.end())
      return "" ;

    ConfigInfo* config = deviceInfo[deviceId]->currentConfig() ;
    if (!config)
      return "" ;

    return config->getXclbinNames();
  }

  const std::vector<std::unique_ptr<ConfigInfo>>& VPStaticDatabase::getLoadedConfigs(uint64_t deviceId)
  {
    std::lock_guard<std::mutex> lock(deviceLock) ;

    if (deviceInfo.find(deviceId) == deviceInfo.end()) {
      static const std::vector<std::unique_ptr<xdp::ConfigInfo>> emptyVector;
      return emptyVector;
    }
    return deviceInfo[deviceId]->getLoadedConfigs() ;
  }


  ComputeUnitInstance* VPStaticDatabase::getCU(uint64_t deviceId, int32_t cuId)
  {
    std::lock_guard<std::mutex> lock(deviceLock) ;

    if (deviceInfo.find(deviceId) == deviceInfo.end())
      return nullptr ;

    ConfigInfo* config = deviceInfo[deviceId]->currentConfig() ;
    if (!config)
      return nullptr ;

    XclbinInfo* xclbin = config->getPlXclbin();
    if (!xclbin)
      return nullptr;

    return xclbin->pl.cus[cuId] ;
  }

  Memory* VPStaticDatabase::getMemory(uint64_t deviceId, int32_t memId)
  {
    std::lock_guard<std::mutex> lock(deviceLock) ;

    if (deviceInfo.find(deviceId) == deviceInfo.end())
      return nullptr ;

    ConfigInfo* config = deviceInfo[deviceId]->currentConfig() ;
    if (!config)
      return nullptr ;

    XclbinInfo* xclbin = config->getPlXclbin();
    if (!xclbin)
      return nullptr;

    if (xclbin->pl.memoryInfo.find(memId) == xclbin->pl.memoryInfo.end())
      return nullptr ;

    return xclbin->pl.memoryInfo[memId] ;
  }

  void VPStaticDatabase::getDataflowConfiguration(uint64_t deviceId,
                                                  bool* config,
                                                  size_t size)
  {
    std::lock_guard<std::mutex> lock(deviceLock) ;

    if (deviceInfo.find(deviceId) == deviceInfo.end())
      return ;

    ConfigInfo* currentConfig = deviceInfo[deviceId]->currentConfig() ;
    if (!currentConfig)
      return ;

    XclbinInfo* xclbin = currentConfig->getPlXclbin();
    if (!xclbin)
      return;

    // User space AM in sorted order of their slotIds.  Matches with
    //  sorted list of AM in xdp::DeviceIntf
    size_t count = 0 ;
    for (auto mon : xclbin->pl.ams) {
      if (count >= size)
        return ;
      auto cu = xclbin->pl.cus[mon->cuIndex] ;
      config[count] = cu->getDataflowEnabled() ;
      ++count ;
    }
  }

  void VPStaticDatabase::getFaConfiguration(uint64_t deviceId, bool* config,
                                            size_t size)
  {
    std::lock_guard<std::mutex> lock(deviceLock) ;

    if (deviceInfo.find(deviceId) == deviceInfo.end())
      return ;

    ConfigInfo* currentConfig = deviceInfo[deviceId]->currentConfig() ;
    if (!config)
      return ;

    // User space AM in sorted order of their slotIds.  Matches with
<<<<<<< HEAD
    //  sorted list of AM in xdp::DeviceIntf
    XclbinInfo* xclbin = currentConfig->getPlXclbin();
    if (!xclbin)
      return;

=======
    //  sorted list of AM in xdp::PLDeviceIntf
>>>>>>> 538c9d05
    size_t count = 0 ;
    for (auto mon : xclbin->pl.ams) {
      if (count >= size)
        return ;
      auto cu = xclbin->pl.cus[mon->cuIndex] ;
      config[count] = cu->getHasFA() ;
      ++count ;
    }
  }

  std::string VPStaticDatabase::getCtxInfo(uint64_t deviceId)
  {
    std::lock_guard<std::mutex> lock(deviceLock) ;

    if (deviceInfo.find(deviceId) == deviceInfo.end())
      return "" ;
    return deviceInfo[deviceId]->ctxInfo ;
  }

  // *********************************************************
  // ***** Functions related to AIE specific information *****
  uint8_t VPStaticDatabase::getAIEGeneration(uint64_t deviceId)
  {
    std::lock_guard<std::mutex> lock(deviceLock) ;

    if (deviceInfo.find(deviceId) == deviceInfo.end())
      return 1 ;

    return deviceInfo[deviceId]->getAIEGeneration() ;
  }

  bool VPStaticDatabase::isAIECounterRead(uint64_t deviceId)
  {
    std::lock_guard<std::mutex> lock(deviceLock) ;

    if (deviceInfo.find(deviceId) == deviceInfo.end())
      return false ;

    for (const auto& config : deviceInfo[deviceId]->getLoadedConfigs()) {
      XclbinInfo* xclbin = config->getAieXclbin();
      if (!xclbin)
        continue ;
      if (xclbin->aie.isAIEcounterRead)
        return true ;
    }
    return false ;
  }

  void VPStaticDatabase::setIsAIECounterRead(uint64_t deviceId, bool val)
  {
    std::lock_guard<std::mutex> lock(deviceLock) ;

    if (deviceInfo.find(deviceId) == deviceInfo.end())
      return ;
    ConfigInfo* config = deviceInfo[deviceId]->currentConfig() ;
    if (!config)
      return ;

    XclbinInfo* xclbin = config->getAieXclbin();
    if (!xclbin)
      return ;

    xclbin->aie.isAIEcounterRead = val ;
  }

  void VPStaticDatabase::setIsGMIORead(uint64_t deviceId, bool val)
  {
    std::lock_guard<std::mutex> lock(deviceLock) ;

    if (deviceInfo.find(deviceId) == deviceInfo.end())
      return ;
    ConfigInfo* config = deviceInfo[deviceId]->currentConfig() ;
    if (!config)
      return ;

    XclbinInfo* xclbin = config->getAieXclbin();
    if (!xclbin)
      return ;

    xclbin->aie.isGMIORead = val ;
  }

  bool VPStaticDatabase::isGMIORead(uint64_t deviceId)
  {
    std::lock_guard<std::mutex> lock(deviceLock) ;

    if (deviceInfo.find(deviceId) == deviceInfo.end())
      return false ;

    ConfigInfo* config = deviceInfo[deviceId]->currentConfig() ;
    if (!config)
      return false ;

    XclbinInfo* xclbin = config->getAieXclbin();
    if (!xclbin)
      return false;

    return xclbin->aie.isGMIORead ;
  }

  uint64_t VPStaticDatabase::getNumAIECounter(uint64_t deviceId)
  {
    std::lock_guard<std::mutex> lock(deviceLock) ;

    if (deviceInfo.find(deviceId) == deviceInfo.end())
      return 0 ;

    ConfigInfo* config = deviceInfo[deviceId]->currentConfig() ;
    if (!config)
      return 0 ;

    XclbinInfo* xclbin = config->getAieXclbin();
    if (!xclbin)
      return 0;

    return xclbin->aie.aieList.size() ;
  }

  uint64_t VPStaticDatabase::getNumTraceGMIO(uint64_t deviceId)
  {
    std::lock_guard<std::mutex> lock(deviceLock) ;

    if (deviceInfo.find(deviceId) == deviceInfo.end())
      return 0 ;

    ConfigInfo* config = deviceInfo[deviceId]->currentConfig() ;
    if (!config)
      return 0 ;

    XclbinInfo* xclbin = config->getAieXclbin();
    if (!xclbin)
      return 0;

    return xclbin->aie.gmioList.size() ;
  }

  AIECounter* VPStaticDatabase::getAIECounter(uint64_t deviceId, uint64_t idx)
  {
    std::lock_guard<std::mutex> lock(deviceLock) ;

    if (deviceInfo.find(deviceId) == deviceInfo.end())
      return nullptr ;

    ConfigInfo* config = deviceInfo[deviceId]->currentConfig() ;
    if (!config)
      return nullptr ;

    XclbinInfo* xclbin = config->getAieXclbin();
    if (!xclbin)
      return nullptr;

    if (xclbin->aie.aieList.size()>0)
        return xclbin->aie.aieList[idx] ;
    return nullptr;
  }

  std::map<uint32_t, uint32_t>*
  VPStaticDatabase::getAIECoreCounterResources(uint64_t deviceId)
  {
    std::lock_guard<std::mutex> lock(deviceLock) ;

    if (deviceInfo.find(deviceId) == deviceInfo.end())
      return nullptr ;

    ConfigInfo* config = deviceInfo[deviceId]->currentConfig() ;
    if (!config)
      return nullptr ;

    XclbinInfo* xclbin = config->getAieXclbin();
    if (!xclbin)
      return nullptr;

    return &(xclbin->aie.aieCoreCountersMap) ;
  }

  std::map<uint32_t, uint32_t>*
  VPStaticDatabase::getAIEMemoryCounterResources(uint64_t deviceId)
  {
    std::lock_guard<std::mutex> lock(deviceLock) ;

    if (deviceInfo.find(deviceId) == deviceInfo.end())
      return nullptr ;

    ConfigInfo* config = deviceInfo[deviceId]->currentConfig() ;
    if (!config)
      return nullptr ;

    XclbinInfo* xclbin = config->getAieXclbin();
    if (!xclbin)
      return nullptr;

    return &(xclbin->aie.aieMemoryCountersMap) ;
  }

  std::map<uint32_t, uint32_t>*
  VPStaticDatabase::getAIEShimCounterResources(uint64_t deviceId)
  {
    std::lock_guard<std::mutex> lock(deviceLock) ;

    if (deviceInfo.find(deviceId) == deviceInfo.end())
      return nullptr ;

    ConfigInfo* config = deviceInfo[deviceId]->currentConfig() ;
    if (!config)
      return nullptr ;

    XclbinInfo* xclbin = config->getAieXclbin();
    if (!xclbin)
      return nullptr;

    return &(xclbin->aie.aieShimCountersMap) ;
  }

  std::map<uint32_t, uint32_t>*
  VPStaticDatabase::getAIEMemTileCounterResources(uint64_t deviceId)
  {
    std::lock_guard<std::mutex> lock(deviceLock) ;

    if (deviceInfo.find(deviceId) == deviceInfo.end())
      return nullptr ;

    ConfigInfo* config = deviceInfo[deviceId]->currentConfig() ;
    if (!config)
      return nullptr ;

    XclbinInfo* xclbin = config->getAieXclbin();
    if (!xclbin)
      return nullptr;

    return &(xclbin->aie.aieMemTileCountersMap) ;
  }

  std::map<uint32_t, uint32_t>*
  VPStaticDatabase::getAIECoreEventResources(uint64_t deviceId)
  {
    std::lock_guard<std::mutex> lock(deviceLock) ;

    if (deviceInfo.find(deviceId) == deviceInfo.end())
      return nullptr ;

    ConfigInfo* config = deviceInfo[deviceId]->currentConfig() ;
    if (!config)
      return nullptr ;

    XclbinInfo* xclbin = config->getAieXclbin();
    if (!xclbin)
      return nullptr;

    return &(xclbin->aie.aieCoreEventsMap) ;
  }

  std::map<uint32_t, uint32_t>*
  VPStaticDatabase::getAIEMemoryEventResources(uint64_t deviceId)
  {
    std::lock_guard<std::mutex> lock(deviceLock) ;

    if (deviceInfo.find(deviceId) == deviceInfo.end())
      return nullptr ;

    ConfigInfo* config = deviceInfo[deviceId]->currentConfig() ;
    if (!config)
      return nullptr ;

    XclbinInfo* xclbin = config->getAieXclbin();
    if (!xclbin)
      return nullptr;

    return &(xclbin->aie.aieMemoryEventsMap) ;
  }

  std::map<uint32_t, uint32_t>*
  VPStaticDatabase::getAIEShimEventResources(uint64_t deviceId)
  {
    std::lock_guard<std::mutex> lock(deviceLock) ;

    if (deviceInfo.find(deviceId) == deviceInfo.end())
      return nullptr ;

    ConfigInfo* config = deviceInfo[deviceId]->currentConfig() ;
    if (!config)
      return nullptr ;

    XclbinInfo* xclbin = config->getAieXclbin();
    if (!xclbin)
      return nullptr;

    return &(xclbin->aie.aieShimEventsMap) ;
  }

  std::map<uint32_t, uint32_t>*
  VPStaticDatabase::getAIEMemTileEventResources(uint64_t deviceId)
  {
    std::lock_guard<std::mutex> lock(deviceLock) ;

    if (deviceInfo.find(deviceId) == deviceInfo.end())
      return nullptr ;

    ConfigInfo* config = deviceInfo[deviceId]->currentConfig() ;
    if (!config)
      return nullptr ;

    XclbinInfo* xclbin = config->getAieXclbin();
    if (!xclbin)
      return nullptr;

    return &(xclbin->aie.aieMemTileEventsMap) ;
  }

  std::vector<std::unique_ptr<aie_cfg_tile>>*
  VPStaticDatabase::getAIECfgTiles(uint64_t deviceId)
  {
    std::lock_guard<std::mutex> lock(deviceLock) ;

    if (deviceInfo.find(deviceId) == deviceInfo.end())
      return nullptr ;

    ConfigInfo* config = deviceInfo[deviceId]->currentConfig() ;
    if (!config)
      return nullptr ;

    XclbinInfo* xclbin = config->getAieXclbin();
    if (!xclbin)
      return nullptr;

    return &(xclbin->aie.aieCfgList) ;
  }

  TraceGMIO* VPStaticDatabase::getTraceGMIO(uint64_t deviceId, uint64_t idx)
  {
    std::lock_guard<std::mutex> lock(deviceLock) ;

    if (deviceInfo.find(deviceId) == deviceInfo.end())
      return nullptr ;

    ConfigInfo* config = deviceInfo[deviceId]->currentConfig() ;
    if (!config)
      return nullptr ;

    XclbinInfo* xclbin = config->getAieXclbin();
    if (!xclbin)
      return nullptr;

    if (idx < xclbin->aie.gmioList.size())
        return xclbin->aie.gmioList[idx] ;
    return nullptr;
  }

  void VPStaticDatabase::addTraceGMIO(uint64_t deviceId, uint32_t i,
                                      uint8_t col, uint8_t num,
                                      uint8_t stream, uint8_t len)
  {
    std::lock_guard<std::mutex> lock(deviceLock) ;

    if (deviceInfo.find(deviceId) == deviceInfo.end())
      return ;
    deviceInfo[deviceId]->addTraceGMIO(i, col, num, stream, len) ;
  }

  void VPStaticDatabase::addAIECounter(uint64_t deviceId, uint32_t i,
                                       uint8_t col, uint8_t row, uint8_t num,
                                       uint16_t start, uint16_t end,
                                       uint8_t reset, uint32_t load,
                                       double freq, const std::string& mod,
                                       const std::string& aieName)
  {
    std::lock_guard<std::mutex> lock(deviceLock) ;

    if (deviceInfo.find(deviceId) == deviceInfo.end())
      return ;
    deviceInfo[deviceId]->addAIECounter(i, col, row, num, start, end, reset,
                                        load, freq, mod, aieName) ;
  }

  void VPStaticDatabase::addAIECounterResources(uint64_t deviceId,
                                                uint32_t numCounters,
                                                uint32_t numTiles,
                                                uint8_t moduleType)
  {
    std::lock_guard<std::mutex> lock(deviceLock) ;

    if (deviceInfo.find(deviceId) == deviceInfo.end())
      return ;
    deviceInfo[deviceId]->addAIECounterResources(numCounters, numTiles, moduleType);
  }

  void VPStaticDatabase::addAIECoreEventResources(uint64_t deviceId,
                                                  uint32_t numEvents,
                                                  uint32_t numTiles)
  {
    std::lock_guard<std::mutex> lock(deviceLock) ;

    if (deviceInfo.find(deviceId) == deviceInfo.end())
      return ;
    deviceInfo[deviceId]->addAIECoreEventResources(numEvents, numTiles) ;
  }

  void VPStaticDatabase::addAIEMemoryEventResources(uint64_t deviceId,
                                                    uint32_t numEvents,
                                                    uint32_t numTiles)
  {
    std::lock_guard<std::mutex> lock(deviceLock) ;

    if (deviceInfo.find(deviceId) == deviceInfo.end())
      return ;
    deviceInfo[deviceId]->addAIEMemoryEventResources(numEvents, numTiles) ;
  }

  void VPStaticDatabase::addAIEShimEventResources(uint64_t deviceId,
                                                  uint32_t numEvents,
                                                  uint32_t numTiles)
  {
    std::lock_guard<std::mutex> lock(deviceLock) ;

    if (deviceInfo.find(deviceId) == deviceInfo.end())
      return ;
    deviceInfo[deviceId]->addAIEShimEventResources(numEvents, numTiles) ;
  }

  void VPStaticDatabase::addAIEMemTileEventResources(uint64_t deviceId,
                                                     uint32_t numEvents,
                                                     uint32_t numTiles)
  {
    std::lock_guard<std::mutex> lock(deviceLock) ;

    if (deviceInfo.find(deviceId) == deviceInfo.end())
      return ;
    deviceInfo[deviceId]->addAIEMemTileEventResources(numEvents, numTiles) ;
  }

  void VPStaticDatabase::addAIECfgTile(uint64_t deviceId,
                                       std::unique_ptr<aie_cfg_tile>& tile)
  {
    std::lock_guard<std::mutex> lock(deviceLock) ;

    if (deviceInfo.find(deviceId) == deviceInfo.end())
      return ;
    deviceInfo[deviceId]->addAIECfgTile(tile) ;
  }

  uint64_t VPStaticDatabase::getNumTracePLIO(uint64_t deviceId)
  {
    std::lock_guard<std::mutex> lock(deviceLock) ;

    if (deviceInfo.find(deviceId) == deviceInfo.end())
      return 0 ;

    ConfigInfo* config = deviceInfo[deviceId]->currentConfig() ;
    if (!config)
      return 0 ;

    XclbinInfo* xclbin = config->getAieXclbin();
    if (!xclbin)
      return 0;
    
    return xclbin->aie.numTracePLIO ;
  }

  uint64_t VPStaticDatabase::getNumAIETraceStream(uint64_t deviceId)
  {
    uint64_t numAIETraceStream = getNumTracePLIO(deviceId) ;
    if (numAIETraceStream)
      return numAIETraceStream ;
    {
      // NumTracePLIO also locks the database, so put this lock in its own
      //  scope after numTracePLIO has returned.
      std::lock_guard<std::mutex> lock(deviceLock) ;

      if (deviceInfo.find(deviceId) == deviceInfo.end())
        return 0 ;

      ConfigInfo* config = deviceInfo[deviceId]->currentConfig() ;
      if (!config)
        return 0 ;

      XclbinInfo* xclbin = config->getAieXclbin();
      if (!xclbin)
        return 0;

      auto rc = xclbin->aie.gmioList.size() ;
      return rc;
    }
  }

  void* VPStaticDatabase::getAieDevInst(std::function<void* (void*)> fetch,
                                        void* devHandle)
  {
    std::lock_guard<std::mutex> lock(aieLock) ;
    if (aieDevInst)
      return aieDevInst ;

    aieDevInst = fetch(devHandle) ;
    return aieDevInst ;
  }

  void* VPStaticDatabase::getAieDevice(std::function<void* (void*)> allocate,
                                       std::function<void (void*)> deallocate,
                                       void* devHandle)
  {
    std::lock_guard<std::mutex> lock(aieLock) ;
    if (aieDevice)
      return aieDevice;
    if (!aieDevInst)
      return nullptr ;

    deallocateAieDevice = deallocate ;
    aieDevice = allocate(devHandle) ;
    return aieDevice ;
  }

  // ************************************************************************
  // ***** Functions for information from a specific xclbin on a device *****
  uint64_t VPStaticDatabase::getNumAM(uint64_t deviceId, XclbinInfo* xclbin)
  {
    std::lock_guard<std::mutex> lock(deviceLock) ;

    if (deviceInfo.find(deviceId) == deviceInfo.end())
      return 0 ;
    return deviceInfo[deviceId]->getNumAM(xclbin) ;
  }

  uint64_t VPStaticDatabase::getNumUserAMWithTrace(uint64_t deviceId,
                                                   XclbinInfo* xclbin)
  {
    std::lock_guard<std::mutex> lock(deviceLock) ;

    if (deviceInfo.find(deviceId) == deviceInfo.end())
      return 0 ;
    return deviceInfo[deviceId]->getNumUserAMWithTrace(xclbin) ;
  }

  // Get the total number of AIMs in the design.  This includes shell monitors
  //  and all user space monitors.
  uint64_t VPStaticDatabase::getNumAIM(uint64_t deviceId, XclbinInfo* xclbin)
  {
    std::lock_guard<std::mutex> lock(deviceLock) ;

    if (deviceInfo.find(deviceId) == deviceInfo.end())
      return 0 ;
    return deviceInfo[deviceId]->getNumAIM(xclbin) ;
  }

  // Get the number of AIMs in the user space, including monitors configured
  //  for counters only and counters + trace.  Exclude shell monitors.
  uint64_t
  VPStaticDatabase::getNumUserAIM(uint64_t deviceId, XclbinInfo* xclbin)
  {
    std::lock_guard<std::mutex> lock(deviceLock) ;

    if (deviceInfo.find(deviceId) == deviceInfo.end())
      return 0 ;
    return deviceInfo[deviceId]->getNumUserAIM(xclbin) ;
  }

  // Get the number of AIMs only in the user space configured with trace.
  //  Exclude shell monitors, memory monitors, and any other monitors configured
  //  just with counters.
  uint64_t
  VPStaticDatabase::getNumUserAIMWithTrace(uint64_t deviceId, XclbinInfo* xclbin)
  {
    std::lock_guard<std::mutex> lock(deviceLock) ;

    if (deviceInfo.find(deviceId) == deviceInfo.end())
      return 0 ;
    return deviceInfo[deviceId]->getNumUserAIMWithTrace(xclbin) ;
  }

  // Get the total number of ASMs in the design.  This includes shell monitors
  //  and all user space monitors.
  uint64_t VPStaticDatabase::getNumASM(uint64_t deviceId, XclbinInfo* xclbin)
  {
    std::lock_guard<std::mutex> lock(deviceLock) ;

    if (deviceInfo.find(deviceId) == deviceInfo.end())
      return 0 ;
    return deviceInfo[deviceId]->getNumASM(xclbin) ;
  }

  // Get the number of ASMs in the user space, including monitors configured
  //  for counters only and counters + trace.  Exclude shell monitors.
  uint64_t
  VPStaticDatabase::getNumUserASM(uint64_t deviceId, XclbinInfo* xclbin)
  {
    std::lock_guard<std::mutex> lock(deviceLock) ;

    if (deviceInfo.find(deviceId) == deviceInfo.end())
      return 0 ;
    return deviceInfo[deviceId]->getNumUserASM(xclbin) ;
  }

  // Get the number of ASMs only in the user space configured with trace.
  //  Exclude shell monitors and any other monitors configured
  //  just with counters.
  uint64_t
  VPStaticDatabase::getNumUserASMWithTrace(uint64_t deviceId, XclbinInfo* xclbin)
  {
    std::lock_guard<std::mutex> lock(deviceLock) ;

    if (deviceInfo.find(deviceId) == deviceInfo.end())
      return 0 ;
    return deviceInfo[deviceId]->getNumUserASMWithTrace(xclbin) ;
  }

  uint64_t VPStaticDatabase::getNumNOC(uint64_t deviceId, XclbinInfo* xclbin)
  {
    std::lock_guard<std::mutex> lock(deviceLock) ;

    if (deviceInfo.find(deviceId) == deviceInfo.end())
      return 0 ;
    return deviceInfo[deviceId]->getNumNOC(xclbin) ;
  }

  std::vector<Monitor*>*
  VPStaticDatabase::getAIMonitors(uint64_t deviceId, XclbinInfo* xclbin)
  {
    std::lock_guard<std::mutex> lock(deviceLock) ;

    if (deviceInfo.find(deviceId) == deviceInfo.end())
      return nullptr ;
    return deviceInfo[deviceId]->getAIMonitors(xclbin) ;
  }

  std::vector<Monitor*>
  VPStaticDatabase::getUserAIMsWithTrace(uint64_t deviceId, XclbinInfo* xclbin)
  {
    std::lock_guard<std::mutex> lock(deviceLock) ;

    if (deviceInfo.find(deviceId) == deviceInfo.end()) {
      std::vector<Monitor*> constructed ;
      return constructed ;
    }
    return deviceInfo[deviceId]->getUserAIMsWithTrace(xclbin) ;
  }

  std::vector<Monitor*>*
  VPStaticDatabase::getASMonitors(uint64_t deviceId, XclbinInfo* xclbin)
  {
    std::lock_guard<std::mutex> lock(deviceLock) ;

    if (deviceInfo.find(deviceId) == deviceInfo.end())
      return nullptr ;
    return deviceInfo[deviceId]->getASMonitors(xclbin) ;
  }

  std::vector<Monitor*>
  VPStaticDatabase::getUserASMsWithTrace(uint64_t deviceId, XclbinInfo* xclbin)
  {
    std::lock_guard<std::mutex> lock(deviceLock) ;

    if (deviceInfo.find(deviceId) == deviceInfo.end()) {
      std::vector<Monitor*> constructed ;
      return constructed ;
    }
    return deviceInfo[deviceId]->getUserASMsWithTrace(xclbin) ;
  }

  bool VPStaticDatabase::hasFloatingAIMWithTrace(uint64_t deviceId,
                                                 XclbinInfo* xclbin)
  {
    std::lock_guard<std::mutex> lock(deviceLock) ;

    if (deviceInfo.find(deviceId) == deviceInfo.end())
      return false ;
    return deviceInfo[deviceId]->hasFloatingAIMWithTrace(xclbin) ;
  }

  bool VPStaticDatabase::hasFloatingASMWithTrace(uint64_t deviceId,
                                                 XclbinInfo* xclbin)
  {
    std::lock_guard<std::mutex> lock(deviceLock) ;

    if (deviceInfo.find(deviceId) == deviceInfo.end())
      return false ;
    return deviceInfo[deviceId]->hasFloatingASMWithTrace(xclbin) ;
  }

  // ********************************************************************
  // ***** Functions for single monitors from an xclbin on a device *****
  Monitor*
  VPStaticDatabase::
  getAMonitor(uint64_t deviceId, XclbinInfo* xclbin, uint64_t slotId)
  {
    std::lock_guard<std::mutex> lock(deviceLock) ;

    if (deviceInfo.find(deviceId) == deviceInfo.end())
      return nullptr ;
    return deviceInfo[deviceId]->getAMonitor(xclbin, slotId) ;
  }

  Monitor*
  VPStaticDatabase::
  getAIMonitor(uint64_t deviceId, XclbinInfo* xclbin, uint64_t slotId)
  {
    std::lock_guard<std::mutex> lock(deviceLock) ;

    if (deviceInfo.find(deviceId) == deviceInfo.end())
      return nullptr ;
    return deviceInfo[deviceId]->getAIMonitor(xclbin, slotId) ;
  }

  Monitor*
  VPStaticDatabase::
  getASMonitor(uint64_t deviceId, XclbinInfo* xclbin, uint64_t slotId)
  {
    std::lock_guard<std::mutex> lock(deviceLock) ;

    if (deviceInfo.find(deviceId) == deviceInfo.end())
      return nullptr ;
    return deviceInfo[deviceId]->getASMonitor(xclbin, slotId) ;
  }

  NoCNode*
  VPStaticDatabase::getNOC(uint64_t deviceId, XclbinInfo* xclbin, uint64_t idx)
  {
    std::lock_guard<std::mutex> lock(deviceLock) ;

    if (deviceInfo.find(deviceId) == deviceInfo.end())
      return nullptr ;
    return deviceInfo[deviceId]->getNOC(xclbin, idx) ;
  }

  // ************************************************************************

  bool VPStaticDatabase::validXclbin(void* devHandle)
  {
    std::shared_ptr<xrt_core::device> device =
      xrt_core::get_userpf_device(devHandle);

    // If this xclbin was built with tools before the 2019.2 release, we
    //  do not support device profiling.  The XRT version of 2019.2 was 2.5.459

    // TODO : Check only latest xclbin returned via device query if it is valid
    auto xclbin = device->get_xclbin(device->get_xclbin_uuid());
    const axlf* binary = xclbin.get_axlf();

    if (binary == nullptr)
      return false;

    auto major = static_cast<unsigned int>(binary->m_header.m_versionMajor);
    auto minor = static_cast<unsigned int>(binary->m_header.m_versionMinor);

    if (major < earliestSupportedXRTVersionMajor())
      return false;
    if (minor < earliestSupportedXRTVersionMinor())
      return false;

    return true;
  }

  // This function is called whenever a device is loaded with an
  //  xclbin.  It has to clear out any previous device information and
  //  reload our information.
  void VPStaticDatabase::updateDevice(uint64_t deviceId, xdp::Device* xdpDevice, void* devHandle)
  {
    std::shared_ptr<xrt_core::device> device =
      xrt_core::get_userpf_device(devHandle);
    if (nullptr == device)
      return;

    auto xclbin_slot_info = xrt_core::device_query<xrt_core::query::xclbin_slots>(device.get());
    if (xclbin_slot_info.empty())
      return;
    xrt::uuid new_xclbin_uuid = xrt::uuid(xclbin_slot_info.back().uuid);

    /* If multiple plugins are enabled for the current run, the first plugin has already updated device information
     * in the static data base. So, no need to read the xclbin information again.
     */
    if (!resetDeviceInfo(deviceId, new_xclbin_uuid)) {
      return;
    }

<<<<<<< HEAD
    xrt::xclbin xrtXclbin = device->get_xclbin(new_xclbin_uuid);
    DeviceInfo* devInfo   = updateDevice(deviceId, xrtXclbin, false, device);
=======
    xrt::xclbin xrtXclbin = device->get_xclbin(device->get_xclbin_uuid());
    DeviceInfo* devInfo   = updateDevice(deviceId, xrtXclbin, xdpDevice, false);
>>>>>>> 538c9d05
    if (device->is_nodma())
      devInfo->isNoDMADevice = true;
  }

  void VPStaticDatabase::updateDeviceClient(uint64_t deviceId, std::shared_ptr<xrt_core::device> device)
  {
    xrt::xclbin xrtXclbin = device->get_xclbin(device->get_xclbin_uuid());
<<<<<<< HEAD
    updateDevice(deviceId, xrtXclbin, true, device);
=======
    // Client should have no PL interface
    updateDevice(deviceId, xrtXclbin, nullptr, true);
>>>>>>> 538c9d05
  }

  // Return true if we should reset the device information.
  // Return false if we should not reset device information
  bool VPStaticDatabase::resetDeviceInfo(uint64_t deviceId, xrt_core::uuid new_xclbin_uuid)
  {
    std::lock_guard<std::mutex> lock(deviceLock);

    auto itr = deviceInfo.find(deviceId);
    if(itr != deviceInfo.end()) {
      DeviceInfo *devInfo = itr->second.get();
      ConfigInfo* config = devInfo->currentConfig() ;

      if (config->containsXclbin(new_xclbin_uuid)) {
        std::stringstream msg;
        msg << "Loaded xclbins on device already contains this new xclbin with UID: " << new_xclbin_uuid.to_string() <<"." ;
        msg << " Skipping update of the device.\n";
        xrt_core::message::send(xrt_core::message::severity_level::debug, "XRT", msg.str());
        return false;
      }
    }
    return true;
  }

  void VPStaticDatabase::setXclbinName(XclbinInfo* currentXclbin,
                                       const char* systemMetadataSection,
                                       size_t systemMetadataSz)
  {
    if (currentXclbin == nullptr)
      return;

    const char* defaultName = "default.xclbin";

    if (systemMetadataSection == nullptr || systemMetadataSz <= 0) {
      // If there is no SYSTEM_METADATA section, use a default name
      currentXclbin->name = defaultName;
      return;
    }

    try {
      std::stringstream ss;
      ss.write(systemMetadataSection, systemMetadataSz);

      // Create a property tree based off of the JSON
      boost::property_tree::ptree pt;
      boost::property_tree::read_json(ss, pt);

      currentXclbin->name = pt.get<std::string>("system_diagram_metadata.xclbin.generated_by.xclbin_name", "");
      if(!currentXclbin->name.empty()) {
        currentXclbin->name += ".xclbin";
      }
    } catch(...) {
      currentXclbin->name = defaultName;
    }
  }

  void VPStaticDatabase::updateSystemDiagram(const char* systemMetadataSection,
                                             size_t systemMetadataSz)
  {
    if (systemMetadataSection == nullptr || systemMetadataSz <= 0)
      return;

    // For now, also update the System metadata for the run summary.
    //  TODO: Expand this so that multiple devices and multiple xclbins
    //  don't overwrite the single system diagram information
    std::ostringstream buf ;
    for (size_t index = 0 ; index < systemMetadataSz ; ++index) {
      buf << std::hex << std::setw(2) << std::setfill('0')
          << static_cast<unsigned int>(systemMetadataSection[index]);
    }

    {
      std::lock_guard<std::mutex> lock(summaryLock) ;
      systemDiagram = buf.str() ;
    }
  }

  void VPStaticDatabase::addPortInfo(XclbinInfo* currentXclbin,
                                     const char* systemMetadataSection,
                                     size_t systemMetadataSz)
  {
    if (currentXclbin == nullptr || systemMetadataSection == nullptr ||
        systemMetadataSz <= 0)
      return;

    // Parse the SYSTEM_METADATA section using boost property trees, which
    // could throw exceptions in multiple ways.
    try {
      std::stringstream ss;
      ss.write(systemMetadataSection, systemMetadataSz);

      // Create a property tree based off of the JSON
      boost::property_tree::ptree pt;
      boost::property_tree::read_json(ss, pt);

      auto top = pt.get_child("system_diagram_metadata");

      // Parse the xsa section for memory topology information
      auto xsa = top.get_child("xsa");
      auto device_topology = xsa.get_child("device_topology");

      // Parse the xclbin section for compute unit port information
      auto xclbin = top.get_child("xclbin");
      auto user_regions = xclbin.get_child("user_regions");

      // Temp data structures to hold mappings of each CU's argument to memory
      typedef std::pair<std::string, std::string> fullName;
      std::map<fullName, int32_t> argumentToMemoryIndex;
      std::map<int, std::string> computeUnitIdToName;

      // Keep track of all the compute unit names associated with the id
      // number so we can make the connection later.
      for (auto& region : user_regions) {
        for (auto& compute_unit : region.second.get_child("compute_units")) {
          auto id = compute_unit.second.get<std::string>("id");
          auto cuName = compute_unit.second.get<std::string>("cu_name");
          auto idAsInt = std::stoi(id);
          computeUnitIdToName[idAsInt] = cuName;
        }
      }

      // We also need to know which argument goes to which memory
      for (auto& region : user_regions) {
        for (auto& connection : region.second.get_child("connectivity")) {
          auto node1 = connection.second.get_child("node1");
          auto node2 = connection.second.get_child("node2");

          auto arg = node1.get<std::string>("arg_name");
          auto cuId = node1.get<std::string>("id");
          auto id = node2.get<std::string>("id");
          std::string cuName = "";

          if (cuId != "") {
            int cuIdAsInt = std::stoi(cuId);
            cuName = computeUnitIdToName[cuIdAsInt];
          }

          if (id != "" && arg != "")
            argumentToMemoryIndex[{cuName, arg}] = std::stoi(id);
        }
      }

      auto tolower = [](char c) { return static_cast<char>(std::tolower(c));};

      // Now go through each of the kernels to determine the port information
      for (auto& region : user_regions) {
        for (auto& kernel : region.second.get_child("kernels")) {
          auto kernelName = kernel.second.get<std::string>("name", "");
          for (auto& port : kernel.second.get_child("ports")) {
            auto portName = port.second.get<std::string>("name");
            auto portType = port.second.get<std::string>("port_type");
            if (portName == "S_AXI_CONTROL" || portType == "stream")
              continue;

            auto portWidth = port.second.get<std::string>("data_width");
            std::transform(portName.begin(), portName.end(), portName.begin(),
                           tolower);

            currentXclbin->pl.addComputeUnitPorts(kernelName,
                                                  portName,
                                                  std::stoi(portWidth));
          }
          for (auto& arg : kernel.second.get_child("arguments")) {
            auto portName = arg.second.get<std::string>("port");
            auto portType = arg.second.get<std::string>("type");
            if (portName == "S_AXI_CONTROL" ||
                portType.find("stream") != std::string::npos)
              continue;
            std::transform(portName.begin(), portName.end(), portName.begin(),
                           tolower);
            auto argName = arg.second.get<std::string>("name");

            // All of the compute units have the same mapping of arguments
            // to ports.
            currentXclbin->pl.addArgToPort(kernelName, argName, portName);

            // Go through all of the compute units for this kernel
            auto cus = currentXclbin->pl.collectCUs(kernelName);
            for (auto cu : cus) {
	      std::string cuName = cu->getName();
              if (argumentToMemoryIndex.find({cuName, argName}) == argumentToMemoryIndex.end())
                continue; // Skip streams not connected to memory
              auto memId = argumentToMemoryIndex[{cuName, argName}];

              currentXclbin->pl.connectArgToMemory(cuName, portName,
                                                   argName, memId);
            }
          }
        }
      }

    } catch(...) {
      // If we catch an exception, leave the rest of the port info as is.
    }
  }

  std::unique_ptr<IpMetadata> VPStaticDatabase::populateIpMetadata(
                                uint64_t deviceId, 
                                const std::shared_ptr<xrt_core::device>& device)
  {
    std::lock_guard<std::mutex> lock(deviceLock) ;

    if (deviceInfo.find(deviceId) == deviceInfo.end())
      return nullptr;

    ConfigInfo* config = deviceInfo[deviceId]->currentConfig() ;
    if (!config)
      return nullptr;

    XclbinInfo *xclbin = config->getPlXclbin();
    if (!xclbin)
      return nullptr;

    auto data = device->get_axlf_section(IP_METADATA);
    if (!data.first || !data.second)
      return nullptr;

    std::stringstream ss;
    ss.write(data.first,data.second);
    boost::property_tree::ptree pt;
    try {
      boost::property_tree::read_json(ss,pt);
      return std::make_unique<IpMetadata>(pt);
    } catch(...) {
      return nullptr;
    }
    
  }

  void VPStaticDatabase::createComputeUnits(XclbinInfo* currentXclbin,
                                            const ip_layout* ipLayoutSection,
                                            const char* systemMetadataSection,
                                            size_t systemMetadataSz)
  {
    if (currentXclbin == nullptr || ipLayoutSection == nullptr)
      return;

    //---------------------------------------------------------------------
    bool clockFlag = true;
    boost::property_tree::ptree pt;
    boost::property_tree::ptree user_regions;

    if (systemMetadataSection == nullptr || systemMetadataSz <= 0) {
      clockFlag = false;
    }

    else {

    // Parse the SYSTEM_METADATA section using boost property trees, which
    // could throw exceptions in multiple ways.
    try{
        std::stringstream ss;
        ss.write(systemMetadataSection, systemMetadataSz);

        // Create a property tree based off of the JSON
        boost::property_tree::read_json(ss, pt);

        auto top = pt.get_child("system_diagram_metadata");

        // Parse the xclbin section for compute unit port information
        auto xclbin = top.get_child("xclbin");
        user_regions = xclbin.get_child("user_regions");
    } catch(...) {
      // TODO: catch section
      clockFlag = false;
    }
    }
    //---------------------------------------------------------------------

    ComputeUnitInstance* cu = nullptr;
    for(int32_t i = 0; i < ipLayoutSection->m_count; ++i) {
      const struct ip_data* ipData = &(ipLayoutSection->m_ip_data[i]);
      if(ipData->m_type != IP_KERNEL)
        continue;

      std::string cuName(reinterpret_cast<const char*>(ipData->m_name));
      if(std::string::npos != cuName.find(":dm_")) {
        /* Assumption : If the IP_KERNEL CU name is of the format "<kernel_name>:dm_*", then it is a
         *              data mover and it should not be identified as a "CU" in profiling
         */
        continue;
      }
      cu = new ComputeUnitInstance(i, cuName);
      currentXclbin->pl.cus[i] = cu ;
      if((ipData->properties >> IP_CONTROL_SHIFT) & AP_CTRL_CHAIN) {
        cu->setDataflowEnabled(true);
      } else
      if((ipData->properties >> IP_CONTROL_SHIFT) & FAST_ADAPTER) {
        cu->setFaEnabled(true);
      }

      //---------------------------------------------------------------------
      //asigning clock frequency to each compute unit
      double clckfreq = 300.0;
      if (clockFlag) {

        try {
          // Keep track of all the compute unit names associated with the id
          // number so we can make the connection later.
          for (auto& region : user_regions) {
            for (auto& compute_unit : region.second.get_child("compute_units")) {
              auto cuNameSysMD = compute_unit.second.get<std::string>("cu_name");
              if ( 0 == cu->getName().compare(cuNameSysMD)) {
              for (auto& clck :compute_unit.second.get_child("clocks")) {
                // If the clock port name is ap clck, that is the frequency we associate
                // with the compute unit
                auto clockPortName = clck.second.get<std::string>("port_name");
                if (0 == clockPortName.compare("ap_clk")) {
                  auto tmp_var = clck.second.get<std::string>("requested_frequency");
                  clckfreq = std::stod(tmp_var);
                  break;
                }
              }
              break;
            }
          }
        }

      }catch(...) {
          clckfreq = 300.0;
      }
    }
    cu->setClockFrequency(clckfreq);
    //---------------------------------------------------------------------
    }
  }

  void VPStaticDatabase::createMemories(XclbinInfo* currentXclbin,
                                        const mem_topology* memTopologySection)
  {
    if (currentXclbin == nullptr || memTopologySection == nullptr)
      return;

    for(int32_t i = 0; i < memTopologySection->m_count; ++i) {
      const struct mem_data* memData = &(memTopologySection->m_mem_data[i]);
      currentXclbin->pl.memoryInfo[i] =
        new Memory(memData->m_type, i, memData->m_base_address, memData->m_size,
                   reinterpret_cast<const char*>(memData->m_tag),
                   memData->m_used);
    }
  }

  void VPStaticDatabase::createConnections(XclbinInfo* currentXclbin,
                                           const ip_layout* ipLayoutSection,
                                           const mem_topology* memTopologySection,
                                           const connectivity* connectivitySection)
  {
    if (currentXclbin == nullptr
        || ipLayoutSection == nullptr
        || memTopologySection == nullptr
        || connectivitySection == nullptr)
      return;

    // Now make the connections
    ComputeUnitInstance* cu = nullptr;
    for(int32_t i = 0; i < connectivitySection->m_count; ++i) {
      const struct connection* connctn = &(connectivitySection->m_connection[i]);

      if(currentXclbin->pl.cus.find(connctn->m_ip_layout_index) == currentXclbin->pl.cus.end()) {
        const struct ip_data* ipData = &(ipLayoutSection->m_ip_data[connctn->m_ip_layout_index]);
        if(ipData->m_type != IP_KERNEL) {
          // error ?
          continue;
        }
        std::string cuName(reinterpret_cast<const char*>(ipData->m_name));
        if(std::string::npos != cuName.find(":dm_")) {
          /* Assumption : If the IP_KERNEL CU name is of the format "<kernel_name>:dm_*", then it is a
           *              data mover and it should not be identified as a "CU" in profiling
           */
          continue;
        }
        cu = new ComputeUnitInstance(connctn->m_ip_layout_index, cuName);
        currentXclbin->pl.cus[connctn->m_ip_layout_index] = cu;
        if((ipData->properties >> IP_CONTROL_SHIFT) & AP_CTRL_CHAIN) {
          cu->setDataflowEnabled(true);
        } else
        if((ipData->properties >> IP_CONTROL_SHIFT) & FAST_ADAPTER) {
          cu->setFaEnabled(true);
        }
      } else {
        cu = currentXclbin->pl.cus[connctn->m_ip_layout_index];
      }

      if(currentXclbin->pl.memoryInfo.find(connctn->mem_data_index) == currentXclbin->pl.memoryInfo.end()) {
        const struct mem_data* memData = &(memTopologySection->m_mem_data[connctn->mem_data_index]);
        currentXclbin->pl.memoryInfo[connctn->mem_data_index]
                 = new Memory(memData->m_type, connctn->mem_data_index,
                              memData->m_base_address, memData->m_size, reinterpret_cast<const char*>(memData->m_tag), memData->m_used);
      }
      cu->addConnection(connctn->arg_index, connctn->mem_data_index);
    }
  }

  void VPStaticDatabase::annotateWorkgroupSize(XclbinInfo* currentXclbin,
                                               const char* embeddedMetadataSection,
                                               size_t embeddedMetadataSz)
  {
    if (currentXclbin == nullptr
        || embeddedMetadataSection == nullptr
        || embeddedMetadataSz <= 0)
      return;

    boost::property_tree::ptree xmlProject;
    std::stringstream xmlStream;
    xmlStream.write(embeddedMetadataSection, embeddedMetadataSz);
    boost::property_tree::read_xml(xmlStream, xmlProject);

    for(const auto& coreItem : xmlProject.get_child("project.platform.device.core")) {
      std::string coreItemName = coreItem.first;
      if(0 != coreItemName.compare("kernel")) {  // skip items other than "kernel"
        continue;
      }
      auto kernel = coreItem;
      auto kernelNameItem    = kernel.second.get_child("<xmlattr>");
      std::string kernelName = kernelNameItem.get<std::string>("name", "");

      std::string x ;
      std::string y ;
      std::string z ;

      try {
        auto workGroupSz = kernel.second.get_child("compileWorkGroupSize");
        x = workGroupSz.get<std::string>("<xmlattr>.x", "");
        y = workGroupSz.get<std::string>("<xmlattr>.y", "");
        z = workGroupSz.get<std::string>("<xmlattr>.z", "");
      } catch (...) {
        // RTL kernels might not have this information, so if the fetch
        //  fails default to 1:1:1
        x = "1" ;
        y = "1" ;
        z = "1" ;
      }

      // Find the ComputeUnitInstance
      for(const auto& cuItr : currentXclbin->pl.cus) {
        if(0 != cuItr.second->getKernelName().compare(kernelName)) {
          continue;
        }
        cuItr.second->setDim(std::stoi(x), std::stoi(y), std::stoi(z));
      }
    }
  }

  void VPStaticDatabase::initializeAM(DeviceInfo* devInfo,
                                      const std::string& name,
                                      const struct debug_ip_data* debugIpData)
  {
    ConfigInfo* config = devInfo->currentConfig() ;
    if (!config) {
      xrt_core::message::send(xrt_core::message::severity_level::warning, "XRT",
                              "Attempt to initialize an AM without a loaded xclbin") ;
      return ;
    }

    uint64_t index = static_cast<uint64_t>(debugIpData->m_index_lowbyte) |
      (static_cast<uint64_t>(debugIpData->m_index_highbyte) << 8);

    XclbinInfo* xclbin = config->getPlXclbin();
    if (!xclbin) {
      xrt_core::message::send(xrt_core::message::severity_level::warning, "XRT",
                              "Attempt to initialize an AM without a loaded PL xclbin") ;
      return;
    }

    // Find the compute unit that this AM is attached to.
    for (const auto& cu : xclbin->pl.cus) {
      ComputeUnitInstance* cuObj = cu.second ;
      int32_t cuId = cu.second->getIndex() ;

      if (0 == name.compare(cu.second->getName())) {
        // Set properties on this specific CU
        if(debugIpData->m_properties & XAM_STALL_PROPERTY_MASK) {
          cuObj->setStallEnabled(true);
        }

        Monitor* mon =
          new Monitor(static_cast<DEBUG_IP_TYPE>(debugIpData->m_type), index,
                      debugIpData->m_name, cuId) ;

        if (debugIpData->m_properties & XMON_TRACE_PROPERTY_MASK)
          mon->traceEnabled = true ;

        // Assigning the compute unit's clock frequency to the monitor
        mon->clockFrequency = cuObj->getClockFrequency();

        // Add the monitor to the list of all monitors in this xclbin
        xclbin->pl.ams.push_back(mon);
        // Associate it with this compute unit
        cuObj->setAccelMon(mon->slotIndex) ;
        break ;
      }
    }
  }

  void VPStaticDatabase::initializeAIM(DeviceInfo* devInfo,
                                       const std::string& name,
                                       const struct debug_ip_data* debugIpData)
  {
    ConfigInfo* config = devInfo->currentConfig() ;
    if (!config) {
      xrt_core::message::send(xrt_core::message::severity_level::warning, "XRT",
                              "Attempt to initialize an AIM without a loaded xclbin") ;
      return ;
    }

    XclbinInfo* xclbin = config->getPlXclbin() ;
    if (!xclbin) {
      xrt_core::message::send(xrt_core::message::severity_level::warning, "XRT",
                              "Attempt to initialize an AIM without loaded PL xclbin");
      return;
    }


    uint64_t index = static_cast<uint64_t>(debugIpData->m_index_lowbyte) |
      (static_cast<uint64_t>(debugIpData->m_index_highbyte) << 8);

    // The current minimum trace ID assigned to AIMs is 0, so this code
    // currently has no effect and is being marked as incorrect in Coverity.
    // It should be uncommented if the minimum trace ID assigned in the
    // hardware ever chagnes.

    //if (index < min_trace_id_aim) {
    //  std::stringstream msg;
    //  msg << "AIM with incorrect index: " << index ;
    //  xrt_core::message::send(xrt_core::message::severity_level::info, "XRT",
    //                          msg.str());
    //  index = min_trace_id_aim ;
    //}

    // Parse name to find CU Name and Memory.  We expect the name in
    //  debug_ip_layout to be in the form of "cu_name/memory_name-port_name"
    size_t pos = name.find('/');
    std::string monCuName = name.substr(0, pos);

    if (monCuName == "memory_subsystem") {
      if (xclbin)
        xclbin->pl.hasMemoryAIM = true ;
    }

    std::string memName = "" ;
    std::string portName = "" ;
    size_t pos1 = name.find('-');
    if(pos1 != std::string::npos) {
      memName = name.substr(pos1+1);
      portName = name.substr(pos+1, pos1-pos-1);
    }

    ComputeUnitInstance* cuObj = nullptr ;
    int32_t cuId = -1 ;
    int32_t memId = -1;

    // Find both the compute unit this AIM is attached to (if applicable)
    //  and the memory this AIM is attached to (if applicable).
    for(const auto& cu : xclbin->pl.cus) {
      if(0 == monCuName.compare(cu.second->getName())) {
        cuId = cu.second->getIndex();
        cuObj = cu.second;
        break;
      }
    }
    for(const auto& mem : xclbin->pl.memoryInfo) {
      if (0 == memName.compare(mem.second->spTag)) {
        memId = mem.second->index;
        break;
      }
    }

    Monitor* mon = new Monitor(static_cast<DEBUG_IP_TYPE>(debugIpData->m_type),
                               index, debugIpData->m_name, cuId, memId);

    if (cuObj) {
      mon->cuPort = cuObj->getPort(portName);
      // Assigning the compute unit's clock frequency to the monitor
      mon->clockFrequency = cuObj->getClockFrequency();
    }
    if (debugIpData->m_properties & XMON_TRACE_PROPERTY_MASK) {
      mon->traceEnabled = true ;
    }

    // Add the monitor to the list of all AIMs
    xclbin->pl.aims.push_back(mon) ;

    // Attach to a CU if appropriate
    if (cuObj) {
      cuObj->addAIM(mon->slotIndex, mon->traceEnabled) ;
    }
    else if(mon->traceEnabled) {
      // If not connected to CU and not a shell monitor, then a floating monitor
      // This floating monitor is enabled for trace too
      xclbin->pl.hasFloatingAIMWithTrace = true ;
    }
  }

  void VPStaticDatabase::initializeASM(DeviceInfo* devInfo,
                                       const std::string& name,
                                       const struct debug_ip_data* debugIpData)
  {
    ConfigInfo* config = devInfo->currentConfig() ;
    if (!config) {
      xrt_core::message::send(xrt_core::message::severity_level::warning, "XRT",
                              "Attempt to initialize an ASM without a loaded xclbin") ;
      return ;
    }

    XclbinInfo* xclbin = config->getPlXclbin() ;
    if (!xclbin) {
      xrt_core::message::send(xrt_core::message::severity_level::warning, "XRT",
                              "Attempt to initialize an ASM without a loaded PL xclbin") ;
      return ;
    }

    uint64_t index = static_cast<uint64_t>(debugIpData->m_index_lowbyte) |
      (static_cast<uint64_t>(debugIpData->m_index_highbyte) << 8);
    if (index < util::min_trace_id_asm) {
      std::stringstream msg;
      msg << "ASM with incorrect index: " << index ;
      xrt_core::message::send(xrt_core::message::severity_level::info, "XRT",
                              msg.str());
      index = util::min_trace_id_asm ;
    }

    // Parse out the name of the compute unit this monitor is attached to if
    //  possible.  We expect the name in debug_ip_layout to be in the form of
    //  compute_unit_name/port_name.  If this is a floating

    size_t pos = name.find('/');
    std::string monCuName = name.substr(0, pos);

    std::string portName = "";
    ComputeUnitInstance* cuObj = nullptr ;
    int32_t cuId = -1 ;

    for(const auto& cu : xclbin->pl.cus) {
      if(0 == monCuName.compare(cu.second->getName())) {
        cuId = cu.second->getIndex();
        cuObj = cu.second;
        break;
      }
    }
    if(-1 != cuId) {
      size_t pos1 = name.find('-');
      if(std::string::npos != pos1) {
        portName = name.substr(pos+1, pos1-pos-1);
      }
    } else { /* (-1 == cuId) */
      pos = name.find("-");
      if(std::string::npos != pos) {
        pos = name.find_first_not_of(" ", pos+1);
        monCuName = name.substr(pos);
        pos = monCuName.find('/');

        size_t pos1 = monCuName.find('-');
        if(std::string::npos != pos1) {
          portName = monCuName.substr(pos+1, pos1-pos-1);
        }

        monCuName = monCuName.substr(0, pos);

        for(const auto& cu : xclbin->pl.cus) {
          if(0 == monCuName.compare(cu.second->getName())) {
            cuId = cu.second->getIndex();
            cuObj = cu.second;
            break;
          }
        }
      }
    }

    Monitor* mon = new Monitor(static_cast<DEBUG_IP_TYPE>(debugIpData->m_type),
                               index, debugIpData->m_name,
                               cuId);
    //mon->port = portName;
    if (cuObj){
      mon->cuPort = cuObj->getPort(portName);
      mon->clockFrequency = cuObj->getClockFrequency();
    }
    if (debugIpData->m_properties & 0x2) {
      mon->isStreamRead = true;
    }
    if (debugIpData->m_properties & XMON_TRACE_PROPERTY_MASK) {
      mon->traceEnabled = true ;
    }

    // Add this monitor to the list of all monitors
    xclbin->pl.asms.push_back(mon) ;

    // If the ASM is an User Space ASM i.e. either connected to a CU or floating but not shell ASM
    if (cuObj) {
      cuObj->addASM(mon->slotIndex, mon->traceEnabled) ;
    }
    else if (mon->traceEnabled) {
      // If not connected to CU and not a shell monitor, then a floating monitor
      // This floating monitor is enabled for trace too
      xclbin->pl.hasFloatingASMWithTrace = true ;
    }
  }

  void VPStaticDatabase::initializeNOC(DeviceInfo* devInfo,
                                       const struct debug_ip_data* debugIpData)
  {
    ConfigInfo* config = devInfo->currentConfig() ;
    if (!config)
      return ;

    XclbinInfo* xclbin = config->getAieXclbin() ;
    if (!xclbin)
      return;

    uint64_t index = static_cast<uint64_t>(debugIpData->m_index_lowbyte) |
      (static_cast<uint64_t>(debugIpData->m_index_highbyte) << 8);
    uint8_t readTrafficClass  = debugIpData->m_properties >> 2;
    uint8_t writeTrafficClass = debugIpData->m_properties & 0x3;

    NoCNode* noc = new NoCNode(index, debugIpData->m_name, readTrafficClass,
                               writeTrafficClass) ;
    xclbin->aie.nocList.push_back(noc) ;
    // nocList in xdp::PLDeviceIntf is sorted; Is that required here?
  }

  void VPStaticDatabase::initializeTS2MM(DeviceInfo* devInfo,
                                         const struct debug_ip_data* debugIpData)
  {
    ConfigInfo* config = devInfo->currentConfig() ;
    if (!config)
      return ;

    XclbinInfo* xclbin = config->getAieXclbin() ;
    if (!xclbin)
      xclbin = config->getPlXclbin() ;

    // TS2MM IP for either AIE PLIO or PL trace offload
    if (debugIpData->m_properties & 0x1) {
      xclbin->aie.numTracePLIO++ ;
    }
    else {
      xclbin->pl.usesTs2mm = true ;
    }
  }

  void VPStaticDatabase::initializeFIFO(DeviceInfo* devInfo)
  {
    ConfigInfo* config = devInfo->currentConfig() ;
    if (!config)
      return ;

    XclbinInfo*  xclbin = config->getPlXclbin() ;
    if (!xclbin)
      return;
    xclbin->pl.usesFifo = true ;
  }

  void VPStaticDatabase::addCommandQueueAddress(uint64_t a)
  {
    std::lock_guard<std::mutex> lock(openCLLock) ;

    commandQueueAddresses.emplace(a) ;
  }

  XclbinInfoType VPStaticDatabase::getXclbinType(xrt::xclbin& xclbin)
  {
    bool is_aie_available = false;
    bool is_pl_available  = false;

    auto data = xrt_core::xclbin_int::get_axlf_section(xclbin, AIE_METADATA);
    if (data.first && data.second)
        is_aie_available = true;

    data = xrt_core::xclbin_int::get_axlf_section(xclbin, IP_LAYOUT);
    if (data.first && data.second)
        is_pl_available = true;

    if(is_aie_available && is_pl_available)
      return XCLBIN_AIE_PL;
    else if (is_aie_available)
      return XCLBIN_AIE_ONLY;
    else
      return XCLBIN_PL_ONLY;
  }

  // This function is called from "trace_processor" tool
  // The tool creates events from raw PL trace data
  void VPStaticDatabase::updateDevice(uint64_t deviceId, const std::string& xclbinFile)
  {
    xrt::xclbin xrtXclbin = xrt::xclbin(xclbinFile);

<<<<<<< HEAD
    updateDevice(deviceId, xrtXclbin, false, nullptr);
=======
    // The PL post-processor does not need a connection to the actual hardware
    updateDevice(deviceId, xrtXclbin, nullptr, false);
>>>>>>> 538c9d05
  }

  // Methods using xrt::xclbin to retrive static information

<<<<<<< HEAD
  DeviceInfo* VPStaticDatabase::updateDevice(uint64_t deviceId, xrt::xclbin xrtXclbin, bool clientBuild, std::shared_ptr<xrt_core::device> device)
=======
  DeviceInfo* VPStaticDatabase::updateDevice(uint64_t deviceId, xrt::xclbin xrtXclbin, xdp::Device* xdpDevice, bool clientBuild)
>>>>>>> 538c9d05
  {
    // We need to update the device, but if we had an xclbin previously loaded
    //  then we need to mark it and remove the PL interface.  We'll
    //  create a new PL interface if necessary
    if (deviceInfo.find(deviceId) != deviceInfo.end()) {
<<<<<<< HEAD
      ConfigInfo* config = deviceInfo[deviceId]->currentConfig() ;
      if (config) {
        xrt_core::message::send(xrt_core::message::severity_level::info, "XRT", "Marking the end of last config xclbin");
        db->getDynamicInfo().markXclbinEnd(deviceId) ;
=======
      XclbinInfo* xclbin = deviceInfo[deviceId]->currentXclbin() ;
      if (xclbin) {
        db->getDynamicInfo().markXclbinEnd(deviceId) ;
        if (xclbin->plDeviceIntf != nullptr) {
          delete xclbin->plDeviceIntf;
          xclbin->plDeviceIntf = nullptr;
        }
>>>>>>> 538c9d05
      }
    }

    XclbinInfoType xclbinType = getXclbinType(xrtXclbin);
    DeviceInfo* devInfo = nullptr ;
    auto itr = deviceInfo.find(deviceId);
    if (itr == deviceInfo.end()) {
      // This is the first time this device was loaded with an xclbin
      deviceInfo[deviceId] = std::make_unique<DeviceInfo>();
      devInfo = deviceInfo[deviceId].get();
      devInfo->deviceId = deviceId;
      if (isEdge())
        devInfo->isEdgeDevice = true;
    } else {
      // This is a previously used device being reloaded with a new xclbin
      devInfo = itr->second.get();

      // Do not clean config if new xclbin is AIE type as it could be for mix xclbins run
      // It is expected to have AIE type xclbin loaded after PL type
      devInfo->cleanCurrentConfig(xclbinType) ;
    }

    XclbinInfo* currentXclbin = new XclbinInfo(xclbinType) ;
    currentXclbin->uuid = xrtXclbin.get_uuid();
    currentXclbin->pl.clockRatePLMHz = findClockRate(xrtXclbin) ;

    setDeviceNameFromXclbin(deviceId, xrtXclbin);
    readAIEMetadata(xrtXclbin, clientBuild);
    setAIEGeneration(deviceId, xrtXclbin);
    setAIEClockRateMHz(deviceId, xrtXclbin);

    /* Configure AMs if context monitoring is supported
     * else disable alll AMs on this device
     */
    devInfo->ctxInfo = xrt_core::config::get_kernel_channel_info();

    if (!initializeStructure(currentXclbin, xrtXclbin)) {
<<<<<<< HEAD
      if (xclbinType != XCLBIN_AIE_ONLY) {
        delete currentXclbin;
        return devInfo;
      }
=======
      delete currentXclbin;
      if (xdpDevice != nullptr)
        delete xdpDevice;
      return devInfo;
>>>>>>> 538c9d05
    }

    devInfo->createConfig(currentXclbin);
    initializeProfileMonitors(devInfo, xrtXclbin, device);

    devInfo->isReady = true;

    if (xdpDevice != nullptr)
      createPLDeviceIntf(deviceId, xdpDevice);

    return devInfo;
  }

  void VPStaticDatabase::setDeviceNameFromXclbin(uint64_t deviceId, xrt::xclbin xrtXclbin)
  {
    std::lock_guard<std::mutex> lock(deviceLock);

    if (deviceInfo.find(deviceId) == deviceInfo.end())
      return;
    if (!deviceInfo[deviceId]->deviceName.empty()) {
      return;
    }

    std::pair<const char*, size_t> systemMetadata =
       xrt_core::xclbin_int::get_axlf_section(xrtXclbin, SYSTEM_METADATA);

    if (systemMetadata.first == nullptr || systemMetadata.second <= 0) {
      // There is no SYSTEM_METADATA section
      return;
    }

    try {
      std::stringstream ss;
      ss.write(systemMetadata.first, systemMetadata.second);

      // Create a property tree based off of the JSON
      boost::property_tree::ptree pt;
      boost::property_tree::read_json(ss, pt);

      deviceInfo[deviceId]->deviceName = pt.get<std::string>("system_diagram_metadata.xsa.name", "");
    } catch(...) {
      return;
    }
  }

  void VPStaticDatabase::readAIEMetadataClient()
  {
    // Check for new then old file formats
    metadataReader = aie::readAIEMetadata("aie_trace_config.json", aieMetadata);
    if (!metadataReader) {
      metadataReader = aie::readAIEMetadata("aie_control_config.json", aieMetadata);
      if (!metadataReader) {
        xrt_core::message::send(xrt_core::message::severity_level::warning, "XRT", "AIE metadata read failed on client!");
        return;
      }
    }
    xrt_core::message::send(xrt_core::message::severity_level::debug, "XRT", "AIE metadata read successfully on client!");
  } 

  void VPStaticDatabase::readAIEMetadata(xrt::xclbin xrtXclbin, bool clientBuild)
  {
    if (clientBuild) {
      readAIEMetadataClient();
      return;
    }

    auto data = xrt_core::xclbin_int::get_axlf_section(xrtXclbin, AIE_METADATA);
    if (!data.first || !data.second) {
      return;
    }

    metadataReader = aie::readAIEMetadata(data.first, data.second, aieMetadata);
    xrt_core::message::send(xrt_core::message::severity_level::debug, "XRT", "AIE metadata read successfully!");
  }

  const xdp::aie::BaseFiletypeImpl*
  VPStaticDatabase::getAIEmetadataReader() const
  {
    xrt_core::message::send(xrt_core::message::severity_level::info, "XRT", "AIE metadataReader requested");
    return metadataReader.get();
  }

  void VPStaticDatabase::setAIEGeneration(uint64_t deviceId, xrt::xclbin xrtXclbin) {
    std::lock_guard<std::mutex> lock(deviceLock) ;
    if (deviceInfo.find(deviceId) == deviceInfo.end())
      return;

    if (!metadataReader)
      return;

    try {
      auto hwGen = aieMetadata.get_child("aie_metadata.driver_config.hw_gen").get_value<uint8_t>();
      deviceInfo[deviceId]->setAIEGeneration(hwGen);
    } catch(...) {
      return;
    }
  }

  void VPStaticDatabase::setAIEClockRateMHz(uint64_t deviceId, xrt::xclbin xrtXclbin) {
    std::lock_guard<std::mutex> lock(deviceLock) ;

    if (deviceInfo.find(deviceId) == deviceInfo.end())
      return;

    ConfigInfo* config = deviceInfo[deviceId]->currentConfig() ;
    if (!config)
      return;
    XclbinInfo* xclbin = config->getAieXclbin();
    if (!xclbin)
      return;

    if (!metadataReader)
       return;

    try {
      auto dev_node = aieMetadata.get_child("aie_metadata.DeviceData");
      xclbin->aie.clockRateAIEMHz = dev_node.get<double>("AIEFrequency");
      xrt_core::message::send(xrt_core::message::severity_level::info, "XRT", "read clockRateAIEMHz: "
                                                        + std::to_string(xclbin->aie.clockRateAIEMHz));
    } catch(...) {
      return;
    }
  }

  double VPStaticDatabase::findClockRate(xrt::xclbin xrtXclbin)
  {
    double defaultClockSpeed = 300.0 ;

    const clock_freq_topology* clockSection =
      reinterpret_cast<const clock_freq_topology*>(
        xrt_core::xclbin_int::get_axlf_section(xrtXclbin, CLOCK_FREQ_TOPOLOGY).first);

    if(clockSection) {
      for(int32_t i = 0; i < clockSection->m_count; i++) {
        const struct clock_freq* clk = &(clockSection->m_clock_freq[i]);
        if(clk->m_type != CT_DATA) {
          continue;
        }
        return clk->m_freq_Mhz ;
      }
    }

    if (isEdge()) {
      // On Edge, we can try to get the "DATA_CLK" from the embedded metadata
      std::pair<const char*, size_t> embeddedMetadata =
        xrt_core::xclbin_int::get_axlf_section(xrtXclbin, EMBEDDED_METADATA);

      if (nullptr == embeddedMetadata.first || 0 == embeddedMetadata.second)
        return defaultClockSpeed;

      std::stringstream ss;
      ss.write(embeddedMetadata.first, embeddedMetadata.second);

      // Create a property tree based off of the XML
      boost::property_tree::ptree pt;
      boost::property_tree::read_xml(ss, pt);

      // Dig in and find all of the kernel clocks
      for (auto& clock : pt.get_child("project.platform.device.core.kernelClocks")) {
        if (clock.first != "clock")
          continue;

        try {
          std::string port = clock.second.get<std::string>("<xmlattr>.port");
          if (port != "DATA_CLK")
            continue;
          std::string freq = clock.second.get<std::string>("<xmlattr>.frequency");
          std::string freqNumeral = freq.substr(0, freq.find('M')) ;
          double frequency = defaultClockSpeed ;
          std::stringstream convert ;
          convert << freqNumeral ;
          convert >> frequency ;
          return frequency ;
        }
        catch (std::exception& /*e*/) {
          continue ;
        }
      }
    }
    return defaultClockSpeed;
  }

  bool VPStaticDatabase::initializeStructure(XclbinInfo* currentXclbin, xrt::xclbin xrtXclbin)
  {
    // Step 1 -> Create the compute units based on the IP_LAYOUT and SYSTEM_METADATA section
    const ip_layout* ipLayoutSection =
      reinterpret_cast<const ip_layout*>(xrt_core::xclbin_int::get_axlf_section(xrtXclbin, IP_LAYOUT).first);

    std::pair<const char*, size_t> systemMetadata =
       xrt_core::xclbin_int::get_axlf_section(xrtXclbin, SYSTEM_METADATA);

    if(ipLayoutSection == nullptr)
      return true;

    createComputeUnits(currentXclbin, ipLayoutSection,systemMetadata.first, systemMetadata.second);

    // Step 2 -> Create the memory layout based on the MEM_TOPOLOGY section
    const mem_topology* memTopologySection =
      reinterpret_cast<const mem_topology*>(xrt_core::xclbin_int::get_axlf_section(xrtXclbin, MEM_TOPOLOGY).first);

    if(memTopologySection == nullptr)
      return false;

    createMemories(currentXclbin, memTopologySection);

    // Step 3 -> Connect the CUs with the memory resources using the
    //           CONNECTIVITY section
    const connectivity* connectivitySection =
      reinterpret_cast<const connectivity*>(xrt_core::xclbin_int::get_axlf_section(xrtXclbin, CONNECTIVITY).first);

    if(connectivitySection == nullptr)
      return true;

    createConnections(currentXclbin, ipLayoutSection, memTopologySection,
                      connectivitySection);

    // Step 4 -> Annotate all the compute units with workgroup size using
    //           the EMBEDDED_METADATA section
    std::pair<const char*, size_t> embeddedMetadata =
       xrt_core::xclbin_int::get_axlf_section(xrtXclbin, EMBEDDED_METADATA);

    annotateWorkgroupSize(currentXclbin, embeddedMetadata.first,
                          embeddedMetadata.second);

    // Step 5 -> Fill in the details like the name of the xclbin using
    //           the SYSTEM_METADATA section
    setXclbinName(currentXclbin, systemMetadata.first, systemMetadata.second);
    updateSystemDiagram(systemMetadata.first, systemMetadata.second);
    addPortInfo(currentXclbin, systemMetadata.first, systemMetadata.second);

    return true;
  }

  bool VPStaticDatabase::initializeProfileMonitors(DeviceInfo* devInfo, xrt::xclbin xrtXclbin, std::shared_ptr<xrt_core::device> device)
  {
    // Look into the debug_ip_layout section and load information about Profile Monitors
    // Get DEBUG_IP_LAYOUT section
    const debug_ip_layout* debugIpLayoutSection =
      reinterpret_cast<const debug_ip_layout*>(xrt_core::xclbin_int::get_axlf_section(xrtXclbin, DEBUG_IP_LAYOUT).first);

    if(debugIpLayoutSection == nullptr) return false;

    for(uint16_t i = 0; i < debugIpLayoutSection->m_count; i++) {
      const struct debug_ip_data* debugIpData =
        &(debugIpLayoutSection->m_debug_ip_data[i]);
      uint64_t index = static_cast<uint64_t>(debugIpData->m_index_lowbyte) |
        (static_cast<uint64_t>(debugIpData->m_index_highbyte) << 8);

      std::string name(debugIpData->m_name);

      std::stringstream msg;
      msg << "Initializing profile monitor " << i
          << ": name = " << name << ", index = " << index;
      xrt_core::message::send(xrt_core::message::severity_level::info, "XRT",
                              msg.str());

      switch (debugIpData->m_type) {
      case ACCEL_MONITOR:
        initializeAM(devInfo, name, debugIpData) ;
        break ;
      case AXI_MM_MONITOR:
        initializeAIM(devInfo, name, debugIpData) ;
        break ;
      case AXI_STREAM_MONITOR:
        initializeASM(devInfo, name, debugIpData) ;
       break ;
      case AXI_NOC:
        initializeNOC(devInfo, debugIpData) ;
        break ;
      case TRACE_S2MM:
        initializeTS2MM(devInfo, debugIpData) ;
        break ;
      case AXI_MONITOR_FIFO_LITE:
        initializeFIFO(devInfo) ;
        break ;
      default:
        break ;
      }
    }

    return true;
  }

} // end namespace xdp<|MERGE_RESOLUTION|>--- conflicted
+++ resolved
@@ -314,20 +314,14 @@
     ConfigInfo* config = deviceInfo[deviceId]->currentConfig() ;
     if (!config)
       return ;
-<<<<<<< HEAD
 
     XclbinInfo *xclbin = config->getPlXclbin();
     if (!xclbin)
       return;
 
-    if (xclbin->deviceIntf) {
-      delete xclbin->deviceIntf ;
-      xclbin->deviceIntf = nullptr ;
-=======
     if (xclbin->plDeviceIntf) {
       delete xclbin->plDeviceIntf ;
       xclbin->plDeviceIntf = nullptr ;
->>>>>>> 538c9d05
     }
   }
 
@@ -422,15 +416,11 @@
     if (!config)
       return nullptr ;
 
-<<<<<<< HEAD
     XclbinInfo* xclbin = config->getPlXclbin();
     if (!xclbin)
       return nullptr;
 
-    return xclbin->deviceIntf ;
-=======
     return xclbin->plDeviceIntf ;
->>>>>>> 538c9d05
   }
 
   // This function will create a PL Device Interface if an xdp::Device is
@@ -443,25 +433,16 @@
     if (dev == nullptr)
       return;
     if (deviceInfo.find(deviceId) == deviceInfo.end())
-<<<<<<< HEAD
-      return nullptr;
+      return;
     ConfigInfo* config = deviceInfo[deviceId]->currentConfig();
     if (!config)
-      return nullptr;
+      return;
     XclbinInfo* xclbin = config->getPlXclbin();
     if (!xclbin)
-      return nullptr;
-
-    if (xclbin->deviceIntf != nullptr)
-      return xclbin->deviceIntf;
-=======
-      return;
-    XclbinInfo* xclbin = deviceInfo[deviceId]->currentXclbin();
-    if (xclbin == nullptr)
-      return;
+      return;
+
     if (xclbin->plDeviceIntf != nullptr)
       delete xclbin->plDeviceIntf; // It shouldn't be...
->>>>>>> 538c9d05
 
     xclbin->plDeviceIntf = new PLDeviceIntf();
     xclbin->plDeviceIntf->setDevice(dev);
@@ -476,34 +457,6 @@
     }
   }
 
-<<<<<<< HEAD
-  DeviceIntf* VPStaticDatabase::createDeviceIntfClient(uint64_t deviceId,
-                                                 xdp::Device* dev)
-  {
-    std::lock_guard<std::mutex> lock(deviceLock);
-
-    if (deviceInfo.find(deviceId) == deviceInfo.end())
-      return nullptr;
-
-    ConfigInfo* config = deviceInfo[deviceId]->currentConfig();
-    if (!config)
-      return nullptr;
-
-    XclbinInfo* xclbin = config->getPlXclbin();
-    if (!xclbin)
-      return nullptr;
-
-    if (xclbin->deviceIntf != nullptr)
-      return xclbin->deviceIntf;
-
-    xclbin->deviceIntf = new DeviceIntf();
-    xclbin->deviceIntf->setDevice(dev);
-    return xclbin->deviceIntf;
-  }
-
-
-=======
->>>>>>> 538c9d05
   uint64_t VPStaticDatabase::getKDMACount(uint64_t deviceId)
   {
     std::lock_guard<std::mutex> lock(deviceLock) ;
@@ -763,15 +716,11 @@
       return ;
 
     // User space AM in sorted order of their slotIds.  Matches with
-<<<<<<< HEAD
-    //  sorted list of AM in xdp::DeviceIntf
+    //  sorted list of AM in xdp::PLDeviceIntf
     XclbinInfo* xclbin = currentConfig->getPlXclbin();
     if (!xclbin)
       return;
 
-=======
-    //  sorted list of AM in xdp::PLDeviceIntf
->>>>>>> 538c9d05
     size_t count = 0 ;
     for (auto mon : xclbin->pl.ams) {
       if (count >= size)
@@ -1542,13 +1491,8 @@
       return;
     }
 
-<<<<<<< HEAD
     xrt::xclbin xrtXclbin = device->get_xclbin(new_xclbin_uuid);
-    DeviceInfo* devInfo   = updateDevice(deviceId, xrtXclbin, false, device);
-=======
-    xrt::xclbin xrtXclbin = device->get_xclbin(device->get_xclbin_uuid());
     DeviceInfo* devInfo   = updateDevice(deviceId, xrtXclbin, xdpDevice, false);
->>>>>>> 538c9d05
     if (device->is_nodma())
       devInfo->isNoDMADevice = true;
   }
@@ -1556,12 +1500,8 @@
   void VPStaticDatabase::updateDeviceClient(uint64_t deviceId, std::shared_ptr<xrt_core::device> device)
   {
     xrt::xclbin xrtXclbin = device->get_xclbin(device->get_xclbin_uuid());
-<<<<<<< HEAD
-    updateDevice(deviceId, xrtXclbin, true, device);
-=======
     // Client should have no PL interface
     updateDevice(deviceId, xrtXclbin, nullptr, true);
->>>>>>> 538c9d05
   }
 
   // Return true if we should reset the device information.
@@ -2347,40 +2287,28 @@
   {
     xrt::xclbin xrtXclbin = xrt::xclbin(xclbinFile);
 
-<<<<<<< HEAD
-    updateDevice(deviceId, xrtXclbin, false, nullptr);
-=======
     // The PL post-processor does not need a connection to the actual hardware
     updateDevice(deviceId, xrtXclbin, nullptr, false);
->>>>>>> 538c9d05
   }
 
   // Methods using xrt::xclbin to retrive static information
 
-<<<<<<< HEAD
-  DeviceInfo* VPStaticDatabase::updateDevice(uint64_t deviceId, xrt::xclbin xrtXclbin, bool clientBuild, std::shared_ptr<xrt_core::device> device)
-=======
   DeviceInfo* VPStaticDatabase::updateDevice(uint64_t deviceId, xrt::xclbin xrtXclbin, xdp::Device* xdpDevice, bool clientBuild)
->>>>>>> 538c9d05
   {
     // We need to update the device, but if we had an xclbin previously loaded
     //  then we need to mark it and remove the PL interface.  We'll
     //  create a new PL interface if necessary
     if (deviceInfo.find(deviceId) != deviceInfo.end()) {
-<<<<<<< HEAD
       ConfigInfo* config = deviceInfo[deviceId]->currentConfig() ;
       if (config) {
         xrt_core::message::send(xrt_core::message::severity_level::info, "XRT", "Marking the end of last config xclbin");
         db->getDynamicInfo().markXclbinEnd(deviceId) ;
-=======
-      XclbinInfo* xclbin = deviceInfo[deviceId]->currentXclbin() ;
-      if (xclbin) {
-        db->getDynamicInfo().markXclbinEnd(deviceId) ;
-        if (xclbin->plDeviceIntf != nullptr) {
-          delete xclbin->plDeviceIntf;
-          xclbin->plDeviceIntf = nullptr;
-        }
->>>>>>> 538c9d05
+
+        // TODO_MERGE: delete interface via config.
+        // if (xclbin->plDeviceIntf != nullptr) {
+        //   delete xclbin->plDeviceIntf;
+        //   xclbin->plDeviceIntf = nullptr;
+        // }
       }
     }
 
@@ -2418,21 +2346,16 @@
     devInfo->ctxInfo = xrt_core::config::get_kernel_channel_info();
 
     if (!initializeStructure(currentXclbin, xrtXclbin)) {
-<<<<<<< HEAD
       if (xclbinType != XCLBIN_AIE_ONLY) {
         delete currentXclbin;
-        return devInfo;
+        if (xdpDevice != nullptr)
+          delete xdpDevice;
+      return devInfo;
       }
-=======
-      delete currentXclbin;
-      if (xdpDevice != nullptr)
-        delete xdpDevice;
-      return devInfo;
->>>>>>> 538c9d05
     }
 
     devInfo->createConfig(currentXclbin);
-    initializeProfileMonitors(devInfo, xrtXclbin, device);
+    initializeProfileMonitors(devInfo, xrtXclbin);
 
     devInfo->isReady = true;
 
@@ -2662,7 +2585,7 @@
     return true;
   }
 
-  bool VPStaticDatabase::initializeProfileMonitors(DeviceInfo* devInfo, xrt::xclbin xrtXclbin, std::shared_ptr<xrt_core::device> device)
+  bool VPStaticDatabase::initializeProfileMonitors(DeviceInfo* devInfo, xrt::xclbin xrtXclbin)
   {
     // Look into the debug_ip_layout section and load information about Profile Monitors
     // Get DEBUG_IP_LAYOUT section
