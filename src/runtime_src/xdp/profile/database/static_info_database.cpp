/**
 * Copyright (C) 2016-2022 Xilinx, Inc
 * Copyright (C) 2022-2024 Advanced Micro Devices, Inc. - All rights reserved
 *
 * Licensed under the Apache License, Version 2.0 (the "License"). You may
 * not use this file except in compliance with the License. A copy of the
 * License is located at
 *
 *     http://www.apache.org/licenses/LICENSE-2.0
 *
 * Unless required by applicable law or agreed to in writing, software
 * distributed under the License is distributed on an "AS IS" BASIS, WITHOUT
 * WARRANTIES OR CONDITIONS OF ANY KIND, either express or implied. See the
 * License for the specific language governing permissions and limitations
 * under the License.
 */

#include <iostream>
#include <sstream>

#ifdef _WIN32
#include <process.h>
#else
#include <sys/types.h>
#include <unistd.h>
#endif

#ifdef _WIN32
#pragma warning (disable : 4996 4267 4244 4200)
/* 4267 : Disable warning for conversion of size_t to int32_t */
/* 4244 : Disable warning for conversion of uint64_t to uint32_t */
#endif

#include <boost/property_tree/ptree.hpp>
#include <boost/property_tree/json_parser.hpp>
#include <boost/property_tree/xml_parser.hpp>

#include "core/common/config_reader.h"
#include "core/common/message.h"
#include "core/common/api/xclbin_int.h"
#include "core/include/xclbin.h"

#define XDP_CORE_SOURCE

#include "xdp/profile/database/database.h"
#include "xdp/profile/database/static_info/device_info.h"
#include "xdp/profile/database/static_info/pl_constructs.h"
#include "xdp/profile/database/static_info/xclbin_info.h"
#include "xdp/profile/database/static_info_database.h"
#include "xdp/profile/device/device_intf.h"
#include "xdp/profile/plugin/vp_base/utility.h"
#include "xdp/profile/writer/vp_base/vp_run_summary.h"

#include "core/common/query_requests.h"
#include "core/include/xrt/xrt_uuid.h"

constexpr unsigned int XAM_STALL_PROPERTY_MASK  = 0x4;
constexpr unsigned int XMON_TRACE_PROPERTY_MASK = 0x1;

namespace xdp {

  VPStaticDatabase::VPStaticDatabase(VPDatabase* d)
    : db(d)
    , runSummary(nullptr)
    , systemDiagram("")
    , softwareEmulationDeviceName("default_sw_emu_device")
    , aieDevInst(nullptr)
    , aieDevice(nullptr)
    , deallocateAieDevice(nullptr)
  {
#ifdef _WIN32
    pid = _getpid() ;
#else
    pid = static_cast<int>(getpid()) ;
#endif
  }

  VPStaticDatabase::~VPStaticDatabase()
  {
    if (runSummary != nullptr)
      runSummary->write(false);

    // AIE specific functions
    if (aieDevice != nullptr && deallocateAieDevice != nullptr)
      deallocateAieDevice(aieDevice);
  }

  // ***********************************************************************
  // ***** Functions related to information on the running application *****
  int VPStaticDatabase::getPid() const
  {
    return pid ;
  }

  uint64_t VPStaticDatabase::getApplicationStartTime() const
  {
    return applicationStartTime ;
  }

  void VPStaticDatabase::setApplicationStartTime(uint64_t t)
  {
    std::lock_guard<std::mutex> lock(summaryLock) ;
    applicationStartTime = t ;
  }

  bool VPStaticDatabase::getAieApplication() const
  {
    return aieApplication;
  }

  void VPStaticDatabase::setAieApplication()
  {
    std::lock_guard<std::mutex> lock(summaryLock);
    aieApplication = true;
  }

  // ***************************************************
  // ***** Functions related to OpenCL information *****

  std::set<uint64_t>& VPStaticDatabase::getCommandQueueAddresses()
  {
    return commandQueueAddresses ;
  }

  std::set<std::string>& VPStaticDatabase::getEnqueuedKernels()
  {
    return enqueuedKernels ;
  }

  void VPStaticDatabase::addEnqueuedKernel(const std::string& identifier)
  {
    std::lock_guard<std::mutex> lock(openCLLock) ;
    enqueuedKernels.emplace(identifier) ;
  }

  void VPStaticDatabase::setNumDevices(uint64_t contextId, uint64_t numDevices)
  {
    contextIdToNumDevices[contextId] = numDevices ;
  }

  uint64_t VPStaticDatabase::getNumDevices(uint64_t contextId)
  {
    if (contextIdToNumDevices.find(contextId) == contextIdToNumDevices.end())
      return 0 ;
    return contextIdToNumDevices[contextId] ;
  }

  std::string VPStaticDatabase::getSoftwareEmulationDeviceName()
  {
    std::lock_guard<std::mutex> lock(openCLLock) ;
    return softwareEmulationDeviceName ;
  }

  void VPStaticDatabase::setSoftwareEmulationDeviceName(const std::string& name)
  {
    std::lock_guard<std::mutex> lock(openCLLock) ;
    softwareEmulationDeviceName = name ;
  }

  std::map<std::string, uint64_t>
  VPStaticDatabase::getSoftwareEmulationCUCounts()
  {
    std::lock_guard<std::mutex> lock(openCLLock) ;
    return softwareEmulationCUCounts ;
  }

  void
  VPStaticDatabase::addSoftwareEmulationCUInstance(const std::string& kName)
  {
    std::lock_guard<std::mutex> lock(openCLLock) ;
    if (softwareEmulationCUCounts.find(kName) ==
        softwareEmulationCUCounts.end())
      softwareEmulationCUCounts[kName] = 1 ;
    else
      softwareEmulationCUCounts[kName] += 1 ;
  }

  std::map<std::string, bool>&
  VPStaticDatabase::getSoftwareEmulationMemUsage()
  {
    std::lock_guard<std::mutex> lock(openCLLock) ;
    return softwareEmulationMemUsage ;
  }

  void
  VPStaticDatabase::
  addSoftwareEmulationMemUsage(const std::string& mem, bool used)
  {
    std::lock_guard<std::mutex> lock(openCLLock) ;
    softwareEmulationMemUsage[mem] = used ;
  }

  std::vector<std::string>&
  VPStaticDatabase::getSoftwareEmulationPortBitWidths()
  {
    std::lock_guard<std::mutex> lock(openCLLock) ;
    return softwareEmulationPortBitWidths ;
  }

  void VPStaticDatabase::addSoftwareEmulationPortBitWidth(const std::string& s)
  {
    std::lock_guard<std::mutex> lock(openCLLock) ;
    softwareEmulationPortBitWidths.push_back(s) ;
  }

  // ************************************************
  // ***** Functions related to the run summary *****
  std::vector<std::pair<std::string, std::string>>&
  VPStaticDatabase::getOpenedFiles()
  {
    std::lock_guard<std::mutex> lock(summaryLock) ;
    return openedFiles ;
  }

  void VPStaticDatabase::addOpenedFile(const std::string& name,
                                       const std::string& type)
  {
    {
      // Protect changes to openedFiles and creation of the run summary.
      //  The write function, however, needs to query the opened files so
      //  place the lock inside its own scope.
      std::lock_guard<std::mutex> lock(summaryLock) ;

      openedFiles.push_back(std::make_pair(name, type)) ;

      if (runSummary == nullptr)
        runSummary = std::make_unique<VPRunSummaryWriter>("xrt.run_summary", db);
    }
    runSummary->write(false) ;
  }

  std::string VPStaticDatabase::getSystemDiagram()
  {
    std::lock_guard<std::mutex> lock(summaryLock) ;
    return systemDiagram ;
  }

  // ***************************************************************
  // ***** Functions related to information on all the devices *****
  uint64_t VPStaticDatabase::getNumDevices()
  {
    std::lock_guard<std::mutex> lock(deviceLock) ;

    return deviceInfo.size() ;
  }

  DeviceInfo* VPStaticDatabase::getDeviceInfo(uint64_t deviceId)
  {
    std::lock_guard<std::mutex> lock(deviceLock) ;

    if (deviceInfo.find(deviceId) == deviceInfo.end())
      return nullptr ;
    return deviceInfo[deviceId].get();
  }

  std::vector<std::string> VPStaticDatabase::getDeviceNames()
  {
    std::vector<std::string> uniqueNames ;
    std::lock_guard<std::mutex> lock(deviceLock) ;

    for (const auto& device : deviceInfo) {
      uniqueNames.push_back(device.second->getUniqueDeviceName()) ;
    }
    return uniqueNames ;
  }

  std::vector<DeviceInfo*> VPStaticDatabase::getDeviceInfos()
  {
    std::vector<DeviceInfo*> infos;
    std::lock_guard<std::mutex> lock(deviceLock) ;

    for (const auto& device : deviceInfo) {
      infos.push_back(device.second.get());
    }
    return infos ;
  }

  bool VPStaticDatabase::hasStallInfo()
  {
    std::lock_guard<std::mutex> lock(deviceLock) ;

    for (const auto& device : deviceInfo) {
      for (auto config : device.second->getLoadedConfigs()) {

        XclbinInfo* xclbin = config->getPlXclbin();
        if(!xclbin)
          continue;
        for (const auto& cu : xclbin->pl.cus) {
          if (cu.second->getStallEnabled())
            return true ;
        }
      }
    }
    return false ;
  }

  ConfigInfo* VPStaticDatabase::getCurrentlyLoadedConfig(uint64_t deviceId)
  {
    std::lock_guard<std::mutex> lock(deviceLock) ;

    if (deviceInfo.find(deviceId) == deviceInfo.end())
      return nullptr ;
    return deviceInfo[deviceId]->currentConfig() ;
  }

  void VPStaticDatabase::deleteCurrentlyUsedDeviceInterface(uint64_t deviceId)
  {
    std::lock_guard<std::mutex> lock(deviceLock) ;

    if (deviceInfo.find(deviceId) == deviceInfo.end())
      return ;

    ConfigInfo* config = deviceInfo[deviceId]->currentConfig() ;
    if (!config)
      return ;

    XclbinInfo *xclbin = config->getPlXclbin();
    if(!xclbin)
      return;

    if (xclbin->deviceIntf) {
      delete xclbin->deviceIntf ;
      xclbin->deviceIntf = nullptr ;
    }
  }

  bool VPStaticDatabase::isDeviceReady(uint64_t deviceId)
  {
    std::lock_guard<std::mutex> lock(deviceLock) ;

    if (deviceInfo.find(deviceId) == deviceInfo.end())
      return false ;
    return deviceInfo[deviceId]->isReady ;
  }

  double VPStaticDatabase::getClockRateMHz(uint64_t deviceId, bool PL)
  {
    std::lock_guard<std::mutex> lock(deviceLock) ;

    // If we don't have any information on the specific ID, return
    //  defaults.  300 MHz for PL clock rate and 1 GHz for AIE clock rate.
    if (deviceInfo.find(deviceId) == deviceInfo.end())
      return PL ? 300.0 : 1000.0 ;

    ConfigInfo* config = deviceInfo[deviceId]->currentConfig() ;
    if (!config)
      return PL ? 300.0 : 1000.0 ;

    if (PL)
      return config->getPlXclbin()->pl.clockRatePLMHz ;
    else
      return config->getAieXclbin()->aie.clockRateAIEMHz ;
  }

  double VPStaticDatabase::getPLMaxClockRateMHz(uint64_t deviceId)
  {
    std::lock_guard<std::mutex> lock(deviceLock) ;

    // If we don't have any information on the specific ID, return
    //  defaults.  300 MHz for PL clock rate.
    if (deviceInfo.find(deviceId) == deviceInfo.end())
      return 300.0;

    //TODO : update APIs here.
    XclbinInfo* xclbin = deviceInfo[deviceId]->currentXclbin() ;
    if (!xclbin)
      return 300.0;
    //We will consider the clock rate of the Compute Unit with the highest Clock Frequency
    double plClockFreq = 0;
      for (const auto& cu : xclbin->pl.cus) {
        plClockFreq = std::max(plClockFreq, cu.second->getClockFrequency());
      }
    return plClockFreq>0 ? plClockFreq : 300.0;

  }

  void VPStaticDatabase::setDeviceName(uint64_t deviceId, const std::string& name)
  {
    std::lock_guard<std::mutex> lock(deviceLock) ;

    if (deviceInfo.find(deviceId) == deviceInfo.end())
      return ;

    deviceInfo[deviceId]->deviceName = name ;
  }

  std::string VPStaticDatabase::getDeviceName(uint64_t deviceId)
  {
    std::lock_guard<std::mutex> lock(deviceLock) ;

    if (deviceInfo.find(deviceId) == deviceInfo.end())
      return "" ;
    return deviceInfo[deviceId]->deviceName ;
  }

  DeviceIntf* VPStaticDatabase::getDeviceIntf(uint64_t deviceId)
  {
    std::lock_guard<std::mutex> lock(deviceLock) ;

    if (deviceInfo.find(deviceId) == deviceInfo.end())
      return nullptr ;
    ConfigInfo* config = deviceInfo[deviceId]->currentConfig() ;
    if (!config)
      return nullptr ;

    XclbinInfo* xclbin = config->getPlXclbin();
    if(!xclbin)
      return nullptr;

    return xclbin->deviceIntf ;
  }

  DeviceIntf* VPStaticDatabase::createDeviceIntf(uint64_t deviceId,
                                                 xdp::Device* dev)
  {
    std::lock_guard<std::mutex> lock(deviceLock);

    if (deviceInfo.find(deviceId) == deviceInfo.end())
      return nullptr;
    ConfigInfo* config = deviceInfo[deviceId]->currentConfig();
    if (!config)
      return nullptr;
    XclbinInfo* xclbin = config->getPlXclbin();
    if(!xclbin)
      return nullptr;

    if (xclbin->deviceIntf != nullptr)
      return xclbin->deviceIntf;

    xclbin->deviceIntf = new DeviceIntf();
    xclbin->deviceIntf->setDevice(dev);
    try {
      xclbin->deviceIntf->readDebugIPlayout();
    }
    catch (std::exception& /* e */) {
      // If reading the debug ip layout fails, we shouldn't have
      // any device interface at all
      delete xclbin->deviceIntf;
      xclbin->deviceIntf = nullptr;
    }
    return xclbin->deviceIntf;
  }

  DeviceIntf* VPStaticDatabase::createDeviceIntfClient(uint64_t deviceId,
                                                 xdp::Device* dev)
  {
    std::lock_guard<std::mutex> lock(deviceLock);

    if (deviceInfo.find(deviceId) == deviceInfo.end())
      return nullptr;
    XclbinInfo* xclbin = deviceInfo[deviceId]->currentXclbin();
    if (xclbin == nullptr)
      return nullptr;
    if (xclbin->deviceIntf != nullptr)
      return xclbin->deviceIntf;

    xclbin->deviceIntf = new DeviceIntf();
    xclbin->deviceIntf->setDevice(dev);
    return xclbin->deviceIntf;
  }


  uint64_t VPStaticDatabase::getKDMACount(uint64_t deviceId)
  {
    std::lock_guard<std::mutex> lock(deviceLock) ;

    if (deviceInfo.find(deviceId) == deviceInfo.end())
      return 0 ;
    return deviceInfo[deviceId]->kdmaCount ;
  }

  void VPStaticDatabase::setHostMaxReadBW(uint64_t deviceId, double bw)
  {
    std::lock_guard<std::mutex> lock(deviceLock) ;

    if (deviceInfo.find(deviceId) == deviceInfo.end())
      return ;
    ConfigInfo* config = deviceInfo[deviceId]->currentConfig() ;
    if (!config)
      return ;

    XclbinInfo* xclbin = config->getPlXclbin();
    if(!xclbin)
      return;

    xclbin->pl.hostMaxReadBW = bw ;
  }

  double VPStaticDatabase::getHostMaxReadBW(uint64_t deviceId)
  {
    std::lock_guard<std::mutex> lock(deviceLock) ;

    if (deviceInfo.find(deviceId) == deviceInfo.end())
      return 0.0 ;

    ConfigInfo* config = deviceInfo[deviceId]->currentConfig() ;
    if (!config)
      return 0.0 ;

    XclbinInfo* xclbin = config->getPlXclbin();
    if(!xclbin)
      return 0.0;

    return xclbin->pl.hostMaxReadBW ;
  }

  void VPStaticDatabase::setHostMaxWriteBW(uint64_t deviceId, double bw)
  {
    std::lock_guard<std::mutex> lock(deviceLock) ;

    if (deviceInfo.find(deviceId) == deviceInfo.end())
      return ;

    ConfigInfo* config = deviceInfo[deviceId]->currentConfig() ;
    if (!config)
      return ;

    XclbinInfo* xclbin = config->getPlXclbin();
    if(!xclbin)
      return ;

    xclbin->pl.hostMaxWriteBW = bw ;
  }

  double VPStaticDatabase::getHostMaxWriteBW(uint64_t deviceId)
  {
    std::lock_guard<std::mutex> lock(deviceLock) ;

    if (deviceInfo.find(deviceId) == deviceInfo.end())
      return 0.0 ;

    ConfigInfo* config = deviceInfo[deviceId]->currentConfig() ;
    if (!config)
      return 0.0 ;

    XclbinInfo* xclbin = config->getPlXclbin();
    if(!xclbin)
      return 0.0;

    return xclbin->pl.hostMaxWriteBW ;
  }

  void VPStaticDatabase::setKernelMaxReadBW(uint64_t deviceId, double bw)
  {
    std::lock_guard<std::mutex> lock(deviceLock) ;

    if (deviceInfo.find(deviceId) == deviceInfo.end())
      return ;

    ConfigInfo* config = deviceInfo[deviceId]->currentConfig() ;
    if (!config)
      return ;

    XclbinInfo* xclbin = config->getPlXclbin();
    if(!xclbin)
      return;

    xclbin->pl.kernelMaxReadBW = bw ;
  }

  double VPStaticDatabase::getKernelMaxReadBW(uint64_t deviceId)
  {
    std::lock_guard<std::mutex> lock(deviceLock) ;

    if (deviceInfo.find(deviceId) == deviceInfo.end())
      return 0.0 ;

    ConfigInfo* config = deviceInfo[deviceId]->currentConfig() ;
    if (!config)
      return 0.0 ;

    XclbinInfo* xclbin = config->getPlXclbin();
    if(!xclbin)
      return 0.0;

    return xclbin->pl.kernelMaxReadBW ;
  }

  void VPStaticDatabase::setKernelMaxWriteBW(uint64_t deviceId, double bw)
  {
    std::lock_guard<std::mutex> lock(deviceLock) ;

    if (deviceInfo.find(deviceId) == deviceInfo.end())
      return ;

    ConfigInfo* config = deviceInfo[deviceId]->currentConfig() ;
    if (!config)
      return ;

    XclbinInfo* xclbin = config->getPlXclbin();
    if(!xclbin)
      return;

    xclbin->pl.kernelMaxWriteBW = bw ;
  }

  double VPStaticDatabase::getKernelMaxWriteBW(uint64_t deviceId)
  {
    std::lock_guard<std::mutex> lock(deviceLock) ;

    if (deviceInfo.find(deviceId) == deviceInfo.end())
      return 0.0 ;

    ConfigInfo* config = deviceInfo[deviceId]->currentConfig() ;
    if (!config)
      return 0.0 ;

    XclbinInfo* xclbin = config->getPlXclbin();
    if(!xclbin)
      return 0.0;

    return xclbin->pl.kernelMaxWriteBW ;
  }

  std::string VPStaticDatabase::getXclbinName(uint64_t deviceId)
  {
    std::lock_guard<std::mutex> lock(deviceLock) ;

    if (deviceInfo.find(deviceId) == deviceInfo.end())
      return "" ;

    ConfigInfo* config = deviceInfo[deviceId]->currentConfig() ;
    if (!config)
      return "" ;

    return config->getXclbinNames();
  }

  std::vector<ConfigInfo*> VPStaticDatabase::getLoadedConfigs(uint64_t deviceId)
  {
    std::lock_guard<std::mutex> lock(deviceLock) ;

    if (deviceInfo.find(deviceId) == deviceInfo.end()) {
      // std::vector<XclbinInfo*> blank ;
      return {} ;
    }
    return deviceInfo[deviceId]->getLoadedConfigs() ;
  }


  ComputeUnitInstance* VPStaticDatabase::getCU(uint64_t deviceId, int32_t cuId)
  {
    std::lock_guard<std::mutex> lock(deviceLock) ;

    if (deviceInfo.find(deviceId) == deviceInfo.end())
      return nullptr ;

    ConfigInfo* config = deviceInfo[deviceId]->currentConfig() ;
    if (!config)
      return nullptr ;

    XclbinInfo* xclbin = config->getPlXclbin();
    if(!xclbin)
      return nullptr;

    return xclbin->pl.cus[cuId] ;
  }

  Memory* VPStaticDatabase::getMemory(uint64_t deviceId, int32_t memId)
  {
    std::lock_guard<std::mutex> lock(deviceLock) ;

    if (deviceInfo.find(deviceId) == deviceInfo.end())
      return nullptr ;

    ConfigInfo* config = deviceInfo[deviceId]->currentConfig() ;
    if (!config)
      return nullptr ;

    XclbinInfo* xclbin = config->getPlXclbin();
    if(!xclbin)
      return nullptr;

    if (xclbin->pl.memoryInfo.find(memId) == xclbin->pl.memoryInfo.end())
      return nullptr ;

    return xclbin->pl.memoryInfo[memId] ;
  }

  void VPStaticDatabase::getDataflowConfiguration(uint64_t deviceId,
                                                  bool* config,
                                                  size_t size)
  {
    std::lock_guard<std::mutex> lock(deviceLock) ;

    if (deviceInfo.find(deviceId) == deviceInfo.end())
      return ;

    ConfigInfo* currentConfig = deviceInfo[deviceId]->currentConfig() ;
    if (!currentConfig)
      return ;

    XclbinInfo* xclbin = currentConfig->getPlXclbin();
    if(!xclbin)
      return;

    // User space AM in sorted order of their slotIds.  Matches with
    //  sorted list of AM in xdp::DeviceIntf
    size_t count = 0 ;
    for (auto mon : xclbin->pl.ams) {
      if (count >= size)
        return ;
      auto cu = xclbin->pl.cus[mon->cuIndex] ;
      config[count] = cu->getDataflowEnabled() ;
      ++count ;
    }
  }

  void VPStaticDatabase::getFaConfiguration(uint64_t deviceId, bool* config,
                                            size_t size)
  {
    std::lock_guard<std::mutex> lock(deviceLock) ;

    if (deviceInfo.find(deviceId) == deviceInfo.end())
      return ;

    ConfigInfo* currentConfig = deviceInfo[deviceId]->currentConfig() ;
    if (!config)
      return ;

    // User space AM in sorted order of their slotIds.  Matches with
    //  sorted list of AM in xdp::DeviceIntf
    XclbinInfo* xclbin = currentConfig->getPlXclbin();
    if(!xclbin)
      return;
    size_t count = 0 ;
    for (auto mon : xclbin->pl.ams) {
      if (count >= size)
        return ;
      auto cu = xclbin->pl.cus[mon->cuIndex] ;
      config[count] = cu->getHasFA() ;
      ++count ;
    }
  }

  std::string VPStaticDatabase::getCtxInfo(uint64_t deviceId)
  {
    std::lock_guard<std::mutex> lock(deviceLock) ;

    if (deviceInfo.find(deviceId) == deviceInfo.end())
      return "" ;
    return deviceInfo[deviceId]->ctxInfo ;
  }

  // *********************************************************
  // ***** Functions related to AIE specific information *****
  uint8_t VPStaticDatabase::getAIEGeneration(uint64_t deviceId)
  {
    std::lock_guard<std::mutex> lock(deviceLock) ;

    if (deviceInfo.find(deviceId) == deviceInfo.end())
      return 1 ;

    return deviceInfo[deviceId]->getAIEGeneration() ;
  }

  bool VPStaticDatabase::isAIECounterRead(uint64_t deviceId)
  {
    std::lock_guard<std::mutex> lock(deviceLock) ;

    if (deviceInfo.find(deviceId) == deviceInfo.end())
      return false ;

    for (auto config : deviceInfo[deviceId]->getLoadedConfigs()) {
      XclbinInfo* xclbin = config->getAieXclbin();
      if (!xclbin)
        continue ;
      if (xclbin->aie.isAIEcounterRead)
        return true ;
    }
    return false ;
  }

  void VPStaticDatabase::setIsAIECounterRead(uint64_t deviceId, bool val)
  {
    std::lock_guard<std::mutex> lock(deviceLock) ;

    if (deviceInfo.find(deviceId) == deviceInfo.end())
      return ;
    ConfigInfo* config = deviceInfo[deviceId]->currentConfig() ;
    if (!config)
      return ;

    XclbinInfo* xclbin = config->getAieXclbin();
    if (!xclbin)
      return ;

    xclbin->aie.isAIEcounterRead = val ;
  }

  void VPStaticDatabase::setIsGMIORead(uint64_t deviceId, bool val)
  {
    std::lock_guard<std::mutex> lock(deviceLock) ;

    if (deviceInfo.find(deviceId) == deviceInfo.end())
      return ;
    ConfigInfo* config = deviceInfo[deviceId]->currentConfig() ;
    if (!config)
      return ;

    XclbinInfo* xclbin = config->getAieXclbin();
    if (!xclbin)
      return ;

    xclbin->aie.isGMIORead = val ;
  }

  bool VPStaticDatabase::isGMIORead(uint64_t deviceId)
  {
    std::lock_guard<std::mutex> lock(deviceLock) ;

    if (deviceInfo.find(deviceId) == deviceInfo.end())
      return false ;

    ConfigInfo* config = deviceInfo[deviceId]->currentConfig() ;
    if (!config)
      return false ;

    XclbinInfo* xclbin = config->getAieXclbin();
    if (!xclbin)
      return false;

    return xclbin->aie.isGMIORead ;
  }

  uint64_t VPStaticDatabase::getNumAIECounter(uint64_t deviceId)
  {
    std::lock_guard<std::mutex> lock(deviceLock) ;

    if (deviceInfo.find(deviceId) == deviceInfo.end())
      return 0 ;

    ConfigInfo* config = deviceInfo[deviceId]->currentConfig() ;
    if (!config)
      return 0 ;

    XclbinInfo* xclbin = config->getAieXclbin();
    if (!xclbin)
      return 0;

    return xclbin->aie.aieList.size() ;
  }

  uint64_t VPStaticDatabase::getNumTraceGMIO(uint64_t deviceId)
  {
    std::lock_guard<std::mutex> lock(deviceLock) ;

    if (deviceInfo.find(deviceId) == deviceInfo.end())
      return 0 ;

    ConfigInfo* config = deviceInfo[deviceId]->currentConfig() ;
    if (!config)
      return 0 ;

    XclbinInfo* xclbin = config->getAieXclbin();
    if (!xclbin)
      return 0;

    return xclbin->aie.gmioList.size() ;
  }

  AIECounter* VPStaticDatabase::getAIECounter(uint64_t deviceId, uint64_t idx)
  {
    std::lock_guard<std::mutex> lock(deviceLock) ;

    if (deviceInfo.find(deviceId) == deviceInfo.end())
      return nullptr ;

    ConfigInfo* config = deviceInfo[deviceId]->currentConfig() ;
    if (!config)
      return nullptr ;

    XclbinInfo* xclbin = config->getAieXclbin();
    if (!xclbin)
      return nullptr;

    if (xclbin->aie.aieList.size()>0)
        return xclbin->aie.aieList[idx] ;
    return nullptr;
  }

  std::map<uint32_t, uint32_t>*
  VPStaticDatabase::getAIECoreCounterResources(uint64_t deviceId)
  {
    std::lock_guard<std::mutex> lock(deviceLock) ;

    if (deviceInfo.find(deviceId) == deviceInfo.end())
      return nullptr ;

    ConfigInfo* config = deviceInfo[deviceId]->currentConfig() ;
    if (!config)
      return nullptr ;

    XclbinInfo* xclbin = config->getAieXclbin();
    if (!xclbin)
      return nullptr;

    return &(xclbin->aie.aieCoreCountersMap) ;
  }

  std::map<uint32_t, uint32_t>*
  VPStaticDatabase::getAIEMemoryCounterResources(uint64_t deviceId)
  {
    std::lock_guard<std::mutex> lock(deviceLock) ;

    if (deviceInfo.find(deviceId) == deviceInfo.end())
      return nullptr ;

    ConfigInfo* config = deviceInfo[deviceId]->currentConfig() ;
    if (!config)
      return nullptr ;

    XclbinInfo* xclbin = config->getAieXclbin();
    if (!xclbin)
      return nullptr;

    return &(xclbin->aie.aieMemoryCountersMap) ;
  }

  std::map<uint32_t, uint32_t>*
  VPStaticDatabase::getAIEShimCounterResources(uint64_t deviceId)
  {
    std::lock_guard<std::mutex> lock(deviceLock) ;

    if (deviceInfo.find(deviceId) == deviceInfo.end())
      return nullptr ;

    ConfigInfo* config = deviceInfo[deviceId]->currentConfig() ;
    if (!config)
      return nullptr ;

    XclbinInfo* xclbin = config->getAieXclbin();
    if (!xclbin)
      return nullptr;

    return &(xclbin->aie.aieShimCountersMap) ;
  }

  std::map<uint32_t, uint32_t>*
  VPStaticDatabase::getAIEMemTileCounterResources(uint64_t deviceId)
  {
    std::lock_guard<std::mutex> lock(deviceLock) ;

    if (deviceInfo.find(deviceId) == deviceInfo.end())
      return nullptr ;

    ConfigInfo* config = deviceInfo[deviceId]->currentConfig() ;
    if (!config)
      return nullptr ;

    XclbinInfo* xclbin = config->getAieXclbin();
    if (!xclbin)
      return nullptr;

    return &(xclbin->aie.aieMemTileCountersMap) ;
  }

  std::map<uint32_t, uint32_t>*
  VPStaticDatabase::getAIECoreEventResources(uint64_t deviceId)
  {
    std::lock_guard<std::mutex> lock(deviceLock) ;

    if (deviceInfo.find(deviceId) == deviceInfo.end())
      return nullptr ;

    ConfigInfo* config = deviceInfo[deviceId]->currentConfig() ;
    if (!config)
      return nullptr ;

    XclbinInfo* xclbin = config->getAieXclbin();
    if (!xclbin)
      return nullptr;

    return &(xclbin->aie.aieCoreEventsMap) ;
  }

  std::map<uint32_t, uint32_t>*
  VPStaticDatabase::getAIEMemoryEventResources(uint64_t deviceId)
  {
    std::lock_guard<std::mutex> lock(deviceLock) ;

    if (deviceInfo.find(deviceId) == deviceInfo.end())
      return nullptr ;

    ConfigInfo* config = deviceInfo[deviceId]->currentConfig() ;
    if (!config)
      return nullptr ;

    XclbinInfo* xclbin = config->getAieXclbin();
    if (!xclbin)
      return nullptr;

    return &(xclbin->aie.aieMemoryEventsMap) ;
  }

  std::map<uint32_t, uint32_t>*
  VPStaticDatabase::getAIEShimEventResources(uint64_t deviceId)
  {
    std::lock_guard<std::mutex> lock(deviceLock) ;

    if (deviceInfo.find(deviceId) == deviceInfo.end())
      return nullptr ;

    ConfigInfo* config = deviceInfo[deviceId]->currentConfig() ;
    if (!config)
      return nullptr ;

    XclbinInfo* xclbin = config->getAieXclbin();
    if (!xclbin)
      return nullptr;

    return &(xclbin->aie.aieShimEventsMap) ;
  }

  std::map<uint32_t, uint32_t>*
  VPStaticDatabase::getAIEMemTileEventResources(uint64_t deviceId)
  {
    std::lock_guard<std::mutex> lock(deviceLock) ;

    if (deviceInfo.find(deviceId) == deviceInfo.end())
      return nullptr ;

    ConfigInfo* config = deviceInfo[deviceId]->currentConfig() ;
    if (!config)
      return nullptr ;

    XclbinInfo* xclbin = config->getAieXclbin();
    if (!xclbin)
      return nullptr;

    return &(xclbin->aie.aieMemTileEventsMap) ;
  }

  std::vector<std::unique_ptr<aie_cfg_tile>>*
  VPStaticDatabase::getAIECfgTiles(uint64_t deviceId)
  {
    std::lock_guard<std::mutex> lock(deviceLock) ;

    if (deviceInfo.find(deviceId) == deviceInfo.end())
      return nullptr ;

    ConfigInfo* config = deviceInfo[deviceId]->currentConfig() ;
    if (!config)
      return nullptr ;

    XclbinInfo* xclbin = config->getAieXclbin();
    if (!xclbin)
      return nullptr;

    return &(xclbin->aie.aieCfgList) ;
  }

  TraceGMIO* VPStaticDatabase::getTraceGMIO(uint64_t deviceId, uint64_t idx)
  {
    std::lock_guard<std::mutex> lock(deviceLock) ;

    if (deviceInfo.find(deviceId) == deviceInfo.end())
      return nullptr ;

    ConfigInfo* config = deviceInfo[deviceId]->currentConfig() ;
    if (!config)
      return nullptr ;

    XclbinInfo* xclbin = config->getAieXclbin();
    if (!xclbin)
      return nullptr;

    if (idx < xclbin->aie.gmioList.size())
        return xclbin->aie.gmioList[idx] ;
    return nullptr;
  }

  void VPStaticDatabase::addTraceGMIO(uint64_t deviceId, uint32_t i,
                                      uint8_t col, uint8_t num,
                                      uint8_t stream, uint8_t len)
  {
    std::lock_guard<std::mutex> lock(deviceLock) ;

    if (deviceInfo.find(deviceId) == deviceInfo.end())
      return ;
    deviceInfo[deviceId]->addTraceGMIO(i, col, num, stream, len) ;
  }

  void VPStaticDatabase::addAIECounter(uint64_t deviceId, uint32_t i,
                                       uint8_t col, uint8_t row, uint8_t num,
                                       uint16_t start, uint16_t end,
                                       uint8_t reset, uint32_t load,
                                       double freq, const std::string& mod,
                                       const std::string& aieName)
  {
    std::lock_guard<std::mutex> lock(deviceLock) ;

    if (deviceInfo.find(deviceId) == deviceInfo.end())
      return ;
    deviceInfo[deviceId]->addAIECounter(i, col, row, num, start, end, reset,
                                        load, freq, mod, aieName) ;
  }

  void VPStaticDatabase::addAIECounterResources(uint64_t deviceId,
                                                uint32_t numCounters,
                                                uint32_t numTiles,
                                                uint8_t moduleType)
  {
    std::lock_guard<std::mutex> lock(deviceLock) ;

    if (deviceInfo.find(deviceId) == deviceInfo.end())
      return ;
    deviceInfo[deviceId]->addAIECounterResources(numCounters, numTiles, moduleType);
  }

  void VPStaticDatabase::addAIECoreEventResources(uint64_t deviceId,
                                                  uint32_t numEvents,
                                                  uint32_t numTiles)
  {
    std::lock_guard<std::mutex> lock(deviceLock) ;

    if (deviceInfo.find(deviceId) == deviceInfo.end())
      return ;
    deviceInfo[deviceId]->addAIECoreEventResources(numEvents, numTiles) ;
  }

  void VPStaticDatabase::addAIEMemoryEventResources(uint64_t deviceId,
                                                    uint32_t numEvents,
                                                    uint32_t numTiles)
  {
    std::lock_guard<std::mutex> lock(deviceLock) ;

    if (deviceInfo.find(deviceId) == deviceInfo.end())
      return ;
    deviceInfo[deviceId]->addAIEMemoryEventResources(numEvents, numTiles) ;
  }

  void VPStaticDatabase::addAIEShimEventResources(uint64_t deviceId,
                                                  uint32_t numEvents,
                                                  uint32_t numTiles)
  {
    std::lock_guard<std::mutex> lock(deviceLock) ;

    if (deviceInfo.find(deviceId) == deviceInfo.end())
      return ;
    deviceInfo[deviceId]->addAIEShimEventResources(numEvents, numTiles) ;
  }

  void VPStaticDatabase::addAIEMemTileEventResources(uint64_t deviceId,
                                                     uint32_t numEvents,
                                                     uint32_t numTiles)
  {
    std::lock_guard<std::mutex> lock(deviceLock) ;

    if (deviceInfo.find(deviceId) == deviceInfo.end())
      return ;
    deviceInfo[deviceId]->addAIEMemTileEventResources(numEvents, numTiles) ;
  }

  void VPStaticDatabase::addAIECfgTile(uint64_t deviceId,
                                       std::unique_ptr<aie_cfg_tile>& tile)
  {
    std::lock_guard<std::mutex> lock(deviceLock) ;

    if (deviceInfo.find(deviceId) == deviceInfo.end())
      return ;
    deviceInfo[deviceId]->addAIECfgTile(tile) ;
  }

  uint64_t VPStaticDatabase::getNumTracePLIO(uint64_t deviceId)
  {
    std::lock_guard<std::mutex> lock(deviceLock) ;

    if (deviceInfo.find(deviceId) == deviceInfo.end())
      return 0 ;

    ConfigInfo* config = deviceInfo[deviceId]->currentConfig() ;
    if (!config)
      return 0 ;

    XclbinInfo* xclbin = config->getAieXclbin();
    if (!xclbin)
      return 0;
    
    return xclbin->aie.numTracePLIO ;
  }

  uint64_t VPStaticDatabase::getNumAIETraceStream(uint64_t deviceId)
  {
    uint64_t numAIETraceStream = getNumTracePLIO(deviceId) ;
    if (numAIETraceStream)
      return numAIETraceStream ;
    {
      // NumTracePLIO also locks the database, so put this lock in its own
      //  scope after numTracePLIO has returned.
      std::lock_guard<std::mutex> lock(deviceLock) ;

      if (deviceInfo.find(deviceId) == deviceInfo.end())
        return 0 ;

      ConfigInfo* config = deviceInfo[deviceId]->currentConfig() ;
      if (!config)
        return 0 ;

      XclbinInfo* xclbin = config->getAieXclbin();
      if (!xclbin)
        return 0;

      auto rc = xclbin->aie.gmioList.size() ;
      return rc;
    }
  }

  void* VPStaticDatabase::getAieDevInst(std::function<void* (void*)> fetch,
                                        void* devHandle)
  {
    std::lock_guard<std::mutex> lock(aieLock) ;
    if (aieDevInst)
      return aieDevInst ;

    aieDevInst = fetch(devHandle) ;
    return aieDevInst ;
  }

  void* VPStaticDatabase::getAieDevice(std::function<void* (void*)> allocate,
                                       std::function<void (void*)> deallocate,
                                       void* devHandle)
  {
    std::lock_guard<std::mutex> lock(aieLock) ;
    if (aieDevice)
      return aieDevice;
    if (!aieDevInst)
      return nullptr ;

    deallocateAieDevice = deallocate ;
    aieDevice = allocate(devHandle) ;
    return aieDevice ;
  }

  // ************************************************************************
  // ***** Functions for information from a specific xclbin on a device *****
  uint64_t VPStaticDatabase::getNumAM(uint64_t deviceId, XclbinInfo* xclbin)
  {
    std::lock_guard<std::mutex> lock(deviceLock) ;

    if (deviceInfo.find(deviceId) == deviceInfo.end())
      return 0 ;
    return deviceInfo[deviceId]->getNumAM(xclbin) ;
  }

  uint64_t VPStaticDatabase::getNumUserAMWithTrace(uint64_t deviceId,
                                                   XclbinInfo* xclbin)
  {
    std::lock_guard<std::mutex> lock(deviceLock) ;

    if (deviceInfo.find(deviceId) == deviceInfo.end())
      return 0 ;
    return deviceInfo[deviceId]->getNumUserAMWithTrace(xclbin) ;
  }

  // Get the total number of AIMs in the design.  This includes shell monitors
  //  and all user space monitors.
  uint64_t VPStaticDatabase::getNumAIM(uint64_t deviceId, XclbinInfo* xclbin)
  {
    std::lock_guard<std::mutex> lock(deviceLock) ;

    if (deviceInfo.find(deviceId) == deviceInfo.end())
      return 0 ;
    return deviceInfo[deviceId]->getNumAIM(xclbin) ;
  }

  // Get the number of AIMs in the user space, including monitors configured
  //  for counters only and counters + trace.  Exclude shell monitors.
  uint64_t
  VPStaticDatabase::getNumUserAIM(uint64_t deviceId, XclbinInfo* xclbin)
  {
    std::lock_guard<std::mutex> lock(deviceLock) ;

    if (deviceInfo.find(deviceId) == deviceInfo.end())
      return 0 ;
    return deviceInfo[deviceId]->getNumUserAIM(xclbin) ;
  }

  // Get the number of AIMs only in the user space configured with trace.
  //  Exclude shell monitors, memory monitors, and any other monitors configured
  //  just with counters.
  uint64_t
  VPStaticDatabase::getNumUserAIMWithTrace(uint64_t deviceId, XclbinInfo* xclbin)
  {
    std::lock_guard<std::mutex> lock(deviceLock) ;

    if (deviceInfo.find(deviceId) == deviceInfo.end())
      return 0 ;
    return deviceInfo[deviceId]->getNumUserAIMWithTrace(xclbin) ;
  }

  // Get the total number of ASMs in the design.  This includes shell monitors
  //  and all user space monitors.
  uint64_t VPStaticDatabase::getNumASM(uint64_t deviceId, XclbinInfo* xclbin)
  {
    std::lock_guard<std::mutex> lock(deviceLock) ;

    if (deviceInfo.find(deviceId) == deviceInfo.end())
      return 0 ;
    return deviceInfo[deviceId]->getNumASM(xclbin) ;
  }

  // Get the number of ASMs in the user space, including monitors configured
  //  for counters only and counters + trace.  Exclude shell monitors.
  uint64_t
  VPStaticDatabase::getNumUserASM(uint64_t deviceId, XclbinInfo* xclbin)
  {
    std::lock_guard<std::mutex> lock(deviceLock) ;

    if (deviceInfo.find(deviceId) == deviceInfo.end())
      return 0 ;
    return deviceInfo[deviceId]->getNumUserASM(xclbin) ;
  }

  // Get the number of ASMs only in the user space configured with trace.
  //  Exclude shell monitors and any other monitors configured
  //  just with counters.
  uint64_t
  VPStaticDatabase::getNumUserASMWithTrace(uint64_t deviceId, XclbinInfo* xclbin)
  {
    std::lock_guard<std::mutex> lock(deviceLock) ;

    if (deviceInfo.find(deviceId) == deviceInfo.end())
      return 0 ;
    return deviceInfo[deviceId]->getNumUserASMWithTrace(xclbin) ;
  }

  uint64_t VPStaticDatabase::getNumNOC(uint64_t deviceId, XclbinInfo* xclbin)
  {
    std::lock_guard<std::mutex> lock(deviceLock) ;

    if (deviceInfo.find(deviceId) == deviceInfo.end())
      return 0 ;
    return deviceInfo[deviceId]->getNumNOC(xclbin) ;
  }

  std::vector<Monitor*>*
  VPStaticDatabase::getAIMonitors(uint64_t deviceId, XclbinInfo* xclbin)
  {
    std::lock_guard<std::mutex> lock(deviceLock) ;

    if (deviceInfo.find(deviceId) == deviceInfo.end())
      return nullptr ;
    return deviceInfo[deviceId]->getAIMonitors(xclbin) ;
  }

  std::vector<Monitor*>
  VPStaticDatabase::getUserAIMsWithTrace(uint64_t deviceId, XclbinInfo* xclbin)
  {
    std::lock_guard<std::mutex> lock(deviceLock) ;

    if (deviceInfo.find(deviceId) == deviceInfo.end()) {
      std::vector<Monitor*> constructed ;
      return constructed ;
    }
    return deviceInfo[deviceId]->getUserAIMsWithTrace(xclbin) ;
  }

  std::vector<Monitor*>*
  VPStaticDatabase::getASMonitors(uint64_t deviceId, XclbinInfo* xclbin)
  {
    std::lock_guard<std::mutex> lock(deviceLock) ;

    if (deviceInfo.find(deviceId) == deviceInfo.end())
      return nullptr ;
    return deviceInfo[deviceId]->getASMonitors(xclbin) ;
  }

  std::vector<Monitor*>
  VPStaticDatabase::getUserASMsWithTrace(uint64_t deviceId, XclbinInfo* xclbin)
  {
    std::lock_guard<std::mutex> lock(deviceLock) ;

    if (deviceInfo.find(deviceId) == deviceInfo.end()) {
      std::vector<Monitor*> constructed ;
      return constructed ;
    }
    return deviceInfo[deviceId]->getUserASMsWithTrace(xclbin) ;
  }

  bool VPStaticDatabase::hasFloatingAIMWithTrace(uint64_t deviceId,
                                                 XclbinInfo* xclbin)
  {
    std::lock_guard<std::mutex> lock(deviceLock) ;

    if (deviceInfo.find(deviceId) == deviceInfo.end())
      return false ;
    return deviceInfo[deviceId]->hasFloatingAIMWithTrace(xclbin) ;
  }

  bool VPStaticDatabase::hasFloatingASMWithTrace(uint64_t deviceId,
                                                 XclbinInfo* xclbin)
  {
    std::lock_guard<std::mutex> lock(deviceLock) ;

    if (deviceInfo.find(deviceId) == deviceInfo.end())
      return false ;
    return deviceInfo[deviceId]->hasFloatingASMWithTrace(xclbin) ;
  }

  // ********************************************************************
  // ***** Functions for single monitors from an xclbin on a device *****
  Monitor*
  VPStaticDatabase::
  getAMonitor(uint64_t deviceId, XclbinInfo* xclbin, uint64_t slotId)
  {
    std::lock_guard<std::mutex> lock(deviceLock) ;

    if (deviceInfo.find(deviceId) == deviceInfo.end())
      return nullptr ;
    return deviceInfo[deviceId]->getAMonitor(xclbin, slotId) ;
  }

  Monitor*
  VPStaticDatabase::
  getAIMonitor(uint64_t deviceId, XclbinInfo* xclbin, uint64_t slotId)
  {
    std::lock_guard<std::mutex> lock(deviceLock) ;

    if (deviceInfo.find(deviceId) == deviceInfo.end())
      return nullptr ;
    return deviceInfo[deviceId]->getAIMonitor(xclbin, slotId) ;
  }

  Monitor*
  VPStaticDatabase::
  getASMonitor(uint64_t deviceId, XclbinInfo* xclbin, uint64_t slotId)
  {
    std::lock_guard<std::mutex> lock(deviceLock) ;

    if (deviceInfo.find(deviceId) == deviceInfo.end())
      return nullptr ;
    return deviceInfo[deviceId]->getASMonitor(xclbin, slotId) ;
  }

  NoCNode*
  VPStaticDatabase::getNOC(uint64_t deviceId, XclbinInfo* xclbin, uint64_t idx)
  {
    std::lock_guard<std::mutex> lock(deviceLock) ;

    if (deviceInfo.find(deviceId) == deviceInfo.end())
      return nullptr ;
    return deviceInfo[deviceId]->getNOC(xclbin, idx) ;
  }

  // ************************************************************************

  bool VPStaticDatabase::validXclbin(void* devHandle)
  {
    std::shared_ptr<xrt_core::device> device =
      xrt_core::get_userpf_device(devHandle);

    // If this xclbin was built with tools before the 2019.2 release, we
    //  do not support device profiling.  The XRT version of 2019.2 was 2.5.459

    // TODO : Check only latest xclbin returned via device query if it is valid
    auto xclbin = device->get_xclbin(device->get_xclbin_uuid());
    const axlf* binary = xclbin.get_axlf();

    if (binary == nullptr)
      return false;

    auto major = static_cast<unsigned int>(binary->m_header.m_versionMajor);
    auto minor = static_cast<unsigned int>(binary->m_header.m_versionMinor);

    if (major < earliestSupportedXRTVersionMajor())
      return false;
    if (minor < earliestSupportedXRTVersionMinor())
      return false;

    return true;
  }

  // This function is called whenever a device is loaded with an
  //  xclbin.  It has to clear out any previous device information and
  //  reload our information.
  void VPStaticDatabase::updateDevice(uint64_t deviceId, void* devHandle)
  {
    std::shared_ptr<xrt_core::device> device = xrt_core::get_userpf_device(devHandle);
    if (nullptr == device)
      return;

    auto xclbin_slot_info = xrt_core::device_query<xrt_core::query::xclbin_slots>(device.get());
    if(xclbin_slot_info.empty())
      return;
    xrt::uuid new_xclbin_uuid = xrt::uuid(xclbin_slot_info.back().uuid);

    /* If multiple plugins are enabled for the current run, the first plugin has already updated device information
     * in the static data base. So, no need to read the xclbin information again.
     */
    if (!resetDeviceInfo(deviceId, new_xclbin_uuid)) {
      return;
    }

    xrt::xclbin xrtXclbin = device->get_xclbin(new_xclbin_uuid);
    DeviceInfo* devInfo   = updateDevice(deviceId, xrtXclbin, false, device);
    if (device->is_nodma())
      devInfo->isNoDMADevice = true;
  }

  void VPStaticDatabase::updateDeviceClient(uint64_t deviceId, std::shared_ptr<xrt_core::device> device)
  {
    xrt::xclbin xrtXclbin = device->get_xclbin(device->get_xclbin_uuid());
    updateDevice(deviceId, xrtXclbin, true, device);
  }

  // Return true if we should reset the device information.
  // Return false if we should not reset device information
  bool VPStaticDatabase::resetDeviceInfo(uint64_t deviceId, xrt_core::uuid new_xclbin_uuid)
  {
    std::lock_guard<std::mutex> lock(deviceLock);

    auto itr = deviceInfo.find(deviceId);
    if(itr != deviceInfo.end()) {
      DeviceInfo *devInfo = itr->second.get();
      ConfigInfo* config = devInfo->currentConfig() ;
      auto xclbinUuids = config->getConfigUuids() ;

      if(!xclbinUuids.empty() && std::find(xclbinUuids.begin(), xclbinUuids.end(), new_xclbin_uuid) != xclbinUuids.end()) {
        return false;
      }
    }
    return true;
  }

  void VPStaticDatabase::setXclbinName(XclbinInfo* currentXclbin,
                                       const char* systemMetadataSection,
                                       size_t systemMetadataSz)
  {
    if (currentXclbin == nullptr)
      return;

    const char* defaultName = "default.xclbin";

    if (systemMetadataSection == nullptr || systemMetadataSz <= 0) {
      // If there is no SYSTEM_METADATA section, use a default name
      currentXclbin->name = defaultName;
      return;
    }

    try {
      std::stringstream ss;
      ss.write(systemMetadataSection, systemMetadataSz);

      // Create a property tree based off of the JSON
      boost::property_tree::ptree pt;
      boost::property_tree::read_json(ss, pt);

      currentXclbin->name = pt.get<std::string>("system_diagram_metadata.xclbin.generated_by.xclbin_name", "");
      if(!currentXclbin->name.empty()) {
        currentXclbin->name += ".xclbin";
      }
    } catch(...) {
      currentXclbin->name = defaultName;
    }
  }

  void VPStaticDatabase::updateSystemDiagram(const char* systemMetadataSection,
                                             size_t systemMetadataSz)
  {
    if (systemMetadataSection == nullptr || systemMetadataSz <= 0)
      return;

    // For now, also update the System metadata for the run summary.
    //  TODO: Expand this so that multiple devices and multiple xclbins
    //  don't overwrite the single system diagram information
    std::ostringstream buf ;
    for (size_t index = 0 ; index < systemMetadataSz ; ++index) {
      buf << std::hex << std::setw(2) << std::setfill('0')
          << static_cast<unsigned int>(systemMetadataSection[index]);
    }

    {
      std::lock_guard<std::mutex> lock(summaryLock) ;
      systemDiagram = buf.str() ;
    }
  }

  void VPStaticDatabase::addPortInfo(XclbinInfo* currentXclbin,
                                     const char* systemMetadataSection,
                                     size_t systemMetadataSz)
  {
    if (currentXclbin == nullptr || systemMetadataSection == nullptr ||
        systemMetadataSz <= 0)
      return;

    // Parse the SYSTEM_METADATA section using boost property trees, which
    // could throw exceptions in multiple ways.
    try {
      std::stringstream ss;
      ss.write(systemMetadataSection, systemMetadataSz);

      // Create a property tree based off of the JSON
      boost::property_tree::ptree pt;
      boost::property_tree::read_json(ss, pt);

      auto top = pt.get_child("system_diagram_metadata");

      // Parse the xsa section for memory topology information
      auto xsa = top.get_child("xsa");
      auto device_topology = xsa.get_child("device_topology");

      // Parse the xclbin section for compute unit port information
      auto xclbin = top.get_child("xclbin");
      auto user_regions = xclbin.get_child("user_regions");

      // Temp data structures to hold mappings of each CU's argument to memory
      typedef std::pair<std::string, std::string> fullName;
      std::map<fullName, int32_t> argumentToMemoryIndex;
      std::map<int, std::string> computeUnitIdToName;

      // Keep track of all the compute unit names associated with the id
      // number so we can make the connection later.
      for (auto& region : user_regions) {
        for (auto& compute_unit : region.second.get_child("compute_units")) {
          auto id = compute_unit.second.get<std::string>("id");
          auto cuName = compute_unit.second.get<std::string>("cu_name");
          auto idAsInt = std::stoi(id);
          computeUnitIdToName[idAsInt] = cuName;
        }
      }

      // We also need to know which argument goes to which memory
      for (auto& region : user_regions) {
        for (auto& connection : region.second.get_child("connectivity")) {
          auto node1 = connection.second.get_child("node1");
          auto node2 = connection.second.get_child("node2");

          auto arg = node1.get<std::string>("arg_name");
          auto cuId = node1.get<std::string>("id");
          auto id = node2.get<std::string>("id");
          std::string cuName = "";

          if (cuId != "") {
            int cuIdAsInt = std::stoi(cuId);
            cuName = computeUnitIdToName[cuIdAsInt];
          }

          if (id != "" && arg != "")
            argumentToMemoryIndex[{cuName, arg}] = std::stoi(id);
        }
      }

      auto tolower = [](char c) { return static_cast<char>(std::tolower(c));};

      // Now go through each of the kernels to determine the port information
      for (auto& region : user_regions) {
        for (auto& kernel : region.second.get_child("kernels")) {
          auto kernelName = kernel.second.get<std::string>("name", "");
          for (auto& port : kernel.second.get_child("ports")) {
            auto portName = port.second.get<std::string>("name");
            auto portType = port.second.get<std::string>("port_type");
            if (portName == "S_AXI_CONTROL" || portType == "stream")
              continue;

            auto portWidth = port.second.get<std::string>("data_width");
            std::transform(portName.begin(), portName.end(), portName.begin(),
                           tolower);

            currentXclbin->pl.addComputeUnitPorts(kernelName,
                                                  portName,
                                                  std::stoi(portWidth));
          }
          for (auto& arg : kernel.second.get_child("arguments")) {
            auto portName = arg.second.get<std::string>("port");
            auto portType = arg.second.get<std::string>("type");
            if (portName == "S_AXI_CONTROL" ||
                portType.find("stream") != std::string::npos)
              continue;
            std::transform(portName.begin(), portName.end(), portName.begin(),
                           tolower);
            auto argName = arg.second.get<std::string>("name");

            // All of the compute units have the same mapping of arguments
            // to ports.
            currentXclbin->pl.addArgToPort(kernelName, argName, portName);

            // Go through all of the compute units for this kernel
            auto cus = currentXclbin->pl.collectCUs(kernelName);
            for (auto cu : cus) {
	      std::string cuName = cu->getName();
              if (argumentToMemoryIndex.find({cuName, argName}) == argumentToMemoryIndex.end())
                continue; // Skip streams not connected to memory
              auto memId = argumentToMemoryIndex[{cuName, argName}];

              currentXclbin->pl.connectArgToMemory(cuName, portName,
                                                   argName, memId);
            }
          }
        }
      }

    } catch(...) {
      // If we catch an exception, leave the rest of the port info as is.
    }
  }

  std::unique_ptr<IpMetadata> VPStaticDatabase::populateIpMetadata(
                                uint64_t deviceId, 
                                const std::shared_ptr<xrt_core::device>& device)
  {
    std::lock_guard<std::mutex> lock(deviceLock) ;

    if (deviceInfo.find(deviceId) == deviceInfo.end())
      return nullptr;

<<<<<<< HEAD
    ConfigInfo* config = deviceInfo[deviceId]->currentConfig() ;
    if (!config)
      return;

    XclbinInfo *xclbin = config->getPlXclbin();
    if(!xclbin)
      return;
=======
    XclbinInfo* xclbin = deviceInfo[deviceId]->currentXclbin() ;
    if (!xclbin)
      return nullptr;
>>>>>>> 1457461d

    auto data = device->get_axlf_section(IP_METADATA);
    if (!data.first || !data.second)
      return nullptr;

    std::stringstream ss;
    ss.write(data.first,data.second);
    boost::property_tree::ptree pt;
    try {
      boost::property_tree::read_json(ss,pt);
      return std::make_unique<IpMetadata>(pt);
    } catch(...) {
      return nullptr;
    }
    
  }

  void VPStaticDatabase::createComputeUnits(XclbinInfo* currentXclbin,
                                            const ip_layout* ipLayoutSection,
                                            const char* systemMetadataSection,
                                            size_t systemMetadataSz)
  {
    if (currentXclbin == nullptr || ipLayoutSection == nullptr)
      return;

    //---------------------------------------------------------------------
    bool clockFlag = true;
    boost::property_tree::ptree pt;
    boost::property_tree::ptree user_regions;

    if (systemMetadataSection == nullptr || systemMetadataSz <= 0) {
      clockFlag = false;
    }

    else {

    // Parse the SYSTEM_METADATA section using boost property trees, which
    // could throw exceptions in multiple ways.
    try{
        std::stringstream ss;
        ss.write(systemMetadataSection, systemMetadataSz);

        // Create a property tree based off of the JSON
        boost::property_tree::read_json(ss, pt);

        auto top = pt.get_child("system_diagram_metadata");

        // Parse the xclbin section for compute unit port information
        auto xclbin = top.get_child("xclbin");
        user_regions = xclbin.get_child("user_regions");
    } catch(...) {
      // TODO: catch section
      clockFlag = false;
    }
    }
    //---------------------------------------------------------------------

    ComputeUnitInstance* cu = nullptr;
    for(int32_t i = 0; i < ipLayoutSection->m_count; ++i) {
      const struct ip_data* ipData = &(ipLayoutSection->m_ip_data[i]);
      if(ipData->m_type != IP_KERNEL)
        continue;

      std::string cuName(reinterpret_cast<const char*>(ipData->m_name));
      if(std::string::npos != cuName.find(":dm_")) {
        /* Assumption : If the IP_KERNEL CU name is of the format "<kernel_name>:dm_*", then it is a
         *              data mover and it should not be identified as a "CU" in profiling
         */
        continue;
      }
      cu = new ComputeUnitInstance(i, cuName);
      currentXclbin->pl.cus[i] = cu ;
      if((ipData->properties >> IP_CONTROL_SHIFT) & AP_CTRL_CHAIN) {
        cu->setDataflowEnabled(true);
      } else
      if((ipData->properties >> IP_CONTROL_SHIFT) & FAST_ADAPTER) {
        cu->setFaEnabled(true);
      }

      //---------------------------------------------------------------------
      //asigning clock frequency to each compute unit
      double clckfreq = 300.0;
      if (clockFlag) {

        try {
          // Keep track of all the compute unit names associated with the id
          // number so we can make the connection later.
          for (auto& region : user_regions) {
            for (auto& compute_unit : region.second.get_child("compute_units")) {
              auto cuNameSysMD = compute_unit.second.get<std::string>("cu_name");
              if ( 0 == cu->getName().compare(cuNameSysMD)) {
              for (auto& clck :compute_unit.second.get_child("clocks")) {
                // If the clock port name is ap clck, that is the frequency we associate
                // with the compute unit
                auto clockPortName = clck.second.get<std::string>("port_name");
                if (0 == clockPortName.compare("ap_clk")) {
                  auto tmp_var = clck.second.get<std::string>("requested_frequency");
                  clckfreq = std::stod(tmp_var);
                  break;
                }
              }
              break;
            }
          }
        }

      }catch(...) {
          clckfreq = 300.0;
      }
    }
    cu->setClockFrequency(clckfreq);
    //---------------------------------------------------------------------
    }
  }

  void VPStaticDatabase::createMemories(XclbinInfo* currentXclbin,
                                        const mem_topology* memTopologySection)
  {
    if (currentXclbin == nullptr || memTopologySection == nullptr)
      return;

    for(int32_t i = 0; i < memTopologySection->m_count; ++i) {
      const struct mem_data* memData = &(memTopologySection->m_mem_data[i]);
      currentXclbin->pl.memoryInfo[i] =
        new Memory(memData->m_type, i, memData->m_base_address, memData->m_size,
                   reinterpret_cast<const char*>(memData->m_tag),
                   memData->m_used);
    }
  }

  void VPStaticDatabase::createConnections(XclbinInfo* currentXclbin,
                                           const ip_layout* ipLayoutSection,
                                           const mem_topology* memTopologySection,
                                           const connectivity* connectivitySection)
  {
    if (currentXclbin == nullptr
        || ipLayoutSection == nullptr
        || memTopologySection == nullptr
        || connectivitySection == nullptr)
      return;

    // Now make the connections
    ComputeUnitInstance* cu = nullptr;
    for(int32_t i = 0; i < connectivitySection->m_count; ++i) {
      const struct connection* connctn = &(connectivitySection->m_connection[i]);

      if(currentXclbin->pl.cus.find(connctn->m_ip_layout_index) == currentXclbin->pl.cus.end()) {
        const struct ip_data* ipData = &(ipLayoutSection->m_ip_data[connctn->m_ip_layout_index]);
        if(ipData->m_type != IP_KERNEL) {
          // error ?
          continue;
        }
        std::string cuName(reinterpret_cast<const char*>(ipData->m_name));
        if(std::string::npos != cuName.find(":dm_")) {
          /* Assumption : If the IP_KERNEL CU name is of the format "<kernel_name>:dm_*", then it is a
           *              data mover and it should not be identified as a "CU" in profiling
           */
          continue;
        }
        cu = new ComputeUnitInstance(connctn->m_ip_layout_index, cuName);
        currentXclbin->pl.cus[connctn->m_ip_layout_index] = cu;
        if((ipData->properties >> IP_CONTROL_SHIFT) & AP_CTRL_CHAIN) {
          cu->setDataflowEnabled(true);
        } else
        if((ipData->properties >> IP_CONTROL_SHIFT) & FAST_ADAPTER) {
          cu->setFaEnabled(true);
        }
      } else {
        cu = currentXclbin->pl.cus[connctn->m_ip_layout_index];
      }

      if(currentXclbin->pl.memoryInfo.find(connctn->mem_data_index) == currentXclbin->pl.memoryInfo.end()) {
        const struct mem_data* memData = &(memTopologySection->m_mem_data[connctn->mem_data_index]);
        currentXclbin->pl.memoryInfo[connctn->mem_data_index]
                 = new Memory(memData->m_type, connctn->mem_data_index,
                              memData->m_base_address, memData->m_size, reinterpret_cast<const char*>(memData->m_tag), memData->m_used);
      }
      cu->addConnection(connctn->arg_index, connctn->mem_data_index);
    }
  }

  void VPStaticDatabase::annotateWorkgroupSize(XclbinInfo* currentXclbin,
                                               const char* embeddedMetadataSection,
                                               size_t embeddedMetadataSz)
  {
    if (currentXclbin == nullptr
        || embeddedMetadataSection == nullptr
        || embeddedMetadataSz <= 0)
      return;

    boost::property_tree::ptree xmlProject;
    std::stringstream xmlStream;
    xmlStream.write(embeddedMetadataSection, embeddedMetadataSz);
    boost::property_tree::read_xml(xmlStream, xmlProject);

    for(const auto& coreItem : xmlProject.get_child("project.platform.device.core")) {
      std::string coreItemName = coreItem.first;
      if(0 != coreItemName.compare("kernel")) {  // skip items other than "kernel"
        continue;
      }
      auto kernel = coreItem;
      auto kernelNameItem    = kernel.second.get_child("<xmlattr>");
      std::string kernelName = kernelNameItem.get<std::string>("name", "");

      std::string x ;
      std::string y ;
      std::string z ;

      try {
        auto workGroupSz = kernel.second.get_child("compileWorkGroupSize");
        x = workGroupSz.get<std::string>("<xmlattr>.x", "");
        y = workGroupSz.get<std::string>("<xmlattr>.y", "");
        z = workGroupSz.get<std::string>("<xmlattr>.z", "");
      } catch (...) {
        // RTL kernels might not have this information, so if the fetch
        //  fails default to 1:1:1
        x = "1" ;
        y = "1" ;
        z = "1" ;
      }

      // Find the ComputeUnitInstance
      for(const auto& cuItr : currentXclbin->pl.cus) {
        if(0 != cuItr.second->getKernelName().compare(kernelName)) {
          continue;
        }
        cuItr.second->setDim(std::stoi(x), std::stoi(y), std::stoi(z));
      }
    }
  }

  void VPStaticDatabase::initializeAM(DeviceInfo* devInfo,
                                      const std::string& name,
                                      const struct debug_ip_data* debugIpData)
  {
    ConfigInfo* config = devInfo->currentConfig() ;
    if (!config) {
      xrt_core::message::send(xrt_core::message::severity_level::warning, "XRT",
                              "Attempt to initialize an AM without a loaded xclbin") ;
      return ;
    }

    uint64_t index = static_cast<uint64_t>(debugIpData->m_index_lowbyte) |
      (static_cast<uint64_t>(debugIpData->m_index_highbyte) << 8);

    XclbinInfo* xclbin = config->getPlXclbin();
    if (!xclbin) {
      xrt_core::message::send(xrt_core::message::severity_level::warning, "XRT",
                              "Attempt to initialize an AM without a loaded PL xclbin") ;
      return;
    }

    // Find the compute unit that this AM is attached to.
    for (const auto& cu : xclbin->pl.cus) {
      ComputeUnitInstance* cuObj = cu.second ;
      int32_t cuId = cu.second->getIndex() ;

      if (0 == name.compare(cu.second->getName())) {
        // Set properties on this specific CU
        if(debugIpData->m_properties & XAM_STALL_PROPERTY_MASK) {
          cuObj->setStallEnabled(true);
        }

        Monitor* mon =
          new Monitor(static_cast<DEBUG_IP_TYPE>(debugIpData->m_type), index,
                      debugIpData->m_name, cuId) ;

        if (debugIpData->m_properties & XMON_TRACE_PROPERTY_MASK)
          mon->traceEnabled = true ;

        // Assigning the compute unit's clock frequency to the monitor
        mon->clockFrequency = cuObj->getClockFrequency();

        // Add the monitor to the list of all monitors in this xclbin
        xclbin->pl.ams.push_back(mon);
        // Associate it with this compute unit
        cuObj->setAccelMon(mon->slotIndex) ;
        break ;
      }
    }
  }

  void VPStaticDatabase::initializeAIM(DeviceInfo* devInfo,
                                       const std::string& name,
                                       const struct debug_ip_data* debugIpData)
  {
    ConfigInfo* config = devInfo->currentConfig() ;
    if (!config) {
      xrt_core::message::send(xrt_core::message::severity_level::warning, "XRT",
                              "Attempt to initialize an AIM without a loaded xclbin") ;
      return ;
    }
    XclbinInfo* xclbin = config->getPlXclbin() ;
    if(!xclbin) {
      xrt_core::message::send(xrt_core::message::severity_level::warning, "XRT",
                              "Attempt to initialize an AIM without loaded PL xclbin");
      return;
    }


    uint64_t index = static_cast<uint64_t>(debugIpData->m_index_lowbyte) |
      (static_cast<uint64_t>(debugIpData->m_index_highbyte) << 8);

    // The current minimum trace ID assigned to AIMs is 0, so this code
    // currently has no effect and is being marked as incorrect in Coverity.
    // It should be uncommented if the minimum trace ID assigned in the
    // hardware ever chagnes.

    //if (index < min_trace_id_aim) {
    //  std::stringstream msg;
    //  msg << "AIM with incorrect index: " << index ;
    //  xrt_core::message::send(xrt_core::message::severity_level::info, "XRT",
    //                          msg.str());
    //  index = min_trace_id_aim ;
    //}

    // Parse name to find CU Name and Memory.  We expect the name in
    //  debug_ip_layout to be in the form of "cu_name/memory_name-port_name"
    size_t pos = name.find('/');
    std::string monCuName = name.substr(0, pos);

    if (monCuName == "memory_subsystem") {
      if (xclbin)
        xclbin->pl.hasMemoryAIM = true ;
    }

    std::string memName = "" ;
    std::string portName = "" ;
    size_t pos1 = name.find('-');
    if(pos1 != std::string::npos) {
      memName = name.substr(pos1+1);
      portName = name.substr(pos+1, pos1-pos-1);
    }

    ComputeUnitInstance* cuObj = nullptr ;
    int32_t cuId = -1 ;
    int32_t memId = -1;

    // Find both the compute unit this AIM is attached to (if applicable)
    //  and the memory this AIM is attached to (if applicable).
    for(const auto& cu : xclbin->pl.cus) {
      if(0 == monCuName.compare(cu.second->getName())) {
        cuId = cu.second->getIndex();
        cuObj = cu.second;
        break;
      }
    }
    for(const auto& mem : xclbin->pl.memoryInfo) {
      if (0 == memName.compare(mem.second->spTag)) {
        memId = mem.second->index;
        break;
      }
    }

    Monitor* mon = new Monitor(static_cast<DEBUG_IP_TYPE>(debugIpData->m_type),
                               index, debugIpData->m_name, cuId, memId);

    if (cuObj) {
      mon->cuPort = cuObj->getPort(portName);
      // Assigning the compute unit's clock frequency to the monitor
      mon->clockFrequency = cuObj->getClockFrequency();
    }
    if (debugIpData->m_properties & XMON_TRACE_PROPERTY_MASK) {
      mon->traceEnabled = true ;
    }

    // Add the monitor to the list of all AIMs
    xclbin->pl.aims.push_back(mon) ;

    // Attach to a CU if appropriate
    if (cuObj) {
      cuObj->addAIM(mon->slotIndex, mon->traceEnabled) ;
    }
    else if(mon->traceEnabled) {
      // If not connected to CU and not a shell monitor, then a floating monitor
      // This floating monitor is enabled for trace too
      xclbin->pl.hasFloatingAIMWithTrace = true ;
    }
  }

  void VPStaticDatabase::initializeASM(DeviceInfo* devInfo,
                                       const std::string& name,
                                       const struct debug_ip_data* debugIpData)
  {
    ConfigInfo* config = devInfo->currentConfig() ;
    if (!config) {
      xrt_core::message::send(xrt_core::message::severity_level::warning, "XRT",
                              "Attempt to initialize an ASM without a loaded xclbin") ;
      return ;
    }

    XclbinInfo* xclbin = config->getPlXclbin() ;
    if(!xclbin) {
      xrt_core::message::send(xrt_core::message::severity_level::warning, "XRT",
                              "Attempt to initialize an ASM without a loaded PL xclbin") ;
      return;
    }

    uint64_t index = static_cast<uint64_t>(debugIpData->m_index_lowbyte) |
      (static_cast<uint64_t>(debugIpData->m_index_highbyte) << 8);
    if (index < util::min_trace_id_asm) {
      std::stringstream msg;
      msg << "ASM with incorrect index: " << index ;
      xrt_core::message::send(xrt_core::message::severity_level::info, "XRT",
                              msg.str());
      index = util::min_trace_id_asm ;
    }

    // Parse out the name of the compute unit this monitor is attached to if
    //  possible.  We expect the name in debug_ip_layout to be in the form of
    //  compute_unit_name/port_name.  If this is a floating

    size_t pos = name.find('/');
    std::string monCuName = name.substr(0, pos);

    std::string portName = "";
    ComputeUnitInstance* cuObj = nullptr ;
    int32_t cuId = -1 ;

    for(const auto& cu : xclbin->pl.cus) {
      if(0 == monCuName.compare(cu.second->getName())) {
        cuId = cu.second->getIndex();
        cuObj = cu.second;
        break;
      }
    }
    if(-1 != cuId) {
      size_t pos1 = name.find('-');
      if(std::string::npos != pos1) {
        portName = name.substr(pos+1, pos1-pos-1);
      }
    } else { /* (-1 == cuId) */
      pos = name.find("-");
      if(std::string::npos != pos) {
        pos = name.find_first_not_of(" ", pos+1);
        monCuName = name.substr(pos);
        pos = monCuName.find('/');

        size_t pos1 = monCuName.find('-');
        if(std::string::npos != pos1) {
          portName = monCuName.substr(pos+1, pos1-pos-1);
        }

        monCuName = monCuName.substr(0, pos);

        for(const auto& cu : xclbin->pl.cus) {
          if(0 == monCuName.compare(cu.second->getName())) {
            cuId = cu.second->getIndex();
            cuObj = cu.second;
            break;
          }
        }
      }
    }

    Monitor* mon = new Monitor(static_cast<DEBUG_IP_TYPE>(debugIpData->m_type),
                               index, debugIpData->m_name,
                               cuId);
    //mon->port = portName;
    if (cuObj){
      mon->cuPort = cuObj->getPort(portName);
      mon->clockFrequency = cuObj->getClockFrequency();
    }
    if (debugIpData->m_properties & 0x2) {
      mon->isStreamRead = true;
    }
    if (debugIpData->m_properties & XMON_TRACE_PROPERTY_MASK) {
      mon->traceEnabled = true ;
    }

    // Add this monitor to the list of all monitors
    xclbin->pl.asms.push_back(mon) ;

    // If the ASM is an User Space ASM i.e. either connected to a CU or floating but not shell ASM
    if (cuObj) {
      cuObj->addASM(mon->slotIndex, mon->traceEnabled) ;
    }
    else if (mon->traceEnabled) {
      // If not connected to CU and not a shell monitor, then a floating monitor
      // This floating monitor is enabled for trace too
      xclbin->pl.hasFloatingASMWithTrace = true ;
    }
  }

  void VPStaticDatabase::initializeNOC(DeviceInfo* devInfo,
                                       const struct debug_ip_data* debugIpData)
  {
    ConfigInfo* config = devInfo->currentConfig() ;
    if (!config)
      return ;

    XclbinInfo* xclbin = config->getAieXclbin() ;
    if(!xclbin)
      return;

    uint64_t index = static_cast<uint64_t>(debugIpData->m_index_lowbyte) |
      (static_cast<uint64_t>(debugIpData->m_index_highbyte) << 8);
    uint8_t readTrafficClass  = debugIpData->m_properties >> 2;
    uint8_t writeTrafficClass = debugIpData->m_properties & 0x3;

    NoCNode* noc = new NoCNode(index, debugIpData->m_name, readTrafficClass,
                               writeTrafficClass) ;
    xclbin->aie.nocList.push_back(noc) ;
    // nocList in xdp::DeviceIntf is sorted; Is that required here?
  }

  void VPStaticDatabase::initializeTS2MM(DeviceInfo* devInfo,
                                         const struct debug_ip_data* debugIpData)
  {
    ConfigInfo* config = devInfo->currentConfig() ;
    if (!config)
      return ;

    XclbinInfo* xclbin = config->getAieXclbin() ;
    if(!xclbin)
      xclbin = config->getPlXclbin() ;

    // TS2MM IP for either AIE PLIO or PL trace offload
    if (debugIpData->m_properties & 0x1) {
      xclbin->aie.numTracePLIO++ ;
    }
    else {
      xclbin->pl.usesTs2mm = true ;
    }
  }

  void VPStaticDatabase::initializeFIFO(DeviceInfo* devInfo)
  {
    ConfigInfo* config = devInfo->currentConfig() ;
    if (!config)
      return ;

    XclbinInfo*  xclbin = config->getPlXclbin() ;
    if(!xclbin)
      return;
    xclbin->pl.usesFifo = true ;
  }

  void VPStaticDatabase::addCommandQueueAddress(uint64_t a)
  {
    std::lock_guard<std::mutex> lock(openCLLock) ;

    commandQueueAddresses.emplace(a) ;
  }

  XclbinInfoType VPStaticDatabase::getXclbinType(xrt::xclbin& xclbin)
  {
    bool is_aie_available = false;
    bool is_pl_available  = false;

    auto data = xrt_core::xclbin_int::get_axlf_section(xclbin, AIE_METADATA);
    if (data.first && data.second)
        is_aie_available = true;

    data = xrt_core::xclbin_int::get_axlf_section(xclbin, IP_LAYOUT);
    if (data.first && data.second)
        is_pl_available = true;

    if(is_aie_available && is_pl_available)
      return XCLBIN_AIE_PL;
    else if (is_aie_available)
      return XCLBIN_AIE_ONLY;
    else
      return XCLBIN_PL_ONLY;
  }

  // This function is called from "trace_processor" tool
  // The tool creates events from raw PL trace data
  void VPStaticDatabase::updateDevice(uint64_t deviceId, const std::string& xclbinFile)
  {
    xrt::xclbin xrtXclbin = xrt::xclbin(xclbinFile);

    updateDevice(deviceId, xrtXclbin, false, nullptr);
  }

  // Methods using xrt::xclbin to retrive static information

  DeviceInfo* VPStaticDatabase::updateDevice(uint64_t deviceId, xrt::xclbin xrtXclbin, bool clientBuild, std::shared_ptr<xrt_core::device> device)
  {
    // We need to update the device, but if we had an xclbin previously loaded
    //  then we need to mark it
    if (deviceInfo.find(deviceId) != deviceInfo.end()) {
      ConfigInfo* config = deviceInfo[deviceId]->currentConfig() ;
      if (config) {
        xrt_core::message::send(xrt_core::message::severity_level::info, "XRT", "Marking the end of last config xclbin");
        db->getDynamicInfo().markXclbinEnd(deviceId) ;
      }
    }

    XclbinInfoType xclbinType = getXclbinType(xrtXclbin);
    DeviceInfo* devInfo = nullptr ;
    auto itr = deviceInfo.find(deviceId);
    if (itr == deviceInfo.end()) {
      // This is the first time this device was loaded with an xclbin
      deviceInfo[deviceId] = std::make_unique<DeviceInfo>();
      devInfo = deviceInfo[deviceId].get();
      devInfo->deviceId = deviceId;
      if (isEdge())
        devInfo->isEdgeDevice = true;
    } else {
      // This is a previously used device being reloaded with a new xclbin
      devInfo = itr->second.get();
      devInfo->cleanCurrentXclbinInfo(xclbinType) ; // Do not clean if AIE_ONLY, it could be mix xclbins run.
    }

    XclbinInfo* currentXclbin = new XclbinInfo(xclbinType) ;
    currentXclbin->uuid = xrtXclbin.get_uuid();
    currentXclbin->pl.clockRatePLMHz = findClockRate(xrtXclbin) ;

    setDeviceNameFromXclbin(deviceId, xrtXclbin);
    readAIEMetadata(xrtXclbin, clientBuild);
    setAIEGeneration(deviceId, xrtXclbin);
    setAIEClockRateMHz(deviceId, xrtXclbin);

    /* Configure AMs if context monitoring is supported
     * else disable alll AMs on this device
     */
    devInfo->ctxInfo = xrt_core::config::get_kernel_channel_info();

    if (!initializeStructure(currentXclbin, xrtXclbin)) {
      if(xclbinType != XCLBIN_AIE_ONLY) {
        delete currentXclbin;
        return devInfo;
      }
    }

    devInfo->createConfig(currentXclbin);
    initializeProfileMonitors(devInfo, xrtXclbin, device);

    devInfo->isReady = true;

    return devInfo;

  }

  void VPStaticDatabase::setDeviceNameFromXclbin(uint64_t deviceId, xrt::xclbin xrtXclbin)
  {
    std::lock_guard<std::mutex> lock(deviceLock);

    if (deviceInfo.find(deviceId) == deviceInfo.end())
      return;
    if (!deviceInfo[deviceId]->deviceName.empty()) {
      return;
    }

    std::pair<const char*, size_t> systemMetadata =
       xrt_core::xclbin_int::get_axlf_section(xrtXclbin, SYSTEM_METADATA);

    if (systemMetadata.first == nullptr || systemMetadata.second <= 0) {
      // There is no SYSTEM_METADATA section
      return;
    }

    try {
      std::stringstream ss;
      ss.write(systemMetadata.first, systemMetadata.second);

      // Create a property tree based off of the JSON
      boost::property_tree::ptree pt;
      boost::property_tree::read_json(ss, pt);

      deviceInfo[deviceId]->deviceName = pt.get<std::string>("system_diagram_metadata.xsa.name", "");
    } catch(...) {
      return;
    }
  }

  void VPStaticDatabase::readAIEMetadataClient()
  {
    // Check for new then old file formats
    metadataReader = aie::readAIEMetadata("aie_trace_config.json", aieMetadata);
    if (!metadataReader) {
      metadataReader = aie::readAIEMetadata("aie_control_config.json", aieMetadata);
      if (!metadataReader) {
        xrt_core::message::send(xrt_core::message::severity_level::warning, "XRT", "AIE metadata read failed on client!");
        return;
      }
    }
    xrt_core::message::send(xrt_core::message::severity_level::debug, "XRT", "AIE metadata read successfully on client!");
  } 

  void VPStaticDatabase::readAIEMetadata(xrt::xclbin xrtXclbin, bool clientBuild)
  {
    if (clientBuild) {
      readAIEMetadataClient();
      return;
    }

    auto data = xrt_core::xclbin_int::get_axlf_section(xrtXclbin, AIE_METADATA);
    if (!data.first || !data.second) {
      return;
    }

    metadataReader = aie::readAIEMetadata(data.first, data.second, aieMetadata);
    xrt_core::message::send(xrt_core::message::severity_level::debug, "XRT", "AIE metadata read successfully!");
  }

  const xdp::aie::BaseFiletypeImpl*
  VPStaticDatabase::getAIEmetadataReader() const
  {
    xrt_core::message::send(xrt_core::message::severity_level::info, "XRT", "AIE metadataReader requested");
    return metadataReader.get();
  }

  void VPStaticDatabase::setAIEGeneration(uint64_t deviceId, xrt::xclbin xrtXclbin) {
    std::lock_guard<std::mutex> lock(deviceLock) ;
    if (deviceInfo.find(deviceId) == deviceInfo.end())
      return;

    if (!metadataReader)
      return;

    try {
      auto hwGen = aieMetadata.get_child("aie_metadata.driver_config.hw_gen").get_value<uint8_t>();
      deviceInfo[deviceId]->setAIEGeneration(hwGen);
    } catch(...) {
      return;
    }
  }

  void VPStaticDatabase::setAIEClockRateMHz(uint64_t deviceId, xrt::xclbin xrtXclbin) {
    std::lock_guard<std::mutex> lock(deviceLock) ;

    if (deviceInfo.find(deviceId) == deviceInfo.end())
      return;

    ConfigInfo* config = deviceInfo[deviceId]->currentConfig() ;
    if (!config)
      return;
    XclbinInfo* xclbin = config->getAieXclbin();
    if(!xclbin)
      return;

    if (!metadataReader)
       return;

    try {
      auto dev_node = aieMetadata.get_child("aie_metadata.DeviceData");
      xclbin->aie.clockRateAIEMHz = dev_node.get<double>("AIEFrequency");
      xrt_core::message::send(xrt_core::message::severity_level::info, "XRT", "read clockRateAIEMHz: "
                                                        + std::to_string(xclbin->aie.clockRateAIEMHz));
    } catch(...) {
      return;
    }
  }

  double VPStaticDatabase::findClockRate(xrt::xclbin xrtXclbin)
  {
    double defaultClockSpeed = 300.0 ;

    const clock_freq_topology* clockSection =
      reinterpret_cast<const clock_freq_topology*>(
        xrt_core::xclbin_int::get_axlf_section(xrtXclbin, CLOCK_FREQ_TOPOLOGY).first);

    if(clockSection) {
      for(int32_t i = 0; i < clockSection->m_count; i++) {
        const struct clock_freq* clk = &(clockSection->m_clock_freq[i]);
        if(clk->m_type != CT_DATA) {
          continue;
        }
        return clk->m_freq_Mhz ;
      }
    }

    if (isEdge()) {
      // On Edge, we can try to get the "DATA_CLK" from the embedded metadata
      std::pair<const char*, size_t> embeddedMetadata =
        xrt_core::xclbin_int::get_axlf_section(xrtXclbin, EMBEDDED_METADATA);

      if (nullptr == embeddedMetadata.first || 0 == embeddedMetadata.second)
        return defaultClockSpeed;

      std::stringstream ss;
      ss.write(embeddedMetadata.first, embeddedMetadata.second);

      // Create a property tree based off of the XML
      boost::property_tree::ptree pt;
      boost::property_tree::read_xml(ss, pt);

      // Dig in and find all of the kernel clocks
      for (auto& clock : pt.get_child("project.platform.device.core.kernelClocks")) {
        if (clock.first != "clock")
          continue;

        try {
          std::string port = clock.second.get<std::string>("<xmlattr>.port");
          if (port != "DATA_CLK")
            continue;
          std::string freq = clock.second.get<std::string>("<xmlattr>.frequency");
          std::string freqNumeral = freq.substr(0, freq.find('M')) ;
          double frequency = defaultClockSpeed ;
          std::stringstream convert ;
          convert << freqNumeral ;
          convert >> frequency ;
          return frequency ;
        }
        catch (std::exception& /*e*/) {
          continue ;
        }
      }
    }
    return defaultClockSpeed;
  }

  bool VPStaticDatabase::initializeStructure(XclbinInfo* currentXclbin, xrt::xclbin xrtXclbin)
  {
    // Step 1 -> Create the compute units based on the IP_LAYOUT and SYSTEM_METADATA section
    const ip_layout* ipLayoutSection =
      reinterpret_cast<const ip_layout*>(xrt_core::xclbin_int::get_axlf_section(xrtXclbin, IP_LAYOUT).first);

    std::pair<const char*, size_t> systemMetadata =
       xrt_core::xclbin_int::get_axlf_section(xrtXclbin, SYSTEM_METADATA);

    if(ipLayoutSection == nullptr)
      return true;

    createComputeUnits(currentXclbin, ipLayoutSection,systemMetadata.first, systemMetadata.second);

    // Step 2 -> Create the memory layout based on the MEM_TOPOLOGY section
    const mem_topology* memTopologySection =
      reinterpret_cast<const mem_topology*>(xrt_core::xclbin_int::get_axlf_section(xrtXclbin, MEM_TOPOLOGY).first);

    if(memTopologySection == nullptr)
      return false;

    createMemories(currentXclbin, memTopologySection);

    // Step 3 -> Connect the CUs with the memory resources using the
    //           CONNECTIVITY section
    const connectivity* connectivitySection =
      reinterpret_cast<const connectivity*>(xrt_core::xclbin_int::get_axlf_section(xrtXclbin, CONNECTIVITY).first);

    if(connectivitySection == nullptr)
      return true;

    createConnections(currentXclbin, ipLayoutSection, memTopologySection,
                      connectivitySection);

    // Step 4 -> Annotate all the compute units with workgroup size using
    //           the EMBEDDED_METADATA section
    std::pair<const char*, size_t> embeddedMetadata =
       xrt_core::xclbin_int::get_axlf_section(xrtXclbin, EMBEDDED_METADATA);

    annotateWorkgroupSize(currentXclbin, embeddedMetadata.first,
                          embeddedMetadata.second);

    // Step 5 -> Fill in the details like the name of the xclbin using
    //           the SYSTEM_METADATA section
    setXclbinName(currentXclbin, systemMetadata.first, systemMetadata.second);
    updateSystemDiagram(systemMetadata.first, systemMetadata.second);
    addPortInfo(currentXclbin, systemMetadata.first, systemMetadata.second);

    return true;
  }

  bool VPStaticDatabase::initializeProfileMonitors(DeviceInfo* devInfo, xrt::xclbin xrtXclbin, std::shared_ptr<xrt_core::device> device)
  {
    // Look into the debug_ip_layout section and load information about Profile Monitors
    // Get DEBUG_IP_LAYOUT section
    const debug_ip_layout* debugIpLayoutSection =
      reinterpret_cast<const debug_ip_layout*>(xrt_core::xclbin_int::get_axlf_section(xrtXclbin, DEBUG_IP_LAYOUT).first);

    if(debugIpLayoutSection == nullptr) return false;

    for(uint16_t i = 0; i < debugIpLayoutSection->m_count; i++) {
      const struct debug_ip_data* debugIpData =
        &(debugIpLayoutSection->m_debug_ip_data[i]);
      uint64_t index = static_cast<uint64_t>(debugIpData->m_index_lowbyte) |
        (static_cast<uint64_t>(debugIpData->m_index_highbyte) << 8);

      std::string name(debugIpData->m_name);

      std::stringstream msg;
      msg << "Initializing profile monitor " << i
          << ": name = " << name << ", index = " << index;
      xrt_core::message::send(xrt_core::message::severity_level::info, "XRT",
                              msg.str());

      switch (debugIpData->m_type) {
      case ACCEL_MONITOR:
        initializeAM(devInfo, name, debugIpData) ;
        break ;
      case AXI_MM_MONITOR:
        initializeAIM(devInfo, name, debugIpData) ;
        break ;
      case AXI_STREAM_MONITOR:
        initializeASM(devInfo, name, debugIpData) ;
       break ;
      case AXI_NOC:
        initializeNOC(devInfo, debugIpData) ;
        break ;
      case TRACE_S2MM:
        initializeTS2MM(devInfo, debugIpData) ;
        break ;
      case AXI_MONITOR_FIFO_LITE:
        initializeFIFO(devInfo) ;
        break ;
      default:
        break ;
      }
    }

    return true;
  }

} // end namespace xdp<|MERGE_RESOLUTION|>--- conflicted
+++ resolved
@@ -1704,19 +1704,13 @@
     if (deviceInfo.find(deviceId) == deviceInfo.end())
       return nullptr;
 
-<<<<<<< HEAD
-    ConfigInfo* config = deviceInfo[deviceId]->currentConfig() ;
-    if (!config)
-      return;
+    ConfigInfo* config = deviceInfo[deviceId]->currentConfig() ;
+    if (!config)
+      return nullptr;
 
     XclbinInfo *xclbin = config->getPlXclbin();
     if(!xclbin)
-      return;
-=======
-    XclbinInfo* xclbin = deviceInfo[deviceId]->currentXclbin() ;
-    if (!xclbin)
       return nullptr;
->>>>>>> 1457461d
 
     auto data = device->get_axlf_section(IP_METADATA);
     if (!data.first || !data.second)
