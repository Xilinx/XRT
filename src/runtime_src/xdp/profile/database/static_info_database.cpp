--- conflicted
+++ resolved
@@ -1397,32 +1397,24 @@
   void VPStaticDatabase::updateDevice(uint64_t deviceId, void* devHandle)
   {
     std::shared_ptr<xrt_core::device> device = xrt_core::get_userpf_device(devHandle);
-    if(nullptr == device) return;
-
-    if(false == resetDeviceInfo(deviceId, device)) {
-      /* If multiple plugins are enabled for the current run, the first plugin has already updated device information
-       * in the static data base. So, no need to read the xclbin information again.
-       */
+    if (nullptr == device)
       return;
-    }
-    
+
+    /* If multiple plugins are enabled for the current run, the first plugin has already updated device information
+     * in the static data base. So, no need to read the xclbin information again.
+     */
+    if (!resetDeviceInfo(deviceId, device))
+      return;
+
     xrt::xclbin xrtXclbin = device->get_xclbin(device->get_xclbin_uuid());
     DeviceInfo* devInfo   = updateDevice(deviceId, xrtXclbin);
     if (device->is_nodma())
-      devInfo->isNoDMADevice = true ;
-
-<<<<<<< HEAD
-    devInfo->addXclbin(currentXclbin);
-    initializeProfileMonitors(devInfo, device);
+      devInfo->isNoDMADevice = true;
 
     /*
      * Initialize xrt IP for deadlock diagnosis
      */
     parseXrtIPMetadata(deviceId, device);
-
-    devInfo->isReady = true;
-=======
->>>>>>> 641506ee
   }
 
   // Return true if we should reset the device information.
