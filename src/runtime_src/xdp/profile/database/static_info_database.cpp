/**
 * Copyright (C) 2016-2020 Xilinx, Inc
 *
 * Licensed under the Apache License, Version 2.0 (the "License"). You may
 * not use this file except in compliance with the License. A copy of the
 * License is located at
 *
 *     http://www.apache.org/licenses/LICENSE-2.0
 *
 * Unless required by applicable law or agreed to in writing, software
 * distributed under the License is distributed on an "AS IS" BASIS, WITHOUT
 * WARRANTIES OR CONDITIONS OF ANY KIND, either express or implied. See the
 * License for the specific language governing permissions and limitations
 * under the License.
 */

#include <iostream>
#include <sstream>

#ifdef _WIN32
#include <process.h>
#else
#include <sys/types.h>
#include <unistd.h>
#endif

#ifdef _WIN32
#pragma warning (disable : 4996 4267)
/* 4267 : Disable warning for conversion of size_t to int32_t */
#endif

#include <boost/property_tree/ptree.hpp>
#include <boost/property_tree/json_parser.hpp>
#include <boost/property_tree/xml_parser.hpp>

#define XDP_SOURCE

#include "xdp/profile/database/static_info_database.h"
#include "xdp/profile/database/database.h"
#include "xdp/profile/device/hal_device/xdp_hal_device.h"
#include "xdp/profile/writer/vp_base/vp_run_summary.h"

#include "core/include/xclbin.h"

#ifdef XRT_ENABLE_AIE
#include "core/edge/common/aie_parser.h"
#endif

#define XAM_STALL_PROPERTY_MASK        0x4


namespace xdp {

  ComputeUnitInstance::ComputeUnitInstance(int32_t i, const char* n)
    : index(i)
  {
    std::string fullName(n);
    size_t pos = fullName.find(':');
    kernelName = fullName.substr(0, pos);
    name = fullName.substr(pos+1);
    
    dim[0] = 0 ;
    dim[1] = 0 ;
    dim[2] = 0 ;
  }

  ComputeUnitInstance::~ComputeUnitInstance()
  {
  }

  std::string ComputeUnitInstance::getDim()
  {
    std::string combined ;

    combined = std::to_string(dim[0]) ;
    combined += ":" ;
    combined += std::to_string(dim[1]) ;
    combined += ":" ;
    combined += std::to_string(dim[2]) ;
    return combined ;
  }

  void ComputeUnitInstance::addConnection(int32_t argIdx, int32_t memIdx)
  {
    if(connections.find(argIdx) == connections.end()) {
      std::vector<int32_t> mems(1, memIdx);
      connections[argIdx] = mems;
      return;
    }
    connections[argIdx].push_back(memIdx);
  }

  VPStaticDatabase::VPStaticDatabase(VPDatabase* d) : db(d), runSummary(nullptr)
  {
#ifdef _WIN32
    pid = _getpid() ;
#else
    pid = static_cast<int>(getpid()) ;
#endif
  }

  VPStaticDatabase::~VPStaticDatabase()
  {
    if (runSummary != nullptr)
    {
      runSummary->write(false) ;
      delete runSummary ;
    }
  }

  std::vector<std::string> VPStaticDatabase::getDeviceNames()
  {
    std::vector<std::string> deviceNames ;
    for (auto device : deviceInfo)
    {
      deviceNames.push_back((device.second)->platformInfo.deviceName) ;
    }

    return deviceNames ;
  }

  std::vector<DeviceInfo*> VPStaticDatabase::getDeviceInfos()
  {
    std::vector<DeviceInfo*> infos ;
    for (auto device : deviceInfo)
    {
      infos.push_back(device.second) ;
    }
    return infos ;
  }

  bool VPStaticDatabase::hasStallInfo()
  {
    for (auto device : deviceInfo)
    {
      for (auto cu : (device.second)->cus)
      {
	if ((cu.second)->stallEnabled()) return true ;
      }
    }
    return false ;
  }

  // This function is called whenever a device is loaded with an 
  //  xclbin.  It has to clear out any previous device information and
  //  reload our information.
  void VPStaticDatabase::updateDevice(uint64_t deviceId, void* devHandle)
  {  
    resetDeviceInfo(deviceId);

    DeviceInfo *devInfo = new DeviceInfo();
<<<<<<< HEAD
    devInfo->deviceId = deviceId ;
    devInfo->maxReadBW = 0 ;
    devInfo->maxWriteBW = 0 ;
    devInfo->clockRateMHz = 300;
    devInfo->usesTs2mm = false ;
=======
>>>>>>> fac1ef4b
    devInfo->platformInfo.kdmaCount = 0;

    deviceInfo[deviceId] = devInfo;

    std::shared_ptr<xrt_core::device> device = xrt_core::get_userpf_device(devHandle);

    if(nullptr == device) return;

    const clock_freq_topology* clockSection = device->get_axlf_section<const clock_freq_topology*>(CLOCK_FREQ_TOPOLOGY);

    if(clockSection) {
      for(int32_t i = 0; i < clockSection->m_count; i++) {
        const struct clock_freq* clk = &(clockSection->m_clock_freq[i]);
        if(clk->m_type != CT_DATA) {
          continue;
        }
        devInfo->clockRateMHz = clk->m_freq_Mhz;
      }
    } else {
      devInfo->clockRateMHz = 300;
    }

//    if (!setXclbinUUID(devInfo, device)) return;
    if (!setXclbinName(devInfo, device)) return;
    if (!initializeComputeUnits(devInfo, device)) return ;
    if (!initializeProfileMonitors(devInfo, device)) return ;
    if (!initializeAIECounters(devInfo, device)) return ;
    devInfo->isReady = true;
  }

  void VPStaticDatabase::resetDeviceInfo(uint64_t deviceId)
  {
    std::lock_guard<std::mutex> lock(dbLock);

    auto itr = deviceInfo.find(deviceId);
    if(itr != deviceInfo.end()) {
      delete itr->second;
      deviceInfo.erase(deviceId);
    }
  }

#if 0
  bool VPStaticDatabase::setXclbinUUID(DeviceInfo* devInfo, const std::shared_ptr<xrt_core::device>& device)
  {
    devInfo->loadedXclbinUUID = device->get_xclbin_uuid();
    return true;
  }
#endif

  bool VPStaticDatabase::setXclbinName(DeviceInfo* devInfo, const std::shared_ptr<xrt_core::device>& device)
  {
    // Get SYSTEM_METADATA section
    std::pair<const char*, size_t> systemMetadata = device->get_axlf_section(SYSTEM_METADATA);
    const char* systemMetadataSection = systemMetadata.first;
    size_t      systemMetadataSz      = systemMetadata.second;
    if(systemMetadataSection == nullptr) return false;

    try {
      std::stringstream ss;
      ss.write(systemMetadataSection, systemMetadataSz);

      // Create a property tree and determine if the variables are all default values
      boost::property_tree::ptree pt;
      boost::property_tree::read_json(ss, pt);

      devInfo->loadedXclbin = pt.get<std::string>("system_diagram_metadata.xclbin.generated_by.xclbin_name", "");
      if(!devInfo->loadedXclbin.empty()) {
        devInfo->loadedXclbin += ".xclbin";
      }
    } catch(...) {
      // keep default value in "devInfo->loadedXclbin" i.e. empty string
    }
    return true;
  }

  bool VPStaticDatabase::initializeComputeUnits(DeviceInfo* devInfo, const std::shared_ptr<xrt_core::device>& device)
  {
    // Get IP_LAYOUT section 
    const ip_layout* ipLayoutSection = device->get_axlf_section<const ip_layout*>(IP_LAYOUT);
    if(ipLayoutSection == nullptr) return false;

    ComputeUnitInstance* cu = nullptr;
    for(int32_t i = 0; i < ipLayoutSection->m_count; i++) {
      const struct ip_data* ipData = &(ipLayoutSection->m_ip_data[i]);
      if(ipData->m_type != IP_KERNEL) {
        continue;
      }
      cu = new ComputeUnitInstance(i, reinterpret_cast<const char*>(ipData->m_name));
      devInfo->cus[i] = cu;
      if((ipData->properties >> IP_CONTROL_SHIFT) & AP_CTRL_CHAIN) {
        cu->setDataflowEnabled(true);
      }
    }

    // Get MEM_TOPOLOGY section 
    const mem_topology* memTopologySection = device->get_axlf_section<const mem_topology*>(MEM_TOPOLOGY);
    if(memTopologySection == nullptr) return false;

    for(int32_t i = 0; i < memTopologySection->m_count; i++) {
      const struct mem_data* memData = &(memTopologySection->m_mem_data[i]);
      devInfo->memoryInfo[i] = new Memory(memData->m_type, i, memData->m_base_address, memData->m_size,
                                          reinterpret_cast<const char*>(memData->m_tag));
    }

    // Look into the connectivity section and load information about Compute Units and their Memory connections
    // Get CONNECTIVITY section
    const connectivity* connectivitySection = device->get_axlf_section<const connectivity*>(CONNECTIVITY);    
    if(connectivitySection == nullptr) return true;

    // Now make the connections
    cu = nullptr;
    for(int32_t i = 0; i < connectivitySection->m_count; i++) {
      const struct connection* connctn = &(connectivitySection->m_connection[i]);

      if(devInfo->cus.find(connctn->m_ip_layout_index) == devInfo->cus.end()) {
        const struct ip_data* ipData = &(ipLayoutSection->m_ip_data[connctn->m_ip_layout_index]);
        if(ipData->m_type != IP_KERNEL) {
          // error ?
        }
        cu = new ComputeUnitInstance(connctn->m_ip_layout_index, reinterpret_cast<const char*>(ipData->m_name));
        devInfo->cus[connctn->m_ip_layout_index] = cu;
        if((ipData->properties >> IP_CONTROL_SHIFT) & AP_CTRL_CHAIN) {
          cu->setDataflowEnabled(true);
        }
      } else {
        cu = devInfo->cus[connctn->m_ip_layout_index];
      }

      if(devInfo->memoryInfo.find(connctn->mem_data_index) == devInfo->memoryInfo.end()) {
        const struct mem_data* memData = &(memTopologySection->m_mem_data[connctn->mem_data_index]);
        devInfo->memoryInfo[connctn->mem_data_index]
                 = new Memory(memData->m_type, connctn->mem_data_index,
                              memData->m_base_address, memData->m_size, reinterpret_cast<const char*>(memData->m_tag));
      }
      cu->addConnection(connctn->arg_index, connctn->mem_data_index);
    }

    // Set Static WorkGroup Size of CUs using the EMBEDDED_METADATA section
    std::pair<const char*, size_t> embeddedMetadata = device->get_axlf_section(EMBEDDED_METADATA);
    const char* embeddedMetadataSection = embeddedMetadata.first;
    size_t      embeddedMetadataSz      = embeddedMetadata.second;

    boost::property_tree::ptree xmlProject;
    std::stringstream xmlStream;
    xmlStream.write(embeddedMetadataSection, embeddedMetadataSz);
    boost::property_tree::read_xml(xmlStream, xmlProject);

    for(auto coreItem : xmlProject.get_child("project.platform.device.core")) {
      std::string coreItemName = coreItem.first;
      if(0 != coreItemName.compare("kernel")) {  // skip items other than "kernel"
        continue;
      }
      auto kernel = coreItem;
      auto kernelNameItem    = kernel.second.get_child("<xmlattr>");
      std::string kernelName = kernelNameItem.get<std::string>("name", "");

      auto workGroupSz = kernel.second.get_child("compileWorkGroupSize");
      std::string x = workGroupSz.get<std::string>("<xmlattr>.x", "");
      std::string y = workGroupSz.get<std::string>("<xmlattr>.y", "");
      std::string z = workGroupSz.get<std::string>("<xmlattr>.z", "");

      // Find the ComputeUnitInstance
      for(auto cuItr : devInfo->cus) {
        if(0 != cuItr.second->getKernelName().compare(kernelName)) {
          continue;
        }
        cuItr.second->setDim(std::stoi(x), std::stoi(y), std::stoi(z));
      }
    }

    return true;
  }

  bool VPStaticDatabase::initializeProfileMonitors(DeviceInfo* devInfo, const std::shared_ptr<xrt_core::device>& device)
  {
    // Look into the debug_ip_layout section and load information about Profile Monitors
    // Get DEBUG_IP_LAYOUT section 
    const debug_ip_layout* debugIpLayoutSection = device->get_axlf_section<const debug_ip_layout*>(DEBUG_IP_LAYOUT);
    if(debugIpLayoutSection == nullptr) return false;

    for(uint16_t i = 0; i < debugIpLayoutSection->m_count; i++) {
      const struct debug_ip_data* debugIpData = &(debugIpLayoutSection->m_debug_ip_data[i]);
      uint64_t index = static_cast<uint64_t>(debugIpData->m_index_lowbyte) |
                       (static_cast<uint64_t>(debugIpData->m_index_highbyte) << 8);
      Monitor* mon = nullptr;

      std::string name(debugIpData->m_name);
      int32_t cuId  = -1;
      ComputeUnitInstance* cuObj = nullptr;
      // find CU
      if(debugIpData->m_type == ACCEL_MONITOR) {
        for(auto cu : devInfo->cus) {
          if(0 == name.compare(cu.second->getName())) {
            cuObj = cu.second;
            cuId = cu.second->getIndex();
            mon = new Monitor(debugIpData->m_type, index, debugIpData->m_name, cuId);
            cuObj->addMonitor(mon);
            if(debugIpData->m_properties & XAM_STALL_PROPERTY_MASK) {
              cuObj->setStallEnabled(true);
            }
            break;
          }
        }
        if(mon) { devInfo->amList.push_back(mon); }
      } else if(debugIpData->m_type == AXI_MM_MONITOR) {
        // parse name to find CU Name and Memory
        size_t pos = name.find('/');
        std::string monCuName = name.substr(0, pos);

        pos = name.find('-');
        std::string memName = name.substr(pos+1);

        int32_t memId = -1;
        for(auto cu : devInfo->cus) {
          if(0 == monCuName.compare(cu.second->getName())) {
            cuId = cu.second->getIndex();
            cuObj = cu.second;
            break;
          }
        }
        for(auto mem : devInfo->memoryInfo) {
          if(0 == memName.compare(mem.second->name)) {
            memId = mem.second->index;
            break;
          }
        }
        mon = new Monitor(debugIpData->m_type, index, debugIpData->m_name, cuId, memId);
        if(cuObj) {
          cuObj->addMonitor(mon);
          cuObj->setDataTransferEnabled(true);
        } else if(0 != monCuName.compare("shell")) {
          // If not connected to CU and not a shell monitor, then a floating monitor
          devInfo->hasFloatingAIM = true;
        }
        devInfo->aimList.push_back(mon);
      } else if(debugIpData->m_type == AXI_STREAM_MONITOR) {
        // associate with the first CU
        size_t pos = name.find('/');
        std::string monCuName = name.substr(0, pos);
        
        for(auto cu : devInfo->cus) {
          if(0 == monCuName.compare(cu.second->getName())) {
            cuId = cu.second->getIndex();
            cuObj = cu.second;
            break;
          }
        }
        mon = new Monitor(debugIpData->m_type, index, debugIpData->m_name, cuId);
        if(debugIpData->m_properties & 0x2) {
          mon->isRead = true;
        }
        if(cuObj) {
          cuObj->addMonitor(mon);
          cuObj->setStreamEnabled(true);
        } else if(0 != monCuName.compare("shell")) {
          // If not connected to CU and not a shell monitor, then a floating monitor
          devInfo->hasFloatingASM = true;
        }
        devInfo->asmList.push_back(mon);
<<<<<<< HEAD
      } else if (debugIpData->m_type == TRACE_S2MM) {
	devInfo->usesTs2mm = true ;
=======
      } else if(debugIpData->m_type == AXI_NOC) {
        uint8_t readTrafficClass  = debugIpData->m_properties >> 2;
        uint8_t writeTrafficClass = debugIpData->m_properties & 0x3;

        mon = new Monitor(debugIpData->m_type, index, debugIpData->m_name,
                          readTrafficClass, writeTrafficClass);
        devInfo->nocList.push_back(mon);
>>>>>>> fac1ef4b
      } else {
//        mon = new Monitor(debugIpData->m_type, index, debugIpData->m_name);
      }
    }
    return true; 
  }

  bool VPStaticDatabase::initializeAIECounters(DeviceInfo* devInfo, const std::shared_ptr<xrt_core::device>& device)
  {
#ifdef XRT_ENABLE_AIE
    // Record all counters listed in AIE metadata (if available)
    for (auto& counter : xrt_core::edge::aie::get_profile_counters(device.get())) {
      AIECounter* aie = new AIECounter(counter.id, counter.column, counter.row, 
          counter.counterNumber, counter.startEvent, counter.endEvent, 
          counter.resetEvent, counter.clockFreqMhz, counter.module, counter.name);
      devInfo->aieList.push_back(aie);
    }

    // Record all trace GMIOs listed in AIE metadata (if available)
    for (auto& gmio : xrt_core::edge::aie::get_trace_gmios(device.get())) {
      TraceGMIO* traceGmio = new TraceGMIO(gmio.id, gmio.shim_col, gmio.channel_number, 
          gmio.stream_id, gmio.burst_len);
      devInfo->gmioList.push_back(traceGmio);
    }
    return true;
#else
  // Need to use arguments so it compiles on Windows
  auto aieMetadata = device->get_axlf_section(AIE_METADATA);
  if (!aieMetadata.first || !aieMetadata.second)
    return true;

  devInfo->aieList.clear();
  return true;
#endif
  }

  void VPStaticDatabase::addCommandQueueAddress(uint64_t a)
  {
    std::lock_guard<std::mutex> lock(dbLock) ;

    commandQueueAddresses.emplace(a) ;
  }

  void VPStaticDatabase::addOpenedFile(const std::string& name,
				       const std::string& type)
  {
    std::lock_guard<std::mutex> lock(dbLock) ;

    openedFiles.push_back(std::make_pair(name, type)) ;

    if (runSummary == nullptr)
    {
      runSummary = new VPRunSummaryWriter("xclbin.run_summary") ;
    }
    runSummary->write(false) ;
  }

  void VPStaticDatabase::addEnqueuedKernel(const std::string& identifier)
  {
    std::lock_guard<std::mutex> lock(dbLock) ;
    enqueuedKernels.emplace(identifier) ;
  }

}<|MERGE_RESOLUTION|>--- conflicted
+++ resolved
@@ -149,14 +149,11 @@
     resetDeviceInfo(deviceId);
 
     DeviceInfo *devInfo = new DeviceInfo();
-<<<<<<< HEAD
     devInfo->deviceId = deviceId ;
     devInfo->maxReadBW = 0 ;
     devInfo->maxWriteBW = 0 ;
     devInfo->clockRateMHz = 300;
     devInfo->usesTs2mm = false ;
-=======
->>>>>>> fac1ef4b
     devInfo->platformInfo.kdmaCount = 0;
 
     deviceInfo[deviceId] = devInfo;
@@ -416,10 +413,8 @@
           devInfo->hasFloatingASM = true;
         }
         devInfo->asmList.push_back(mon);
-<<<<<<< HEAD
       } else if (debugIpData->m_type == TRACE_S2MM) {
 	devInfo->usesTs2mm = true ;
-=======
       } else if(debugIpData->m_type == AXI_NOC) {
         uint8_t readTrafficClass  = debugIpData->m_properties >> 2;
         uint8_t writeTrafficClass = debugIpData->m_properties & 0x3;
@@ -427,7 +422,6 @@
         mon = new Monitor(debugIpData->m_type, index, debugIpData->m_name,
                           readTrafficClass, writeTrafficClass);
         devInfo->nocList.push_back(mon);
->>>>>>> fac1ef4b
       } else {
 //        mon = new Monitor(debugIpData->m_type, index, debugIpData->m_name);
       }
