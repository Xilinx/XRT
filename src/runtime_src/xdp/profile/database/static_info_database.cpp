--- conflicted
+++ resolved
@@ -660,50 +660,9 @@
     }
     uint64_t slotId = (index - MIN_TRACE_ID_ASM);
 
-<<<<<<< HEAD
-      // find CU
-      if(debugIpData->m_type == ACCEL_MONITOR) {
-        for(auto cu : devInfo->loadedXclbins.back()->cus) {
-          if(0 == name.compare(cu.second->getName())) {
-            cuObj = cu.second;
-            cuId = cu.second->getIndex();
-            mon = new Monitor(debugIpData->m_type, index, debugIpData->m_name, cuId);
-            if((debugIpData->m_properties & XMON_TRACE_PROPERTY_MASK) && (index >= MIN_TRACE_ID_AM)) {
-              uint64_t slotID = (index - MIN_TRACE_ID_AM) / 16;
-              devInfo->loadedXclbins.back()->amMap.emplace(slotID, mon);
-              cuObj->setAccelMon(slotID);
-            } else {
-              devInfo->loadedXclbins.back()->noTraceAMs.push_back(mon);
-            }
-            // Also add it to the list of all AMs
-            devInfo->loadedXclbins.back()->amList.push_back(mon);
-            if(debugIpData->m_properties & XAM_STALL_PROPERTY_MASK) {
-              cuObj->setStallEnabled(true);
-            }
-            break;
-          }
-        }
-      } else if(debugIpData->m_type == AXI_MM_MONITOR) {
-        // parse name to find CU Name and Memory
-        size_t pos = name.find('/');
-        std::string monCuName = name.substr(0, pos);
-
-        if (monCuName == "memory_subsystem") {
-          devInfo->loadedXclbins.back()->hasMemoryAIM = true;
-	}
-
-        std::string memName;
-        std::string portName;
-        size_t pos1 = name.find('-');
-        if(pos1 != std::string::npos) {
-          memName = name.substr(pos1+1);
-          portName = name.substr(pos+1, pos1-pos-1);
-        }
-=======
     // associate with the first CU
     size_t pos = name.find('/');
     std::string monCuName = name.substr(0, pos);
->>>>>>> 6789b266
 
     std::string portName = "";
     ComputeUnitInstance* cuObj = nullptr ;
