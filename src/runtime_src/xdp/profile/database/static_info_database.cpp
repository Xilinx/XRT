/**
 * Copyright (C) 2016-2020 Xilinx, Inc
 *
 * Licensed under the Apache License, Version 2.0 (the "License"). You may
 * not use this file except in compliance with the License. A copy of the
 * License is located at
 *
 *     http://www.apache.org/licenses/LICENSE-2.0
 *
 * Unless required by applicable law or agreed to in writing, software
 * distributed under the License is distributed on an "AS IS" BASIS, WITHOUT
 * WARRANTIES OR CONDITIONS OF ANY KIND, either express or implied. See the
 * License for the specific language governing permissions and limitations
 * under the License.
 */

#include <iostream>
#include <sstream>

#ifdef _WIN32
#include <process.h>
#else
#include <sys/types.h>
#include <unistd.h>
#endif

#ifdef _WIN32
#pragma warning (disable : 4996 4267 4244 4200)
/* 4267 : Disable warning for conversion of size_t to int32_t */
/* 4244 : Disable warning for conversion of uint64_t to uint32_t */
#endif

#include <boost/property_tree/ptree.hpp>
#include <boost/property_tree/json_parser.hpp>
#include <boost/property_tree/xml_parser.hpp>

#define XDP_SOURCE

#include "xdp/profile/database/static_info_database.h"
#include "xdp/profile/database/database.h"
#include "xdp/profile/device/device_intf.h"
#include "xdp/profile/writer/vp_base/vp_run_summary.h"
#include "xdp/profile/plugin/vp_base/utility.h"

#include "core/include/xclbin.h"
#include "core/include/xclperf.h"
#include "core/common/config_reader.h"
#include "core/common/message.h"

#define XAM_STALL_PROPERTY_MASK        0x4
#define XMON_TRACE_PROPERTY_MASK       0x1

namespace xdp {

  ComputeUnitInstance::ComputeUnitInstance(int32_t i, const std::string &n)
    : index(i),
      amId(-1)
  {
    std::string fullName(n);
    size_t pos = fullName.find(':');
    kernelName = fullName.substr(0, pos);
    name = fullName.substr(pos+1);
    
    dim[0] = 0 ;
    dim[1] = 0 ;
    dim[2] = 0 ;
  }

  ComputeUnitInstance::~ComputeUnitInstance()
  {
  }

  std::string ComputeUnitInstance::getDim()
  {
    std::string combined ;

    combined = std::to_string(dim[0]) ;
    combined += ":" ;
    combined += std::to_string(dim[1]) ;
    combined += ":" ;
    combined += std::to_string(dim[2]) ;
    return combined ;
  }

  void ComputeUnitInstance::addConnection(int32_t argIdx, int32_t memIdx)
  {
    if(connections.find(argIdx) == connections.end()) {
      std::vector<int32_t> mems(1, memIdx);
      connections[argIdx] = mems;
      return;
    }
    connections[argIdx].push_back(memIdx);
  }

<<<<<<< HEAD
  VPStaticDatabase::VPStaticDatabase(VPDatabase* d) :
    db(d), runSummary(nullptr), systemDiagram(""),
    softwareEmulationDeviceName("")
=======

  DeviceInfo::~DeviceInfo()
  {
    delete deviceIntf;

    for(auto& i : cus) {
      delete i.second;
    }
    cus.clear();
    for(auto& i : memoryInfo) {
      delete i.second;
    }
    memoryInfo.clear();

    for(auto& i : amMap) {
      delete i.second;
    }
    amMap.clear();
    for(auto& i : aimMap) {
      delete i.second;
    }
    aimMap.clear();
    for(auto& i : asmMap) {
      delete i.second;
    }
    asmMap.clear();

    for(auto i : nocList) {
      delete i;
    }
    nocList.clear();
    for(auto i : aieList) {
      delete i;
    }
    aieList.clear();
    for(auto i : gmioList) {
      delete i;
    }
    gmioList.clear();
  }

  void DeviceInfo::addTraceGMIO(uint32_t id, uint16_t col, uint16_t num,
				uint16_t stream, uint16_t len)
  {
    TraceGMIO* traceGmio = new TraceGMIO(id, col, num, stream, len);
    gmioList.push_back(traceGmio);
  }

  void DeviceInfo::addAIECounter(uint32_t i, uint16_t col, uint16_t r,
				 uint8_t num, uint8_t start, uint8_t end,
				 uint8_t reset, double freq,
				 const std::string& mod,
				 const std::string& aieName)
  {
      AIECounter* aie = new AIECounter(i, col, r, num, start, end,
				       reset, freq, mod, aieName);
      aieList.push_back(aie);
  }

  VPStaticDatabase::VPStaticDatabase(VPDatabase* d) : db(d), runSummary(nullptr)
>>>>>>> a424841f
  {
#ifdef _WIN32
    pid = _getpid() ;
#else
    pid = static_cast<int>(getpid()) ;
#endif
    applicationStartTime = 0 ;
  }

  VPStaticDatabase::~VPStaticDatabase()
  {
    if (runSummary != nullptr)
    {
      runSummary->write(false) ;
      delete runSummary ;
    }
  }

  std::vector<std::string> VPStaticDatabase::getDeviceNames()
  {
    std::vector<std::string> deviceNames ;
    for (auto device : deviceInfo)
    {
      deviceNames.push_back((device.second)->platformInfo.deviceName) ;
    }

    return deviceNames ;
  }

  std::vector<DeviceInfo*> VPStaticDatabase::getDeviceInfos()
  {
    std::vector<DeviceInfo*> infos ;
    for (auto device : deviceInfo)
    {
      infos.push_back(device.second) ;
    }
    return infos ;
  }

  bool VPStaticDatabase::hasStallInfo()
  {
    for (auto device : deviceInfo)
    {
      for (auto cu : (device.second)->cus)
      {
	if ((cu.second)->stallEnabled()) return true ;
      }
    }
    return false ;
  }

  // This function is called whenever a device is loaded with an 
  //  xclbin.  It has to clear out any previous device information and
  //  reload our information.
  void VPStaticDatabase::updateDevice(uint64_t deviceId, void* devHandle)
  {
    std::shared_ptr<xrt_core::device> device = xrt_core::get_userpf_device(devHandle);
    if(nullptr == device) return;

    if(false == resetDeviceInfo(deviceId, device)) {
      /* If multiple plugins are enabled for the current run, the first plugin has already updated device information
       * in the static data base. So, no need to read the xclbin information again.
       */
      return;
    }

    DeviceInfo *devInfo = new DeviceInfo();
    devInfo->deviceId = deviceId ;
    devInfo->maxReadBW = 0 ;
    devInfo->maxWriteBW = 0 ;
    devInfo->clockRateMHz = 300;
    devInfo->usesTs2mm = false ;
    devInfo->platformInfo.kdmaCount = 0;

<<<<<<< HEAD
    if (isEdge()) devInfo->isEdgeDevice = true ;

    deviceInfo[deviceId] = devInfo;

    std::shared_ptr<xrt_core::device> device = xrt_core::get_userpf_device(devHandle);

    if(nullptr == device) return;
=======
    deviceInfo[deviceId] = devInfo;    // update this at the end ??
>>>>>>> a424841f

    const clock_freq_topology* clockSection = device->get_axlf_section<const clock_freq_topology*>(CLOCK_FREQ_TOPOLOGY);

    if(clockSection) {
      for(int32_t i = 0; i < clockSection->m_count; i++) {
        const struct clock_freq* clk = &(clockSection->m_clock_freq[i]);
        if(clk->m_type != CT_DATA) {
          continue;
        }
        devInfo->clockRateMHz = clk->m_freq_Mhz;
      }
    } else {
      devInfo->clockRateMHz = 300;
    }
    /* Configure AMs if context monitoring is supported
     * else disable alll AMs on this device
     */
    devInfo->ctxInfo = xrt_core::config::get_kernel_channel_info();

//    if (!setXclbinUUID(devInfo, device)) return;
    if (!setXclbinName(devInfo, device)) return;
    if (!initializeComputeUnits(devInfo, device)) return ;
    if (!initializeProfileMonitors(devInfo, device)) return ;
    devInfo->isReady = true;
  }

  bool VPStaticDatabase::resetDeviceInfo(uint64_t deviceId, const std::shared_ptr<xrt_core::device>& device)
  {
    std::lock_guard<std::mutex> lock(dbLock);

    auto itr = deviceInfo.find(deviceId);
    if(itr != deviceInfo.end()) {
      DeviceInfo *devInfo = itr->second;
      if(device->get_xclbin_uuid() == devInfo->loadedXclbinUUID) {
        // loading same xclbin multiple times ?
        return false;
      }
      delete itr->second;
      deviceInfo.erase(deviceId);
    }
    return true;
  }

#if 0
  bool VPStaticDatabase::setXclbinUUID(DeviceInfo* devInfo, const std::shared_ptr<xrt_core::device>& device)
  {
    devInfo->loadedXclbinUUID = device->get_xclbin_uuid();
    return true;
  }
#endif

  bool VPStaticDatabase::setXclbinName(DeviceInfo* devInfo, const std::shared_ptr<xrt_core::device>& device)
  {
    // Get SYSTEM_METADATA section
    std::pair<const char*, size_t> systemMetadata = device->get_axlf_section(SYSTEM_METADATA);
    const char* systemMetadataSection = systemMetadata.first;
    size_t      systemMetadataSz      = systemMetadata.second;
    if(systemMetadataSection == nullptr) return false;

    // For now, also update the System metadata for the run summary.
    //  TODO: Expand this so that multiple devices and multiple xclbins
    //  don't overwrite the single system diagram information
    std::ostringstream buf ;
    for (size_t index = 0 ; index < systemMetadataSz ; ++index)
    {
      buf << std::hex << std::setw(2) << std::setfill('0') << (unsigned int)(systemMetadataSection[index]);
    }
    systemDiagram = buf.str() ;

    try {
      std::stringstream ss;
      ss.write(systemMetadataSection, systemMetadataSz);

      // Create a property tree and determine if the variables are all default values
      boost::property_tree::ptree pt;
      boost::property_tree::read_json(ss, pt);

      devInfo->loadedXclbin = pt.get<std::string>("system_diagram_metadata.xclbin.generated_by.xclbin_name", "");
      if(!devInfo->loadedXclbin.empty()) {
        devInfo->loadedXclbin += ".xclbin";
      }
    } catch(...) {
      // keep default value in "devInfo->loadedXclbin" i.e. empty string
    }
    return true;
  }

  bool VPStaticDatabase::initializeComputeUnits(DeviceInfo* devInfo, const std::shared_ptr<xrt_core::device>& device)
  {
    // Get IP_LAYOUT section 
    const ip_layout* ipLayoutSection = device->get_axlf_section<const ip_layout*>(IP_LAYOUT);
    if(ipLayoutSection == nullptr) return true;

    ComputeUnitInstance* cu = nullptr;
    for(int32_t i = 0; i < ipLayoutSection->m_count; i++) {
      const struct ip_data* ipData = &(ipLayoutSection->m_ip_data[i]);
      if(ipData->m_type != IP_KERNEL) {
        continue;
      }
      std::string cuName(reinterpret_cast<const char*>(ipData->m_name));
      if(std::string::npos != cuName.find(":dm_")) {
        /* Assumption : If the IP_KERNEL CU name is of the format "<kernel_name>:dm_*", then it is a 
         *              data mover and it should not be identified as a "CU" in profiling
         */
        continue;
      }
      cu = new ComputeUnitInstance(i, cuName);
      devInfo->cus[i] = cu;
      if((ipData->properties >> IP_CONTROL_SHIFT) & AP_CTRL_CHAIN) {
        cu->setDataflowEnabled(true);
      } else
      if((ipData->properties >> IP_CONTROL_SHIFT) & FAST_ADAPTER) {
        cu->setFaEnabled(true);
      }
    }

    // Get MEM_TOPOLOGY section 
    const mem_topology* memTopologySection = device->get_axlf_section<const mem_topology*>(MEM_TOPOLOGY);
    if(memTopologySection == nullptr) return false;

    for(int32_t i = 0; i < memTopologySection->m_count; i++) {
      const struct mem_data* memData = &(memTopologySection->m_mem_data[i]);
      devInfo->memoryInfo[i] = new Memory(memData->m_type, i, memData->m_base_address, memData->m_size,
                                          reinterpret_cast<const char*>(memData->m_tag), memData->m_used);
    }

    // Look into the connectivity section and load information about Compute Units and their Memory connections
    // Get CONNECTIVITY section
    const connectivity* connectivitySection = device->get_axlf_section<const connectivity*>(CONNECTIVITY);    
    if(connectivitySection == nullptr) return true;

    // Now make the connections
    cu = nullptr;
    for(int32_t i = 0; i < connectivitySection->m_count; i++) {
      const struct connection* connctn = &(connectivitySection->m_connection[i]);

      if(devInfo->cus.find(connctn->m_ip_layout_index) == devInfo->cus.end()) {
        const struct ip_data* ipData = &(ipLayoutSection->m_ip_data[connctn->m_ip_layout_index]);
        if(ipData->m_type != IP_KERNEL) {
          // error ?
          continue;
        }
        std::string cuName(reinterpret_cast<const char*>(ipData->m_name));
        if(std::string::npos != cuName.find(":dm_")) {
          /* Assumption : If the IP_KERNEL CU name is of the format "<kernel_name>:dm_*", then it is a 
           *              data mover and it should not be identified as a "CU" in profiling
           */
          continue;
        }
        cu = new ComputeUnitInstance(connctn->m_ip_layout_index, cuName);
        devInfo->cus[connctn->m_ip_layout_index] = cu;
        if((ipData->properties >> IP_CONTROL_SHIFT) & AP_CTRL_CHAIN) {
          cu->setDataflowEnabled(true);
        } else
        if((ipData->properties >> IP_CONTROL_SHIFT) & FAST_ADAPTER) {
          cu->setFaEnabled(true);
        }
      } else {
        cu = devInfo->cus[connctn->m_ip_layout_index];
      }

      if(devInfo->memoryInfo.find(connctn->mem_data_index) == devInfo->memoryInfo.end()) {
        const struct mem_data* memData = &(memTopologySection->m_mem_data[connctn->mem_data_index]);
        devInfo->memoryInfo[connctn->mem_data_index]
                 = new Memory(memData->m_type, connctn->mem_data_index,
                              memData->m_base_address, memData->m_size, reinterpret_cast<const char*>(memData->m_tag), memData->m_used);
      }
      cu->addConnection(connctn->arg_index, connctn->mem_data_index);
    }

    // Set Static WorkGroup Size of CUs using the EMBEDDED_METADATA section
    std::pair<const char*, size_t> embeddedMetadata = device->get_axlf_section(EMBEDDED_METADATA);
    const char* embeddedMetadataSection = embeddedMetadata.first;
    size_t      embeddedMetadataSz      = embeddedMetadata.second;

    boost::property_tree::ptree xmlProject;
    std::stringstream xmlStream;
    xmlStream.write(embeddedMetadataSection, embeddedMetadataSz);
    boost::property_tree::read_xml(xmlStream, xmlProject);

    for(auto coreItem : xmlProject.get_child("project.platform.device.core")) {
      std::string coreItemName = coreItem.first;
      if(0 != coreItemName.compare("kernel")) {  // skip items other than "kernel"
        continue;
      }
      auto kernel = coreItem;
      auto kernelNameItem    = kernel.second.get_child("<xmlattr>");
      std::string kernelName = kernelNameItem.get<std::string>("name", "");

      std::string x ;
      std::string y ;
      std::string z ;

      try {
	auto workGroupSz = kernel.second.get_child("compileWorkGroupSize");
	x = workGroupSz.get<std::string>("<xmlattr>.x", "");
	y = workGroupSz.get<std::string>("<xmlattr>.y", "");
	z = workGroupSz.get<std::string>("<xmlattr>.z", "");
      } catch (...) {
	// RTL kernels might not have this information, so if the fetch
	//  fails default to 1:1:1
	x = "1" ;
	y = "1" ;
	z = "1" ;
      }

      // Find the ComputeUnitInstance
      for(auto cuItr : devInfo->cus) {
        if(0 != cuItr.second->getKernelName().compare(kernelName)) {
          continue;
        }
        cuItr.second->setDim(std::stoi(x), std::stoi(y), std::stoi(z));
      }
    }

    return true;
  }

  bool VPStaticDatabase::initializeProfileMonitors(DeviceInfo* devInfo, const std::shared_ptr<xrt_core::device>& device)
  {
    // Look into the debug_ip_layout section and load information about Profile Monitors
    // Get DEBUG_IP_LAYOUT section 
    const debug_ip_layout* debugIpLayoutSection = device->get_axlf_section<const debug_ip_layout*>(DEBUG_IP_LAYOUT);
    if(debugIpLayoutSection == nullptr) return false;

    for(uint16_t i = 0; i < debugIpLayoutSection->m_count; i++) {
      const struct debug_ip_data* debugIpData = &(debugIpLayoutSection->m_debug_ip_data[i]);
      uint64_t index = static_cast<uint64_t>(debugIpData->m_index_lowbyte) |
                       (static_cast<uint64_t>(debugIpData->m_index_highbyte) << 8);
      Monitor* mon = nullptr;

      std::string name(debugIpData->m_name);
      int32_t cuId  = -1;
      ComputeUnitInstance* cuObj = nullptr;
      // find CU
      if(debugIpData->m_type == ACCEL_MONITOR) {
        for(auto cu : devInfo->cus) {
          if(0 == name.compare(cu.second->getName())) {
            cuObj = cu.second;
            cuId = cu.second->getIndex();
            mon = new Monitor(debugIpData->m_type, index, debugIpData->m_name, cuId);
            if((debugIpData->m_properties & XMON_TRACE_PROPERTY_MASK) && (index >= MIN_TRACE_ID_AM)) {
              uint64_t slotID = (index - MIN_TRACE_ID_AM) / 16;
              devInfo->amMap.emplace(slotID, mon);
              cuObj->setAccelMon(slotID);
            } else {
              devInfo->noTraceAMs.push_back(mon);
            }
            if(debugIpData->m_properties & XAM_STALL_PROPERTY_MASK) {
              cuObj->setStallEnabled(true);
            }
            break;
          }
        }
      } else if(debugIpData->m_type == AXI_MM_MONITOR) {
        // parse name to find CU Name and Memory
        size_t pos = name.find('/');
        std::string monCuName = name.substr(0, pos);

        pos = name.find('-');
        std::string memName = name.substr(pos+1);

        int32_t memId = -1;
        for(auto cu : devInfo->cus) {
          if(0 == monCuName.compare(cu.second->getName())) {
            cuId = cu.second->getIndex();
            cuObj = cu.second;
            break;
          }
        }
        for(auto mem : devInfo->memoryInfo) {
          if(0 == memName.compare(mem.second->name)) {
            memId = mem.second->index;
            break;
          }
        }
        mon = new Monitor(debugIpData->m_type, index, debugIpData->m_name, cuId, memId);
        // If the AIM is an User Space AIM with trace enabled i.e. either connected to a CU or floating but not shell AIM
        if((debugIpData->m_properties & XMON_TRACE_PROPERTY_MASK) && (index >= MIN_TRACE_ID_AIM)) {
          uint64_t slotID = (index - MIN_TRACE_ID_AIM) / 2;
          devInfo->aimMap.emplace(slotID, mon);
          if(cuObj) {
            cuObj->addAIM(slotID);
          } else {
            // If not connected to CU and not a shell monitor, then a floating monitor
            devInfo->hasFloatingAIM = true;
          }
        } else {
          devInfo->noTraceAIMs.push_back(mon);
        }
      } else if(debugIpData->m_type == AXI_STREAM_MONITOR) {
        // associate with the first CU
        size_t pos = name.find('/');
        std::string monCuName = name.substr(0, pos);
        
        for(auto cu : devInfo->cus) {
          if(0 == monCuName.compare(cu.second->getName())) {
            cuId = cu.second->getIndex();
            cuObj = cu.second;
            break;
          }
        }
        if(-1 == cuId) {
          pos = name.find("-");
          if(std::string::npos != pos) {
            pos = name.find_first_not_of(" ", pos+1);
            monCuName = name.substr(pos);
            pos = monCuName.find('/');
            monCuName = monCuName.substr(0, pos);

            for(auto cu : devInfo->cus) {
              if(0 == monCuName.compare(cu.second->getName())) {
                cuId = cu.second->getIndex();
                cuObj = cu.second;
                break;
              }
            }
          }
        }

        mon = new Monitor(debugIpData->m_type, index, debugIpData->m_name, cuId);
        if(debugIpData->m_properties & 0x2) {
          mon->isRead = true;
        }
        // If the ASM is an User Space ASM with trace enabled i.e. either connected to a CU or floating but not shell ASM
        if((debugIpData->m_properties & XMON_TRACE_PROPERTY_MASK) && (index >= MIN_TRACE_ID_ASM)) {
          uint64_t slotID = (index - MIN_TRACE_ID_ASM);
          devInfo->asmMap.emplace(slotID, mon);
          if(cuObj) {
            cuObj->addASM(slotID);
          } else {
            // If not connected to CU and not a shell monitor, then a floating monitor
            devInfo->hasFloatingASM = true;
          }
        } else {
          devInfo->noTraceASMs.push_back(mon);
        }
      } else if (debugIpData->m_type == TRACE_S2MM) {
	devInfo->usesTs2mm = true ;
      } else if(debugIpData->m_type == AXI_NOC) {
        uint8_t readTrafficClass  = debugIpData->m_properties >> 2;
        uint8_t writeTrafficClass = debugIpData->m_properties & 0x3;

        mon = new Monitor(debugIpData->m_type, index, debugIpData->m_name,
                          readTrafficClass, writeTrafficClass);
        devInfo->nocList.push_back(mon);
        // nocList in xdp::DeviceIntf is sorted; Is that required here?
      } else if(debugIpData->m_type == TRACE_S2MM && (debugIpData->m_properties & 0x1)) {
//        mon = new Monitor(debugIpData->m_type, index, debugIpData->m_name);
        devInfo->numTracePLIO++;
      } else {
//        mon = new Monitor(debugIpData->m_type, index, debugIpData->m_name);
      }
    }

    return true; 
  }

  void VPStaticDatabase::addCommandQueueAddress(uint64_t a)
  {
    std::lock_guard<std::mutex> lock(dbLock) ;

    commandQueueAddresses.emplace(a) ;
  }

  void VPStaticDatabase::addOpenedFile(const std::string& name,
				       const std::string& type)
  {
    std::lock_guard<std::mutex> lock(dbLock) ;

    openedFiles.push_back(std::make_pair(name, type)) ;

    if (runSummary == nullptr)
    {
      // Since turning on the OpenCL architecture will generate its own
      //  run summary, different than the one generated by the new
      //  architecture, we name this one with ".ex" added
      runSummary = new VPRunSummaryWriter("xclbin.ex.run_summary") ;
    }
    runSummary->write(false) ;
  }

  void VPStaticDatabase::addEnqueuedKernel(const std::string& identifier)
  {
    std::lock_guard<std::mutex> lock(dbLock) ;
    enqueuedKernels.emplace(identifier) ;
  }

}<|MERGE_RESOLUTION|>--- conflicted
+++ resolved
@@ -92,12 +92,6 @@
     connections[argIdx].push_back(memIdx);
   }
 
-<<<<<<< HEAD
-  VPStaticDatabase::VPStaticDatabase(VPDatabase* d) :
-    db(d), runSummary(nullptr), systemDiagram(""),
-    softwareEmulationDeviceName("")
-=======
-
   DeviceInfo::~DeviceInfo()
   {
     delete deviceIntf;
@@ -123,6 +117,12 @@
       delete i.second;
     }
     asmMap.clear();
+
+    // Do not delete the monitors in the complete lists, they
+    //  are just pointers to objects owned by other data structures
+    aimList.clear() ;
+    amList.clear() ;
+    asmList.clear() ;
 
     for(auto i : nocList) {
       delete i;
@@ -156,8 +156,9 @@
       aieList.push_back(aie);
   }
 
-  VPStaticDatabase::VPStaticDatabase(VPDatabase* d) : db(d), runSummary(nullptr)
->>>>>>> a424841f
+  VPStaticDatabase::VPStaticDatabase(VPDatabase* d) :
+    db(d), runSummary(nullptr), systemDiagram(""),
+    softwareEmulationDeviceName("")
   {
 #ifdef _WIN32
     pid = _getpid() ;
@@ -232,17 +233,13 @@
     devInfo->usesTs2mm = false ;
     devInfo->platformInfo.kdmaCount = 0;
 
-<<<<<<< HEAD
     if (isEdge()) devInfo->isEdgeDevice = true ;
 
     deviceInfo[deviceId] = devInfo;
 
-    std::shared_ptr<xrt_core::device> device = xrt_core::get_userpf_device(devHandle);
+    //std::shared_ptr<xrt_core::device> device = xrt_core::get_userpf_device(devHandle);
 
     if(nullptr == device) return;
-=======
-    deviceInfo[deviceId] = devInfo;    // update this at the end ??
->>>>>>> a424841f
 
     const clock_freq_topology* clockSection = device->get_axlf_section<const clock_freq_topology*>(CLOCK_FREQ_TOPOLOGY);
 
@@ -491,6 +488,8 @@
             } else {
               devInfo->noTraceAMs.push_back(mon);
             }
+	    // Also add it to the list of all AMs
+	    devInfo->amList.push_back(mon);
             if(debugIpData->m_properties & XAM_STALL_PROPERTY_MASK) {
               cuObj->setStallEnabled(true);
             }
@@ -533,6 +532,8 @@
         } else {
           devInfo->noTraceAIMs.push_back(mon);
         }
+	// Also add it to the list of all AIMs
+	devInfo->aimList.push_back(mon) ;
       } else if(debugIpData->m_type == AXI_STREAM_MONITOR) {
         // associate with the first CU
         size_t pos = name.find('/');
@@ -580,6 +581,8 @@
         } else {
           devInfo->noTraceASMs.push_back(mon);
         }
+	// Also add it to the list of all ASM monitors
+	devInfo->asmList.push_back(mon) ;
       } else if (debugIpData->m_type == TRACE_S2MM) {
 	devInfo->usesTs2mm = true ;
       } else if(debugIpData->m_type == AXI_NOC) {
