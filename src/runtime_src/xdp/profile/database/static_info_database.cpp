--- conflicted
+++ resolved
@@ -683,24 +683,10 @@
   {
     std::lock_guard<std::mutex> lock(aieLock) ;
     if (aieDevInst)
-<<<<<<< HEAD
-      return aieDevInst;
-
-    std::lock_guard<std::mutex> lock(dbLock);
-    auto drv = ZYNQ::shim::handleCheck(devHandle);
-    if (!drv)
-      return nullptr;
-    auto aieArray = drv->getAieArray();
-    if (!aieArray)
-      return nullptr;
-    aieDevInst = aieArray->getDevInst();
-    return aieDevInst;
-=======
       return aieDevInst ;
 
     aieDevInst = fetch(devHandle) ;
     return aieDevInst ;
->>>>>>> 8285b365
   }
 
   void* VPStaticDatabase::getAieDevice(std::function<void* (void*)> allocate,
@@ -712,18 +698,9 @@
       return aieDevice;
     if (!aieDevInst) return nullptr ;
 
-<<<<<<< HEAD
-    getAieDevInst(devHandle);
-    if (!aieDevInst)
-      return nullptr;
-    std::lock_guard<std::mutex> lock(dbLock);
-    aieDevice = std::make_shared<xaiefal::XAieDev>(aieDevInst, false);
-    return aieDevice;
-=======
     deallocateAieDevice = deallocate ;
     aieDevice = allocate(devHandle) ;
     return aieDevice ;
->>>>>>> 8285b365
   }
 
   void VPStaticDatabase::addCommandQueueAddress(uint64_t a)
