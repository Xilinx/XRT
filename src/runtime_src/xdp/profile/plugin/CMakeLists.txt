--- conflicted
+++ resolved
@@ -6,16 +6,11 @@
 
   add_subdirectory(native)
   add_subdirectory(user)
-<<<<<<< HEAD
-  add_subdirectory(aie_profile)
-  add_subdirectory(aie_trace)
-
-=======
   
   if (WIN32)
     add_subdirectory(aie_profile)
+    add_subdirectory(aie_trace)
   endif()
->>>>>>> 65a856dd
 else()
 
 # =========================================================
