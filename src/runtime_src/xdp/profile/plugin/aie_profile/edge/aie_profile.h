--- conflicted
+++ resolved
@@ -59,19 +59,8 @@
                              const XAie_LocType loc,
                              const XAie_ModuleType mod,
                              const XAie_Events event,
-<<<<<<< HEAD
                              const std::string metricSet,
                              const uint8_t channel = 0);
-      XAie_Events configStreamSwitchPorts(XAie_DevInst* aieDevInst,
-                                          const tile_type& tile,
-                                          xaiefal::XAieTile& xaieTile,
-                                          const XAie_LocType loc,
-                                          const module_type type,
-                                          const XAie_Events event,
-                                          const std::string metricSet,
-                                          const uint8_t channel);
-=======
-                             const std::string metricSet);
       void configStreamSwitchPorts(XAie_DevInst* aieDevInst,
                                    const tile_type& tile,
                                    xaiefal::XAieTile& xaieTile,
@@ -83,7 +72,6 @@
                                    const uint8_t channel1,
                                    std::vector<XAie_Events>& startEvents,
                                    std::vector<XAie_Events>& endEvents);
->>>>>>> 3237f132
       void configEventSelections(XAie_DevInst* aieDevInst,
                                  const XAie_LocType loc,
                                  const XAie_ModuleType mod,
