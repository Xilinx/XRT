/**
 * Copyright (C) 2022-2023 Advanced Micro Devices, Inc. - All rights reserved
 *
 * Licensed under the Apache License, Version 2.0 (the "License"). You may
 * not use this file except in compliance with the License. A copy of the
 * License is located at
 *
 *     http://www.apache.org/licenses/LICENSE-2.0
 *
 * Unless required by applicable law or agreed to in writing, software
 * distributed under the License is distributed on an "AS IS" BASIS, WITHOUT
 * WARRANTIES OR CONDITIONS OF ANY KIND, either express or implied. See the
 * License for the specific language governing permissions and limitations
 * under the License.
 */

#define XDP_SOURCE 

#include "xdp/profile/plugin/aie_profile/edge/aie_profile.h"
#include "xdp/profile/database/static_info/aie_util.h"

#include <boost/algorithm/string.hpp>
#include <cmath>
#include <memory>
#include <cstring>
#include <map>

#include "core/common/message.h"
#include "core/common/time.h"
#include "core/common/xrt_profiling.h"
#include "core/edge/user/shim.h"
#include "core/include/xrt/xrt_kernel.h"
#include "xdp/profile/database/database.h"
#include "xdp/profile/database/static_info/aie_constructs.h"
#include "xdp/profile/database/static_info/pl_constructs.h"
#include "xdp/profile/plugin/aie_profile/aie_profile_defs.h"
#include "xdp/profile/plugin/aie_profile/aie_profile_metadata.h"

namespace {
  static void* fetchAieDevInst(void* devHandle)
  {
    auto drv = ZYNQ::shim::handleCheck(devHandle);
    if (!drv)
      return nullptr ;
    auto aieArray = drv->getAieArray() ;
    if (!aieArray)
      return nullptr ;
    return aieArray->getDevInst() ;
  }

  static void* allocateAieDevice(void* devHandle)
  {
    auto aieDevInst = static_cast<XAie_DevInst*>(fetchAieDevInst(devHandle)) ;
    if (!aieDevInst)
      return nullptr;
    return new xaiefal::XAieDev(aieDevInst, false) ;
  }

  static void deallocateAieDevice(void* aieDevice)
  {
    auto object = static_cast<xaiefal::XAieDev*>(aieDevice) ;
    if (object != nullptr)
      delete object ;
  }
} // end anonymous namespace

namespace xdp {
  using tile_type = xdp::tile_type;
  using module_type = xdp::module_type;
  using severity_level = xrt_core::message::severity_level;

  AieProfile_EdgeImpl::AieProfile_EdgeImpl(VPDatabase* database, std::shared_ptr<AieProfileMetadata> metadata)
      : AieProfileImpl(database, metadata)
  {
    mCounterBases = {
      {module_type::core,     0},
      {module_type::dma,      BASE_MEMORY_COUNTER},
      {module_type::shim,     BASE_SHIM_COUNTER},
      {module_type::mem_tile, BASE_MEM_TILE_COUNTER}
    };

    mCoreStartEvents = {
      {"heat_map",                {XAIE_EVENT_ACTIVE_CORE,               XAIE_EVENT_GROUP_CORE_STALL_CORE,
                                   XAIE_EVENT_INSTR_VECTOR_CORE,         XAIE_EVENT_GROUP_CORE_PROGRAM_FLOW_CORE}},
      {"stalls",                  {XAIE_EVENT_MEMORY_STALL_CORE,         XAIE_EVENT_STREAM_STALL_CORE,
                                   XAIE_EVENT_LOCK_STALL_CORE,           XAIE_EVENT_CASCADE_STALL_CORE}},
      {"execution",               {XAIE_EVENT_INSTR_VECTOR_CORE,         XAIE_EVENT_INSTR_LOAD_CORE,
                                   XAIE_EVENT_INSTR_STORE_CORE,          XAIE_EVENT_GROUP_CORE_PROGRAM_FLOW_CORE}},
      {"stream_put_get",          {XAIE_EVENT_INSTR_CASCADE_GET_CORE,    XAIE_EVENT_INSTR_CASCADE_PUT_CORE,
                                   XAIE_EVENT_INSTR_STREAM_GET_CORE,     XAIE_EVENT_INSTR_STREAM_PUT_CORE}},
      {"write_throughputs",       {XAIE_EVENT_ACTIVE_CORE,               XAIE_EVENT_INSTR_STREAM_PUT_CORE,
                                   XAIE_EVENT_INSTR_CASCADE_PUT_CORE,    XAIE_EVENT_GROUP_CORE_STALL_CORE}},
      {"read_throughputs",        {XAIE_EVENT_ACTIVE_CORE,               XAIE_EVENT_INSTR_STREAM_GET_CORE,
                                   XAIE_EVENT_INSTR_CASCADE_GET_CORE,    XAIE_EVENT_GROUP_CORE_STALL_CORE}},
      {"aie_trace",               {XAIE_EVENT_PORT_RUNNING_1_CORE,       XAIE_EVENT_PORT_STALLED_1_CORE,
                                   XAIE_EVENT_PORT_RUNNING_0_CORE,       XAIE_EVENT_PORT_STALLED_0_CORE}},
      {"events",                  {XAIE_EVENT_INSTR_EVENT_0_CORE,        XAIE_EVENT_INSTR_EVENT_1_CORE,
                                   XAIE_EVENT_USER_EVENT_0_CORE,         XAIE_EVENT_USER_EVENT_1_CORE}}
    };
    if (metadata->getHardwareGen() == 1) {
      mCoreStartEvents["floating_point"]   = {XAIE_EVENT_FP_OVERFLOW_CORE,    XAIE_EVENT_FP_UNDERFLOW_CORE,
                                              XAIE_EVENT_FP_INVALID_CORE,     XAIE_EVENT_FP_DIV_BY_ZERO_CORE};
    }
    else {
      mCoreStartEvents["floating_point"]   = {XAIE_EVENT_FP_HUGE_CORE,        XAIE_EVENT_INT_FP_0_CORE, 
                                              XAIE_EVENT_FP_INVALID_CORE,     XAIE_EVENT_FP_INF_CORE};
      mCoreStartEvents["s2mm_throughputs"] = {XAIE_EVENT_PORT_RUNNING_0_CORE, XAIE_EVENT_PORT_STALLED_0_CORE,
                                              XAIE_EVENT_PORT_RUNNING_1_CORE, XAIE_EVENT_PORT_STALLED_1_CORE};
      mCoreStartEvents["mm2s_throughputs"] = {XAIE_EVENT_PORT_RUNNING_0_CORE, XAIE_EVENT_PORT_STALLED_0_CORE,
                                              XAIE_EVENT_PORT_RUNNING_1_CORE, XAIE_EVENT_PORT_STALLED_1_CORE};
    }
    mCoreEndEvents = mCoreStartEvents;

    // **** Memory Module Counters ****
    mMemoryStartEvents = {
      {"conflicts",               {XAIE_EVENT_GROUP_MEMORY_CONFLICT_MEM, XAIE_EVENT_GROUP_ERRORS_MEM}},
      {"dma_locks",               {XAIE_EVENT_GROUP_DMA_ACTIVITY_MEM,    XAIE_EVENT_GROUP_LOCK_MEM}},
      {"write_throughputs",       {XAIE_EVENT_DMA_S2MM_0_FINISHED_BD_MEM,
                                   XAIE_EVENT_DMA_S2MM_1_FINISHED_BD_MEM}},
      {"read_throughputs",        {XAIE_EVENT_DMA_MM2S_0_FINISHED_BD_MEM,
                                   XAIE_EVENT_DMA_MM2S_1_FINISHED_BD_MEM}}
    };
    if (metadata->getHardwareGen() == 1) {
      mMemoryStartEvents["dma_stalls_s2mm"] = {XAIE_EVENT_DMA_S2MM_0_STALLED_LOCK_ACQUIRE_MEM,
                                               XAIE_EVENT_DMA_S2MM_1_STALLED_LOCK_ACQUIRE_MEM};
      mMemoryStartEvents["dma_stalls_mm2s"] = {XAIE_EVENT_DMA_MM2S_0_STALLED_LOCK_ACQUIRE_MEM,
                                               XAIE_EVENT_DMA_MM2S_1_STALLED_LOCK_ACQUIRE_MEM};
    }
    else {
      mMemoryStartEvents["dma_stalls_s2mm"]  = {XAIE_EVENT_DMA_S2MM_0_STALLED_LOCK_MEM,
                                                XAIE_EVENT_DMA_S2MM_1_STALLED_LOCK_MEM};
      mMemoryStartEvents["dma_stalls_mm2s"]  = {XAIE_EVENT_DMA_MM2S_0_STALLED_LOCK_MEM,
                                                XAIE_EVENT_DMA_MM2S_1_STALLED_LOCK_MEM};
      mMemoryStartEvents["s2mm_throughputs"] = {XAIE_EVENT_DMA_S2MM_0_STALLED_LOCK_MEM,
                                                XAIE_EVENT_DMA_S2MM_0_MEMORY_BACKPRESSURE_MEM,
                                                XAIE_EVENT_DMA_S2MM_1_STALLED_LOCK_MEM,
                                                XAIE_EVENT_DMA_S2MM_1_MEMORY_BACKPRESSURE_MEM};
      mMemoryStartEvents["mm2s_throughputs"] = {XAIE_EVENT_DMA_MM2S_0_STREAM_BACKPRESSURE_MEM,
                                                XAIE_EVENT_DMA_MM2S_0_MEMORY_STARVATION_MEM,
                                                XAIE_EVENT_DMA_MM2S_1_STREAM_BACKPRESSURE_MEM,
                                                XAIE_EVENT_DMA_MM2S_1_MEMORY_STARVATION_MEM};
    }
    mMemoryEndEvents = mMemoryStartEvents;

    // **** Interface Tile Counters ****
    mShimStartEvents = {
      {"input_throughputs",       {XAIE_EVENT_PORT_RUNNING_0_PL, XAIE_EVENT_GROUP_DMA_ACTIVITY_PL}},
      {"output_throughputs",      {XAIE_EVENT_PORT_RUNNING_0_PL, XAIE_EVENT_GROUP_DMA_ACTIVITY_PL}},
      {"packets",                 {XAIE_EVENT_PORT_TLAST_0_PL,   XAIE_EVENT_PORT_TLAST_1_PL}}
    };
    mShimEndEvents = mShimStartEvents;

    // **** Memory Tile Counters ****
    mMemTileStartEvents = {
      {"s2mm_channels",           {XAIE_EVENT_PORT_RUNNING_0_MEM_TILE, 
                                   XAIE_EVENT_PORT_STALLED_0_MEM_TILE,
                                   XAIE_EVENT_PORT_TLAST_0_MEM_TILE,   
                                   XAIE_EVENT_DMA_S2MM_SEL0_FINISHED_BD_MEM_TILE}},
      {"s2mm_channels_details",   {XAIE_EVENT_PORT_RUNNING_0_MEM_TILE,
                                   XAIE_EVENT_DMA_S2MM_SEL0_MEMORY_BACKPRESSURE_MEM_TILE,  
                                   XAIE_EVENT_DMA_S2MM_SEL0_STALLED_LOCK_ACQUIRE_MEM_TILE,
                                   XAIE_EVENT_DMA_S2MM_SEL0_STREAM_STARVATION_MEM_TILE}},
      {"mm2s_channels",           {XAIE_EVENT_PORT_RUNNING_0_MEM_TILE, 
                                   XAIE_EVENT_PORT_STALLED_0_MEM_TILE,
                                   XAIE_EVENT_PORT_TLAST_0_MEM_TILE,   
                                   XAIE_EVENT_DMA_MM2S_SEL0_FINISHED_BD_MEM_TILE}},
      {"mm2s_channels_details",   {XAIE_EVENT_PORT_RUNNING_0_MEM_TILE,
                                   XAIE_EVENT_DMA_MM2S_SEL0_STREAM_BACKPRESSURE_MEM_TILE,
                                   XAIE_EVENT_DMA_MM2S_SEL0_MEMORY_STARVATION_MEM_TILE,
                                   XAIE_EVENT_DMA_MM2S_SEL0_STALLED_LOCK_ACQUIRE_MEM_TILE}},
      {"memory_stats",            {XAIE_EVENT_GROUP_MEMORY_CONFLICT_MEM_TILE,
                                   XAIE_EVENT_GROUP_ERRORS_MEM_TILE,
                                   XAIE_EVENT_GROUP_LOCK_MEM_TILE,
                                   XAIE_EVENT_GROUP_WATCHPOINT_MEM_TILE}},
      {"mem_trace",               {XAIE_EVENT_PORT_RUNNING_0_MEM_TILE, 
                                   XAIE_EVENT_PORT_STALLED_0_MEM_TILE,
                                   XAIE_EVENT_PORT_IDLE_0_MEM_TILE,
                                   XAIE_EVENT_PORT_TLAST_0_MEM_TILE}}
    };
    mMemTileEndEvents = mMemTileStartEvents;
  }

  bool AieProfile_EdgeImpl::checkAieDevice(uint64_t deviceId, void* handle)
  {
    aieDevInst = static_cast<XAie_DevInst*>(db->getStaticInfo().getAieDevInst(fetchAieDevInst, handle)) ;
    aieDevice  = static_cast<xaiefal::XAieDev*>(db->getStaticInfo().getAieDevice(allocateAieDevice, deallocateAieDevice, handle)) ;
    if (!aieDevInst || !aieDevice) {
      xrt_core::message::send(severity_level::warning, "XRT", 
          "Unable to get AIE device. There will be no AIE profiling.");
      return false;
    }
    return true;
  }

  void AieProfile_EdgeImpl::updateDevice() {

      if(!checkAieDevice(metadata->getDeviceID(), metadata->getHandle()))
              return;

      bool runtimeCounters = setMetricsSettings(metadata->getDeviceID(), metadata->getHandle());
  
      if (!runtimeCounters) {
        std::shared_ptr<xrt_core::device> device = xrt_core::get_userpf_device(metadata->getHandle());
        auto counters = xrt_core::edge::aie::get_profile_counters(device.get());

        if (counters.empty()) {
          xrt_core::message::send(severity_level::warning, "XRT", 
            "AIE Profile Counters were not found for this design. Please specify tile_based_[aie|aie_memory|interface_tile]_metrics under \"AIE_profile_settings\" section in your xrt.ini.");
          (db->getStaticInfo()).setIsAIECounterRead(metadata->getDeviceID(),true);
          return;
        }
        else {
          XAie_DevInst* aieDevInst =
            static_cast<XAie_DevInst*>(db->getStaticInfo().getAieDevInst(fetchAieDevInst, metadata->getHandle()));

          for (auto& counter : counters) {
            tile_type tile;
            auto payload = getCounterPayload(aieDevInst, tile, module_type::core, counter.column, 
                                             counter.row, counter.startEvent, "N/A", 0);

            (db->getStaticInfo()).addAIECounter(metadata->getDeviceID(), counter.id, counter.column,
                counter.row, counter.counterNumber, counter.startEvent, counter.endEvent,
                counter.resetEvent, payload, counter.clockFreqMhz, counter.module, counter.name);
          }
        }
      }
  }

  void AieProfile_EdgeImpl::configGroupEvents(XAie_DevInst* aieDevInst,
                                             const XAie_LocType loc,
                                             const XAie_ModuleType mod,
                                             const XAie_Events event,
                                             const std::string metricSet,
                                             const uint8_t channel)
  {
    // Set masks for group events
    // NOTE: Group error enable register is blocked, so ignoring
    if (event == XAIE_EVENT_GROUP_DMA_ACTIVITY_MEM)
      XAie_EventGroupControl(aieDevInst, loc, mod, event, GROUP_DMA_MASK);
    else if (event == XAIE_EVENT_GROUP_LOCK_MEM)
      XAie_EventGroupControl(aieDevInst, loc, mod, event, GROUP_LOCK_MASK);
    else if (event == XAIE_EVENT_GROUP_MEMORY_CONFLICT_MEM)
      XAie_EventGroupControl(aieDevInst, loc, mod, event, GROUP_CONFLICT_MASK);
    else if (event == XAIE_EVENT_GROUP_CORE_PROGRAM_FLOW_CORE)
      XAie_EventGroupControl(aieDevInst, loc, mod, event, GROUP_CORE_PROGRAM_FLOW_MASK);
    else if (event == XAIE_EVENT_GROUP_CORE_STALL_CORE)
      XAie_EventGroupControl(aieDevInst, loc, mod, event, GROUP_CORE_STALL_MASK);
    else if (event == XAIE_EVENT_GROUP_DMA_ACTIVITY_PL) {
      // Pass channel and set correct mask 
      if ((metricSet.find("input") != std::string::npos) || (metricSet.find("s2mm") != std::string::npos)) {
        if (channel == 0)
          XAie_EventGroupControl(aieDevInst, loc, mod, event, GROUP_SHIM_S2MM0_STALL_MASK);
        else 
          XAie_EventGroupControl(aieDevInst, loc, mod, event, GROUP_SHIM_S2MM1_STALL_MASK);
      }
      else { 
        if (channel == 2)
          XAie_EventGroupControl(aieDevInst, loc, mod, event, GROUP_SHIM_MM2S0_STALL_MASK);
        else 
          XAie_EventGroupControl(aieDevInst, loc, mod, event, GROUP_SHIM_MM2S1_STALL_MASK);
      }
    }
  }

  bool AieProfile_EdgeImpl::isStreamSwitchPortEvent(const XAie_Events event)
  {
    // AIE tiles
    if ((event > XAIE_EVENT_GROUP_STREAM_SWITCH_CORE) 
        && (event < XAIE_EVENT_GROUP_BROADCAST_CORE))
      return true;
    // Interface tiles
    if ((event > XAIE_EVENT_GROUP_STREAM_SWITCH_PL) 
        && (event < XAIE_EVENT_GROUP_BROADCAST_A_PL))
      return true;
    // Memory tiles
    if ((event > XAIE_EVENT_GROUP_STREAM_SWITCH_MEM_TILE) 
        && (event < XAIE_EVENT_GROUP_MEMORY_CONFLICT_MEM_TILE))
      return true;

    return false;
  }

  bool AieProfile_EdgeImpl::isPortRunningEvent(const XAie_Events event)
  {
    std::set<XAie_Events> runningEvents = {
      XAIE_EVENT_PORT_RUNNING_0_CORE,     XAIE_EVENT_PORT_RUNNING_1_CORE,
      XAIE_EVENT_PORT_RUNNING_2_CORE,     XAIE_EVENT_PORT_RUNNING_3_CORE,
      XAIE_EVENT_PORT_RUNNING_4_CORE,     XAIE_EVENT_PORT_RUNNING_5_CORE,
      XAIE_EVENT_PORT_RUNNING_6_CORE,     XAIE_EVENT_PORT_RUNNING_7_CORE,
      XAIE_EVENT_PORT_RUNNING_0_PL,       XAIE_EVENT_PORT_RUNNING_1_PL,
      XAIE_EVENT_PORT_RUNNING_2_PL,       XAIE_EVENT_PORT_RUNNING_3_PL,
      XAIE_EVENT_PORT_RUNNING_4_PL,       XAIE_EVENT_PORT_RUNNING_5_PL,
      XAIE_EVENT_PORT_RUNNING_6_PL,       XAIE_EVENT_PORT_RUNNING_7_PL,
      XAIE_EVENT_PORT_RUNNING_0_MEM_TILE, XAIE_EVENT_PORT_RUNNING_1_MEM_TILE,
      XAIE_EVENT_PORT_RUNNING_2_MEM_TILE, XAIE_EVENT_PORT_RUNNING_3_MEM_TILE,
      XAIE_EVENT_PORT_RUNNING_4_MEM_TILE, XAIE_EVENT_PORT_RUNNING_5_MEM_TILE,
      XAIE_EVENT_PORT_RUNNING_6_MEM_TILE, XAIE_EVENT_PORT_RUNNING_7_MEM_TILE
    };

    return (runningEvents.find(event) != runningEvents.end());
  }

  bool AieProfile_EdgeImpl::isPortTlastEvent(const XAie_Events event)
  {
    switch (event) {
    case XAIE_EVENT_PORT_TLAST_0_PL:
    case XAIE_EVENT_PORT_TLAST_1_PL:
    case XAIE_EVENT_PORT_TLAST_0_MEM_TILE:
      return true;
    default:
      return false;
    }
  }

  uint8_t AieProfile_EdgeImpl::getPortNumberFromEvent(XAie_Events event)
  {
    switch (event) {
    case XAIE_EVENT_PORT_RUNNING_1_CORE:
    case XAIE_EVENT_PORT_STALLED_1_CORE:
    case XAIE_EVENT_PORT_TLAST_1_PL:
      return 1;
    default:
      return 0;
    }
  }

  // Configure stream switch ports for monitoring purposes
  // NOTE: Used to monitor streams: trace, interfaces, and memory tiles
  void
  AieProfile_EdgeImpl::configStreamSwitchPorts(XAie_DevInst* aieDevInst, const tile_type& tile,
                                               xaiefal::XAieTile& xaieTile, const XAie_LocType loc,
                                               const module_type type, const uint32_t numCounters,
                                               const std::string metricSet, const uint8_t channel0, 
                                               const uint8_t channel1, std::vector<XAie_Events>& startEvents, 
                                               std::vector<XAie_Events>& endEvents)
  {
    std::map<uint8_t, std::shared_ptr<xaiefal::XAieStreamPortSelect>> switchPortMap;

    // Traverse all counters and request monitor ports as needed
    for (int i=0; i < numCounters; ++i) {
      // Ensure applicable event
      auto startEvent = startEvents.at(i);
      auto endEvent = endEvents.at(i);
      if (!isStreamSwitchPortEvent(startEvent))
        continue;

      bool newPort = false;
      auto portnum = getPortNumberFromEvent(startEvent);

      // New port needed: reserver, configure, and store
      if (switchPortMap.find(portnum) == switchPortMap.end()) {
        auto switchPortRsc = xaieTile.sswitchPort();
        if (switchPortRsc->reserve() != AieRC::XAIE_OK)
          continue;
        newPort = true;
        switchPortMap[portnum] = switchPortRsc;

        if (type == module_type::core) {
          // AIE Tiles (e.g., trace streams)
          // Define stream switch port to monitor core or memory trace
          uint8_t traceSelect = (startEvent == XAIE_EVENT_PORT_RUNNING_0_CORE) ? 0 : 1;
          switchPortRsc->setPortToSelect(XAIE_STRMSW_SLAVE, TRACE, traceSelect);
        }
        else if (type == module_type::shim) {
          // Interface tiles (e.g., PLIO, GMIO)
          // Grab slave/master and stream ID
          auto slaveOrMaster = (tile.itr_mem_col == 0) ? XAIE_STRMSW_SLAVE : XAIE_STRMSW_MASTER;
          auto streamPortId  = static_cast<uint8_t>(tile.itr_mem_row);
          switchPortRsc->setPortToSelect(slaveOrMaster, SOUTH, streamPortId);
        }
        else {
          // Memory tiles
          if (metricSet.find("trace") != std::string::npos) {
            switchPortRsc->setPortToSelect(XAIE_STRMSW_SLAVE, TRACE, 0);
          }
          else {
            uint8_t channel = (portnum == 0) ? channel0 : channel1;
            auto slaveOrMaster = (metricSet.find("output") != std::string::npos) ?
              XAIE_STRMSW_SLAVE : XAIE_STRMSW_MASTER;
            switchPortRsc->setPortToSelect(slaveOrMaster, DMA, channel);
          }
        }
      }

      auto switchPortRsc = switchPortMap[portnum];

      // Event options:
      //   getSSIdleEvent, getSSRunningEvent, getSSStalledEvent, & getSSTlastEvent
      XAie_Events ssEvent;
      if (isPortRunningEvent(startEvent))
        switchPortRsc->getSSRunningEvent(ssEvent);
      else if (isPortTlastEvent(startEvent))
        switchPortRsc->getSSTlastEvent(ssEvent);
      else
        switchPortRsc->getSSStalledEvent(ssEvent);
      startEvents.at(i) = ssEvent;
      endEvents.at(i) = ssEvent;

      if (newPort) {
        switchPortRsc->start();
        mStreamPorts.push_back(switchPortRsc);
      }
    }

    switchPortMap.clear();
  }

  void 
  AieProfile_EdgeImpl::configEventSelections(XAie_DevInst* aieDevInst,
                                             const XAie_LocType loc,
                                             const XAie_ModuleType mod,
                                             const module_type type,
                                             const std::string metricSet,
                                             const uint8_t channel0,
                                             const uint8_t channel1) 
  {
    if (type != module_type::mem_tile)
      return;

    XAie_DmaDirection dmaDir = (metricSet.find("input") != std::string::npos) ? DMA_S2MM : DMA_MM2S;
    XAie_EventSelectDmaChannel(aieDevInst, loc, 0, dmaDir, channel0);
    XAie_EventSelectDmaChannel(aieDevInst, loc, 1, dmaDir, channel1);
  }

  // Get reportable payload specific for this tile and/or counter
  uint32_t 
  AieProfile_EdgeImpl::getCounterPayload(XAie_DevInst* aieDevInst, 
                                         const tile_type& tile, 
                                         const module_type type, 
                                         uint16_t column, 
                                         uint16_t row, 
                                         uint16_t startEvent, 
                                         const std::string metricSet,
                                         const uint8_t channel)
  {
    // 1. Stream IDs for interface tiles
    if (type == module_type::shim) {
      // NOTE: value = ((master or slave) << 8) & (stream ID)
      return ((tile.itr_mem_col << 8) | tile.itr_mem_row);
    }

    // 2. Channel IDs for memory tiles
    if (type == module_type::mem_tile) {
      // NOTE: value = ((master or slave) << 8) & (channel ID)
      uint8_t isMaster = (metricSet.find("input") != std::string::npos) ? 1 : 0;
      return ((isMaster << 8) | channel);
    }

    // 3. DMA BD sizes for AIE tiles
    if ((startEvent != XAIE_EVENT_DMA_S2MM_0_FINISHED_BD_MEM)
        && (startEvent != XAIE_EVENT_DMA_S2MM_1_FINISHED_BD_MEM)
        && (startEvent != XAIE_EVENT_DMA_MM2S_0_FINISHED_BD_MEM)
        && (startEvent != XAIE_EVENT_DMA_MM2S_1_FINISHED_BD_MEM))
      return 0;

    uint32_t payloadValue = 0;

    constexpr int NUM_BDS = 8;
    constexpr uint32_t BYTES_PER_WORD = 4;
    constexpr uint32_t ACTUAL_OFFSET = 1;
    uint64_t offsets[NUM_BDS] = {XAIEGBL_MEM_DMABD0CTRL,            XAIEGBL_MEM_DMABD1CTRL,
                                 XAIEGBL_MEM_DMABD2CTRL,            XAIEGBL_MEM_DMABD3CTRL,
                                 XAIEGBL_MEM_DMABD4CTRL,            XAIEGBL_MEM_DMABD5CTRL,
                                 XAIEGBL_MEM_DMABD6CTRL,            XAIEGBL_MEM_DMABD7CTRL};
    uint32_t lsbs[NUM_BDS]    = {XAIEGBL_MEM_DMABD0CTRL_LEN_LSB,    XAIEGBL_MEM_DMABD1CTRL_LEN_LSB,
                                 XAIEGBL_MEM_DMABD2CTRL_LEN_LSB,    XAIEGBL_MEM_DMABD3CTRL_LEN_LSB,
                                 XAIEGBL_MEM_DMABD4CTRL_LEN_LSB,    XAIEGBL_MEM_DMABD5CTRL_LEN_LSB,
                                 XAIEGBL_MEM_DMABD6CTRL_LEN_LSB,    XAIEGBL_MEM_DMABD7CTRL_LEN_LSB};
    uint32_t masks[NUM_BDS]   = {XAIEGBL_MEM_DMABD0CTRL_LEN_MASK,   XAIEGBL_MEM_DMABD1CTRL_LEN_MASK,
                                 XAIEGBL_MEM_DMABD2CTRL_LEN_MASK,   XAIEGBL_MEM_DMABD3CTRL_LEN_MASK,
                                 XAIEGBL_MEM_DMABD4CTRL_LEN_MASK,   XAIEGBL_MEM_DMABD5CTRL_LEN_MASK,
                                 XAIEGBL_MEM_DMABD6CTRL_LEN_MASK,   XAIEGBL_MEM_DMABD7CTRL_LEN_MASK};
    uint32_t valids[NUM_BDS]  = {XAIEGBL_MEM_DMABD0CTRL_VALBD_MASK, XAIEGBL_MEM_DMABD1CTRL_VALBD_MASK,
                                 XAIEGBL_MEM_DMABD2CTRL_VALBD_MASK, XAIEGBL_MEM_DMABD3CTRL_VALBD_MASK,
                                 XAIEGBL_MEM_DMABD4CTRL_VALBD_MASK, XAIEGBL_MEM_DMABD5CTRL_VALBD_MASK,
                                 XAIEGBL_MEM_DMABD6CTRL_VALBD_MASK, XAIEGBL_MEM_DMABD7CTRL_VALBD_MASK};

    auto tileOffset = _XAie_GetTileAddr(aieDevInst, row, column);
    for (int bd = 0; bd < NUM_BDS; ++bd) {
      uint32_t regValue = 0;
      XAie_Read32(aieDevInst, tileOffset + offsets[bd], &regValue);
      
      if (regValue & valids[bd]) {
        uint32_t bdBytes = BYTES_PER_WORD * (((regValue >> lsbs[bd]) & masks[bd]) + ACTUAL_OFFSET);
        payloadValue = std::max(bdBytes, payloadValue);
      }
    }

    return payloadValue;
  }

  void AieProfile_EdgeImpl::printTileModStats(xaiefal::XAieDev* aieDevice, 
      const tile_type& tile, XAie_ModuleType mod)
  {
    auto col = tile.col;
    auto row = tile.row;
    auto loc = XAie_TileLoc(col, row);
    std::string moduleName = (mod == XAIE_CORE_MOD) ? "aie" 
                           : ((mod == XAIE_MEM_MOD) ? "aie_memory" 
                           : "interface_tile");
    const std::string groups[3] = {
      XAIEDEV_DEFAULT_GROUP_GENERIC,
      XAIEDEV_DEFAULT_GROUP_STATIC,
      XAIEDEV_DEFAULT_GROUP_AVAIL
    };

    std::stringstream msg;
    msg << "Resource usage stats for Tile : (" << col << "," << row << ") Module : " << moduleName << std::endl;
    for (auto&g : groups) {
      auto stats = aieDevice->getRscStat(g);
      auto pc = stats.getNumRsc(loc, mod, XAIE_PERFCNT_RSC);
      auto ts = stats.getNumRsc(loc, mod, xaiefal::XAIE_TRACE_EVENTS_RSC);
      auto bc = stats.getNumRsc(loc, mod, XAIE_BCAST_CHANNEL_RSC);
      msg << "Resource Group : " << std::left <<  std::setw(10) << g << " "
          << "Performance Counters : " << pc << " "
          << "Trace Slots : " << ts << " "
          << "Broadcast Channels : " << bc << " "
          << std::endl;
    }

    xrt_core::message::send(severity_level::info, "XRT", msg.str());
  }

  uint16_t AieProfile_EdgeImpl::getRelativeRow(uint16_t absRow)
  {
    auto rowOffset = metadata->getAIETileRowOffset();
    if (absRow == 0)
      return 0;
    if (absRow < rowOffset)
      return (absRow - 1);
    return (absRow - rowOffset);
  }

  module_type 
  AieProfile_EdgeImpl::getModuleType(uint16_t absRow, XAie_ModuleType mod)
  {
    if (absRow == 0)
      return module_type::shim;
    if (absRow < metadata->getAIETileRowOffset())
      return module_type::mem_tile;
    return ((mod == XAIE_CORE_MOD) ? module_type::core : module_type::dma);
  }

  bool AieProfile_EdgeImpl::isValidType(module_type type, XAie_ModuleType mod)
  {
    if ((mod == XAIE_CORE_MOD) && ((type == module_type::core) 
        || (type == module_type::dma)))
      return true;
    if ((mod == XAIE_MEM_MOD) && ((type == module_type::dma) 
        || (type == module_type::mem_tile)))
      return true;
    if ((mod == XAIE_PL_MOD) && (type == module_type::shim)) 
      return true;
    return false;
  }

  // Set metrics for all specified AIE counters on this device with configs given in AIE_profile_settings
  bool 
  AieProfile_EdgeImpl::setMetricsSettings(uint64_t deviceId, void* handle)
  {
    int counterId = 0;
    bool runtimeCounters = false;
    XAie_ModuleType falModuleTypes[metadata->getNumModules()] = 
        {XAIE_CORE_MOD, XAIE_MEM_MOD, XAIE_PL_MOD, XAIE_MEM_MOD};

    auto stats = aieDevice->getRscStat(XAIEDEV_DEFAULT_GROUP_AVAIL);
    auto configChannel0 = metadata->getConfigChannel0();
    auto configChannel1 = metadata->getConfigChannel1();

    for (int module = 0; module < metadata->getNumModules(); ++module) {
      auto configMetrics = metadata->getConfigMetrics(module);
      if (configMetrics.empty())
        continue;
      
      int numTileCounters[metadata->getNumCountersMod(module)+1] = {0};
      XAie_ModuleType mod = falModuleTypes[module];
      
      // Iterate over tiles and metrics to configure all desired counters
      for (auto& tileMetric : configMetrics) {
        auto tile        = tileMetric.first;
        auto col         = tile.col;
        auto row         = tile.row;
        auto type        = getModuleType(row, mod);
        if (!isValidType(type, mod))
          continue;

        auto& metricSet  = tileMetric.second;
        auto loc         = XAie_TileLoc(col, row);
        auto& xaieTile   = aieDevice->tile(col, row);
        auto xaieModule  = (mod == XAIE_CORE_MOD) ? xaieTile.core()
                         : ((mod == XAIE_MEM_MOD) ? xaieTile.mem() 
                         : xaieTile.pl());

        auto startEvents = (type  == module_type::core) ? mCoreStartEvents[metricSet]
                         : ((type == module_type::dma)  ? mMemoryStartEvents[metricSet]
                         : ((type == module_type::shim) ? mShimStartEvents[metricSet]
                         : mMemTileStartEvents[metricSet]));
        auto endEvents   = (type  == module_type::core) ? mCoreEndEvents[metricSet]
                         : ((type == module_type::dma)  ? mMemoryEndEvents[metricSet]
                         : ((type == module_type::shim) ? mShimEndEvents[metricSet]
                         : mMemTileEndEvents[metricSet]));

        int numCounters  = 0;
        auto numFreeCtr  = stats.getNumRsc(loc, mod, XAIE_PERFCNT_RSC);

        // Specify Sel0/Sel1 for memory tile events 21-44
        auto iter0 = configChannel0.find(tile);
        auto iter1 = configChannel1.find(tile);
        uint8_t channel0 = (iter0 == configChannel0.end()) ? 0 : iter0->second;
        uint8_t channel1 = (iter1 == configChannel1.end()) ? 1 : iter1->second;
        
        configEventSelections(aieDevInst, loc, XAIE_MEM_MOD, type, metricSet, channel0, channel1);
        configStreamSwitchPorts(aieDevInst, tileMetric.first, xaieTile, loc, type, numFreeCtr, 
                                metricSet, channel0, channel1, startEvents, endEvents);

        // Request and configure all available counters for this tile
        for (int i=0; i < numFreeCtr; ++i) {
          auto startEvent    = startEvents.at(i);
          auto endEvent      = endEvents.at(i);
          uint8_t resetEvent = 0;

<<<<<<< HEAD
          // Channel number is based on monitoring port 0 or 1
          auto channel = (startEvent <= XAIE_EVENT_PORT_TLAST_0_MEM_TILE) ? channel0 : channel1;

          configGroupEvents(aieDevInst, loc, mod, startEvent, metricSet, channel);
          auto event = configStreamSwitchPorts(aieDevInst, tileMetric.first, xaieTile, loc, type,
                                               startEvent, metricSet, channel);
          if (event != startEvent) {
            endEvent = (endEvent == startEvent) ? event : endEvent;
            startEvent = event;
          }
=======
          // Configure group event before reserving and starting counter
          configGroupEvents(aieDevInst, loc, mod, startEvent, metricSet);
>>>>>>> 3237f132

          // Request counter from resource manager
          auto perfCounter = xaieModule.perfCounter();
          auto ret = perfCounter->initialize(mod, startEvent, mod, endEvent);
          if (ret != XAIE_OK) break;
          ret = perfCounter->reserve();
          if (ret != XAIE_OK) break;

          // Start the counter
          ret = perfCounter->start();
          if (ret != XAIE_OK) break;
          mPerfCounters.push_back(perfCounter);

          // Convert enums to physical event IDs for reporting purposes
          uint8_t tmpStart;
          uint8_t tmpEnd;
          XAie_EventLogicalToPhysicalConv(aieDevInst, loc, mod, startEvent, &tmpStart);
          XAie_EventLogicalToPhysicalConv(aieDevInst, loc, mod,   endEvent, &tmpEnd);
          uint16_t phyStartEvent = tmpStart + mCounterBases[type];
          uint16_t phyEndEvent   = tmpEnd   + mCounterBases[type];

          // Get payload for reporting purposes
          auto portnum = getPortNumberFromEvent(startEvent);
          uint8_t channel = (portnum == 0) ? channel0 : channel1;
          auto payload = getCounterPayload(aieDevInst, tileMetric.first, type, col, row, 
                                           startEvent, metricSet, channel);

          // Store counter info in database
          std::string counterName = "AIE Counter " + std::to_string(counterId);
          (db->getStaticInfo()).addAIECounter(deviceId, counterId, col, row, i,
                phyStartEvent, phyEndEvent, resetEvent, payload, metadata->getClockFreqMhz(), 
                metadata->getModuleName(module), counterName);
          counterId++;
          numCounters++;
        }

        std::stringstream msg;
        msg << "Reserved " << numCounters << " counters for profiling AIE tile (" << col << "," 
            << row << ") using metric set " << metricSet << ".";
        xrt_core::message::send(severity_level::debug, "XRT", msg.str());
        numTileCounters[numCounters]++;
      }
    
      // Report counters reserved per tile
      {
        std::stringstream msg;
        msg << "AIE profile counters reserved in " << metadata->getModuleName(module) << " - ";
        for (int n=0; n <= metadata->getNumCountersMod(module); ++n) {
          if (numTileCounters[n] == 0)
            continue;
          msg << n << ": " << numTileCounters[n] << " tiles, ";
          (db->getStaticInfo()).addAIECounterResources(deviceId, n, numTileCounters[n], module);
        }
        xrt_core::message::send(severity_level::info, "XRT", msg.str().substr(0, msg.str().size()-2));
      }

      runtimeCounters = true;
    } // modules

    return runtimeCounters;
  }

  void AieProfile_EdgeImpl::poll(uint32_t index, void* handle)
  {
    // Wait until xclbin has been loaded and device has been updated in database
    if (!(db->getStaticInfo().isDeviceReady(index)))
      return;
    XAie_DevInst* aieDevInst =
      static_cast<XAie_DevInst*>(db->getStaticInfo().getAieDevInst(fetchAieDevInst, handle)) ;
    if (!aieDevInst)
      return;

    uint32_t prevColumn = 0;
    uint32_t prevRow = 0;
    uint64_t timerValue = 0;

    // Iterate over all AIE Counters & Timers
    auto numCounters = db->getStaticInfo().getNumAIECounter(index);
    for (uint64_t c=0; c < numCounters; c++) {
      auto aie = db->getStaticInfo().getAIECounter(index, c);
      if (!aie)
        continue;

      std::vector<uint64_t> values;
      values.push_back(aie->column);
      values.push_back(getRelativeRow(aie->row));
      values.push_back(aie->startEvent);
      values.push_back(aie->endEvent);
      values.push_back(aie->resetEvent);

      // Read counter value from device
      uint32_t counterValue;
      if (mPerfCounters.empty()) {
        // Compiler-defined counters
        XAie_LocType tileLocation = XAie_TileLoc(aie->column, aie->row);
        XAie_PerfCounterGet(aieDevInst, tileLocation, XAIE_CORE_MOD, aie->counterNumber, &counterValue);
      }
      else {
        // Runtime-defined counters
        auto perfCounter = mPerfCounters.at(c);
        perfCounter->readResult(counterValue);
      }
      values.push_back(counterValue);

      // Read tile timer (once per tile to minimize overhead)
      if ((aie->column != prevColumn) || (aie->row != prevRow)) {
        prevColumn = aie->column;
        prevRow = aie->row;
        auto moduleType = getModuleType(aie->row, XAIE_CORE_MOD);
        auto falModuleType =  (moduleType == module_type::core) ? XAIE_CORE_MOD 
                            : ((moduleType == module_type::shim) ? XAIE_PL_MOD 
                            : XAIE_MEM_MOD);
        XAie_LocType tileLocation = XAie_TileLoc(aie->column, aie->row);
        XAie_ReadTimer(aieDevInst, tileLocation, falModuleType, &timerValue);
      }
      values.push_back(timerValue);
      values.push_back(aie->payload);

      // Get timestamp in milliseconds
      double timestamp = xrt_core::time_ns() / 1.0e6;
      db->getDynamicInfo().addAIESample(index, timestamp, values);
    }
  }

  void AieProfile_EdgeImpl::freeResources() 
  {
    for (auto& c : mPerfCounters){
      c->stop();
      c->release();
    }

    for (auto& c : mStreamPorts){
      c->stop();
      c->release();
    }
  }

}<|MERGE_RESOLUTION|>--- conflicted
+++ resolved
@@ -619,7 +619,6 @@
           auto endEvent      = endEvents.at(i);
           uint8_t resetEvent = 0;
 
-<<<<<<< HEAD
           // Channel number is based on monitoring port 0 or 1
           auto channel = (startEvent <= XAIE_EVENT_PORT_TLAST_0_MEM_TILE) ? channel0 : channel1;
 
@@ -630,10 +629,6 @@
             endEvent = (endEvent == startEvent) ? event : endEvent;
             startEvent = event;
           }
-=======
-          // Configure group event before reserving and starting counter
-          configGroupEvents(aieDevInst, loc, mod, startEvent, metricSet);
->>>>>>> 3237f132
 
           // Request counter from resource manager
           auto perfCounter = xaieModule.perfCounter();
