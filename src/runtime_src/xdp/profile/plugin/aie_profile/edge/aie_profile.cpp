/**
 * Copyright (C) 2022-2023 Advanced Micro Devices, Inc. - All rights reserved
 *
 * Licensed under the Apache License, Version 2.0 (the "License"). You may
 * not use this file except in compliance with the License. A copy of the
 * License is located at
 *
 *     http://www.apache.org/licenses/LICENSE-2.0
 *
 * Unless required by applicable law or agreed to in writing, software
 * distributed under the License is distributed on an "AS IS" BASIS, WITHOUT
 * WARRANTIES OR CONDITIONS OF ANY KIND, either express or implied. See the
 * License for the specific language governing permissions and limitations
 * under the License.
 */

#define XDP_PLUGIN_SOURCE 

#include "xdp/profile/plugin/aie_profile/edge/aie_profile.h"
#include "xdp/profile/plugin/aie_profile/aie_profile_defs.h"
#include "xdp/profile/plugin/aie_profile/util/aie_profile_util.h"
#include "xdp/profile/plugin/aie_profile/util/aie_profile_config.h"

#include "xdp/profile/database/static_info/aie_util.h"
#include "xdp/profile/database/static_info/aie_constructs.h"

#include <boost/algorithm/string.hpp>
#include <cmath>
#include <memory>
#include <cstring>
#include <map>

#include "core/common/message.h"
#include "core/common/time.h"
#include "core/edge/user/shim.h"
#include "core/include/xrt/xrt_kernel.h"
#include "xdp/profile/database/database.h"
#include "xdp/profile/database/static_info/aie_constructs.h"
#include "xdp/profile/database/static_info/pl_constructs.h"
#include "xdp/profile/plugin/aie_profile/aie_profile_defs.h"
#include "xdp/profile/plugin/aie_profile/aie_profile_metadata.h"

namespace {
  static void* fetchAieDevInst(void* devHandle)
  {
    auto drv = ZYNQ::shim::handleCheck(devHandle);
    if (!drv)
      return nullptr ;
    auto aieArray = drv->getAieArray() ;
    if (!aieArray)
      return nullptr ;
    return aieArray->getDevInst() ;
  }

  static void* allocateAieDevice(void* devHandle)
  {
    auto aieDevInst = static_cast<XAie_DevInst*>(fetchAieDevInst(devHandle)) ;
    if (!aieDevInst)
      return nullptr;
    return new xaiefal::XAieDev(aieDevInst, false) ;
  }

  static void deallocateAieDevice(void* aieDevice)
  {
    auto object = static_cast<xaiefal::XAieDev*>(aieDevice) ;
    if (object != nullptr)
      delete object ;
  }
} // end anonymous namespace

namespace xdp {
  using tile_type = xdp::tile_type;
  using module_type = xdp::module_type;
  using severity_level = xrt_core::message::severity_level;

  AieProfile_EdgeImpl::AieProfile_EdgeImpl(VPDatabase* database, std::shared_ptr<AieProfileMetadata> metadata)
      : AieProfileImpl(database, metadata)
  {
    auto hwGen = metadata->getHardwareGen();

    coreStartEvents = aie::profile::getCoreEventSets(hwGen);
    coreEndEvents = coreStartEvents;

    memoryStartEvents = aie::profile::getMemoryEventSets(hwGen);
    memoryEndEvents = memoryStartEvents;

    shimStartEvents = aie::profile::getInterfaceTileEventSets(hwGen);
    shimEndEvents = shimStartEvents;
    shimEndEvents[METRIC_BYTE_COUNT] = {XAIE_EVENT_PORT_RUNNING_0_PL, XAIE_EVENT_PERF_CNT_0_PL};

    memTileStartEvents = aie::profile::getMemoryTileEventSets();
    memTileEndEvents = memTileStartEvents;
  }

  bool AieProfile_EdgeImpl::checkAieDevice(const uint64_t deviceId, void* handle)
  {
    aieDevInst = static_cast<XAie_DevInst*>(db->getStaticInfo().getAieDevInst(fetchAieDevInst, handle)) ;
    aieDevice  = static_cast<xaiefal::XAieDev*>(db->getStaticInfo().getAieDevice(allocateAieDevice, deallocateAieDevice, handle)) ;
    if (!aieDevInst || !aieDevice) {
      xrt_core::message::send(severity_level::warning, "XRT", 
          "Unable to get AIE device. There will be no AIE profiling.");
      return false;
    }
    return true;
  }

  void AieProfile_EdgeImpl::updateDevice() {

      if(!checkAieDevice(metadata->getDeviceID(), metadata->getHandle()))
              return;

      bool runtimeCounters = setMetricsSettings(metadata->getDeviceID(), metadata->getHandle());
  
      if (!runtimeCounters) {
        std::shared_ptr<xrt_core::device> device = xrt_core::get_userpf_device(metadata->getHandle());
        auto counters = xrt_core::edge::aie::get_profile_counters(device.get());

        if (counters.empty()) {
          xrt_core::message::send(severity_level::warning, "XRT", 
            "AIE Profile Counters were not found for this design. Please specify tile_based_[aie|aie_memory|interface_tile]_metrics under \"AIE_profile_settings\" section in your xrt.ini.");
          (db->getStaticInfo()).setIsAIECounterRead(metadata->getDeviceID(),true);
          return;
        }
        else {
          XAie_DevInst* aieDevInst =
            static_cast<XAie_DevInst*>(db->getStaticInfo().getAieDevInst(fetchAieDevInst, metadata->getHandle()));

          for (auto& counter : counters) {
            tile_type tile;
            auto payload = getCounterPayload(aieDevInst, tile, module_type::core, counter.column, 
                                             counter.row, counter.startEvent, "N/A", 0);

            (db->getStaticInfo()).addAIECounter(metadata->getDeviceID(), counter.id, counter.column,
                counter.row, counter.counterNumber, counter.startEvent, counter.endEvent,
                counter.resetEvent, payload, counter.clockFreqMhz, counter.module, counter.name);
          }
        }
      }
  }

  uint8_t AieProfile_EdgeImpl::getPortNumberFromEvent(const XAie_Events event)
  {
    switch (event) {
    case XAIE_EVENT_PORT_RUNNING_7_CORE:
    case XAIE_EVENT_PORT_STALLED_7_CORE:
    case XAIE_EVENT_PORT_IDLE_7_CORE:
    case XAIE_EVENT_PORT_RUNNING_7_PL:
    case XAIE_EVENT_PORT_STALLED_7_PL:
    case XAIE_EVENT_PORT_IDLE_7_PL:
      return 7;
    case XAIE_EVENT_PORT_RUNNING_6_CORE:
    case XAIE_EVENT_PORT_STALLED_6_CORE:
    case XAIE_EVENT_PORT_IDLE_6_CORE:
    case XAIE_EVENT_PORT_RUNNING_6_PL:
    case XAIE_EVENT_PORT_STALLED_6_PL:
    case XAIE_EVENT_PORT_IDLE_6_PL:
      return 6;
    case XAIE_EVENT_PORT_RUNNING_5_CORE:
    case XAIE_EVENT_PORT_STALLED_5_CORE:
    case XAIE_EVENT_PORT_IDLE_5_CORE:
    case XAIE_EVENT_PORT_RUNNING_5_PL:
    case XAIE_EVENT_PORT_STALLED_5_PL:
    case XAIE_EVENT_PORT_IDLE_5_PL:
      return 5;
    case XAIE_EVENT_PORT_RUNNING_4_CORE:
    case XAIE_EVENT_PORT_STALLED_4_CORE:
    case XAIE_EVENT_PORT_IDLE_4_CORE:
    case XAIE_EVENT_PORT_RUNNING_4_PL:
    case XAIE_EVENT_PORT_STALLED_4_PL:
    case XAIE_EVENT_PORT_IDLE_4_PL:
      return 4;
    case XAIE_EVENT_PORT_RUNNING_3_CORE:
    case XAIE_EVENT_PORT_STALLED_3_CORE:
    case XAIE_EVENT_PORT_IDLE_3_CORE:
    case XAIE_EVENT_PORT_RUNNING_3_PL:
    case XAIE_EVENT_PORT_STALLED_3_PL:
    case XAIE_EVENT_PORT_IDLE_3_PL:
      return 3;
    case XAIE_EVENT_PORT_RUNNING_2_CORE:
    case XAIE_EVENT_PORT_STALLED_2_CORE:
    case XAIE_EVENT_PORT_IDLE_2_CORE:
    case XAIE_EVENT_PORT_RUNNING_2_PL:
    case XAIE_EVENT_PORT_STALLED_2_PL:
    case XAIE_EVENT_PORT_IDLE_2_PL:
      return 2;
    case XAIE_EVENT_PORT_RUNNING_1_CORE:
    case XAIE_EVENT_PORT_STALLED_1_CORE:
    case XAIE_EVENT_PORT_IDLE_1_CORE:
    case XAIE_EVENT_PORT_RUNNING_1_PL:
    case XAIE_EVENT_PORT_STALLED_1_PL:
    case XAIE_EVENT_PORT_IDLE_1_PL:
      return 1;
    default:
      return 0;
    }
  }


  // Configure stream switch ports for monitoring purposes
  // NOTE: Used to monitor streams: trace, interfaces, and memory tiles
  void
  AieProfile_EdgeImpl::configStreamSwitchPorts(XAie_DevInst* aieDevInst, const tile_type& tile,
                                               xaiefal::XAieTile& xaieTile, const XAie_LocType loc,
                                               const module_type type, const uint32_t numCounters,
                                               const std::string metricSet, const uint8_t channel0, 
                                               const uint8_t channel1, std::vector<XAie_Events>& startEvents, 
                                               std::vector<XAie_Events>& endEvents)
  {
    std::map<uint8_t, std::shared_ptr<xaiefal::XAieStreamPortSelect>> switchPortMap;

    // Traverse all counters and request monitor ports as needed
    for (uint32_t i=0; i < numCounters; ++i) {
      // Ensure applicable event
      auto startEvent = startEvents.at(i);
      auto endEvent = endEvents.at(i);
      if (!aie::profile::isStreamSwitchPortEvent(startEvent))
        continue;

      bool newPort = false;
      auto portnum = getPortNumberFromEvent(startEvent);
      uint8_t channel = (portnum == 0) ? channel0 : channel1;

      // New port needed: reserver, configure, and store
      if (switchPortMap.find(portnum) == switchPortMap.end()) {
        auto switchPortRsc = xaieTile.sswitchPort();
        if (switchPortRsc->reserve() != AieRC::XAIE_OK)
          continue;
        newPort = true;
        switchPortMap[portnum] = switchPortRsc;

        if (type == module_type::core) {
          int channelNum = 0;
          std::string portName;

          // AIE Tiles
          if (metricSet.find("trace") != std::string::npos) {
            // Monitor memory or core trace (memory:1, core:0)
            uint8_t traceSelect = (startEvent == XAIE_EVENT_PORT_RUNNING_0_CORE) ? 1 : 0;
            switchPortRsc->setPortToSelect(XAIE_STRMSW_SLAVE, TRACE, traceSelect);
            
            channelNum = traceSelect;
            portName = (traceSelect == 0) ? "core trace" : "memory trace";
          }
          else {
            auto slaveOrMaster = aie::isInputSet(type, metricSet) ? XAIE_STRMSW_SLAVE : XAIE_STRMSW_MASTER;
            switchPortRsc->setPortToSelect(slaveOrMaster, DMA, channel);

            channelNum = channel;
            portName = aie::isInputSet(type, metricSet) ? "DMA MM2S" : "DMA S2MM";
          }

          if (aie::isDebugVerbosity()) {
              std::stringstream msg;
              msg << "Configured core module stream switch to monitor " << portName 
                  << " for metric set " << metricSet << " and channel " << channelNum;
              xrt_core::message::send(severity_level::debug, "XRT", msg.str());
          }
        }
        else if (type == module_type::shim) {
          // Interface tiles (e.g., PLIO, GMIO)
          // Grab slave/master and stream ID
          auto slaveOrMaster = (tile.is_master == 0) ? XAIE_STRMSW_SLAVE : XAIE_STRMSW_MASTER;
          auto streamPortId  = tile.stream_id;
          switchPortRsc->setPortToSelect(slaveOrMaster, SOUTH, streamPortId);

          if (aie::isDebugVerbosity()) {
            std::string typeName = (tile.is_master == 0) ? "slave" : "master"; 
            std::string msg = "Configuring interface tile stream switch to monitor " 
                            + typeName + " stream port " + std::to_string(streamPortId);
            xrt_core::message::send(severity_level::debug, "XRT", msg);
          }
        }
        else {
          // Memory tiles
          std::string typeName;
          uint32_t channelNum = 0;

          if (metricSet.find("trace") != std::string::npos) {
            typeName = "trace";
            switchPortRsc->setPortToSelect(XAIE_STRMSW_SLAVE, TRACE, 0);
          }
          else {
            auto slaveOrMaster = aie::isInputSet(type, metricSet) ? XAIE_STRMSW_MASTER : XAIE_STRMSW_SLAVE;
            switchPortRsc->setPortToSelect(slaveOrMaster, DMA, channel);

            typeName = (slaveOrMaster == XAIE_STRMSW_MASTER) ? "master" : "slave";
            channelNum = channel;
          }

          if (aie::isDebugVerbosity()) {
            std::string msg = "Configuring memory tile stream switch to monitor " 
                            + typeName + " stream port " + std::to_string(channelNum);
            xrt_core::message::send(severity_level::debug, "XRT", msg);
          }
        }
      }

      auto switchPortRsc = switchPortMap[portnum];

      // Event options:
      //   getSSIdleEvent, getSSRunningEvent, getSSStalledEvent, & getSSTlastEvent
      XAie_Events ssEvent;
      if (aie::profile::isPortRunningEvent(startEvent))
        switchPortRsc->getSSRunningEvent(ssEvent);
      else if (aie::profile::isPortTlastEvent(startEvent))
        switchPortRsc->getSSTlastEvent(ssEvent);
      else if (aie::profile::isPortStalledEvent(startEvent))
        switchPortRsc->getSSStalledEvent(ssEvent);
      else
        switchPortRsc->getSSIdleEvent(ssEvent);

      startEvents.at(i) = ssEvent;
      endEvents.at(i) = ssEvent;

      if (newPort) {
        switchPortRsc->start();
        streamPorts.push_back(switchPortRsc);
      }
    }

    switchPortMap.clear();
  }

  // Get reportable payload specific for this tile and/or counter
  uint64_t 
  AieProfile_EdgeImpl::getCounterPayload(XAie_DevInst* aieDevInst, 
                                         const tile_type& tile, 
                                         const module_type type, 
                                         uint8_t column, 
                                         uint8_t row, 
                                         uint16_t startEvent, 
                                         const std::string metricSet,
                                         const uint8_t channel)
  {
    // 1. Profile API specific values
    if (aie::profile::profileAPIMetricSet(metricSet))
      return getAdfProfileAPIPayload(tile, metricSet);
    
    // 2. Channel/stream IDs for interface tiles
    if (type == module_type::shim) {
      // NOTE: value = ((isMaster) << 8) & (isChannel << 7) & (channel/stream ID)
      uint8_t isChannel  = (tile.subtype == io_type::GMIO) ? 1 : 0;
      uint8_t idToReport = (tile.subtype == io_type::GMIO) ? channel : tile.stream_id;
      return ((tile.is_master << PAYLOAD_IS_MASTER_SHIFT) 
             | (isChannel << PAYLOAD_IS_CHANNEL_SHIFT) | idToReport);
    }

    // 3. Channel IDs for memory tiles
    if (type == module_type::mem_tile) {
      // NOTE: value = ((isMaster) << 8) & (isChannel << 7) & (channel ID)
      uint8_t isChannel = 1;
      uint8_t isMaster = aie::isInputSet(type, metricSet) ? 1 : 0;
      return ((isMaster << PAYLOAD_IS_MASTER_SHIFT) 
             | (isChannel << PAYLOAD_IS_CHANNEL_SHIFT) | channel);
    }

    // 4. DMA BD sizes for AIE tiles
    // NOTE: value = ((max BD size) << 16) & ((isMaster) << 8) & (isChannel << 7) & (channel ID)
    uint8_t isChannel = 1;
    uint8_t isMaster  = aie::isInputSet(type, metricSet) ? 1 : 0;
    uint32_t payloadValue = ((isMaster << PAYLOAD_IS_MASTER_SHIFT) 
                            | (isChannel << PAYLOAD_IS_CHANNEL_SHIFT) | channel);

    if ((metadata->getHardwareGen() != 1)
        || ((startEvent != XAIE_EVENT_DMA_S2MM_0_FINISHED_BD_MEM)
        && (startEvent != XAIE_EVENT_DMA_S2MM_1_FINISHED_BD_MEM)
        && (startEvent != XAIE_EVENT_DMA_MM2S_0_FINISHED_BD_MEM)
        && (startEvent != XAIE_EVENT_DMA_MM2S_1_FINISHED_BD_MEM)))
      return payloadValue;

    // Get average BD size for throughput calculations (AIE1 only)
    constexpr int NUM_BDS = 8;
    constexpr uint32_t BYTES_PER_WORD = 4;
    constexpr uint32_t ACTUAL_OFFSET = 1;
    uint64_t offsets[NUM_BDS] = {XAIEGBL_MEM_DMABD0CTRL,            XAIEGBL_MEM_DMABD1CTRL,
                                 XAIEGBL_MEM_DMABD2CTRL,            XAIEGBL_MEM_DMABD3CTRL,
                                 XAIEGBL_MEM_DMABD4CTRL,            XAIEGBL_MEM_DMABD5CTRL,
                                 XAIEGBL_MEM_DMABD6CTRL,            XAIEGBL_MEM_DMABD7CTRL};
    uint32_t lsbs[NUM_BDS]    = {XAIEGBL_MEM_DMABD0CTRL_LEN_LSB,    XAIEGBL_MEM_DMABD1CTRL_LEN_LSB,
                                 XAIEGBL_MEM_DMABD2CTRL_LEN_LSB,    XAIEGBL_MEM_DMABD3CTRL_LEN_LSB,
                                 XAIEGBL_MEM_DMABD4CTRL_LEN_LSB,    XAIEGBL_MEM_DMABD5CTRL_LEN_LSB,
                                 XAIEGBL_MEM_DMABD6CTRL_LEN_LSB,    XAIEGBL_MEM_DMABD7CTRL_LEN_LSB};
    uint32_t masks[NUM_BDS]   = {XAIEGBL_MEM_DMABD0CTRL_LEN_MASK,   XAIEGBL_MEM_DMABD1CTRL_LEN_MASK,
                                 XAIEGBL_MEM_DMABD2CTRL_LEN_MASK,   XAIEGBL_MEM_DMABD3CTRL_LEN_MASK,
                                 XAIEGBL_MEM_DMABD4CTRL_LEN_MASK,   XAIEGBL_MEM_DMABD5CTRL_LEN_MASK,
                                 XAIEGBL_MEM_DMABD6CTRL_LEN_MASK,   XAIEGBL_MEM_DMABD7CTRL_LEN_MASK};
    uint32_t valids[NUM_BDS]  = {XAIEGBL_MEM_DMABD0CTRL_VALBD_MASK, XAIEGBL_MEM_DMABD1CTRL_VALBD_MASK,
                                 XAIEGBL_MEM_DMABD2CTRL_VALBD_MASK, XAIEGBL_MEM_DMABD3CTRL_VALBD_MASK,
                                 XAIEGBL_MEM_DMABD4CTRL_VALBD_MASK, XAIEGBL_MEM_DMABD5CTRL_VALBD_MASK,
                                 XAIEGBL_MEM_DMABD6CTRL_VALBD_MASK, XAIEGBL_MEM_DMABD7CTRL_VALBD_MASK};

    uint32_t maxBDSize = 0;
    auto tileOffset = XAie_GetTileAddr(aieDevInst, row, column);
    for (int bd = 0; bd < NUM_BDS; ++bd) {
      uint32_t regValue = 0;
      XAie_Read32(aieDevInst, tileOffset + offsets[bd], &regValue);
      
      if (regValue & valids[bd]) {
        uint32_t bdBytes = BYTES_PER_WORD * (((regValue >> lsbs[bd]) & masks[bd]) + ACTUAL_OFFSET);
        maxBDSize = std::max(bdBytes, maxBDSize);
      }
    }

    payloadValue |= (maxBDSize << PAYLOAD_BD_SIZE_SHIFT);
    return payloadValue;
  }
  
  uint64_t 
  AieProfile_EdgeImpl::getAdfProfileAPIPayload(const tile_type& tile, const std::string metricSet)
  {
    if (metricSet == METRIC_LATENCY)
      return metadata->getIntfLatencyPayload(tile);

    return 0;
  }

  void AieProfile_EdgeImpl::printTileModStats(xaiefal::XAieDev* aieDevice, 
      const tile_type& tile, XAie_ModuleType mod)
  {
    auto col = tile.col;
    auto row = tile.row;
    auto loc = XAie_TileLoc(col, row);
    std::string moduleName = (mod == XAIE_CORE_MOD) ? "aie" 
                           : ((mod == XAIE_MEM_MOD) ? "aie_memory" 
                           : "interface_tile");
    const std::string groups[3] = {
      XAIEDEV_DEFAULT_GROUP_GENERIC,
      XAIEDEV_DEFAULT_GROUP_STATIC,
      XAIEDEV_DEFAULT_GROUP_AVAIL
    };

    std::stringstream msg;
    msg << "Resource usage stats for Tile : (" << +col << "," << +row 
        << ") Module : " << moduleName << std::endl;
    for (auto&g : groups) {
      auto stats = aieDevice->getRscStat(g);
      auto pc = stats.getNumRsc(loc, mod, xaiefal::XAIE_PERFCOUNT);
      auto ts = stats.getNumRsc(loc, mod, xaiefal::XAIE_TRACEEVENT);
      auto bc = stats.getNumRsc(loc, mod, xaiefal::XAIE_BROADCAST);
      msg << "Resource Group : " << std::left <<  std::setw(10) << g << " "
          << "Performance Counters : " << pc << " "
          << "Trace Slots : " << ts << " "
          << "Broadcast Channels : " << bc << " "
          << std::endl;
    }

    xrt_core::message::send(severity_level::info, "XRT", msg.str());
  }

  // Set metrics for all specified AIE counters on this device with configs given in AIE_profile_settings
  bool 
  AieProfile_EdgeImpl::setMetricsSettings(const uint64_t deviceId, void* handle)
  {
    int counterId = 0;
    bool runtimeCounters = false;

    auto stats = aieDevice->getRscStat(XAIEDEV_DEFAULT_GROUP_AVAIL);
    auto configChannel0 = metadata->getConfigChannel0();
    auto configChannel1 = metadata->getConfigChannel1();
    uint8_t startColShift = metadata->getPartitionOverlayStartCols().front();
    aie::displayColShiftInfo(startColShift);

    for (int module = 0; module < metadata->getNumModules(); ++module) {
      auto configMetrics = metadata->getConfigMetricsVec(module);
      if (configMetrics.empty())
        continue;
      
      int numTileCounters[metadata->getNumCountersMod(module)+1] = {0};
      XAie_ModuleType mod = aie::profile::getFalModuleType(module);
      
      // Iterate over tiles and metrics to configure all desired counters
      for (auto& tileMetric : configMetrics) {
        auto& metricSet  = tileMetric.second;
        auto tile        = tileMetric.first;
        auto col         = tile.col + startColShift;
        auto row         = tile.row;
        auto subtype     = tile.subtype;
        auto type        = aie::getModuleType(row, metadata->getAIETileRowOffset());
        if ((mod == XAIE_MEM_MOD) && (type == module_type::core))
          type = module_type::dma;
        
        // Ignore invalid types and inactive modules
        // NOTE: Inactive core modules are configured when utilizing
        //       stream switch monitor ports to profile DMA channels
        if (!aie::profile::isValidType(type, mod))
          continue;
        if ((type == module_type::dma) && !tile.active_memory)
          continue;
        if ((type == module_type::core) && !tile.active_core) {
          if (metadata->getPairModuleIndex(metricSet, type) < 0)
            continue;
        }

        auto loc         = XAie_TileLoc(col, row);
        auto& xaieTile   = aieDevice->tile(col, row);
        auto xaieModule  = (mod == XAIE_CORE_MOD) ? xaieTile.core()
                         : ((mod == XAIE_MEM_MOD) ? xaieTile.mem() 
                         : xaieTile.pl());

        auto startEvents = (type  == module_type::core) ? coreStartEvents[metricSet]
                         : ((type == module_type::dma)  ? memoryStartEvents[metricSet]
                         : ((type == module_type::shim) ? shimStartEvents[metricSet]
                         : memTileStartEvents[metricSet]));
        auto endEvents   = (type  == module_type::core) ? coreEndEvents[metricSet]
                         : ((type == module_type::dma)  ? memoryEndEvents[metricSet]
                         : ((type == module_type::shim) ? shimEndEvents[metricSet]
                         : memTileEndEvents[metricSet]));
        std::vector<XAie_Events> resetEvents = {};

        int numCounters  = 0;
        auto numFreeCtr  = stats.getNumRsc(loc, mod, xaiefal::XAIE_PERFCOUNT);
        numFreeCtr = (startEvents.size() < numFreeCtr) ? startEvents.size() : numFreeCtr;

        int numFreeCtrSS = numFreeCtr;
        if (aie::profile::profileAPIMetricSet(metricSet)) {
          if (numFreeCtr < 2) {
            continue;
          }
          // We need to monitor single stream switch monitor port
          // numFreeCtrSS = 1 ;
        }

        // Specify Sel0/Sel1 for memory tile events 21-44
        auto iter0 = configChannel0.find(tile);
        auto iter1 = configChannel1.find(tile);
        uint8_t channel0 = (iter0 == configChannel0.end()) ? 0 : iter0->second;
        uint8_t channel1 = (iter1 == configChannel1.end()) ? 1 : iter1->second;
        
        // Modify events as needed
        aie::profile::modifyEvents(type, subtype, channel0, startEvents, metadata->getHardwareGen());
        endEvents = startEvents;

        // TBD : Placeholder to configure AIE core with required profile counters.
        aie::profile::configEventSelections(aieDevInst, loc, type, metricSet, channel0);
        // TBD : Placeholder to configure shim tile with required profile counters.

        configStreamSwitchPorts(aieDevInst, tileMetric.first, xaieTile, loc, type, numFreeCtrSS, 
                                metricSet, channel0, channel1, startEvents, endEvents);
       
        // Identify the profiling API metric sets and configure graph events
        if (metadata->getUseGraphIterator() && !graphItrBroadcastConfigDone) {
          XAie_Events bcEvent = XAIE_EVENT_NONE_CORE;
          bool status = configGraphIteratorAndBroadcast(xaieModule,
              loc, mod, type, metricSet, metadata->getIterationCount(), bcEvent);
          if (status) {
            graphIteratorBrodcastChannelEvent = bcEvent;
            graphItrBroadcastConfigDone = true;
          }
        }

        if (aie::profile::profileAPIMetricSet(metricSet)) {
          // Re-use the existing port running event for both the counters
          startEvents[startEvents.size()-1] = startEvents[0];
          
          // Use start events as End events for profile counters if threshold is not provided
          endEvents[endEvents.size()-1] = endEvents[0];

          // Use the set values broadcast events for the reset of counter
          resetEvents = {XAIE_EVENT_NONE_CORE, XAIE_EVENT_NONE_CORE};
          if (type == module_type::shim) {
            resetEvents = {graphIteratorBrodcastChannelEvent, graphIteratorBrodcastChannelEvent};
          }
        }

        uint32_t threshold = 0;
        // Request and configure all available counters for this tile
        for (int i=0; i < numFreeCtr; ++i) {
          auto startEvent    = startEvents.at(i);
          auto endEvent      = endEvents.at(i);
          XAie_Events resetEvent = XAIE_EVENT_NONE_CORE;
          auto portnum       = getPortNumberFromEvent(startEvent);
          uint8_t channel    = (portnum == 0) ? channel0 : channel1;

          // Configure group event before reserving and starting counter
          aie::profile::configGroupEvents(aieDevInst, loc, mod, type, metricSet, startEvent, channel);

          // Configure the profile counters for profile APIs metric sets.
          std::shared_ptr<xaiefal::XAiePerfCounter> perfCounter = nullptr;
          if (aie::profile::profileAPIMetricSet(metricSet)) {
            resetEvent = resetEvents.at(i);
            threshold = metadata->getUserSpecifiedThreshold(tileMetric.first, tileMetric.second);
            threshold = aie::profile::convertToBeats(tileMetric.second, threshold, metadata->getHardwareGen());

            if (i==0 && threshold>0)
              endEvent = XAIE_EVENT_PERF_CNT_1_PL;
              
            if (i==1 && threshold == 0)
              continue;
            
            XAie_Events retCounterEvent = XAIE_EVENT_NONE_CORE;
            perfCounter = configProfileAPICounters(xaieModule, mod, type,
                            metricSet, startEvent, endEvent, resetEvent, i, 
                            threshold, retCounterEvent, tile);
          }
          else {
            // Request counter from resource manager
            perfCounter = xaieModule.perfCounter();
            auto ret = perfCounter->initialize(mod, startEvent, mod, endEvent);
            if (ret != XAIE_OK) break;
            ret = perfCounter->reserve();
            if (ret != XAIE_OK) break;

            // Start the counter
            ret = perfCounter->start();
            if (ret != XAIE_OK) break;
          }
          if (!perfCounter)
            continue;
          perfCounters.push_back(perfCounter);

          // Convert enums to physical event IDs for reporting purposes
<<<<<<< HEAD
          auto physicalEventIds = getEventPhysicalId(loc, mod, type, metricSet, startEvent, endEvent);
=======
          auto physicalEventIds  = getEventPhysicalId(aieDevInst, loc, mod, type, 
                                                      metricSet, startEvent, endEvent);
>>>>>>> 809d3657
          uint16_t phyStartEvent = physicalEventIds.first;
          uint16_t phyEndEvent   = physicalEventIds.second;

          // Get payload for reporting purposes
          uint64_t payload = getCounterPayload(aieDevInst, tileMetric.first, type, col, row, 
                                               startEvent, metricSet, channel);
          // Store counter info in database
          std::string counterName = "AIE Counter " + std::to_string(counterId);
          (db->getStaticInfo()).addAIECounter(deviceId, counterId, col, row, i,
                phyStartEvent, phyEndEvent, resetEvent, payload, metadata->getClockFreqMhz(), 
                metadata->getModuleName(module), counterName);
          counterId++;
          numCounters++;
        } // numFreeCtr

        std::stringstream msg;
        msg << "Reserved " << numCounters << " counters for profiling AIE tile (" << +col 
            << "," << +row << ") using metric set " << metricSet << ".";
        xrt_core::message::send(severity_level::debug, "XRT", msg.str());
        numTileCounters[numCounters]++;
      } // configMetrics
    
      // Report counters reserved per tile
      {
        std::stringstream msg;
        msg << "AIE profile counters reserved in " << metadata->getModuleName(module) << " - ";
        for (int n=0; n <= metadata->getNumCountersMod(module); ++n) {
          if (numTileCounters[n] == 0)
            continue;
          msg << n << ": " << numTileCounters[n] << " tiles, ";
          (db->getStaticInfo()).addAIECounterResources(deviceId, n, numTileCounters[n], module);
        }
        xrt_core::message::send(severity_level::info, "XRT", msg.str().substr(0, msg.str().size()-2));
      }

      runtimeCounters = true;
    } // modules

    return runtimeCounters;
  }

  void AieProfile_EdgeImpl::poll(const uint32_t index, void* handle)
  {
    // Wait until xclbin has been loaded and device has been updated in database
    if (!(db->getStaticInfo().isDeviceReady(index)))
      return;
    XAie_DevInst* aieDevInst =
      static_cast<XAie_DevInst*>(db->getStaticInfo().getAieDevInst(fetchAieDevInst, handle)) ;
    if (!aieDevInst)
      return;

    uint32_t prevColumn = 0;
    uint32_t prevRow = 0;
    uint64_t timerValue = 0;

    // Iterate over all AIE Counters & Timers
    auto numCounters = db->getStaticInfo().getNumAIECounter(index);
    for (uint64_t c=0; c < numCounters; c++) {
      auto aie = db->getStaticInfo().getAIECounter(index, c);
      if (!aie)
        continue;

      std::vector<uint64_t> values;
      values.push_back(aie->column);
      values.push_back(aie::getRelativeRow(aie->row, metadata->getAIETileRowOffset()));
      values.push_back(aie->startEvent);
      values.push_back(aie->endEvent);
      values.push_back(aie->resetEvent);

      // Read counter value from device
      uint32_t counterValue;
      if (perfCounters.empty()) {
        // Compiler-defined counters
        XAie_LocType tileLocation = XAie_TileLoc(aie->column, aie->row);
        XAie_PerfCounterGet(aieDevInst, tileLocation, XAIE_CORE_MOD, aie->counterNumber, &counterValue);
      }
      else {
        // Runtime-defined counters
        if (aie::profile::adfAPILatencyConfigEvent(aie->startEvent))
        {
          uint32_t srcCounterValue = 0;
          uint32_t destCounterValue = 0;
          try {
            std::string srcDestPairKey = metadata->getSrcDestPairKey(aie->column, aie->row);
            uint8_t srcPcIdx = adfAPIResourceInfoMap.at(aie::profile::adfAPI::INTF_TILE_LATENCY).at(srcDestPairKey).srcPcIdx;
            uint8_t destPcIdx = adfAPIResourceInfoMap.at(aie::profile::adfAPI::INTF_TILE_LATENCY).at(srcDestPairKey).destPcIdx;
            auto srcPerfCount = perfCounters.at(srcPcIdx);
            auto destPerfCount = perfCounters.at(destPcIdx);
            srcPerfCount->readResult(srcCounterValue);
            destPerfCount->readResult(destCounterValue);
            counterValue = (destCounterValue > srcCounterValue) ? (destCounterValue-srcCounterValue) : (srcCounterValue-destCounterValue);
            uint64_t storedValue = adfAPIResourceInfoMap[aie::profile::adfAPI::INTF_TILE_LATENCY][srcDestPairKey].profileResult;
            if (counterValue != storedValue)
              adfAPIResourceInfoMap[aie::profile::adfAPI::INTF_TILE_LATENCY][srcDestPairKey].profileResult = counterValue;
          } catch(...) {
            continue;
          }
        }
        else if (aie::profile::adfAPIStartToTransferredConfigEvent(aie->startEvent))
        {
          try {
            std::string srcKey = "(" + aie::uint8ToStr(aie->column) + "," + aie::uint8ToStr(aie->row) + ")";
            uint8_t srcPcIdx = adfAPIResourceInfoMap.at(aie::profile::adfAPI::START_TO_BYTES_TRANSFERRED).at(srcKey).srcPcIdx;
            auto perfCounter = perfCounters.at(srcPcIdx);
            perfCounter->readResult(counterValue);
            uint64_t storedValue = adfAPIResourceInfoMap[aie::profile::adfAPI::START_TO_BYTES_TRANSFERRED][srcKey].profileResult;
            if (counterValue != storedValue)
              adfAPIResourceInfoMap[aie::profile::adfAPI::START_TO_BYTES_TRANSFERRED][srcKey].profileResult = counterValue;
          } catch(...) {
            continue;
          }
        } 
        else {
          auto perfCounter = perfCounters.at(c);
          perfCounter->readResult(counterValue);
        }
      }
      values.push_back(counterValue);

      // Read tile timer (once per tile to minimize overhead)
      if ((aie->column != prevColumn) || (aie->row != prevRow)) {
        prevColumn = aie->column;
        prevRow = aie->row;
        auto moduleType = aie::getModuleType(aie->row, metadata->getAIETileRowOffset());
        auto falModuleType =  (moduleType == module_type::core) ? XAIE_CORE_MOD 
                            : ((moduleType == module_type::shim) ? XAIE_PL_MOD 
                            : XAIE_MEM_MOD);
        XAie_LocType tileLocation = XAie_TileLoc(aie->column, aie->row);
        XAie_ReadTimer(aieDevInst, tileLocation, falModuleType, &timerValue);
      }
      values.push_back(timerValue);
      values.push_back(aie->payload);

      // Get timestamp in milliseconds
      double timestamp = xrt_core::time_ns() / 1.0e6;
      db->getDynamicInfo().addAIESample(index, timestamp, values);
    }
  }

  void AieProfile_EdgeImpl::freeResources() 
  {
    displayAdfAPIResults();
    for (auto& c : perfCounters){
      c->stop();
      c->release();
    }

    for (auto& c : streamPorts){
      c->stop();
      c->release();
    }

    for (auto &bc : bcResourcesBytesTx) {
      bc->stop();
      bc->release();
    }

    for (auto &bc : bcResourcesLatency) {
      bc->stop();
      bc->release();
    }
  }

  std::shared_ptr<xaiefal::XAiePerfCounter>
  AieProfile_EdgeImpl::configProfileAPICounters(xaiefal::XAieMod& xaieModule,
                           XAie_ModuleType& xaieModType, const module_type xdpModType,
                           const std::string& metricSet, XAie_Events startEvent,
                           XAie_Events endEvent, XAie_Events resetEvent,
                           int pcIndex, size_t threshold, XAie_Events& retCounterEvent,
                           const tile_type& tile)
  {
    if (xdpModType != module_type::shim)
      return nullptr;

    if (metricSet == METRIC_LATENCY && pcIndex==0) {
      bool isSourceTile = true;
      auto pc = configIntfLatency(xaieModule, xaieModType, xdpModType,
                               metricSet, startEvent, endEvent, resetEvent,
                               pcIndex, threshold, retCounterEvent, tile, isSourceTile);
      std::string srcDestPairKey = metadata->getSrcDestPairKey(tile.col, tile.row);
      if (isSourceTile) {
        adfAPIResourceInfoMap[aie::profile::adfAPI::INTF_TILE_LATENCY][srcDestPairKey].isSourceTile = true; 
        adfAPIResourceInfoMap[aie::profile::adfAPI::INTF_TILE_LATENCY][srcDestPairKey].srcPcIdx = perfCounters.size();
      }
      else {
        adfAPIResourceInfoMap[aie::profile::adfAPI::INTF_TILE_LATENCY][srcDestPairKey].destPcIdx = perfCounters.size();
      }
      return pc;
    }

    if (metricSet == METRIC_BYTE_COUNT && pcIndex==0) {
      auto pc = configPCUsingComboEvents(xaieModule, xaieModType, xdpModType,
                               metricSet, startEvent, endEvent, resetEvent,
                               pcIndex, threshold, retCounterEvent);
      XAie_LocType tileloc = XAie_TileLoc(tile.col, tile.row);
      XAie_EventGenerate(aieDevInst, tileloc, xaieModType, XAIE_EVENT_USER_EVENT_1_PL);

      std::string srcKey = "(" + aie::uint8ToStr(tile.col) + "," + aie::uint8ToStr(tile.row) + ")";
      adfAPIResourceInfoMap[aie::profile::adfAPI::START_TO_BYTES_TRANSFERRED][srcKey].srcPcIdx = perfCounters.size();
      adfAPIResourceInfoMap[aie::profile::adfAPI::START_TO_BYTES_TRANSFERRED][srcKey].isSourceTile = true;
      return pc;
    }

    // Request counter from resource manager
    auto pc = xaieModule.perfCounter();
    auto ret = pc->initialize(xaieModType, startEvent, 
                              xaieModType, endEvent);
    if (ret != XAIE_OK)
      return nullptr;

    ret = pc->reserve();
    if (ret != XAIE_OK)
      return nullptr;

    if (resetEvent != XAIE_EVENT_NONE_CORE)
      pc->changeRstEvent(xaieModType, resetEvent);

    if (threshold > 0)
      pc->changeThreshold(threshold);

    XAie_Events counterEvent;
    pc->getCounterEvent(xaieModType, counterEvent);

    // Start the counter
    ret = pc->start();
    if (ret != XAIE_OK) return nullptr;
    
    // Respond back with this performance counter event 
    // to use it later for broadcasting
    retCounterEvent = counterEvent;
    return pc;
  }

  std::shared_ptr<xaiefal::XAiePerfCounter>
  AieProfile_EdgeImpl::configPCUsingComboEvents(xaiefal::XAieMod& xaieModule,
                           XAie_ModuleType& xaieModType, const module_type xdpModType,
                           const std::string& metricSet, XAie_Events startEvent,
                           XAie_Events endEvent, XAie_Events resetEvent,
                           int pcIndex, size_t threshold, XAie_Events& retCounterEvent)
  {
    if (xdpModType != module_type::shim || xaieModType != XAIE_PL_MOD)
      return nullptr;
    
    std::shared_ptr<xaiefal::XAieComboEvent>  comboEvent0 = nullptr;
    std::vector<XAie_Events>         combo_events;
    std::vector<XAie_EventComboOps>  combo_opts;
    std::vector<XAie_Events>         comboConfigedEvents;
    XAie_Events newStartEvent = XAIE_EVENT_NONE_CORE;

    // Request combo event from xaie module
    auto pc = xaieModule.perfCounter();
    auto ret = pc->initialize(xaieModType, startEvent, 
                              xaieModType, endEvent);

    if (ret != XAIE_OK) return nullptr;
    ret = pc->reserve();
    if (ret != XAIE_OK) return nullptr;

    XAie_Events counterEvent;
    pc->getCounterEvent(xaieModType, counterEvent);

    if (resetEvent != XAIE_EVENT_NONE_CORE)
      pc->changeRstEvent(xaieModType, resetEvent);

    // Configure the combo events if user has specified valid non zero threshold
    // if (threshold==0)
    //   return startCounter(pc, counterEvent, retCounterEvent);

    // Set up a combo event using start & count event type
    comboEvent0 = xaieModule.comboEvent(4);
    ret = comboEvent0->reserve();
    if (ret != XAIE_OK)
      return nullptr;

    // Set up the combo event with FSM type using 4 events state machine
    XAie_Events eventA = (resetEvent != XAIE_EVENT_NONE_CORE) ? resetEvent : XAIE_EVENT_USER_EVENT_1_PL;
    XAie_Events eventB = startEvent;
    XAie_Events eventC = startEvent;
    XAie_Events eventD = endEvent;

    combo_events.push_back(eventA);
    combo_events.push_back(eventB);
    combo_events.push_back(eventC);
    combo_events.push_back(eventD);

    // This is NO-OP for COMBO3, necessary for FAL & generates COMBO 1 & 2 events as well
    combo_opts.push_back(XAIE_EVENT_COMBO_E1_OR_E2);
    combo_opts.push_back(XAIE_EVENT_COMBO_E1_OR_E2);
    combo_opts.push_back(XAIE_EVENT_COMBO_E1_OR_E2);

    ret = comboEvent0->setEvents(combo_events, combo_opts);
    if (ret != XAIE_OK)
      return nullptr;

    ret = comboEvent0->getEvents(comboConfigedEvents);
    if (ret != XAIE_OK)
      return nullptr;
    
    // Change the start event to above combo event type
    newStartEvent = XAIE_EVENT_COMBO_EVENT_3_PL;
    ret = pc->changeStartEvent(xaieModType, newStartEvent);
    if (ret != XAIE_OK)
      return nullptr;

    // Start the combo event 0
    ret = comboEvent0->start();
    if (ret != XAIE_OK)
      return nullptr;

    return startCounter(pc, counterEvent, retCounterEvent);
  }

  std::shared_ptr<xaiefal::XAiePerfCounter>
  AieProfile_EdgeImpl::configIntfLatency(xaiefal::XAieMod& xaieModule,
                                         XAie_ModuleType& xaieModType, const module_type xdpModType,
                                         const std::string& metricSet, XAie_Events startEvent,
                                         XAie_Events endEvent, XAie_Events resetEvent, int pcIndex,
                                         size_t threshold, XAie_Events& retCounterEvent,
                                         const tile_type& tile, bool& isSource)
  {
   // Request combo event from xaie module
    auto pc = xaieModule.perfCounter();

    if (!metadata->isValidLatencyTile(tile))
      return nullptr;
    
    startEvent = XAIE_EVENT_USER_EVENT_0_PL;
    if (!metadata->isSourceTile(tile)) {
      auto bcPair = setupBroadcastChannel(tile);
      startEvent = bcPair.second;
      isSource = false;
    }

    auto ret = pc->initialize(xaieModType, startEvent, 
                              xaieModType, endEvent);
    if (ret != XAIE_OK)
      return nullptr;

    ret = pc->reserve();
    if (ret != XAIE_OK)
      return nullptr;

   // Start the counter
    ret = pc->start();
    if (ret != XAIE_OK)
      return nullptr;

    XAie_LocType tileloc = XAie_TileLoc(tile.col, tile.row);

    // uint8_t status = -1;
    // uint8_t broadcastId  = 10;

    if (isSource) {
      auto bc_pair = setupBroadcastChannel(tile);
      if (bc_pair.first == -1)
        return nullptr;

      uint8_t broadcastId  = static_cast<uint8_t>(bc_pair.first);
      // Set up of the brodcast of event over channel
      XAie_EventBroadcast(aieDevInst, tileloc, XAIE_PL_MOD, broadcastId, XAIE_EVENT_USER_EVENT_0_PL);

      XAie_EventGenerate(aieDevInst, tileloc, xaieModType, XAIE_EVENT_USER_EVENT_0_PL);
    }

    // to use it later for broadcasting
    return pc;
  }

    /****************************************************************************
   * Configure the individual AIE events for metric sets related to Profile APIs
   ***************************************************************************/
   bool AieProfile_EdgeImpl::configGraphIteratorAndBroadcast(xaiefal::XAieMod core,
                      XAie_LocType loc, const XAie_ModuleType xaieModType,
                      const module_type xdpModType, const std::string metricSet,
                      uint32_t iterCount, XAie_Events& bcEvent)
  {
    bool rc = false;
    if (!aie::profile::metricSupportsGraphIterator(metricSet))
      return rc;

    if (xdpModType != module_type::core) {
      auto aieCoreTilesVec = metadata->getTiles("all", module_type::core, "all");
      if (aieCoreTilesVec.empty()) {
        std::stringstream msg;
        msg << "No core tiles available, graph ieration profiling will not be available.\n";
        xrt_core::message::send(severity_level::debug, "XRT", msg.str());
        return rc;
      }

      // Use the first available core tile to configure the broadcasting
      uint8_t col = aieCoreTilesVec.begin()->col;
      uint8_t row = aieCoreTilesVec.begin()->row;
      auto& xaieTile   = aieDevice->tile(col, row);
      core = xaieTile.core();
      loc = XAie_TileLoc(col, row);
    }

    std::stringstream msg;
    msg << "Configuring AIE profile start_to_bytes_transferred to start on iteration " << iterCount
        << " using core tile (" << +loc.Col << "," << +loc.Row << ").\n";
    xrt_core::message::send(severity_level::debug, "XRT", msg.str());

    XAie_Events counterEvent;
    // Step 1: Configure the graph iterator event
    configStartIteration(core, iterCount, counterEvent);

    // Step 2: Configure the brodcast of the returned counter event
    XAie_Events bcChannelEvent;
    configEventBroadcast(loc, module_type::core, metricSet, XAIE_CORE_MOD,
                         counterEvent, bcChannelEvent);

    // Store the brodcasted channel event for later use
    bcEvent = bcChannelEvent;
    return true;
  }

  /****************************************************************************
   * Configure AIE Core module start on graph iteration count threshold
   ***************************************************************************/
  bool AieProfile_EdgeImpl::configStartIteration(xaiefal::XAieMod core, uint32_t iteration,
                            XAie_Events& retCounterEvent)
  {
    XAie_ModuleType mod = XAIE_CORE_MOD;
    // Count up by 1 for every iteration
    auto pc = core.perfCounter();
    if (pc->initialize(mod, XAIE_EVENT_INSTR_EVENT_0_CORE,
                       mod, XAIE_EVENT_INSTR_EVENT_0_CORE) != XAIE_OK)
      return false;
    if (pc->reserve() != XAIE_OK)
      return false;

    pc->changeThreshold(iteration);

    XAie_Events counterEvent;
    pc->getCounterEvent(mod, counterEvent);

    // performance counter event to use it later for broadcasting
    retCounterEvent = counterEvent;
    return true;
  }

  /****************************************************************************
   * Configure the broadcasting of provided module and event
   * (Brodcasted from AIE Tile core module)
   ***************************************************************************/
  void AieProfile_EdgeImpl::configEventBroadcast(const XAie_LocType loc,
                                                 const module_type xdpModType,
                                                 const std::string metricSet,
                                                 const XAie_ModuleType xaieModType,
                                                 const XAie_Events bcEvent,
                                                 XAie_Events& bcChannelEvent)
  {
    auto bcPair = aie::profile::getPreferredPLBroadcastChannel();

    std::vector<XAie_LocType> vL;
    AieRC RC = AieRC::XAIE_OK;

    // vL.push_back(loc);
    // aie::profile::getAllInterfaceTileLocs(vL);
    std::vector<tile_type> allIntfTiles = metadata->getInterfaceTiles("all", "all", METRIC_BYTE_COUNT);
    std::set<tile_type> allIntfTilesSet(allIntfTiles.begin(), allIntfTiles.end());
    if (allIntfTilesSet.empty())
      return;

    for (auto &tile : allIntfTilesSet) {
      vL.push_back(XAie_TileLoc(tile.col, tile.row));
    }

    auto BC = aieDevice->broadcast(vL, XAIE_PL_MOD, XAIE_PL_MOD);
    if (!BC)
      return;

    bcResourcesBytesTx.push_back(BC);
    BC->setPreferredId(bcPair.first);
    
    RC = BC->reserve();
    if (RC != XAIE_OK)
      return;

    RC = BC->start();
    if (RC != XAIE_OK)
      return;

    uint8_t bcId = BC->getBc();
    XAie_Events channelEvent;
    RC = BC->getEvent(vL.front(), XAIE_PL_MOD, channelEvent);
    if (RC != XAIE_OK)
      return;

    uint8_t brodcastId = bcId;
    int driverStatus   = AieRC::XAIE_OK;
    driverStatus |= XAie_EventBroadcast(aieDevInst, loc, XAIE_CORE_MOD, brodcastId, bcEvent);
    if (driverStatus != XAIE_OK) {
      std::stringstream msg;
      msg <<"Configuration of graph iteration event from core tile "<< +loc.Col << ", " << +loc.Row
          <<" is unavailable, graph ieration profiling will not be available.\n";
      xrt_core::message::send(severity_level::debug, "XRT", msg.str());
      return;
    }

    // This is the broadcast channel event seen in interface tiles
    bcChannelEvent = channelEvent;
  }

  std::pair<uint16_t, uint16_t>
  AieProfile_EdgeImpl::getEventPhysicalId(XAie_LocType& tileLoc,
                     XAie_ModuleType& xaieModType, module_type xdpModType,
                     const std::string& metricSet,
                     XAie_Events startEvent, XAie_Events endEvent)
  {
    if (aie::profile::profileAPIMetricSet(metricSet)) {
      uint16_t eventId = aie::profile::getAdfApiReservedEventId(metricSet);
      return std::make_pair(eventId, eventId);
    }

    uint8_t tmpStart;
    uint8_t tmpEnd;
    XAie_EventLogicalToPhysicalConv(aieDevInst, tileLoc, xaieModType, startEvent, &tmpStart);
    XAie_EventLogicalToPhysicalConv(aieDevInst, tileLoc, xaieModType,   endEvent, &tmpEnd);
    uint16_t phyStartEvent = tmpStart + aie::profile::getCounterBase(xdpModType);
    uint16_t phyEndEvent   = tmpEnd   + aie::profile::getCounterBase(xdpModType);
    return std::make_pair(phyStartEvent, phyEndEvent);
  }

  std::pair<int, XAie_Events>
  AieProfile_EdgeImpl::setupBroadcastChannel(const tile_type& currTileLoc)
  {
    tile_type srcTile = currTileLoc;
    if (!metadata->isSourceTile(currTileLoc))
      if (!metadata->getSourceTile(currTileLoc, srcTile))
        return {-1, XAIE_EVENT_NONE_CORE};
    
    if (adfAPIBroadcastEventsMap.find(srcTile) == adfAPIBroadcastEventsMap.end()) {
      // auto bcPair = aie::profile::getPreferredPLBroadcastChannel();
      auto bcPair = getPLBroadcastChannel(srcTile);
      if (bcPair.first == -1 || bcPair.second == XAIE_EVENT_NONE_CORE) {
        return {-1, XAIE_EVENT_NONE_CORE};
      }
      adfAPIBroadcastEventsMap[srcTile] = bcPair;
    }
    return adfAPIBroadcastEventsMap.at(srcTile);
  }

  std::pair<int, XAie_Events>
  AieProfile_EdgeImpl::getPLBroadcastChannel(const tile_type& srcTile)
  {
    std::pair<int, XAie_Events> rc(-1, XAIE_EVENT_NONE_PL);
    AieRC RC = AieRC::XAIE_OK;
    tile_type destTile;
    
    metadata->getDestTile(srcTile, destTile);
    auto& tile = aieDevice->tile(srcTile.col, srcTile.row);
    XAie_LocType srctileLocation  = XAie_TileLoc(srcTile.col, srcTile.row);
    XAie_LocType DesttileLocation = XAie_TileLoc(destTile.col, destTile.row);

    std::vector<XAie_LocType> vL;
    vL.push_back(srctileLocation);
    vL.push_back(DesttileLocation);
    XAie_ModuleType StartM = XAIE_PL_MOD;
	  XAie_ModuleType EndM = XAIE_PL_MOD;
    
    auto BC  = aieDevice->broadcast(vL, StartM, EndM);
    if (!BC)
      return rc;
    bcResourcesLatency.push_back(BC);

    auto bcPair = aie::profile::getPreferredPLBroadcastChannel();
    BC->setPreferredId(bcPair.first);

    RC = BC->reserve();
    if (RC != XAIE_OK)
      return rc;

    RC = BC->start();
    if (RC != XAIE_OK)
      return rc;

    uint8_t bcId = BC->getBc();
    XAie_Events bcEvent;
    RC = BC->getEvent(DesttileLocation, XAIE_PL_MOD, bcEvent);
    if (RC != XAIE_OK)
      return rc;

    std::pair<int, XAie_Events> bcPairSelected = std::make_pair(bcId, bcEvent);
    return bcPairSelected;
  }

  void AieProfile_EdgeImpl::displayAdfAPIResults()
  {
    for(auto &adfAPIType : adfAPIResourceInfoMap) {
      if (adfAPIType.first == aie::profile::adfAPI::START_TO_BYTES_TRANSFERRED) {
        for(auto &adfApiResource : adfAPIType.second) {
          std::stringstream msg;
          msg << "Start to bytes transferred for tile " << adfApiResource.first << " is " 
              << +adfApiResource.second.profileResult <<" clock cycles for specified bytes in xrt.ini.\n";
          // xrt_core::message::send(severity_level::info, "XRT", msg.str());
          //Note: User specified bytes or graph/port name display support can be added in 2025.1. 
        }
      }
      else if(adfAPIType.first == aie::profile::adfAPI::INTF_TILE_LATENCY) {
        for(auto &adfApiResource : adfAPIType.second) {
          GraphPortPair graphPortPair;
          try {
            graphPortPair = metadata->getSrcDestGraphPair(adfApiResource.first);
          }
          catch (...) {
            continue;
          }
          std::stringstream msg;
          msg << "Latency between specified first beat of " <<graphPortPair.srcGraphName << ":" <<graphPortPair.srcGraphPort 
              << " to first beat of " <<graphPortPair.destGraphName << ":" <<graphPortPair.destGraphPort << " is " 
              << +adfApiResource.second.profileResult <<" clock cycles.\n";
          xrt_core::message::send(severity_level::info, "XRT", msg.str());
        }
      }
    }
  }


  }<|MERGE_RESOLUTION|>--- conflicted
+++ resolved
@@ -609,12 +609,7 @@
           perfCounters.push_back(perfCounter);
 
           // Convert enums to physical event IDs for reporting purposes
-<<<<<<< HEAD
           auto physicalEventIds = getEventPhysicalId(loc, mod, type, metricSet, startEvent, endEvent);
-=======
-          auto physicalEventIds  = getEventPhysicalId(aieDevInst, loc, mod, type, 
-                                                      metricSet, startEvent, endEvent);
->>>>>>> 809d3657
           uint16_t phyStartEvent = physicalEventIds.first;
           uint16_t phyEndEvent   = physicalEventIds.second;
 
