/**
 * Copyright (C) 2020-2022 Xilinx, Inc
 * Copyright (C) 2022 Advanced Micro Devices, Inc. - All rights reserved
 *
 * Licensed under the Apache License, Version 2.0 (the "License"). You may
 * not use this file except in compliance with the License. A copy of the
 * License is located at
 *
 *     http://www.apache.org/licenses/LICENSE-2.0
 *
 * Unless required by applicable law or agreed to in writing, software
 * distributed under the License is distributed on an "AS IS" BASIS, WITHOUT
 * WARRANTIES OR CONDITIONS OF ANY KIND, either express or implied. See the
 * License for the specific language governing permissions and limitations
 * under the License.
 */

#define XDP_SOURCE

#include <boost/algorithm/string.hpp>

#include "core/common/config_reader.h"
#include "core/common/message.h"
#include "core/common/system.h"
#include "core/common/time.h"
#include "core/edge/user/shim.h"
#include "core/include/experimental/xrt-next.h"

#include "xdp/profile/database/database.h"
#include "xdp/profile/database/static_info/aie_constructs.h"
#include "xdp/profile/plugin/aie_profile/aie_plugin.h"
#include "xdp/profile/plugin/vp_base/info.h"
#include "xdp/profile/writer/aie_profile/aie_writer.h"

#define NUM_CORE_COUNTERS     4
#define NUM_MEMORY_COUNTERS   2
#define NUM_SHIM_COUNTERS     2
#define BASE_MEMORY_COUNTER 128
#define BASE_SHIM_COUNTER   256

#define GROUP_DMA_MASK                   0x0000f000
#define GROUP_LOCK_MASK                  0x55555555
#define GROUP_CONFLICT_MASK              0x000000ff
#define GROUP_ERROR_MASK                 0x00003fff
#define GROUP_STREAM_SWITCH_IDLE_MASK    0x11111111
#define GROUP_STREAM_SWITCH_RUNNING_MASK 0x22222222
#define GROUP_STREAM_SWITCH_STALLED_MASK 0x44444444
#define GROUP_STREAM_SWITCH_TLAST_MASK   0x88888888
#define GROUP_CORE_PROGRAM_FLOW_MASK     0x00001FE0
#define GROUP_CORE_STALL_MASK            0x0000000F

namespace {
  static void* fetchAieDevInst(void* devHandle)
  {
    auto drv = ZYNQ::shim::handleCheck(devHandle);
    if (!drv)
      return nullptr ;
    auto aieArray = drv->getAieArray() ;
    if (!aieArray)
      return nullptr ;
    return aieArray->getDevInst() ;
  }

  static void* allocateAieDevice(void* devHandle)
  {
    XAie_DevInst* aieDevInst =
      static_cast<XAie_DevInst*>(fetchAieDevInst(devHandle)) ;
    if (!aieDevInst)
      return nullptr ;
    return new xaiefal::XAieDev(aieDevInst, false) ;
  }

  static void deallocateAieDevice(void* aieDevice)
  {
    xaiefal::XAieDev* object = static_cast<xaiefal::XAieDev*>(aieDevice) ;
    if (object != nullptr)
      delete object ;
  }

} // end anonymous namespace

namespace xdp {
  using severity_level = xrt_core::message::severity_level;

  bool AIEProfilingPlugin::live = false;

  AIEProfilingPlugin::AIEProfilingPlugin() 
      : XDPPlugin()
  {
    AIEProfilingPlugin::live = true;

    db->registerPlugin(this);
    db->registerInfo(info::aie_profile);
    db->getStaticInfo().setAieApplication();
    getPollingInterval();

    //
    // Pre-defined metric sets
    //
    // **** Core Module Counters ****
    mCoreStartEvents = {
      {"heat_map",              {XAIE_EVENT_ACTIVE_CORE,               XAIE_EVENT_GROUP_CORE_STALL_CORE,
                                 XAIE_EVENT_INSTR_VECTOR_CORE,         XAIE_EVENT_GROUP_CORE_PROGRAM_FLOW_CORE}},
      {"stalls",                {XAIE_EVENT_MEMORY_STALL_CORE,         XAIE_EVENT_STREAM_STALL_CORE,
                                 XAIE_EVENT_LOCK_STALL_CORE,           XAIE_EVENT_CASCADE_STALL_CORE}},
      {"execution",             {XAIE_EVENT_INSTR_VECTOR_CORE,         XAIE_EVENT_INSTR_LOAD_CORE,
                                 XAIE_EVENT_INSTR_STORE_CORE,          XAIE_EVENT_GROUP_CORE_PROGRAM_FLOW_CORE}},
      {"floating_point",        {XAIE_EVENT_FP_OVERFLOW_CORE,          XAIE_EVENT_FP_UNDERFLOW_CORE,
                                 XAIE_EVENT_FP_INVALID_CORE,           XAIE_EVENT_FP_DIV_BY_ZERO_CORE}},
      {"stream_put_get",        {XAIE_EVENT_INSTR_CASCADE_GET_CORE,    XAIE_EVENT_INSTR_CASCADE_PUT_CORE,
                                 XAIE_EVENT_INSTR_STREAM_GET_CORE,     XAIE_EVENT_INSTR_STREAM_PUT_CORE}},
      {"write_bandwidths",      {XAIE_EVENT_ACTIVE_CORE,               XAIE_EVENT_INSTR_STREAM_PUT_CORE,
                                 XAIE_EVENT_INSTR_CASCADE_PUT_CORE,    XAIE_EVENT_GROUP_CORE_STALL_CORE}},
      {"read_bandwidths",       {XAIE_EVENT_ACTIVE_CORE,               XAIE_EVENT_INSTR_STREAM_GET_CORE,
                                 XAIE_EVENT_INSTR_CASCADE_GET_CORE,    XAIE_EVENT_GROUP_CORE_STALL_CORE}},
      {"aie_trace",             {XAIE_EVENT_PORT_RUNNING_1_CORE,       XAIE_EVENT_PORT_STALLED_1_CORE,
                                 XAIE_EVENT_PORT_RUNNING_0_CORE,       XAIE_EVENT_PORT_STALLED_0_CORE}},
      {"events",                {XAIE_EVENT_INSTR_EVENT_0_CORE,        XAIE_EVENT_INSTR_EVENT_1_CORE,
                                 XAIE_EVENT_USER_EVENT_0_CORE,         XAIE_EVENT_USER_EVENT_1_CORE}}
    };
    mCoreEndEvents = {
      {"heat_map",              {XAIE_EVENT_ACTIVE_CORE,               XAIE_EVENT_GROUP_CORE_STALL_CORE,
                                 XAIE_EVENT_INSTR_VECTOR_CORE,         XAIE_EVENT_GROUP_CORE_PROGRAM_FLOW_CORE}},
      {"stalls",                {XAIE_EVENT_MEMORY_STALL_CORE,         XAIE_EVENT_STREAM_STALL_CORE,
                                 XAIE_EVENT_LOCK_STALL_CORE,           XAIE_EVENT_CASCADE_STALL_CORE}},
      {"execution",             {XAIE_EVENT_INSTR_VECTOR_CORE,         XAIE_EVENT_INSTR_LOAD_CORE,
                                 XAIE_EVENT_INSTR_STORE_CORE,          XAIE_EVENT_GROUP_CORE_PROGRAM_FLOW_CORE}},
      {"floating_point",        {XAIE_EVENT_FP_OVERFLOW_CORE,          XAIE_EVENT_FP_UNDERFLOW_CORE,
                                 XAIE_EVENT_FP_INVALID_CORE,           XAIE_EVENT_FP_DIV_BY_ZERO_CORE}},
      {"stream_put_get",        {XAIE_EVENT_INSTR_CASCADE_GET_CORE,    XAIE_EVENT_INSTR_CASCADE_PUT_CORE,
                                 XAIE_EVENT_INSTR_STREAM_GET_CORE,     XAIE_EVENT_INSTR_STREAM_PUT_CORE}},
      {"write_bandwidths",      {XAIE_EVENT_ACTIVE_CORE,               XAIE_EVENT_INSTR_STREAM_PUT_CORE,
                                 XAIE_EVENT_INSTR_CASCADE_PUT_CORE,    XAIE_EVENT_GROUP_CORE_STALL_CORE}},
      {"read_bandwidths",       {XAIE_EVENT_ACTIVE_CORE,               XAIE_EVENT_INSTR_STREAM_GET_CORE,
                                 XAIE_EVENT_INSTR_CASCADE_GET_CORE,    XAIE_EVENT_GROUP_CORE_STALL_CORE}},
      {"aie_trace",             {XAIE_EVENT_PORT_RUNNING_1_CORE,       XAIE_EVENT_PORT_STALLED_1_CORE,
                                 XAIE_EVENT_PORT_RUNNING_0_CORE,       XAIE_EVENT_PORT_STALLED_0_CORE}},
      {"events",                {XAIE_EVENT_INSTR_EVENT_0_CORE,        XAIE_EVENT_INSTR_EVENT_1_CORE,
                                 XAIE_EVENT_USER_EVENT_0_CORE,         XAIE_EVENT_USER_EVENT_1_CORE}}
    };

    // **** Memory Module Counters ****
    mMemoryStartEvents = {
      {"conflicts",             {XAIE_EVENT_GROUP_MEMORY_CONFLICT_MEM, XAIE_EVENT_GROUP_ERRORS_MEM}},
      {"dma_locks",             {XAIE_EVENT_GROUP_DMA_ACTIVITY_MEM,    XAIE_EVENT_GROUP_LOCK_MEM}},
      {"dma_stalls_s2mm",       {XAIE_EVENT_DMA_S2MM_0_STALLED_LOCK_ACQUIRE_MEM,
                                 XAIE_EVENT_DMA_S2MM_1_STALLED_LOCK_ACQUIRE_MEM}},
      {"dma_stalls_mm2s",       {XAIE_EVENT_DMA_MM2S_0_STALLED_LOCK_ACQUIRE_MEM,
                                 XAIE_EVENT_DMA_MM2S_1_STALLED_LOCK_ACQUIRE_MEM}},
      {"write_bandwidths",      {XAIE_EVENT_DMA_S2MM_0_FINISHED_BD_MEM,
                                 XAIE_EVENT_DMA_S2MM_1_FINISHED_BD_MEM}},
      {"read_bandwidths",       {XAIE_EVENT_DMA_MM2S_0_FINISHED_BD_MEM,
                                 XAIE_EVENT_DMA_MM2S_1_FINISHED_BD_MEM}}
    };
    mMemoryEndEvents = {
      {"conflicts",             {XAIE_EVENT_GROUP_MEMORY_CONFLICT_MEM, XAIE_EVENT_GROUP_ERRORS_MEM}},
      {"dma_locks",             {XAIE_EVENT_GROUP_DMA_ACTIVITY_MEM,    XAIE_EVENT_GROUP_LOCK_MEM}}, 
      {"dma_stalls_s2mm",       {XAIE_EVENT_DMA_S2MM_0_STALLED_LOCK_ACQUIRE_MEM,
                                 XAIE_EVENT_DMA_S2MM_1_STALLED_LOCK_ACQUIRE_MEM}},
      {"dma_stalls_mm2s",       {XAIE_EVENT_DMA_MM2S_0_STALLED_LOCK_ACQUIRE_MEM,
                                 XAIE_EVENT_DMA_MM2S_1_STALLED_LOCK_ACQUIRE_MEM}},
      {"write_bandwidths",      {XAIE_EVENT_DMA_S2MM_0_FINISHED_BD_MEM,
                                 XAIE_EVENT_DMA_S2MM_1_FINISHED_BD_MEM}},
      {"read_bandwidths",       {XAIE_EVENT_DMA_MM2S_0_FINISHED_BD_MEM,
                                 XAIE_EVENT_DMA_MM2S_1_FINISHED_BD_MEM}}
    };

    // **** PL/Shim Counters ****
    mShimStartEvents = {
      {"input_bandwidths",      {XAIE_EVENT_PORT_RUNNING_0_PL, XAIE_EVENT_PORT_STALLED_0_PL}},
      {"output_bandwidths",     {XAIE_EVENT_PORT_RUNNING_0_PL, XAIE_EVENT_PORT_STALLED_0_PL}},
      {"packets",               {XAIE_EVENT_PORT_TLAST_0_PL,   XAIE_EVENT_PORT_TLAST_1_PL}}
    };
    mShimEndEvents = {
      {"input_bandwidths",      {XAIE_EVENT_PORT_RUNNING_0_PL, XAIE_EVENT_PORT_STALLED_0_PL}},
      {"output_bandwidths",     {XAIE_EVENT_PORT_RUNNING_0_PL, XAIE_EVENT_PORT_STALLED_0_PL}},
      {"packets",               {XAIE_EVENT_PORT_TLAST_0_PL,   XAIE_EVENT_PORT_TLAST_1_PL}}
    };

    // String event values for guidance and output
    mCoreEventStrings = {
      {"heat_map",              {"ACTIVE_CORE",               "GROUP_CORE_STALL_CORE",
                                 "INSTR_VECTOR_CORE",         "GROUP_CORE_PROGRAM_FLOW"}},
      {"stalls",                {"MEMORY_STALL_CORE",         "STREAM_STALL_CORE",
                                 "LOCK_STALL_CORE",           "CASCADE_STALL_CORE"}},
      {"execution",             {"INSTR_VECTOR_CORE",         "INSTR_LOAD_CORE",
                                 "INSTR_STORE_CORE",          "GROUP_CORE_PROGRAM_FLOW"}},
      {"floating_point",        {"FP_OVERFLOW_CORE",          "FP_UNDERFLOW_CORE",
                                 "FP_INVALID_CORE",           "FP_DIV_BY_ZERO_CORE"}},
      {"stream_put_get",        {"INSTR_CASCADE_GET_CORE",    "INSTR_CASCADE_PUT_CORE",
                                 "INSTR_STREAM_GET_CORE",     "INSTR_STREAM_PUT_CORE"}},
      {"write_bandwidths",      {"ACTIVE_CORE",               "INSTR_STREAM_PUT_CORE",
                                 "INSTR_CASCADE_PUT_CORE",    "EVENT_TRUE_CORE"}},
      {"read_bandwidths",       {"ACTIVE_CORE",               "INSTR_STREAM_GET_CORE",
                                 "INSTR_CASCADE_GET_CORE",    "EVENT_TRUE_CORE"}},
      {"aie_trace",             {"CORE_TRACE_RUNNING",        "CORE_TRACE_STALLED",
                                 "MEMORY_TRACE_RUNNING",      "MEMORY_TRACE_STALLED"}},
      {"events",                {"INSTR_EVENT_0_CORE",        "INSTR_EVENT_1_CORE",
                                 "USER_EVENT_0_CORE",         "USER_EVENT_1_CORE"}}
    };
    mMemoryEventStrings = {
      {"conflicts",             {"GROUP_MEMORY_CONFLICT_MEM", "GROUP_ERRORS_MEM"}},
      {"dma_locks",             {"GROUP_DMA_ACTIVITY_MEM",    "GROUP_LOCK_MEM"}},
      {"dma_stalls_s2mm",       {"DMA_S2MM_0_STALLED_LOCK_ACQUIRE_MEM",
                                 "DMA_S2MM_1_STALLED_LOCK_ACQUIRE_MEM"}},
      {"dma_stalls_mm2s",       {"DMA_MM2S_0_STALLED_LOCK_ACQUIRE_MEM",
                                 "DMA_MM2S_1_STALLED_LOCK_ACQUIRE_MEM"}},
      {"write_bandwidths",      {"DMA_MM2S_0_FINISHED_BD_MEM",
                                 "DMA_MM2S_1_FINISHED_BD_MEM"}},
      {"read_bandwidths",       {"DMA_S2MM_0_FINISHED_BD_MEM",
                                 "DMA_S2MM_1_FINISHED_BD_MEM"}}
    };
    mShimEventStrings = {
      {"input_bandwidths",      {"PORT_RUNNING_0_PL", "PORT_STALLED_0_PL"}},
      {"output_bandwidths",     {"PORT_RUNNING_0_PL", "PORT_STALLED_0_PL"}},
      {"packets",               {"PORT_TLAST_0_PL",   "PORT_TLAST_1_PL"}}
    };
  }

  AIEProfilingPlugin::~AIEProfilingPlugin()
  {
    // Stop the polling thread
    endPoll();

    if (VPDatabase::alive()) {
      for (auto w : writers) {
        w->write(false);
      }

      db->unregisterPlugin(this);
    }
    AIEProfilingPlugin::live = false;
  }

  bool AIEProfilingPlugin::alive()
  {
    return AIEProfilingPlugin::live;
  }

  void AIEProfilingPlugin::getPollingInterval()
  {
    // Get polling interval (in usec; minimum is 100)
    mPollingInterval = xrt_core::config::get_aie_profile_settings_interval_us();
    if (1000 == mPollingInterval) {
      // If set to default value, then check for old style config 
      mPollingInterval = xrt_core::config::get_aie_profile_interval_us();
      if (1000 != mPollingInterval) {
        xrt_core::message::send(severity_level::warning, "XRT", 
          "The xrt.ini flag \"aie_profile_interval_us\" is deprecated and will be removed in future release. Please use \"interval_us\" under \"AIE_profile_settings\" section.");
      }
    }
  }

  void AIEProfilingPlugin::printTileModStats(xaiefal::XAieDev* aieDevice, 
      const tile_type& tile, XAie_ModuleType mod)
  {
    auto col = tile.col;
    auto row = tile.row + 1;
    auto loc = XAie_TileLoc(col, row);
    std::string moduleName = (mod == XAIE_CORE_MOD) ? "aie" 
                           : ((mod == XAIE_MEM_MOD) ? "aie_memory" 
                           : "interface_tile");
    const std::string groups[3] = {
      XAIEDEV_DEFAULT_GROUP_GENERIC,
      XAIEDEV_DEFAULT_GROUP_STATIC,
      XAIEDEV_DEFAULT_GROUP_AVAIL
    };

    std::stringstream msg;
    msg << "Resource usage stats for Tile : (" << col << "," << row << ") Module : " << moduleName << std::endl;
    for (auto&g : groups) {
      auto stats = aieDevice->getRscStat(g);
      auto pc = stats.getNumRsc(loc, mod, XAIE_PERFCNT_RSC);
      auto ts = stats.getNumRsc(loc, mod, xaiefal::XAIE_TRACE_EVENTS_RSC);
      auto bc = stats.getNumRsc(loc, mod, XAIE_BCAST_CHANNEL_RSC);
      msg << "Resource Group : " << std::left <<  std::setw(10) << g << " "
          << "Performance Counters : " << pc << " "
          << "Trace Slots : " << ts << " "
          << "Broadcast Channels : " << bc << " "
          << std::endl;
    }

    xrt_core::message::send(severity_level::info, "XRT", msg.str());
  }

  uint32_t AIEProfilingPlugin::getNumFreeCtr(xaiefal::XAieDev* aieDevice,
                                             const std::vector<tile_type>& tiles,
                                             const XAie_ModuleType mod,
                                             const std::string& metricSet)
  {
    uint32_t numFreeCtr = 0;
    uint32_t tileId = 0;
    std::string moduleName = (mod == XAIE_CORE_MOD) ? "aie" 
                           : ((mod == XAIE_MEM_MOD) ? "aie_memory" 
                           : "interface_tile");
    auto stats = aieDevice->getRscStat(XAIEDEV_DEFAULT_GROUP_AVAIL);

    // Calculate number of free counters based on minimum available across tiles
    for (unsigned int i=0; i < tiles.size(); i++) {
      auto row = (mod == XAIE_PL_MOD) ? tiles[i].row : tiles[i].row + 1;
      auto loc = XAie_TileLoc(tiles[i].col, row);
      auto avail = stats.getNumRsc(loc, mod, XAIE_PERFCNT_RSC);
      if (i == 0) {
        numFreeCtr = avail;
      } else {
        if (avail < numFreeCtr) {
          numFreeCtr = avail;
          tileId = i;
        }
      }
    }

    auto requestedEvents = (mod == XAIE_CORE_MOD) ? mCoreStartEvents[metricSet]
                         : ((mod == XAIE_MEM_MOD) ? mMemoryStartEvents[metricSet] 
                         : mShimStartEvents[metricSet]);
    auto eventStrings    = (mod == XAIE_CORE_MOD) ? mCoreEventStrings[metricSet]
                         : ((mod == XAIE_MEM_MOD) ? mMemoryEventStrings[metricSet] 
                         : mShimEventStrings[metricSet]);

    auto numTotalEvents = requestedEvents.size();
    if (numFreeCtr < numTotalEvents) {
      std::stringstream msg;
      msg << "Only " << numFreeCtr << " out of " << numTotalEvents
          << " metrics were available for "
          << moduleName << " profiling due to resource constraints. "
          << "AIE profiling uses performance counters which could be already used by AIE trace, ECC, etc."
          << std::endl;

      msg << "Available metrics : ";
      for (unsigned int i=0; i < numFreeCtr; i++) {
        msg << eventStrings[i] << " ";
      }
      msg << std::endl;

      msg << "Unavailable metrics : ";
      for (unsigned int i=numFreeCtr; i < numTotalEvents; i++) {
        msg << eventStrings[i] << " ";
      }

      xrt_core::message::send(severity_level::warning, "XRT", msg.str());
      
      if (tiles.size() > 0)
        printTileModStats(aieDevice, tiles[tileId], mod);
    }

    return numFreeCtr;
  }

  std::string AIEProfilingPlugin::getMetricSet(const XAie_ModuleType mod, const std::string& metricsStr, bool ignoreOldConfig)
  {
    std::vector<std::string> vec;

    boost::split(vec, metricsStr, boost::is_any_of(":"));
    for (int i=0; i < vec.size(); ++i) {
      boost::replace_all(vec.at(i), "{", "");
      boost::replace_all(vec.at(i), "}", "");
    }

    // Determine specification type based on vector size:
    //   * Size = 1: All tiles
    //     * aie_profile_core_metrics = <heat_map|stalls|execution>
    //     * aie_profile_memory_metrics = <dma_locks|conflicts>
    //   * Size = 2: Single tile
    //     * aie_profile_core_metrics = {<column>,<row>}:<heat_map|stalls|execution>
    //     * aie_profile_memory_metrics = {<column>,<row>}:<dma_locks|conflicts>
    //   * Size = 3: Range of tiles
    //     * aie_profile_core_metrics = {<mincolumn,<minrow>}:{<maxcolumn>,<maxrow>}:<heat_map|stalls|execution>
    //     * aie_profile_memory_metrics = {<mincolumn,<minrow>}:{<maxcolumn>,<maxrow>}:<dma_locks|conflicts>
    std::string metricSet  = vec.at( vec.size()-1 );
    std::string moduleName = (mod == XAIE_CORE_MOD) ? "aie" 
                           : ((mod == XAIE_MEM_MOD) ? "aie_memory" 
                           : "interface_tile");
    
    // Ensure requested metric set is supported (if not, use default)
    if (((mod == XAIE_CORE_MOD) && (mCoreStartEvents.find(metricSet) == mCoreStartEvents.end()))
        || ((mod == XAIE_MEM_MOD) && (mMemoryStartEvents.find(metricSet) == mMemoryStartEvents.end()))
        || ((mod == XAIE_PL_MOD) && (mShimStartEvents.find(metricSet) == mShimStartEvents.end()))) {
      std::string defaultSet = (mod == XAIE_CORE_MOD) ? "heat_map" 
                             : ((mod == XAIE_MEM_MOD) ? "conflicts" 
                             : "input_bandwidths");
      std::stringstream msg;
      msg << "Unable to find " << moduleName << " metric set " << metricSet
          << ". Using default of " << defaultSet << ".";
      if (ignoreOldConfig) {
        msg << " As new AIE_profile_settings section is given, old style metric configurations, if any, are ignored.";
      }
      xrt_core::message::send(severity_level::warning, "XRT", msg.str());
      metricSet = defaultSet;
    }

    if (mod == XAIE_CORE_MOD)
      mCoreMetricSet = metricSet;
    else if (mod == XAIE_MEM_MOD)
      mMemoryMetricSet = metricSet;
    else
      mShimMetricSet = metricSet;
    return metricSet;
  }

  std::vector<tile_type> 
  AIEProfilingPlugin::getTilesForProfiling(const XAie_ModuleType mod, 
                                           const std::string& metricsStr,
                                           void* handle)
  {
    std::shared_ptr<xrt_core::device> device = xrt_core::get_userpf_device(handle);

    std::vector<std::string> vec;
    boost::split(vec, metricsStr, boost::is_any_of(":"));

    // Compile list of tiles based on how its specified in setting
    std::vector<tile_type> tiles;
    std::vector<tile_type> tempTiles;

    if (vec.size() == 1) {
      //aie_profile_core_metrics = <heat_map|stalls|execution>
      /*
       * Core profiling uses all unique core tiles in aie control
       * Memory profiling uses all unique core + dma tiles in aie control
       * Shim profiling uses all tiles utilized by PLIOs
       */
      if ((mod == XAIE_CORE_MOD) || (mod == XAIE_MEM_MOD)) {
        // Capture all tiles across all graphs
        auto graphs = xrt_core::edge::aie::get_graphs(device.get());
        for (auto& graph : graphs) {
          tempTiles = xrt_core::edge::aie::get_event_tiles(device.get(), graph,
              xrt_core::edge::aie::module_type::core);
          if (mod == XAIE_MEM_MOD) {
            auto dmaTiles = xrt_core::edge::aie::get_event_tiles(device.get(), graph,
                xrt_core::edge::aie::module_type::dma);
            std::move(dmaTiles.begin(), dmaTiles.end(), back_inserter(tempTiles));
          }
        }
      }
      else { // XAIE_PL_MOD
        int plioCount = 0;
        auto plios = xrt_core::edge::aie::get_plios(device.get());
        for (auto& plio : plios) {
          auto isMaster = plio.second.slaveOrMaster;
          auto streamId = plio.second.streamId;

          // If looking for specific ID, make sure it matches
          if ((mChannelId >= 0) && (mChannelId != streamId))
            continue;

          // Make sure it's desired polarity
          // NOTE: input = slave (data flowing from PLIO)
          //       output = master (data flowing to PLIO)
          if ((isMaster && (metricsStr == "input_bandwidths"))
              || (isMaster && (metricsStr == "input_stalls_idle"))
              || (!isMaster && (metricsStr == "output_bandwidths"))
              || (!isMaster && (metricsStr == "output_stalls_idle")))
            continue;

          tempTiles.push_back(tile_type());
          auto& t = tempTiles.at(plioCount++);
          t.col = plio.second.shimColumn;
          t.row = 0;

          // Grab stream ID and slave/master (used in configStreamSwitchPorts() below)
          // TODO: find better way to store these values
          t.itr_mem_col = isMaster;
          t.itr_mem_row = streamId;
        }
          
        if (plioCount == 0) {
          std::string msg = "No tiles used channel ID " + std::to_string(mChannelId)
                            + ". Please specify a valid channel ID.";
          xrt_core::message::send(severity_level::warning, "XRT", msg);
        }
      } // XAIE_PL_MOD 

      // Sort and unique copy to remove repeated tiles
      std::sort(tempTiles.begin(), tempTiles.end(),
        [](tile_type t1, tile_type t2) {
              if (t1.row == t2.row)
                return t1.col > t2.col;
              else
                return t1.row > t2.row;
          }
        );
        std::unique_copy(tempTiles.begin(), tempTiles.end(), back_inserter(tiles),
          [](tile_type t1, tile_type t2) {
              return ((t1.col == t2.col) && (t1.row == t2.row));
          }
        );
   }
    else if (vec.size() == 2) {
      // aie_profile_core_metrics = {<column>,<row>}:<heat_map|stalls|execution>
      std::vector<std::string> tileVec;
      boost::split(tileVec, vec.at(0), boost::is_any_of(","));

      xrt_core::edge::aie::tile_type tile;
      tile.col = std::stoi(tileVec.at(0));
      tile.row = std::stoi(tileVec.at(1));
      tiles.push_back(tile);
    }
    else if (vec.size() == 3) {
      // aie_profile_core_metrics = {<mincolumn,<minrow>}:{<maxcolumn>,<maxrow>}:<heat_map|stalls|execution>
      std::vector<std::string> minTileVec;
      boost::split(minTileVec, vec.at(0), boost::is_any_of(","));
      uint32_t minCol = std::stoi(minTileVec.at(0));
      uint32_t minRow = std::stoi(minTileVec.at(1));

      std::vector<std::string> maxTileVec;
      boost::split(maxTileVec, vec.at(1), boost::is_any_of(","));
      uint32_t maxCol = std::stoi(maxTileVec.at(0));
      uint32_t maxRow = std::stoi(maxTileVec.at(1));

      for (uint32_t col = minCol; col <= maxCol; ++col) {
        for (uint32_t row = minRow; row <= maxRow; ++row) {
          xrt_core::edge::aie::tile_type tile;
          tile.col = col;
          tile.row = row;
          tiles.push_back(tile);
        }
      }
    }

    // Report tiles (debug only)
    {
      std::string moduleName = (mod == XAIE_CORE_MOD) ? "aie" 
                             : ((mod == XAIE_MEM_MOD) ? "aie_memory" 
                             : "interface_tile");
      std::stringstream msg;
      msg << "Tiles used for " << moduleName << " profile counters: ";
      for (auto& tile : tiles) {
        msg << "(" << tile.col << "," << tile.row << "), ";
      }
      xrt_core::message::send(severity_level::debug, "XRT", msg.str());
    }

    return tiles;
  }

  void AIEProfilingPlugin::configGroupEvents(XAie_DevInst* aieDevInst,
                                             const XAie_LocType loc,
                                             const XAie_ModuleType mod,
                                             const XAie_Events event,
                                             const std::string metricSet)
  {
    // Set masks for group events
    // NOTE: Group error enable register is blocked, so ignoring
    if (event == XAIE_EVENT_GROUP_DMA_ACTIVITY_MEM)
      XAie_EventGroupControl(aieDevInst, loc, mod, event, GROUP_DMA_MASK);
    else if (event == XAIE_EVENT_GROUP_LOCK_MEM)
      XAie_EventGroupControl(aieDevInst, loc, mod, event, GROUP_LOCK_MASK);
    else if (event == XAIE_EVENT_GROUP_MEMORY_CONFLICT_MEM)
      XAie_EventGroupControl(aieDevInst, loc, mod, event, GROUP_CONFLICT_MASK);
    else if (event == XAIE_EVENT_GROUP_CORE_PROGRAM_FLOW_CORE)
      XAie_EventGroupControl(aieDevInst, loc, mod, event, GROUP_CORE_PROGRAM_FLOW_MASK);
    else if (event == XAIE_EVENT_GROUP_CORE_STALL_CORE)
      XAie_EventGroupControl(aieDevInst, loc, mod, event, GROUP_CORE_STALL_MASK);
  }

  // Configure stream switch ports for monitoring purposes
  void AIEProfilingPlugin::configStreamSwitchPorts(XAie_DevInst* aieDevInst,
                                                   const tile_type& tile,
                                                   xaiefal::XAieTile& xaieTile,
                                                   const XAie_LocType loc,
                                                   const XAie_Events event,
                                                   const std::string metricSet)
  {
    // Currently only used to monitor trace and PL stream
    if ((metricSet != "aie_trace") && (metricSet != "input_bandwidths")
        && (metricSet != "output_bandwidths") && (metricSet != "packets"))
      return;

    if (metricSet == "aie_trace") {
      auto switchPortRsc = xaieTile.sswitchPort();
      auto ret = switchPortRsc->reserve();
      if (ret != AieRC::XAIE_OK)
        return;

      uint32_t rscId = 0;
      XAie_LocType tmpLoc;
      XAie_ModuleType tmpMod;
      switchPortRsc->getRscId(tmpLoc, tmpMod, rscId);
      uint8_t traceSelect = (event == XAIE_EVENT_PORT_RUNNING_0_CORE) ? 0 : 1;
      
      // Define stream switch port to monitor core or memory trace
      XAie_EventSelectStrmPort(aieDevInst, loc, rscId, XAIE_STRMSW_SLAVE, TRACE, traceSelect);
      return;
    }

    // Rest is support for PL/shim tiles
    auto switchPortRsc = xaieTile.sswitchPort();
    auto ret = switchPortRsc->reserve();
    if (ret != AieRC::XAIE_OK)
      return;

    uint32_t rscId = 0;
    XAie_LocType tmpLoc;
    XAie_ModuleType tmpMod;
    switchPortRsc->getRscId(tmpLoc, tmpMod, rscId);

    // Grab slave/master and stream ID
    // NOTE: stored in getTilesForProfiling() above
    auto slaveOrMaster = (tile.itr_mem_col == 0) ? XAIE_STRMSW_SLAVE : XAIE_STRMSW_MASTER;
    auto streamPortId  = static_cast<uint8_t>(tile.itr_mem_row);

    // Define stream switch port to monitor PLIO 
    XAie_EventSelectStrmPort(aieDevInst, loc, rscId, slaveOrMaster, SOUTH, streamPortId);
  }

  // Get reportable payload specific for this tile and/or counter
  uint32_t AIEProfilingPlugin::getCounterPayload(XAie_DevInst* aieDevInst, 
      const tile_type& tile, uint16_t column, uint16_t row, uint16_t startEvent)
  {
    // First, catch stream ID for PLIO metrics
    // NOTE: value = ((master or slave) << 8) & (stream ID)
    if ((startEvent == XAIE_EVENT_PORT_RUNNING_0_PL)
        || (startEvent == XAIE_EVENT_PORT_TLAST_0_PL)
        || (startEvent == XAIE_EVENT_PORT_IDLE_0_PL)
        || (startEvent == XAIE_EVENT_PORT_STALLED_0_PL))
      return ((tile.itr_mem_col << 8) | tile.itr_mem_row);

    // Second, send DMA BD sizes
    if ((startEvent != XAIE_EVENT_DMA_S2MM_0_FINISHED_BD_MEM)
        && (startEvent != XAIE_EVENT_DMA_S2MM_1_FINISHED_BD_MEM)
        && (startEvent != XAIE_EVENT_DMA_MM2S_0_FINISHED_BD_MEM)
        && (startEvent != XAIE_EVENT_DMA_MM2S_1_FINISHED_BD_MEM))
      return 0;

    uint32_t payloadValue = 0;

    constexpr int NUM_BDS = 8;
    constexpr uint32_t BYTES_PER_WORD = 4;
    constexpr uint32_t ACTUAL_OFFSET = 1;
    uint64_t offsets[NUM_BDS] = {XAIEGBL_MEM_DMABD0CTRL,            XAIEGBL_MEM_DMABD1CTRL,
                                 XAIEGBL_MEM_DMABD2CTRL,            XAIEGBL_MEM_DMABD3CTRL,
                                 XAIEGBL_MEM_DMABD4CTRL,            XAIEGBL_MEM_DMABD5CTRL,
                                 XAIEGBL_MEM_DMABD6CTRL,            XAIEGBL_MEM_DMABD7CTRL};
    uint32_t lsbs[NUM_BDS]    = {XAIEGBL_MEM_DMABD0CTRL_LEN_LSB,    XAIEGBL_MEM_DMABD1CTRL_LEN_LSB,
                                 XAIEGBL_MEM_DMABD2CTRL_LEN_LSB,    XAIEGBL_MEM_DMABD3CTRL_LEN_LSB,
                                 XAIEGBL_MEM_DMABD4CTRL_LEN_LSB,    XAIEGBL_MEM_DMABD5CTRL_LEN_LSB,
                                 XAIEGBL_MEM_DMABD6CTRL_LEN_LSB,    XAIEGBL_MEM_DMABD7CTRL_LEN_LSB};
    uint32_t masks[NUM_BDS]   = {XAIEGBL_MEM_DMABD0CTRL_LEN_MASK,   XAIEGBL_MEM_DMABD1CTRL_LEN_MASK,
                                 XAIEGBL_MEM_DMABD2CTRL_LEN_MASK,   XAIEGBL_MEM_DMABD3CTRL_LEN_MASK,
                                 XAIEGBL_MEM_DMABD4CTRL_LEN_MASK,   XAIEGBL_MEM_DMABD5CTRL_LEN_MASK,
                                 XAIEGBL_MEM_DMABD6CTRL_LEN_MASK,   XAIEGBL_MEM_DMABD7CTRL_LEN_MASK};
    uint32_t valids[NUM_BDS]  = {XAIEGBL_MEM_DMABD0CTRL_VALBD_MASK, XAIEGBL_MEM_DMABD1CTRL_VALBD_MASK,
                                 XAIEGBL_MEM_DMABD2CTRL_VALBD_MASK, XAIEGBL_MEM_DMABD3CTRL_VALBD_MASK,
                                 XAIEGBL_MEM_DMABD4CTRL_VALBD_MASK, XAIEGBL_MEM_DMABD5CTRL_VALBD_MASK,
                                 XAIEGBL_MEM_DMABD6CTRL_VALBD_MASK, XAIEGBL_MEM_DMABD7CTRL_VALBD_MASK};

    auto tileOffset = _XAie_GetTileAddr(aieDevInst, row + 1, column);
    for (int bd = 0; bd < NUM_BDS; ++bd) {
      uint32_t regValue = 0;
      XAie_Read32(aieDevInst, tileOffset + offsets[bd], &regValue);
      
      if (regValue & valids[bd]) {
        uint32_t bdBytes = BYTES_PER_WORD * (((regValue >> lsbs[bd]) & masks[bd]) + ACTUAL_OFFSET);
        payloadValue = std::max(bdBytes, payloadValue);
      }
    }

    return payloadValue;
  }

  // Set metrics for all specified AIE counters on this device
  bool AIEProfilingPlugin::setMetrics(uint64_t deviceId, void* handle)
  {
    int counterId = 0;
    bool runtimeCounters = false;
    constexpr int NUM_MODULES = 3;

    // Get AIE clock frequency
    std::shared_ptr<xrt_core::device> device = xrt_core::get_userpf_device(handle);
    auto clockFreqMhz = xrt_core::edge::aie::get_clock_freq_mhz(device.get());

    auto interfaceMetricStr = xrt_core::config::get_aie_profile_interface_metrics();
    std::vector<std::string> interfaceVec;
    boost::split(interfaceVec, interfaceMetricStr, boost::is_any_of(":"));
    auto interfaceMetric = interfaceVec.at(0);
    try {mChannelId = std::stoi(interfaceVec.at(1));} catch (...) {mChannelId = -1;}

    int numCounters[NUM_MODULES] =
        {NUM_CORE_COUNTERS, NUM_MEMORY_COUNTERS, NUM_SHIM_COUNTERS};
    XAie_ModuleType falModuleTypes[NUM_MODULES] = 
        {XAIE_CORE_MOD, XAIE_MEM_MOD, XAIE_PL_MOD};
    std::string moduleNames[NUM_MODULES] = {"aie", "aie_memory", "interface_tile"};
    std::string metricSettings[NUM_MODULES] = 
        {xrt_core::config::get_aie_profile_core_metrics(),
         xrt_core::config::get_aie_profile_memory_metrics(),
         interfaceMetric};

    // Configure core, memory, and shim counters
    for (int module=0; module < NUM_MODULES; ++module) {
      std::string metricsStr = metricSettings[module];
      if (metricsStr.empty()){
        std::string metricMsg = "No metric set specified for " + moduleNames[module]
                              + ". Please specify tile_based_" + moduleNames[module] 
                              + "_metrics under \"AIE_profile_settings\" section in your xrt.ini.";
        xrt_core::message::send(severity_level::warning, "XRT", metricMsg);
        continue;
      } else {
        std::string oldModName[NUM_MODULES] = {"core", "memory", "interface"};
        std::string depMsg  = "The xrt.ini flag \"aie_profile_" + oldModName[module] + "_metrics\" is deprecated "
                              + " and will be removed in future release. Please use"
                              + " tile_based_" + moduleNames[module] + "_metrics"
                              + " under \"AIE_profile_settings\" section.";
        xrt_core::message::send(severity_level::warning, "XRT", depMsg);
      }
      int NUM_COUNTERS       = numCounters[module];
      XAie_ModuleType mod    = falModuleTypes[module];
      std::string moduleName = moduleNames[module];
      auto metricSet         = getMetricSet(mod, metricsStr);
      auto tiles             = getTilesForProfiling(mod, metricsStr, handle);

      // Ask Resource manager for resource availability
      auto numFreeCounters   = getNumFreeCtr(aieDevice, tiles, mod, metricSet);
      if (numFreeCounters == 0)
        continue;

      // Get vector of pre-defined metrics for this set
      uint8_t resetEvent = 0;
      auto startEvents = (mod == XAIE_CORE_MOD) ? mCoreStartEvents[metricSet]
                       : ((mod == XAIE_MEM_MOD) ? mMemoryStartEvents[metricSet] 
                       : mShimStartEvents[metricSet]);
      auto endEvents   = (mod == XAIE_CORE_MOD) ? mCoreEndEvents[metricSet]
                       : ((mod == XAIE_MEM_MOD) ? mMemoryEndEvents[metricSet] 
                       : mShimEndEvents[metricSet]);

      int numTileCounters[NUM_COUNTERS+1] = {0};
      
      // Iterate over tiles and metrics to configure all desired counters
      for (auto& tile : tiles) {
        int numCounters = 0;
        auto col = tile.col;
        auto row = tile.row;
        
        // NOTE: resource manager requires absolute row number
        auto loc        = (mod == XAIE_PL_MOD) ? XAie_TileLoc(col, 0) 
                        : XAie_TileLoc(col, row + 1);
        auto& xaieTile  = (mod == XAIE_PL_MOD) ? aieDevice->tile(col, 0) 
                        : aieDevice->tile(col, row + 1);
        auto xaieModule = (mod == XAIE_CORE_MOD) ? xaieTile.core()
                        : ((mod == XAIE_MEM_MOD) ? xaieTile.mem() 
                        : xaieTile.pl());
        
        for (int i=0; i < numFreeCounters; ++i) {
          auto startEvent = startEvents.at(i);
          auto endEvent   = endEvents.at(i);

          // Request counter from resource manager
          auto perfCounter = xaieModule.perfCounter();
          auto ret = perfCounter->initialize(mod, startEvent, mod, endEvent);
          if (ret != XAIE_OK) break;
          ret = perfCounter->reserve();
          if (ret != XAIE_OK) break;
          
          configGroupEvents(aieDevInst, loc, mod, startEvent, metricSet);
          configStreamSwitchPorts(aieDevInst, tile, xaieTile, loc, startEvent, metricSet);
          
          // Start the counters after group events have been configured
          ret = perfCounter->start();
          if (ret != XAIE_OK) break;
          mPerfCounters.push_back(perfCounter);

          // Convert enums to physical event IDs for reporting purposes
          uint8_t tmpStart;
          uint8_t tmpEnd;
          XAie_EventLogicalToPhysicalConv(aieDevInst, loc, mod, startEvent, &tmpStart);
          XAie_EventLogicalToPhysicalConv(aieDevInst, loc, mod,   endEvent, &tmpEnd);
          uint16_t phyStartEvent = (mod == XAIE_CORE_MOD) ? tmpStart
                                 : ((mod == XAIE_MEM_MOD) ? (tmpStart + BASE_MEMORY_COUNTER)
                                 : (tmpStart + BASE_SHIM_COUNTER));
          uint16_t phyEndEvent   = (mod == XAIE_CORE_MOD) ? tmpEnd
                                 : ((mod == XAIE_MEM_MOD) ? (tmpEnd + BASE_MEMORY_COUNTER)
                                 : (tmpEnd + BASE_SHIM_COUNTER));

          auto payload = getCounterPayload(aieDevInst, tile, col, row, startEvent);

          // Store counter info in database
          std::string counterName = "AIE Counter " + std::to_string(counterId);
          (db->getStaticInfo()).addAIECounter(deviceId, counterId, col, row, i,
              phyStartEvent, phyEndEvent, resetEvent, payload, clockFreqMhz, 
              moduleName, counterName);
          counterId++;
          numCounters++;
        }

        std::stringstream msg;
        msg << "Reserved " << numCounters << " counters for profiling AIE tile (" << col << "," << row << ").";
        xrt_core::message::send(severity_level::debug, "XRT", msg.str());
        numTileCounters[numCounters]++;
      }

      // Report counters reserved per tile
      {
        std::stringstream msg;
        msg << "AIE profile counters reserved in " << moduleName << " - ";
        for (int n=0; n <= NUM_COUNTERS; ++n) {
          if (numTileCounters[n] == 0) continue;
          msg << n << ": " << numTileCounters[n] << " tiles";
          if (n != NUM_COUNTERS) msg << ", ";

          (db->getStaticInfo()).addAIECounterResources(deviceId, n, numTileCounters[n], module);
        }
        xrt_core::message::send(severity_level::info, "XRT", msg.str());
      }

      runtimeCounters = true;
    } // for module

    return runtimeCounters;
  }
  
  void AIEProfilingPlugin::pollAIECounters(uint32_t index, void* handle)
  {
    auto it = mThreadCtrlMap.find(handle);
    if (it == mThreadCtrlMap.end())
      return;

    auto& should_continue = it->second;
    while (should_continue) {
      // Wait until xclbin has been loaded and device has been updated in database
      if (!(db->getStaticInfo().isDeviceReady(index)))
        continue;
      XAie_DevInst* aieDevInst =
        static_cast<XAie_DevInst*>(db->getStaticInfo().getAieDevInst(fetchAieDevInst, handle)) ;
      if (!aieDevInst)
        continue;

      uint32_t prevColumn = 0;
      uint32_t prevRow = 0;
      uint64_t timerValue = 0;

      // Iterate over all AIE Counters & Timers
      auto numCounters = db->getStaticInfo().getNumAIECounter(index);
      for (uint64_t c=0; c < numCounters; c++) {
        auto aie = db->getStaticInfo().getAIECounter(index, c);
        if (!aie)
          continue;

        std::vector<uint64_t> values;
        values.push_back(aie->column);
        values.push_back(aie->row);
        values.push_back(aie->startEvent);
        values.push_back(aie->endEvent);
        values.push_back(aie->resetEvent);

        // Read counter value from device
        uint32_t counterValue;
        if (mPerfCounters.empty()) {
          // Compiler-defined counters
          XAie_LocType tileLocation = XAie_TileLoc(aie->column, aie->row + 1);
          XAie_PerfCounterGet(aieDevInst, tileLocation, XAIE_CORE_MOD, aie->counterNumber, &counterValue);
        }
        else {
          // Runtime-defined counters
          auto perfCounter = mPerfCounters.at(c);
          perfCounter->readResult(counterValue);
        }
        values.push_back(counterValue);

        // Read tile timer (once per tile to minimize overhead)
        if ((aie->column != prevColumn) || (aie->row != prevRow)) {
          prevColumn = aie->column;
          prevRow = aie->row;
          XAie_LocType tileLocation = XAie_TileLoc(aie->column, aie->row + 1);
          XAie_ReadTimer(aieDevInst, tileLocation, XAIE_CORE_MOD, &timerValue);
        }
        values.push_back(timerValue);
        values.push_back(aie->payload);

        // Get timestamp in milliseconds
        double timestamp = xrt_core::time_ns() / 1.0e6;
        db->getDynamicInfo().addAIESample(index, timestamp, values);
      }

      std::this_thread::sleep_for(std::chrono::microseconds(mPollingInterval));     
    }
  }

  bool AIEProfilingPlugin::checkAieDevice(uint64_t deviceId, void* handle)
  {
    aieDevInst = static_cast<XAie_DevInst*>(db->getStaticInfo().getAieDevInst(fetchAieDevInst, handle)) ;
    aieDevice  = static_cast<xaiefal::XAieDev*>(db->getStaticInfo().getAieDevice(allocateAieDevice, deallocateAieDevice, handle)) ;
    if (!aieDevInst || !aieDevice) {
      xrt_core::message::send(severity_level::warning, "XRT", 
          "Unable to get AIE device. There will be no AIE profiling.");
      return false;
    }
    return true;
  }

  void AIEProfilingPlugin::updateAIEDevice(void* handle)
  {
    // Don't update if no profiling is requested
    if (!xrt_core::config::get_aie_profile())
      return;

    char pathBuf[512];
    memset(pathBuf, 0, 512);
    xclGetDebugIPlayoutPath(handle, pathBuf, 512);

    std::string sysfspath(pathBuf);
    uint64_t deviceId = db->addDevice(sysfspath); // Get the unique device Id

    if (!(db->getStaticInfo()).isDeviceReady(deviceId)) {
      // Update the static database with information from xclbin
      (db->getStaticInfo()).updateDevice(deviceId, handle);
      {
        struct xclDeviceInfo2 info;
        if(xclGetDeviceInfo2(handle, &info) == 0) {
          (db->getStaticInfo()).setDeviceName(deviceId, std::string(info.mName));
        }
      }
    }

    // Ensure we only read/configure once per xclbin
    if (!(db->getStaticInfo()).isAIECounterRead(deviceId)) {
      // Update the AIE specific portion of the device
      // When new xclbin is loaded, the xclbin specific datastructure is already recreated

      // 1. Runtime-defined counters
      // NOTE: these take precedence

      if(!checkAieDevice(deviceId, handle))
        return;

      bool runtimeCounters = setMetricsSettings(deviceId, handle);
      if(!runtimeCounters) 
        runtimeCounters = setMetrics(deviceId, handle);

      // 2. Compiler-defined counters
      if (!runtimeCounters) {
        std::shared_ptr<xrt_core::device> device = xrt_core::get_userpf_device(handle);
        auto counters = xrt_core::edge::aie::get_profile_counters(device.get());

        if (counters.empty()) {
          xrt_core::message::send(severity_level::warning, "XRT", 
            "AIE Profile Counters were not found for this design. Please specify tile_based_[aie|aie_memory|interface_tile]_metrics under \"AIE_profile_settings\" section in your xrt.ini.");
          (db->getStaticInfo()).setIsAIECounterRead(deviceId,true);
          return;
        }
        else {
          XAie_DevInst* aieDevInst =
            static_cast<XAie_DevInst*>(db->getStaticInfo().getAieDevInst(fetchAieDevInst, handle));

          for (auto& counter : counters) {
            tile_type tile;
            auto payload = getCounterPayload(aieDevInst, tile, counter.column, counter.row, 
                                             counter.startEvent);

            (db->getStaticInfo()).addAIECounter(deviceId, counter.id, counter.column,
                counter.row + 1, counter.counterNumber, counter.startEvent, counter.endEvent,
                counter.resetEvent, payload, counter.clockFreqMhz, counter.module, counter.name);
          }
        }
      }

      (db->getStaticInfo()).setIsAIECounterRead(deviceId, true);
    }

    // Open the writer for this device
    struct xclDeviceInfo2 info;
    xclGetDeviceInfo2(handle, &info);
    std::string deviceName = std::string(info.mName);
    // Create and register writer and file
    std::string core_str = (mCoreMetricSet.empty())   ? "" : "_" + mCoreMetricSet;
    std::string mem_str  = (mMemoryMetricSet.empty()) ? "" : "_" + mMemoryMetricSet;
    std::string shim_str = (mShimMetricSet.empty())   ? "" : "_" + mShimMetricSet;    
    std::string chan_str = (mChannelId < 0)           ? "" : "_chan" + std::to_string(mChannelId);

    std::string outputFile = "aie_profile_" + deviceName + core_str + mem_str 
        + shim_str + chan_str + ".csv";

    VPWriter* writer = new AIEProfilingWriter(outputFile.c_str(),
                                              deviceName.c_str(), mIndex);
    writers.push_back(writer);
    db->getStaticInfo().addOpenedFile(writer->getcurrentFileName(), "AIE_PROFILE");

    // Start the AIE profiling thread
    mThreadCtrlMap[handle] = true;
    auto device_thread = std::thread(&AIEProfilingPlugin::pollAIECounters, this, mIndex, handle);
    mThreadMap[handle] = std::move(device_thread);

    ++mIndex;
  }

  void AIEProfilingPlugin::endPollforDevice(void* handle)
  {
    // Ask thread to stop
    mThreadCtrlMap[handle] = false;

    auto it = mThreadMap.find(handle);
    if (it != mThreadMap.end()) {
      it->second.join();
      mThreadMap.erase(it);
      mThreadCtrlMap.erase(handle);
    }
  }

  void AIEProfilingPlugin::endPoll()
  {
    // Ask all threads to end
    for (auto& p : mThreadCtrlMap)
      p.second = false;

    for (auto& t : mThreadMap)
      t.second.join();

    mThreadCtrlMap.clear();
    mThreadMap.clear();
  }

  std::vector<tile_type>
  AIEProfilingPlugin::getAllTilesForCoreMemoryProfiling(const XAie_ModuleType mod,
<<<<<<< HEAD
                                                        const std::string& graph,
=======
                                                        const std::string &graph,
>>>>>>> dde7c6fb
                                                        void* handle)
  {
    std::vector<tile_type> tiles;
    std::shared_ptr<xrt_core::device> device = xrt_core::get_userpf_device(handle);

    tiles = xrt_core::edge::aie::get_event_tiles(device.get(), graph,
                                 xrt_core::edge::aie::module_type::core);
    if (mod == XAIE_MEM_MOD) {
      auto dmaTiles = xrt_core::edge::aie::get_event_tiles(device.get(), graph,
          xrt_core::edge::aie::module_type::dma);
      std::move(dmaTiles.begin(), dmaTiles.end(), back_inserter(tiles));
    }
    return tiles;
  }

  std::vector<tile_type>
<<<<<<< HEAD
  AIEProfilingPlugin::getAllTilesForShimProfiling(void* handle, const std::string& metricsStr)
=======
  AIEProfilingPlugin::getAllTilesForShimProfiling(void* handle, const std::string &metricsStr)
>>>>>>> dde7c6fb
  {
    std::vector<tile_type> tiles;

    std::shared_ptr<xrt_core::device> device = xrt_core::get_userpf_device(handle);

    int plioCount = 0;
    auto plios = xrt_core::edge::aie::get_plios(device.get());
    for (auto& plio : plios) {
      auto isMaster = plio.second.slaveOrMaster;
      auto streamId = plio.second.streamId;

      // If looking for specific ID, make sure it matches
      if ((mChannelId >= 0) && (mChannelId != streamId))
        continue;

      // Make sure it's desired polarity
      // NOTE: input = slave (data flowing from PLIO)
      //       output = master (data flowing to PLIO)
      if ((isMaster && (metricsStr == "input_bandwidths"))
          || (isMaster && (metricsStr == "input_stalls_idle"))
          || (!isMaster && (metricsStr == "output_bandwidths"))
          || (!isMaster && (metricsStr == "output_stalls_idle")))
        continue;

      tiles.push_back(tile_type());
      auto& t = tiles.at(plioCount++);
      t.col = plio.second.shimColumn;
      t.row = 0;

      // Grab stream ID and slave/master (used in configStreamSwitchPorts() below)
      // TODO: find better way to store these values
      t.itr_mem_col = isMaster;
      t.itr_mem_row = streamId;
    }
          
    if (plioCount == 0) {
      std::string msg = "No tiles used channel ID " + std::to_string(mChannelId)
                        + ". Please specify a valid channel ID.";
      xrt_core::message::send(severity_level::warning, "XRT", msg);
    }
    return tiles;
  }

  // Resolve all the metrics on all tiles
  void
  AIEProfilingPlugin::getConfigMetricsForTiles(int moduleIdx,
                                               std::vector<std::string> metricsSettings,
                                               std::vector<std::string> graphmetricsSettings,
                                               const XAie_ModuleType mod,
                                               void* handle)
  {
    std::shared_ptr<xrt_core::device> device = xrt_core::get_userpf_device(handle);

    bool allGraphsDone = false;

    // STEP 1 : Parse per-graph or per-kernel settings

    /* AIE_profile_settings config format ; Multiple values can be specified for a metric separated with ';'
     * "graphmetricsSettings" contains each metric value
     * graph_based_aie_metrics = <graph name|all>:<kernel name|all>:<off|heat_map|stalls|execution|floating_point|write_bandwidths|read_bandwidths|aie_trace>
     * graph_based_aie_memory_metrics = <graph name|all>:<kernel name|all>:<off|conflicts|dma_locks|dma_stalls_s2mm|dma_stalls_mm2s|write_bandwidths|read_bandwidths>
     * graph_based_interface_tile_metrics = <graph name|all>:<port name|all>:<off|input_bandwidths|output_bandwidths|packets>
     * graph_based_mem_tile_metrics = <graph name|all>:<kernel name|all>:<off|input_channels|output_channels|memory_stats>[:<channel>]
     */

    std::vector<std::vector<std::string>> graphmetrics(graphmetricsSettings.size());

    // Graph Pass 1 : process only "all" metric setting 
    for (size_t i = 0; i < graphmetricsSettings.size(); ++i) {
      /* Note : only graph_mem_tile_metrics can have more than 3 items in a metric value
       * mem_tile_metrics is not handled now. Add handling later
       */
      // split done only in Pass 1
      boost::split(graphmetrics[i], graphmetricsSettings[i], boost::is_any_of(":"));
      if (3 > graphmetrics[i].size()) {
        // Add unexpected format warning
        continue;
      }
      std::vector<tile_type> tiles;
      // kernel name, port name ??
      /*
       * Core profiling uses all unique core tiles in aie control
       * Memory profiling uses all unique core + dma tiles in aie control
       * Shim profiling uses all tiles utilized by PLIOs
       */
      if (XAIE_CORE_MOD == mod || XAIE_MEM_MOD == mod) {
        if (0 == graphmetrics[i][0].compare("all")) {
          // Capture all tiles across all graphs
          auto graphs = xrt_core::edge::aie::get_graphs(device.get());
          for (auto& graph : graphs) {
            std::vector<tile_type> nwTiles = getAllTilesForCoreMemoryProfiling(mod, graph, handle);
            tiles.insert(tiles.end(), nwTiles.begin(), nwTiles.end());
          } 
          allGraphsDone = true;
        } // "all" 
      } else if (XAIE_PL_MOD == mod) {
        // XAIE_PL_MOD for graph metrics processed only here
        tiles = getAllTilesForShimProfiling(handle, graphmetrics[i][2]);
        allGraphsDone = true;
      }
      for (auto &e : tiles) {
        mConfigMetrics[moduleIdx][e] = graphmetrics[i][2];
        // check if same tiles are recognized
      }
    }  // Graph Pass 1

    // Graph Pass 2 : process per graph metric setting 
    for (size_t i = 0; i < graphmetricsSettings.size(); ++i) {
      /* Note : only graph_mem_tile_metrics can have more than 3 items in a metric value
       * mem_tile_metrics is not handled now. Add handling later
       */
      std::vector<tile_type> tiles;
      // kernel name, port name ??
      /*
       * Core profiling uses all unique core tiles in aie control
       * Memory profiling uses all unique core + dma tiles in aie control
       * Shim profiling uses all tiles utilized by PLIOs
       */
      if (XAIE_CORE_MOD == mod || XAIE_MEM_MOD == mod) {
        if (0 != graphmetrics[i][0].compare("all")) {
          // Capture all tiles in the given graph
          tiles = getAllTilesForCoreMemoryProfiling(mod, graphmetrics[i][0] /*graph name*/, handle);
        }
      }
      for (auto &e : tiles) {
        mConfigMetrics[moduleIdx][e] = graphmetrics[i][2];
        // check if same tiles are recognized
      }
    }  // Graph Pass 2


    // STEP 2 : Parse per-tile settings: all, bounding box, and/or single tiles

    /* AIE_profile_settings config format ; Multiple values can be specified for a metric separated with ';'
     * tile_based_aie_metrics = [[{<column>,<row>}|all>:<off|heat_map|stalls|execution|floating_point|write_bandwidths|read_bandwidths|aie_trace>]; [{<mincolumn,<minrow>}:{<maxcolumn>,<maxrow>}:<off|heat_map|stalls|execution|floating_point|write_bandwidths|read_bandwidths|aie_trace>]]
     *
     * tile_based_aie_memory_metrics = [[<{<column>,<row>}|all>:<off|conflicts|dma_locks|dma_stalls_s2mm|dma_stalls_mm2s|write_bandwidths|read_bandwidths> ]; [{<mincolumn,<minrow>}:{<maxcolumn>,<maxrow>}:<off|conflicts|dma_locks|dma_stalls_s2mm|dma_stalls_mm2s|write_bandwidths|read_bandwidths>]]
     *
     * tile_based_mem_tile_metrics = [[<{<column>,<row>}|all>:<off|input_channels|output_channels|memory_stats>[:<channel>]] ; [{<mincolumn,<minrow>}:{<maxcolumn>,<maxrow>}:<off|input_channels|output_channels|memory_stats>[:<channel>]]]
     *
     * tile_based_interface_tile_metrics = [[<column|all>:<off|input_bandwidths|output_bandwidths|packets>[:<channel>]] ; [<mincolumn>:<maxcolumn>:<off|input_bandwidths|output_bandwidths|packets>[:<channel>]]]
     */

    std::vector<std::vector<std::string>> metrics(metricsSettings.size());

    // Pass 1 : process only "all" metric setting 
    for (size_t i = 0; i < metricsSettings.size(); ++i) {
      /* Note : mem_tile_metrics is not handled now. Add handling later
       */
      // split done only in Pass 1
      boost::split(metrics[i], metricsSettings[i], boost::is_any_of(":"));

      if (0 == metrics[i][0].compare("all")) {
        std::vector<tile_type> tiles;
        if (!allGraphsDone) {
          if (XAIE_CORE_MOD == mod || XAIE_MEM_MOD == mod) {
            // Capture all tiles across all graphs
            auto graphs = xrt_core::edge::aie::get_graphs(device.get());
            for (auto& graph : graphs) {
              std::vector<tile_type> nwTiles = getAllTilesForCoreMemoryProfiling(mod, graph, handle);
              tiles.insert(tiles.end(), nwTiles.begin(), nwTiles.end());
            } 
            allGraphsDone = true;
          } else if (XAIE_PL_MOD == mod) {
            tiles = getAllTilesForShimProfiling(handle, metrics[i][1]);
            allGraphsDone = true; // ??
          }
        } // allGraphsDone
        for (auto &e : tiles) {
          mConfigMetrics[moduleIdx][e] = metrics[i][1];
          // check if same tiles are recognized
        }
      }
    } // Pass 1 

    // Pass 2 : process only range of tiles metric setting 
    for (size_t i = 0; i < metricsSettings.size(); ++i) {

      if (XAIE_CORE_MOD == mod || XAIE_MEM_MOD == mod) {
        if (3 != metrics[i].size()) {
          continue;
        }
        for (size_t j = 0; j < metrics[i].size(); ++j) {
          boost::replace_all(metrics[i][j], "{", "");
          boost::replace_all(metrics[i][j], "}", "");
        }
        std::vector<std::string> minTile;
        boost::split(minTile, metrics[i][0], boost::is_any_of(","));
        uint32_t minCol = std::stoi(minTile[0]);
        uint32_t minRow = std::stoi(minTile[1]);

        std::vector<std::string> maxTile;
        boost::split(maxTile, metrics[i][1], boost::is_any_of(","));
        uint32_t maxCol = std::stoi(maxTile[0]);
        uint32_t maxRow = std::stoi(maxTile[1]);
  
        for (uint32_t col = minCol; col <= maxCol; ++col) {
          for (uint32_t row = minRow; row <= maxRow; ++row) {
            xrt_core::edge::aie::tile_type tile;
            tile.col = col;
            tile.row = row;
//            tiles.push_back(tile);
            mConfigMetrics[moduleIdx][tile] = metrics[i][2];
            // check if same tiles are recognized
          }
        }
      } else if (XAIE_PL_MOD == mod) {
        if (3 != metrics[i].size()) {
          continue;
        }
        // Implement
      } 
      /* Note : mem_tile_metrics is not handled now. Add handling later
       */
    } // Pass 2 

    // Pass 3 : process only single tile metric setting 
    for (size_t i = 0; i < metricsSettings.size(); ++i) {

      if (XAIE_CORE_MOD == mod || XAIE_MEM_MOD == mod) {
        if (2 != metrics[i].size()) {
          continue;
        }
        if (0 == metrics[i][0].compare("all")) {
          continue;
        }
        boost::replace_all(metrics[i][0], "{", "");
        boost::replace_all(metrics[i][0], "}", "");

        std::vector<std::string> tilePos;
        boost::split(tilePos, metrics[i][0], boost::is_any_of(","));

        xrt_core::edge::aie::tile_type tile;
        tile.col = std::stoi(tilePos[0]);
        tile.row = std::stoi(tilePos[1]);
//        tiles.push_back(tile);
        mConfigMetrics[moduleIdx][tile] = metrics[i][1];
      } else if (XAIE_PL_MOD == mod) {
        if (2 != metrics[i].size()) {
          continue;
        }
        if (0 == metrics[i][0].compare("all")) {
          continue;
        }
        // Implement
      } 
      /* Note : mem_tile_metrics is not handled now. Add handling later
       */
    } // Pass 3 


    // check validity, set default and remove "off" tiles
    std::string moduleName = (mod == XAIE_CORE_MOD) ? "aie" 
                           : ((mod == XAIE_MEM_MOD) ? "aie_memory" 
                           : "interface_tile");

    std::vector<tile_type> offTiles;

    for (auto &tileMetric : mConfigMetrics[moduleIdx]) {

      // save list of "off" tiles
      if (tileMetric.second.empty() || 0 == tileMetric.second.compare("off")) {
        offTiles.push_back(tileMetric.first);
        continue;
      }

      // Ensure requested metric set is supported (if not, use default)
      if (((mod == XAIE_CORE_MOD) && (mCoreStartEvents.find(tileMetric.second) == mCoreStartEvents.end()))
          || ((mod == XAIE_MEM_MOD) && (mMemoryStartEvents.find(tileMetric.second) == mMemoryStartEvents.end()))
          || ((mod == XAIE_PL_MOD) && (mShimStartEvents.find(tileMetric.second) == mShimStartEvents.end()))) {
        std::string defaultSet = (mod == XAIE_CORE_MOD) ? "heat_map" 
                                 : ((mod == XAIE_MEM_MOD) ? "conflicts" : "input_bandwidths");
        std::stringstream msg;
        msg << "Unable to find " << moduleName << " metric set " << tileMetric.second
            << ". Using default of " << defaultSet << "."
            << " As new AIE_profile_settings section is given, old style metric configurations, if any, are ignored.";
        xrt_core::message::send(severity_level::warning, "XRT", msg.str());
        tileMetric.second = defaultSet;
      }
    }

    // remove all the "off" tiles
    for (auto &t : offTiles) {
      mConfigMetrics[moduleIdx].erase(t);
    }
  }

  // Set metrics for all specified AIE counters on this device with configs given in AIE_profile_settings
  bool 
  AIEProfilingPlugin::setMetricsSettings(uint64_t deviceId, void* handle)
  {
    int counterId = 0;
    bool runtimeCounters = false;

    // Get AIE clock frequency
    std::shared_ptr<xrt_core::device> device = xrt_core::get_userpf_device(handle);
    auto clockFreqMhz = xrt_core::edge::aie::get_clock_freq_mhz(device.get());

    // Currently supporting Core, Memory, Interface Tile metrics only. Need to add Memory Tile metrics
    constexpr int NUM_MODULES = 3;

    std::string moduleNames[NUM_MODULES] = {"aie", "aie_memory", "interface_tile"};

    int numCountersMod[NUM_MODULES] =
        {NUM_CORE_COUNTERS, NUM_MEMORY_COUNTERS, NUM_SHIM_COUNTERS};
    XAie_ModuleType falModuleTypes[NUM_MODULES] = 
        {XAIE_CORE_MOD, XAIE_MEM_MOD, XAIE_PL_MOD};

    // Get the metrics settings
    std::vector<std::string> metricsConfig;

    metricsConfig.push_back(xrt_core::config::get_aie_profile_settings_tile_based_aie_metrics());
    metricsConfig.push_back(xrt_core::config::get_aie_profile_settings_tile_based_aie_memory_metrics());
    metricsConfig.push_back(xrt_core::config::get_aie_profile_settings_tile_based_interface_tile_metrics());
//    metricsConfig.push_back(xrt_core::config::get_aie_profile_settings_tile_based_mem_tile_metrics());

    // Get the graph metrics settings
    std::vector<std::string> graphmetricsConfig;

    graphmetricsConfig.push_back(xrt_core::config::get_aie_profile_settings_graph_based_aie_metrics());
    graphmetricsConfig.push_back(xrt_core::config::get_aie_profile_settings_graph_based_aie_memory_metrics());
    graphmetricsConfig.push_back(xrt_core::config::get_aie_profile_settings_graph_based_interface_tile_metrics());
//    graphmetricsConfig.push_back(xrt_core::config::get_aie_profile_settings_graph_based_mem_tile_metrics());

    // Process AIE_profile_settings metrics
    // Each of the metrics can have ; separated multiple values. Process and save all
    std::vector<std::vector<std::string>> metricsSettings(NUM_MODULES);
    std::vector<std::vector<std::string>> graphmetricsSettings(NUM_MODULES);

    mConfigMetrics.resize(NUM_MODULES);

    bool newConfigUsed = false;
    for(int module = 0; module < NUM_MODULES; ++module) {
      bool findTileMetric = false;
      if (!metricsConfig[module].empty()) {
        boost::split(metricsSettings[module], metricsConfig[module], boost::is_any_of(";"));
        findTileMetric = true;        
      } else {
#if 0
// Add warning later
// No need to add the warning message here, as all the tests are using configs under Debug
        std::string modName = moduleNames[module].substr(0, moduleNames[module].find(" "));
        std::string metricMsg = "No metric set specified for " + modName + " module. " +
                                "Please specify the AIE_profile_settings." + modName + "_metrics setting in your xrt.ini.";
        xrt_core::message::send(severity_level::warning, "XRT", metricMsg);
#endif
      }
      if (!graphmetricsConfig[module].empty()) {
        boost::split(graphmetricsSettings[module], graphmetricsConfig[module], boost::is_any_of(";"));
        findTileMetric = true;        
      } else {
#if 0
// Add warning later
// No need to add the warning message here, as all the tests are using configs under Debug
        std::string modName = moduleNames[module].substr(0, moduleNames[module].find(" "));
        std::string metricMsg = "No graph metric set specified for " + modName + " module. " +
                                "Please specify the AIE_profile_settings.graph_" + modName + "_metrics setting in your xrt.ini.";
        xrt_core::message::send(severity_level::warning, "XRT", metricMsg);
#endif
      }
      if(findTileMetric) {
        newConfigUsed = true;
        getConfigMetricsForTiles(module, 
                                 metricsSettings[module], 
                                 graphmetricsSettings[module], 
                                 falModuleTypes[module],
                                 handle);
      }
   }

    if (!newConfigUsed) {
      // None of the new style AIE profile metrics have been used. So check for old style.
      return false;
    }

    auto stats = aieDevice->getRscStat(XAIEDEV_DEFAULT_GROUP_AVAIL);

    for(int module = 0; module < NUM_MODULES; ++module) {
      int numTileCounters[numCountersMod[module]+1] = {0};
      XAie_ModuleType mod    = falModuleTypes[module];

      // Iterate over tiles and metrics to configure all desired counters
      for (auto& tileMetric : mConfigMetrics[module]) {
        int numCounters = 0;
        auto col = tileMetric.first.col;
        auto row = tileMetric.first.row;

        // NOTE: resource manager requires absolute row number
        auto loc        = (mod == XAIE_PL_MOD) ? XAie_TileLoc(col, 0) 
                        : XAie_TileLoc(col, row + 1);
        auto& xaieTile  = (mod == XAIE_PL_MOD) ? aieDevice->tile(col, 0) 
                        : aieDevice->tile(col, row + 1);
        auto xaieModule = (mod == XAIE_CORE_MOD) ? xaieTile.core()
                        : ((mod == XAIE_MEM_MOD) ? xaieTile.mem() 
                        : xaieTile.pl());

        auto numFreeCtr = stats.getNumRsc(loc, mod, XAIE_PERFCNT_RSC);
        
        auto startEvents = (mod == XAIE_CORE_MOD) ? mCoreStartEvents[tileMetric.second]
                         : ((mod == XAIE_MEM_MOD) ? mMemoryStartEvents[tileMetric.second] 
                         : mShimStartEvents[tileMetric.second]);
        auto endEvents   = (mod == XAIE_CORE_MOD) ? mCoreEndEvents[tileMetric.second]
                         : ((mod == XAIE_MEM_MOD) ? mMemoryEndEvents[tileMetric.second] 
                         : mShimEndEvents[tileMetric.second]);

        auto numTotalReqEvents = startEvents.size();
        if (numFreeCtr < numTotalReqEvents) {
          // warning
 #if 0
          std::stringstream msg;
          msg << "Only " << numFreeCtr << " out of " << numTotalEvents
              << " metrics were available for AIE "
              << moduleName << " profiling due to resource constraints. "
              << "AIE profiling uses performance counters which could be already used by AIE trace, ECC, etc."
              << std::endl;

          xrt_core::message::send(severity_level::warning, "XRT", msg.str());
 #endif
        }
        for (int i=0; i < numFreeCtr; ++i) {

            // Get vector of pre-defined metrics for this set
            uint8_t resetEvent = 0;

            auto startEvent = startEvents.at(i);
            auto endEvent   = endEvents.at(i);

            // Request counter from resource manager
            auto perfCounter = xaieModule.perfCounter();
            auto ret = perfCounter->initialize(mod, startEvent, mod, endEvent);
            if (ret != XAIE_OK) break;
            ret = perfCounter->reserve();
            if (ret != XAIE_OK) break;
          
            configGroupEvents(aieDevInst, loc, mod, startEvent, tileMetric.second);
            configStreamSwitchPorts(aieDevInst, tileMetric.first, xaieTile, loc, startEvent, tileMetric.second);
          
            // Start the counters after group events have been configured
            ret = perfCounter->start();
            if (ret != XAIE_OK) break;
            mPerfCounters.push_back(perfCounter);

            // Convert enums to physical event IDs for reporting purposes
            uint8_t tmpStart;
            uint8_t tmpEnd;
            XAie_EventLogicalToPhysicalConv(aieDevInst, loc, mod, startEvent, &tmpStart);
            XAie_EventLogicalToPhysicalConv(aieDevInst, loc, mod,   endEvent, &tmpEnd);
            uint16_t phyStartEvent = (mod == XAIE_CORE_MOD) ? tmpStart
                                   : ((mod == XAIE_MEM_MOD) ? (tmpStart + BASE_MEMORY_COUNTER)
                                   : (tmpStart + BASE_SHIM_COUNTER));
            uint16_t phyEndEvent   = (mod == XAIE_CORE_MOD) ? tmpEnd
                                   : ((mod == XAIE_MEM_MOD) ? (tmpEnd + BASE_MEMORY_COUNTER)
                                   : (tmpEnd + BASE_SHIM_COUNTER));

            auto payload = getCounterPayload(aieDevInst, tileMetric.first, col, row, startEvent);
  
            // Store counter info in database
            std::string counterName = "AIE Counter " + std::to_string(counterId);
            (db->getStaticInfo()).addAIECounter(deviceId, counterId, col, row, i,
                phyStartEvent, phyEndEvent, resetEvent, payload, clockFreqMhz, 
                moduleNames[module], counterName);
            counterId++;
            numCounters++;
          }

          std::stringstream msg;
          msg << "Reserved " << numCounters << " counters for profiling AIE tile (" << col << "," << row << ").";
          xrt_core::message::send(severity_level::debug, "XRT", msg.str());
          numTileCounters[numCounters]++;
        }

        // Report counters reserved per tile
        {
          std::stringstream msg;
          msg << "AIE profile counters reserved in " << moduleNames[module] << " - ";
          for (int n=0; n <= numCountersMod[module]; ++n) {
            if (numTileCounters[n] == 0) continue;
            msg << n << ": " << numTileCounters[n] << " tiles";
            if (n != numCountersMod[module]) msg << ", ";

            (db->getStaticInfo()).addAIECounterResources(deviceId, n, numTileCounters[n], module);
          }
          xrt_core::message::send(severity_level::info, "XRT", msg.str());
        }

        runtimeCounters = true;
      } // modules
#if 0
    // Get Channel Id in interface metric ; check all the entries
    for(auto &interfaceMetric : metricsSettings) {
      if(3 == interfaceMetric.size()) {
        // current entry has channel ID
        try {
          mChannelId = std::stoi(interfaceMetric.at(2));
          // Found one channel id, now break the loop
          break;
        }
        catch (...) {
          mChannelId = -1;
        }
      }
    }
#endif

    return runtimeCounters;
  }
 
} // end namespace xdp<|MERGE_RESOLUTION|>--- conflicted
+++ resolved
@@ -1008,11 +1008,7 @@
 
   std::vector<tile_type>
   AIEProfilingPlugin::getAllTilesForCoreMemoryProfiling(const XAie_ModuleType mod,
-<<<<<<< HEAD
-                                                        const std::string& graph,
-=======
                                                         const std::string &graph,
->>>>>>> dde7c6fb
                                                         void* handle)
   {
     std::vector<tile_type> tiles;
@@ -1029,11 +1025,7 @@
   }
 
   std::vector<tile_type>
-<<<<<<< HEAD
-  AIEProfilingPlugin::getAllTilesForShimProfiling(void* handle, const std::string& metricsStr)
-=======
   AIEProfilingPlugin::getAllTilesForShimProfiling(void* handle, const std::string &metricsStr)
->>>>>>> dde7c6fb
   {
     std::vector<tile_type> tiles;
 
