--- conflicted
+++ resolved
@@ -34,12 +34,11 @@
 #define NUM_MEMORY_COUNTERS 2
 #define BASE_MEMORY_COUNTER 128
 
-<<<<<<< HEAD
 #define GROUP_DMA_MASK      0xf
 #define GROUP_LOCK_MASK     0x55555555
 #define GROUP_CONFLICT_MASK 0xff
 #define GROUP_ERROR_MASK    0x3fff
-=======
+
 namespace {
   static void* fetchAieDevInst(void* devHandle)
   {
@@ -69,7 +68,6 @@
   }
 
 } // end anonymous namespace
->>>>>>> 8285b365
 
 namespace xdp {
 
