/**
 * Copyright (C) 2020 Xilinx, Inc
 *
 * Licensed under the Apache License, Version 2.0 (the "License"). You may
 * not use this file except in compliance with the License. A copy of the
 * License is located at
 *
 *     http://www.apache.org/licenses/LICENSE-2.0
 *
 * Unless required by applicable law or agreed to in writing, software
 * distributed under the License is distributed on an "AS IS" BASIS, WITHOUT
 * WARRANTIES OR CONDITIONS OF ANY KIND, either express or implied. See the
 * License for the specific language governing permissions and limitations
 * under the License.
 */

#define XDP_SOURCE

#include "xdp/profile/plugin/vp_base/info.h"
#include "xdp/profile/plugin/aie_profile/aie_plugin.h"
#include "xdp/profile/writer/aie_profile/aie_writer.h"

#include "core/common/message.h"
#include "core/common/system.h"
#include "core/common/time.h"
#include "core/common/config_reader.h"
#include "core/include/experimental/xrt-next.h"
#include "core/edge/user/shim.h"
#include "xdp/profile/database/database.h"

#include <boost/algorithm/string.hpp>

#define NUM_CORE_COUNTERS   4
#define NUM_MEMORY_COUNTERS 2
#define BASE_MEMORY_COUNTER 128

#define GROUP_DMA_MASK                   0x0000f000
#define GROUP_LOCK_MASK                  0x55555555
#define GROUP_CONFLICT_MASK              0x000000ff
#define GROUP_ERROR_MASK                 0x00003fff
#define GROUP_STREAM_SWITCH_IDLE_MASK    0x11111111
#define GROUP_STREAM_SWITCH_RUNNING_MASK 0x22222222
#define GROUP_STREAM_SWITCH_STALLED_MASK 0x44444444
#define GROUP_STREAM_SWITCH_TLAST_MASK   0x88888888
#define GROUP_CORE_PROGRAM_FLOW_MASK     0x00001FE0
#define GROUP_CORE_STALL_MASK            0x0000000F

namespace {
  static void* fetchAieDevInst(void* devHandle)
  {
    auto drv = ZYNQ::shim::handleCheck(devHandle);
    if (!drv)
      return nullptr ;
    auto aieArray = drv->getAieArray() ;
    if (!aieArray)
      return nullptr ;
    return aieArray->getDevInst() ;
  }

  static void* allocateAieDevice(void* devHandle)
  {
    XAie_DevInst* aieDevInst =
      static_cast<XAie_DevInst*>(fetchAieDevInst(devHandle)) ;
    if (!aieDevInst)
      return nullptr ;
    return new xaiefal::XAieDev(aieDevInst, false) ;
  }

  static void deallocateAieDevice(void* aieDevice)
  {
    xaiefal::XAieDev* object = static_cast<xaiefal::XAieDev*>(aieDevice) ;
    if (object != nullptr)
      delete object ;
  }

} // end anonymous namespace

namespace xdp {
  using severity_level = xrt_core::message::severity_level;

  AIEProfilingPlugin::AIEProfilingPlugin() 
      : XDPPlugin()
  {
    db->registerPlugin(this);
    db->registerInfo(info::aie_profile);
    getPollingInterval();

    //
    // Pre-defined metric sets
    //
    // **** Core Module Counters ****
    mCoreStartEvents = {
      {"heat_map",              {XAIE_EVENT_ACTIVE_CORE,               XAIE_EVENT_GROUP_CORE_STALL_CORE,
                                 XAIE_EVENT_INSTR_VECTOR_CORE,         XAIE_EVENT_GROUP_CORE_PROGRAM_FLOW_CORE}},
      {"stalls",                {XAIE_EVENT_MEMORY_STALL_CORE,         XAIE_EVENT_STREAM_STALL_CORE,
                                 XAIE_EVENT_LOCK_STALL_CORE,           XAIE_EVENT_CASCADE_STALL_CORE}},
      {"execution",             {XAIE_EVENT_INSTR_VECTOR_CORE,         XAIE_EVENT_INSTR_LOAD_CORE,
                                 XAIE_EVENT_INSTR_STORE_CORE,          XAIE_EVENT_GROUP_CORE_PROGRAM_FLOW_CORE}},
      {"floating_point",        {XAIE_EVENT_FP_OVERFLOW_CORE,          XAIE_EVENT_FP_UNDERFLOW_CORE,
                                 XAIE_EVENT_FP_INVALID_CORE,           XAIE_EVENT_FP_DIV_BY_ZERO_CORE}},
      {"stream_put_get",        {XAIE_EVENT_INSTR_CASCADE_GET_CORE,    XAIE_EVENT_INSTR_CASCADE_PUT_CORE,
                                 XAIE_EVENT_INSTR_STREAM_GET_CORE,     XAIE_EVENT_INSTR_STREAM_PUT_CORE}},
      {"stream_switch_idle",    {XAIE_EVENT_GROUP_STREAM_SWITCH_CORE,  XAIE_EVENT_PORT_IDLE_0_CORE,
                                 XAIE_EVENT_PORT_IDLE_1_CORE,          XAIE_EVENT_PORT_IDLE_2_CORE}},
      {"stream_switch_running", {XAIE_EVENT_GROUP_STREAM_SWITCH_CORE,  XAIE_EVENT_PORT_RUNNING_0_CORE,
                                 XAIE_EVENT_PORT_RUNNING_1_CORE,       XAIE_EVENT_PORT_RUNNING_2_CORE}},
      {"stream_switch_stalled", {XAIE_EVENT_GROUP_STREAM_SWITCH_CORE,  XAIE_EVENT_PORT_STALLED_0_CORE,
                                 XAIE_EVENT_PORT_STALLED_1_CORE,       XAIE_EVENT_PORT_STALLED_2_CORE}},
      {"stream_switch_tlast",   {XAIE_EVENT_GROUP_STREAM_SWITCH_CORE,  XAIE_EVENT_PORT_TLAST_0_CORE,
                                 XAIE_EVENT_PORT_TLAST_1_CORE,         XAIE_EVENT_PORT_TLAST_2_CORE}}
    };
    mCoreEndEvents = {
      {"heat_map",              {XAIE_EVENT_ACTIVE_CORE,               XAIE_EVENT_GROUP_CORE_STALL_CORE,
                                 XAIE_EVENT_INSTR_VECTOR_CORE,         XAIE_EVENT_GROUP_CORE_PROGRAM_FLOW_CORE}},
      {"stalls",                {XAIE_EVENT_MEMORY_STALL_CORE,         XAIE_EVENT_STREAM_STALL_CORE,
                                 XAIE_EVENT_LOCK_STALL_CORE,           XAIE_EVENT_CASCADE_STALL_CORE}},
      {"execution",             {XAIE_EVENT_INSTR_VECTOR_CORE,         XAIE_EVENT_INSTR_LOAD_CORE,
                                 XAIE_EVENT_INSTR_STORE_CORE,          XAIE_EVENT_GROUP_CORE_PROGRAM_FLOW_CORE}},
      {"floating_point",        {XAIE_EVENT_FP_OVERFLOW_CORE,          XAIE_EVENT_FP_UNDERFLOW_CORE,
                                 XAIE_EVENT_FP_INVALID_CORE,           XAIE_EVENT_FP_DIV_BY_ZERO_CORE}},
      {"stream_put_get",        {XAIE_EVENT_INSTR_CASCADE_GET_CORE,    XAIE_EVENT_INSTR_CASCADE_PUT_CORE,
                                 XAIE_EVENT_INSTR_STREAM_GET_CORE,     XAIE_EVENT_INSTR_STREAM_PUT_CORE}},
      {"stream_switch_idle",    {XAIE_EVENT_GROUP_STREAM_SWITCH_CORE,  XAIE_EVENT_PORT_IDLE_0_CORE,
                                 XAIE_EVENT_PORT_IDLE_1_CORE,          XAIE_EVENT_PORT_IDLE_2_CORE}},
      {"stream_switch_running", {XAIE_EVENT_GROUP_STREAM_SWITCH_CORE,  XAIE_EVENT_PORT_RUNNING_0_CORE,
                                 XAIE_EVENT_PORT_RUNNING_1_CORE,       XAIE_EVENT_PORT_RUNNING_2_CORE}},
      {"stream_switch_stalled", {XAIE_EVENT_GROUP_STREAM_SWITCH_CORE,  XAIE_EVENT_PORT_STALLED_0_CORE,
                                 XAIE_EVENT_PORT_STALLED_1_CORE,       XAIE_EVENT_PORT_STALLED_2_CORE}},
      {"stream_switch_tlast",   {XAIE_EVENT_GROUP_STREAM_SWITCH_CORE,  XAIE_EVENT_PORT_TLAST_0_CORE,
                                 XAIE_EVENT_PORT_TLAST_1_CORE,         XAIE_EVENT_PORT_TLAST_2_CORE}}
    };

    // **** Memory Module Counters ****
    mMemoryStartEvents = {
      {"conflicts",             {XAIE_EVENT_GROUP_MEMORY_CONFLICT_MEM, XAIE_EVENT_GROUP_ERRORS_MEM}},
      {"dma_locks",             {XAIE_EVENT_GROUP_DMA_ACTIVITY_MEM,    XAIE_EVENT_GROUP_LOCK_MEM}},
      {"dma_stalls_s2mm",       {XAIE_EVENT_DMA_S2MM_0_STALLED_LOCK_ACQUIRE_MEM,
                                 XAIE_EVENT_DMA_S2MM_1_STALLED_LOCK_ACQUIRE_MEM}},
      {"dma_stalls_mm2s",       {XAIE_EVENT_DMA_MM2S_0_STALLED_LOCK_ACQUIRE_MEM,
                                 XAIE_EVENT_DMA_MM2S_1_STALLED_LOCK_ACQUIRE_MEM}}
    };
    mMemoryEndEvents = {
      {"conflicts",             {XAIE_EVENT_GROUP_MEMORY_CONFLICT_MEM, XAIE_EVENT_GROUP_ERRORS_MEM}},
      {"dma_locks",             {XAIE_EVENT_GROUP_DMA_ACTIVITY_MEM,    XAIE_EVENT_GROUP_LOCK_MEM}}, 
      {"dma_stalls_s2mm",       {XAIE_EVENT_DMA_S2MM_0_STALLED_LOCK_ACQUIRE_MEM,
                                 XAIE_EVENT_DMA_S2MM_1_STALLED_LOCK_ACQUIRE_MEM}},
      {"dma_stalls_mm2s",       {XAIE_EVENT_DMA_MM2S_0_STALLED_LOCK_ACQUIRE_MEM,
                                 XAIE_EVENT_DMA_MM2S_1_STALLED_LOCK_ACQUIRE_MEM}}
    };

    // String event values for guidance and output
    mCoreEventStrings = {
      {"heat_map",              {"ACTIVE_CORE",               "GROUP_CORE_STALL_CORE",
                                 "INSTR_VECTOR_CORE",         "GROUP_CORE_PROGRAM_FLOW"}},
      {"stalls",                {"MEMORY_STALL_CORE",         "STREAM_STALL_CORE",
                                 "LOCK_STALL_CORE",           "CASCADE_STALL_CORE"}},
      {"execution",             {"INSTR_VECTOR_CORE",         "INSTR_LOAD_CORE",
                                 "INSTR_STORE_CORE",          "GROUP_CORE_PROGRAM_FLOW"}},
      {"floating_point",        {"FP_OVERFLOW_CORE",          "FP_UNDERFLOW_CORE",
                                 "FP_INVALID_CORE",           "FP_DIV_BY_ZERO_CORE"}},
      {"stream_put_get",        {"INSTR_CASCADE_GET_CORE",    "INSTR_CASCADE_PUT_CORE",
                                 "INSTR_STREAM_GET_CORE",     "INSTR_STREAM_PUT_CORE"}},
      {"stream_switch_idle",    {"GROUP_STREAM_SWITCH_CORE",  "PORT_IDLE_0_CORE",
                                 "PORT_IDLE_1_CORE",          "PORT_IDLE_2_CORE"}},
      {"stream_switch_running", {"GROUP_STREAM_SWITCH_CORE",  "PORT_RUNNING_0_CORE",
                                 "PORT_RUNNING_1_CORE",       "PORT_RUNNING_2_CORE"}},
      {"stream_switch_stalled", {"GROUP_STREAM_SWITCH_CORE",  "PORT_STALLED_0_CORE",
                                 "PORT_STALLED_1_CORE",       "PORT_STALLED_2_CORE"}},
      {"stream_switch_tlast",   {"GROUP_STREAM_SWITCH_CORE",  "PORT_TLAST_0_CORE",
                                 "PORT_TLAST_1_CORE",         "PORT_TLAST_2_CORE"}}
    };
    mMemoryEventStrings = {
      {"conflicts",             {"GROUP_MEMORY_CONFLICT_MEM", "GROUP_ERRORS_MEM"}},
      {"dma_locks",             {"GROUP_DMA_ACTIVITY_MEM",    "GROUP_LOCK_MEM"}},
      {"dma_stalls_s2mm",       {"DMA_S2MM_0_STALLED_LOCK_ACQUIRE_MEM",
                                 "DMA_S2MM_1_STALLED_LOCK_ACQUIRE_MEM"}},
      {"dma_stalls_mm2s",       {"DMA_MM2S_0_STALLED_LOCK_ACQUIRE_MEM",
                                 "DMA_MM2S_1_STALLED_LOCK_ACQUIRE_MEM"}}
    };
  }

  AIEProfilingPlugin::~AIEProfilingPlugin()
  {
    // Stop the polling thread
    endPoll();

    if (VPDatabase::alive()) {
      for (auto w : writers) {
        w->write(false);
      }

      db->unregisterPlugin(this);
    }
  }

  void AIEProfilingPlugin::getPollingInterval()
  {
    // Get polling interval (in usec; minimum is 100)
    mPollingInterval = xrt_core::config::get_aie_profile_interval_us();
    //if (mPollingInterval < 100) {
    //  mPollingInterval = 100;
    //  xrt_core::message::send(severity_level::warning, "XRT", 
    //      "Minimum supported AIE profile interval is 100 usec.");
    //}
  }

  void AIEProfilingPlugin::printTileModStats(xaiefal::XAieDev* aieDevice, const tile_type& tile, bool isCore)
  {
    auto col = tile.col;
    auto row = tile.row + 1;
    auto loc = XAie_TileLoc(col, row);
    std::string modType = isCore ? "Core" : "Memory";
    XAie_ModuleType mod = isCore ? XAIE_CORE_MOD :  XAIE_MEM_MOD;
    std::stringstream msg;

    const std::string groups[3] = {
      XAIEDEV_DEFAULT_GROUP_GENERIC,
      XAIEDEV_DEFAULT_GROUP_STATIC,
      XAIEDEV_DEFAULT_GROUP_AVAIL
    };

    msg << "Resource usage stats for Tile : (" << col << "," << row << ") Module : " << modType << std::endl;
    for (auto&g : groups) {
      auto stats = aieDevice->getRscStat(g);
      auto pc = stats.getNumRsc(loc, mod, XAIE_PERFCNT_RSC);
      auto ts = stats.getNumRsc(loc, mod, xaiefal::XAIE_TRACE_EVENTS_RSC);
      auto bc = stats.getNumRsc(loc, mod, XAIE_BCAST_CHANNEL_RSC);
      msg << "Resource Group : " << std::left <<  std::setw(10) << g << " "
          << "Performance Counters : " << pc << " "
          << "Trace Slots : " << ts << " "
          << "Broadcast Channels : " << bc << " "
          << std::endl;
    }

    xrt_core::message::send(severity_level::info, "XRT", msg.str());
  }

  uint32_t AIEProfilingPlugin::getNumFreeCtr(xaiefal::XAieDev* aieDevice,
                                          const std::vector<tile_type>& tiles,
                                          bool isCore,
                                          const std::string& metricSet)
  {
    uint32_t numFreeCtr = 0;
    uint32_t tileId = 0;
    XAie_ModuleType mod = isCore ? XAIE_CORE_MOD : XAIE_MEM_MOD ;
    auto stats = aieDevice->getRscStat(XAIEDEV_DEFAULT_GROUP_AVAIL);

    for (unsigned int i=0; i < tiles.size(); i++) {
      auto loc = XAie_TileLoc(tiles[i].col, tiles[i].row + 1);
      auto avail = stats.getNumRsc(loc, mod, XAIE_PERFCNT_RSC);
      if (i == 0) {
        numFreeCtr = avail;
      } else {
        if (avail < numFreeCtr) {
          numFreeCtr = avail;
          tileId = i;
        }
      }
    }

    auto& requestedEvents = isCore ? mCoreStartEvents[metricSet] : mMemoryStartEvents[metricSet];
    auto& EventStrings =    isCore ? mCoreEventStrings[metricSet] : mMemoryEventStrings[metricSet];

    auto numTotalEvents = requestedEvents.size();
    if (numFreeCtr < numTotalEvents) {
      std::stringstream msg;
      std::string modType = isCore ? "core" : "memory";
      msg << "Only " << numFreeCtr << " out of " << numTotalEvents
          << " metrics were available for aie "
          << modType <<  " module profiling due to resource constraints. "
          << "AIE profiling uses performance counters which could be already used by AIE trace, ECC, etc."
          << std::endl;

      msg << "Available metrics : ";
      for (unsigned int i=0; i < numFreeCtr; i++) {
        msg << EventStrings[i] << " ";
      }
      msg << std::endl;

      msg << "Unavailable metrics : ";
      for (unsigned int i=numFreeCtr; i < numTotalEvents; i++) {
        msg << EventStrings[i] << " ";
      }

      xrt_core::message::send(severity_level::warning, "XRT", msg.str());
      printTileModStats(aieDevice, tiles[tileId], isCore);
    }

    return numFreeCtr;
  }

  std::string AIEProfilingPlugin::getMetricSet(bool isCore, const std::string& metricsStr)
  {
    std::vector<std::string> vec;

    boost::split(vec, metricsStr, boost::is_any_of(":"));
    for (int i=0; i < vec.size(); ++i) {
      boost::replace_all(vec.at(i), "{", "");
      boost::replace_all(vec.at(i), "}", "");
    }

    // Determine specification type based on vector size:
    //   * Size = 1: All tiles
    //     * aie_profile_core_metrics = <heat_map|stalls|execution>
    //     * aie_profile_memory_metrics = <dma_locks|conflicts>
    //   * Size = 2: Single tile
    //     * aie_profile_core_metrics = {<column>,<row>}:<heat_map|stalls|execution>
    //     * aie_profile_memory_metrics = {<column>,<row>}:<dma_locks|conflicts>
    //   * Size = 3: Range of tiles
    //     * aie_profile_core_metrics = {<mincolumn,<minrow>}:{<maxcolumn>,<maxrow>}:<heat_map|stalls|execution>
    //     * aie_profile_memory_metrics = {<mincolumn,<minrow>}:{<maxcolumn>,<maxrow>}:<dma_locks|conflicts>
    std::string metricSet  = vec.at( vec.size()-1 );
    std::string moduleName = isCore ? "core" : "memory";

    // Ensure requested metric set is supported (if not, use default)
    if ((isCore && (mCoreStartEvents.find(metricSet) == mCoreStartEvents.end()))
        || (!isCore && (mMemoryStartEvents.find(metricSet) == mMemoryStartEvents.end()))) {
      std::string defaultSet = isCore ? "heat_map" : "conflicts";
      std::stringstream msg;
      msg << "Unable to find " << moduleName << " metric set " << metricSet
          << ". Using default of " << defaultSet << ".";
      xrt_core::message::send(severity_level::warning, "XRT", msg.str());
      metricSet = defaultSet;
    }
    return metricSet;
  }

  std::vector<tile_type> AIEProfilingPlugin::getTilesForProfiling(bool isCore, const std::string& metricsStr, void* handle)
  {
    std::shared_ptr<xrt_core::device> device = xrt_core::get_userpf_device(handle);

    std::vector<std::string> vec;
    boost::split(vec, metricsStr, boost::is_any_of(":"));

    // Compile list of tiles based on how its specified in setting
    std::vector<tile_type> tiles;

    if (vec.size() == 1) {
      //aie_profile_core_metrics = <heat_map|stalls|execution>
      // Capture all tiles across all graphs
      auto graphs = xrt_core::edge::aie::get_graphs(device.get());
      for (auto& graph : graphs) {
        /*
         * Core module profiling uses all unique core tiles in aie control
         * Memory module profiling uses all unique core + dma tiles in aie control
         */
        auto coreTiles = xrt_core::edge::aie::get_event_tiles(device.get(), graph,
            xrt_core::edge::aie::module_type::core);
        if (!isCore) {
          auto dmaTiles = xrt_core::edge::aie::get_event_tiles(device.get(), graph,
            xrt_core::edge::aie::module_type::dma);
          std::move(dmaTiles.begin(), dmaTiles.end(), back_inserter(coreTiles));
        }
        std::sort(coreTiles.begin(), coreTiles.end(),
          [](tile_type t1, tile_type t2) {
              if (t1.row == t2.row)
                return t1.col > t2.col;
              else
                return t1.row > t2.row;
          }
        );
        std::unique_copy(coreTiles.begin(), coreTiles.end(), back_inserter(tiles),
          [](tile_type t1, tile_type t2) {
              return ((t1.col == t2.col) && (t1.row == t2.row));
          }
        );
      }
    }
    else if (vec.size() == 2) {
      // aie_profile_core_metrics = {<column>,<row>}:<heat_map|stalls|execution>
      std::vector<std::string> tileVec;
      boost::split(tileVec, vec.at(0), boost::is_any_of(","));

      xrt_core::edge::aie::tile_type tile;
      tile.col = std::stoi(tileVec.at(0));
      tile.row = std::stoi(tileVec.at(1));
      tiles.push_back(tile);
    }
    else if (vec.size() == 3) {
      // aie_profile_core_metrics = {<mincolumn,<minrow>}:{<maxcolumn>,<maxrow>}:<heat_map|stalls|execution>
      std::vector<std::string> minTileVec;
      boost::split(minTileVec, vec.at(0), boost::is_any_of(","));
      uint32_t minCol = std::stoi(minTileVec.at(0));
      uint32_t minRow = std::stoi(minTileVec.at(1));

      std::vector<std::string> maxTileVec;
      boost::split(maxTileVec, vec.at(1), boost::is_any_of(","));
      uint32_t maxCol = std::stoi(maxTileVec.at(0));
      uint32_t maxRow = std::stoi(maxTileVec.at(1));

      for (uint32_t col = minCol; col <= maxCol; ++col) {
        for (uint32_t row = minRow; row <= maxRow; ++row) {
          xrt_core::edge::aie::tile_type tile;
          tile.col = col;
          tile.row = row;
          tiles.push_back(tile);
        }
      }
    }

    // Report tiles (debug only)
    {
      std::string moduleName = isCore ? "core" : "memory";
      std::stringstream msg;
      msg << "Tiles used for AIE " << moduleName << " profile counters: ";
      for (auto& tile : tiles) {
        msg << "(" << tile.col << "," << tile.row << "), ";
      }
      xrt_core::message::send(severity_level::debug, "XRT", msg.str());
    }

    return tiles;
  }

  bool AIEProfilingPlugin::setMetrics(uint64_t deviceId, void* handle)
  {
    XAie_DevInst* aieDevInst =
      static_cast<XAie_DevInst*>(db->getStaticInfo().getAieDevInst(fetchAieDevInst, handle)) ;
    xaiefal::XAieDev* aieDevice =
      static_cast<xaiefal::XAieDev*>(db->getStaticInfo().getAieDevice(allocateAieDevice, deallocateAieDevice, handle)) ;
    if (!aieDevInst || !aieDevice) {
      xrt_core::message::send(severity_level::warning, "XRT", 
          "Unable to get AIE device. There will be no AIE profiling.");
      return false;
    }

    bool runtimeCounters = false;
    // Get AIE clock frequency
	  std::shared_ptr<xrt_core::device> device = xrt_core::get_userpf_device(handle);
    auto clockFreqMhz = xrt_core::edge::aie::get_clock_freq_mhz(device.get());

    // Configure both core and memory module counters
    for (int module=0; module < 2; ++module) {
      bool isCore = (module == 0);
      std::string moduleName = isCore ? "core" : "memory";

      std::string metricsStr = isCore ?
          xrt_core::config::get_aie_profile_core_metrics() :
          xrt_core::config::get_aie_profile_memory_metrics();
      if (metricsStr.empty())
        continue;

      auto metricSet = getMetricSet(isCore, metricsStr);
      auto tiles = getTilesForProfiling(isCore, metricsStr, handle);

      // Get vector of pre-defined metrics for this set
      auto startEvents = isCore ? mCoreStartEvents[metricSet] : mMemoryStartEvents[metricSet];
      auto endEvents   = isCore ?   mCoreEndEvents[metricSet] :   mMemoryEndEvents[metricSet];
      uint8_t resetEvent = 0;
      
      int NUM_COUNTERS = isCore ? NUM_CORE_COUNTERS : NUM_MEMORY_COUNTERS;
      int numTileCounters[NUM_COUNTERS+1] = {0};
      int counterId = 0;
      // Ask Resource manager for resource availability
      auto numFreeCounters  = getNumFreeCtr(aieDevice, tiles, isCore, metricSet);

      // Iterate over tiles and metrics to configure all desired counters
      for (auto& tile : tiles) {
        int numCounters = 0;
        auto col = tile.col;
        auto row = tile.row;
        auto mod = isCore ? XAIE_CORE_MOD : XAIE_MEM_MOD;
        auto loc = XAie_TileLoc(col, row + 1);
        // NOTE: resource manager requires absolute row number
        auto& core   = aieDevice->tile(col, row + 1).core();
        auto& memory = aieDevice->tile(col, row + 1).mem();

        for (int i=0; i < numFreeCounters; ++i) {
          // Request counter from resource manager
          auto perfCounter = isCore ? core.perfCounter() : memory.perfCounter();
          auto ret = perfCounter->initialize(mod, startEvents.at(i), mod, endEvents.at(i));
          if (ret != XAIE_OK) break;
          ret = perfCounter->reserve();
          if (ret != XAIE_OK) break;
<<<<<<< HEAD
          ret = perfCounter->start();
          if (ret != XAIE_OK) break;
          mPerfCounters.push_back(perfCounter);
=======
>>>>>>> 7c0bdf35

          // Set masks for group events
          // NOTE: Writing to group error enable register is blocked, so ignoring
          if (startEvents.at(i) == XAIE_EVENT_GROUP_DMA_ACTIVITY_MEM)
            XAie_EventGroupControl(aieDevInst, loc, mod, startEvents.at(i), GROUP_DMA_MASK);
          else if (startEvents.at(i) == XAIE_EVENT_GROUP_LOCK_MEM)
            XAie_EventGroupControl(aieDevInst, loc, mod, startEvents.at(i), GROUP_LOCK_MASK);
          else if (startEvents.at(i) == XAIE_EVENT_GROUP_MEMORY_CONFLICT_MEM)
            XAie_EventGroupControl(aieDevInst, loc, mod, startEvents.at(i), GROUP_CONFLICT_MASK);
          else if (startEvents.at(i) == XAIE_EVENT_GROUP_STREAM_SWITCH_CORE) {
            if (metricSet == "stream_switch_idle")
              XAie_EventGroupControl(aieDevInst, loc, mod, startEvents.at(i), GROUP_STREAM_SWITCH_IDLE_MASK);
            else if (metricSet == "stream_switch_running")
              XAie_EventGroupControl(aieDevInst, loc, mod, startEvents.at(i), GROUP_STREAM_SWITCH_RUNNING_MASK);
            else if (metricSet == "stream_switch_stalled")
              XAie_EventGroupControl(aieDevInst, loc, mod, startEvents.at(i), GROUP_STREAM_SWITCH_STALLED_MASK);
            else if (metricSet == "stream_switch_tlast")
              XAie_EventGroupControl(aieDevInst, loc, mod, startEvents.at(i), GROUP_STREAM_SWITCH_TLAST_MASK);
          } else if (startEvents.at(i) == XAIE_EVENT_GROUP_CORE_PROGRAM_FLOW_CORE) {
            XAie_EventGroupControl(aieDevInst, loc, mod, startEvents.at(i), GROUP_CORE_PROGRAM_FLOW_MASK);
          } else if (startEvents.at(i) == XAIE_EVENT_GROUP_CORE_STALL_CORE) {
            XAie_EventGroupControl(aieDevInst, loc, mod, startEvents.at(i), GROUP_CORE_STALL_MASK);
          }

          // Start the counters after group events have been configured
          ret = perfCounter->start();
          if (ret != XAIE_OK) break;
          mPerfCounters.push_back(perfCounter);

          // Convert enums to physical event IDs for reporting purposes
          int counterNum = i;
          uint8_t phyStartEvent = 0;
          uint8_t phyEndEvent = 0;
          XAie_EventLogicalToPhysicalConv(aieDevInst, loc, mod, startEvents.at(i), &phyStartEvent);
          XAie_EventLogicalToPhysicalConv(aieDevInst, loc, mod, endEvents.at(i), &phyEndEvent);
          if (!isCore) {
            phyStartEvent += BASE_MEMORY_COUNTER;
            phyEndEvent += BASE_MEMORY_COUNTER;
          }

          // Convert enums to physical event IDs for reporting purposes
          uint8_t phyStartEvent = 0;
          uint8_t phyEndEvent = 0;
          XAie_EventLogicalToPhysicalConv(aieDevInst, loc, mod, startEvents.at(i), &phyStartEvent);
          XAie_EventLogicalToPhysicalConv(aieDevInst, loc, mod, endEvents.at(i), &phyEndEvent);
          if (!isCore) {
            phyStartEvent += BASE_MEMORY_COUNTER;
            phyEndEvent += BASE_MEMORY_COUNTER;
          }

          // Store counter info in database
          std::string counterName = "AIE Counter " + std::to_string(counterId);
          (db->getStaticInfo()).addAIECounter(deviceId, counterId, col, row, i,
              phyStartEvent, phyEndEvent, resetEvent, clockFreqMhz, moduleName, counterName);
          counterId++;
          numCounters++;
        }

        std::stringstream msg;
        msg << "Reserved " << numCounters << " counters for profiling AIE tile (" << col << "," << row << ").";
        xrt_core::message::send(severity_level::debug, "XRT", msg.str());
        numTileCounters[numCounters]++;
      }

      // Report counters reserved per tile
      {
        std::stringstream msg;
        msg << "AIE profile counters reserved in " << moduleName << " modules - ";
        for (int n=0; n <= NUM_COUNTERS; ++n) {
          if (numTileCounters[n] == 0) continue;
          msg << n << ": " << numTileCounters[n] << " tiles";
          if (n != NUM_COUNTERS) msg << ", ";

          (db->getStaticInfo()).addAIECounterResources(deviceId, n, numTileCounters[n], isCore);
        }
        xrt_core::message::send(severity_level::info, "XRT", msg.str());
      }

      runtimeCounters = true;
    } // for module

    return runtimeCounters;
  }
  
  void AIEProfilingPlugin::pollAIECounters(uint32_t index, void* handle)
  {
    auto it = mThreadCtrlMap.find(handle);
    if (it == mThreadCtrlMap.end())
      return;

    auto& should_continue = it->second;
    while (should_continue) {
      // Wait until xclbin has been loaded and device has been updated in database
      if (!(db->getStaticInfo().isDeviceReady(index)))
        continue;
      XAie_DevInst* aieDevInst =
        static_cast<XAie_DevInst*>(db->getStaticInfo().getAieDevInst(fetchAieDevInst, handle)) ;
      if (!aieDevInst)
        continue;

      uint32_t prevColumn = 0;
      uint32_t prevRow = 0;
      uint64_t timerValue = 0;

      // Iterate over all AIE Counters & Timers
      auto numCounters = db->getStaticInfo().getNumAIECounter(index);
      for (uint64_t c=0; c < numCounters; c++) {
        auto aie = db->getStaticInfo().getAIECounter(index, c);
        if (!aie)
          continue;

        std::vector<uint64_t> values;
        values.push_back(aie->column);
        values.push_back(aie->row);
        values.push_back(aie->startEvent);
        values.push_back(aie->endEvent);
        values.push_back(aie->resetEvent);

        // Read counter value from device
        uint32_t counterValue;
        if (mPerfCounters.empty()) {
          // Compiler-defined counters
          XAie_LocType tileLocation = XAie_TileLoc(aie->column, aie->row + 1);
          XAie_PerfCounterGet(aieDevInst, tileLocation, XAIE_CORE_MOD, aie->counterNumber, &counterValue);
        }
        else {
          // Runtime-defined counters
          auto perfCounter = mPerfCounters.at(c);
          perfCounter->readResult(counterValue);
        }
        values.push_back(counterValue);

        // Read tile timer (once per tile to minimize overhead)
        if ((aie->column != prevColumn) || (aie->row != prevRow)) {
          prevColumn = aie->column;
          prevRow = aie->row;
          XAie_LocType tileLocation = XAie_TileLoc(aie->column, aie->row + 1);
          XAie_ReadTimer(aieDevInst, tileLocation, XAIE_CORE_MOD, &timerValue);
        }
        values.push_back(timerValue);

        // Get timestamp in milliseconds
        double timestamp = xrt_core::time_ns() / 1.0e6;
        db->getDynamicInfo().addAIESample(index, timestamp, values);
      }

      std::this_thread::sleep_for(std::chrono::microseconds(mPollingInterval));     
    }
  }

  void AIEProfilingPlugin::updateAIEDevice(void* handle)
  {
    // Don't update if no profiling is requested
    if (!xrt_core::config::get_aie_profile())
      return;

    char pathBuf[512];
    memset(pathBuf, 0, 512);
    xclGetDebugIPlayoutPath(handle, pathBuf, 512);

    std::string sysfspath(pathBuf);
    uint64_t deviceId = db->addDevice(sysfspath); // Get the unique device Id

    if (!(db->getStaticInfo()).isDeviceReady(deviceId)) {
      // Update the static database with information from xclbin
      (db->getStaticInfo()).updateDevice(deviceId, handle);
      {
        struct xclDeviceInfo2 info;
        if(xclGetDeviceInfo2(handle, &info) == 0) {
          (db->getStaticInfo()).setDeviceName(deviceId, std::string(info.mName));
        }
      }
    }

    // Ensure we only read/configure once per xclbin
    if (!(db->getStaticInfo()).isAIECounterRead(deviceId)) {
      // Update the AIE specific portion of the device
      // When new xclbin is loaded, the xclbin specific datastructure is already recreated

      // 1. Runtime-defined counters
      // NOTE: these take precedence
      bool runtimeCounters = setMetrics(deviceId, handle);

      // 2. Compiler-defined counters
      if (!runtimeCounters) {
        std::shared_ptr<xrt_core::device> device = xrt_core::get_userpf_device(handle);
        auto counters = xrt_core::edge::aie::get_profile_counters(device.get());

        if (counters.empty()) {
          std::string msg = "AIE Profile Counters were not found for this design. "
                            "Please specify aie_profile_core_metrics and/or aie_profile_memory_metrics in your xrt.ini.";
          xrt_core::message::send(severity_level::warning, "XRT", msg);
        }
        else {
          for (auto& counter : counters) {
            (db->getStaticInfo()).addAIECounter(deviceId, counter.id, counter.column,
                counter.row + 1, counter.counterNumber, counter.startEvent, counter.endEvent,
                counter.resetEvent, counter.clockFreqMhz, counter.module, counter.name);
          }
        }
      }

      (db->getStaticInfo()).setIsAIECounterRead(deviceId, true);
    }

    // Open the writer for this device
    struct xclDeviceInfo2 info;
    xclGetDeviceInfo2(handle, &info);
    std::string deviceName = std::string(info.mName);
    // Create and register writer and file
    std::string outputFile = "aie_profile_" + deviceName + ".csv";

    VPWriter* writer = new AIEProfilingWriter(outputFile.c_str(),
                                              deviceName.c_str(), mIndex);
    writers.push_back(writer);
    db->getStaticInfo().addOpenedFile(writer->getcurrentFileName(), "AIE_PROFILE");

    // Start the AIE profiling thread
    mThreadCtrlMap[handle] = true;
    auto device_thread = std::thread(&AIEProfilingPlugin::pollAIECounters, this, mIndex, handle);
    mThreadMap[handle] = std::move(device_thread);

    ++mIndex;
  }

  void AIEProfilingPlugin::endPollforDevice(void* handle)
  {
    // Ask thread to stop
    mThreadCtrlMap[handle] = false;

    auto it = mThreadMap.find(handle);
    if (it != mThreadMap.end()) {
      it->second.join();
      mThreadMap.erase(it);
      mThreadCtrlMap.erase(handle);
    }
  }

  void AIEProfilingPlugin::endPoll()
  {
    // Ask all threads to end
    for (auto& p : mThreadCtrlMap)
      p.second = false;

    for (auto& t : mThreadMap)
      t.second.join();

    mThreadCtrlMap.clear();
    mThreadMap.clear();
  }

} // end namespace xdp<|MERGE_RESOLUTION|>--- conflicted
+++ resolved
@@ -472,12 +472,6 @@
           if (ret != XAIE_OK) break;
           ret = perfCounter->reserve();
           if (ret != XAIE_OK) break;
-<<<<<<< HEAD
-          ret = perfCounter->start();
-          if (ret != XAIE_OK) break;
-          mPerfCounters.push_back(perfCounter);
-=======
->>>>>>> 7c0bdf35
 
           // Set masks for group events
           // NOTE: Writing to group error enable register is blocked, so ignoring
