/**
 * Copyright (C) 2020 Xilinx, Inc
 *
 * Licensed under the Apache License, Version 2.0 (the "License"). You may
 * not use this file except in compliance with the License. A copy of the
 * License is located at
 *
 *     http://www.apache.org/licenses/LICENSE-2.0
 *
 * Unless required by applicable law or agreed to in writing, software
 * distributed under the License is distributed on an "AS IS" BASIS, WITHOUT
 * WARRANTIES OR CONDITIONS OF ANY KIND, either express or implied. See the
 * License for the specific language governing permissions and limitations
 * under the License.
 */

#define XDP_SOURCE

#include "xdp/profile/plugin/vp_base/info.h"
#include "xdp/profile/plugin/aie_profile/aie_plugin.h"
#include "xdp/profile/writer/aie_profile/aie_writer.h"

#include "core/common/message.h"
#include "core/common/system.h"
#include "core/common/time.h"
#include "core/common/config_reader.h"
#include "core/include/experimental/xrt-next.h"
#include "core/edge/user/shim.h"
#include "xdp/profile/database/database.h"

#include <boost/algorithm/string.hpp>

#define NUM_CORE_COUNTERS   4
#define NUM_MEMORY_COUNTERS 2
#define BASE_MEMORY_COUNTER 128

#define GROUP_DMA_MASK                   0x0000f000
#define GROUP_LOCK_MASK                  0x55555555
#define GROUP_CONFLICT_MASK              0x000000ff
#define GROUP_ERROR_MASK                 0x00003fff
#define GROUP_STREAM_SWITCH_IDLE_MASK    0x11111111
#define GROUP_STREAM_SWITCH_RUNNING_MASK 0x22222222
#define GROUP_STREAM_SWITCH_STALLED_MASK 0x44444444
#define GROUP_STREAM_SWITCH_TLAST_MASK   0x88888888
#define GROUP_CORE_PROGRAM_FLOW_MASK     0x00001FE0
<<<<<<< HEAD
#define GROUP_CORE_STALL_MASK            0x0000019F
=======
#define GROUP_CORE_STALL_MASK            0x0000000F
>>>>>>> 1590d658

namespace {
  static void* fetchAieDevInst(void* devHandle)
  {
    auto drv = ZYNQ::shim::handleCheck(devHandle);
    if (!drv)
      return nullptr ;
    auto aieArray = drv->getAieArray() ;
    if (!aieArray)
      return nullptr ;
    return aieArray->getDevInst() ;
  }

  static void* allocateAieDevice(void* devHandle)
  {
    XAie_DevInst* aieDevInst =
      static_cast<XAie_DevInst*>(fetchAieDevInst(devHandle)) ;
    if (!aieDevInst)
      return nullptr ;
    return new xaiefal::XAieDev(aieDevInst, false) ;
  }

  static void deallocateAieDevice(void* aieDevice)
  {
    xaiefal::XAieDev* object = static_cast<xaiefal::XAieDev*>(aieDevice) ;
    if (object != nullptr)
      delete object ;
  }

} // end anonymous namespace

namespace xdp {
  using severity_level = xrt_core::message::severity_level;

  AIEProfilingPlugin::AIEProfilingPlugin() 
      : XDPPlugin()
  {
    db->registerPlugin(this);
    db->registerInfo(info::aie_profile);
    getPollingInterval();

    //
    // Pre-defined metric sets
    //
    // **** Core Module Counters ****
    mCoreStartEvents = {
      {"heat_map",              {XAIE_EVENT_ACTIVE_CORE,               XAIE_EVENT_GROUP_CORE_STALL_CORE,
                                 XAIE_EVENT_INSTR_VECTOR_CORE,         XAIE_EVENT_GROUP_CORE_PROGRAM_FLOW_CORE}},
      {"stalls",                {XAIE_EVENT_MEMORY_STALL_CORE,         XAIE_EVENT_STREAM_STALL_CORE,
                                 XAIE_EVENT_LOCK_STALL_CORE,           XAIE_EVENT_CASCADE_STALL_CORE}},
      {"execution",             {XAIE_EVENT_INSTR_VECTOR_CORE,         XAIE_EVENT_INSTR_LOAD_CORE,
                                 XAIE_EVENT_INSTR_STORE_CORE,          XAIE_EVENT_GROUP_CORE_PROGRAM_FLOW_CORE}},
      {"floating_point",        {XAIE_EVENT_FP_OVERFLOW_CORE,          XAIE_EVENT_FP_UNDERFLOW_CORE,
                                 XAIE_EVENT_FP_INVALID_CORE,           XAIE_EVENT_FP_DIV_BY_ZERO_CORE}},
      {"stream_put_get",        {XAIE_EVENT_INSTR_CASCADE_GET_CORE,    XAIE_EVENT_INSTR_CASCADE_PUT_CORE,
                                 XAIE_EVENT_INSTR_STREAM_GET_CORE,     XAIE_EVENT_INSTR_STREAM_PUT_CORE}},
      {"stream_switch_idle",    {XAIE_EVENT_GROUP_STREAM_SWITCH_CORE,  XAIE_EVENT_PORT_IDLE_0_CORE,
                                 XAIE_EVENT_PORT_IDLE_1_CORE,          XAIE_EVENT_PORT_IDLE_2_CORE}},
      {"stream_switch_running", {XAIE_EVENT_GROUP_STREAM_SWITCH_CORE,  XAIE_EVENT_PORT_RUNNING_0_CORE,
                                 XAIE_EVENT_PORT_RUNNING_1_CORE,       XAIE_EVENT_PORT_RUNNING_2_CORE}},
      {"stream_switch_stalled", {XAIE_EVENT_GROUP_STREAM_SWITCH_CORE,  XAIE_EVENT_PORT_STALLED_0_CORE,
                                 XAIE_EVENT_PORT_STALLED_1_CORE,       XAIE_EVENT_PORT_STALLED_2_CORE}},
      {"stream_switch_tlast",   {XAIE_EVENT_GROUP_STREAM_SWITCH_CORE,  XAIE_EVENT_PORT_TLAST_0_CORE,
                                 XAIE_EVENT_PORT_TLAST_1_CORE,         XAIE_EVENT_PORT_TLAST_2_CORE}}
    };
    mCoreEndEvents = {
      {"heat_map",              {XAIE_EVENT_ACTIVE_CORE,               XAIE_EVENT_GROUP_CORE_STALL_CORE,
                                 XAIE_EVENT_INSTR_VECTOR_CORE,         XAIE_EVENT_GROUP_CORE_PROGRAM_FLOW_CORE}},
      {"stalls",                {XAIE_EVENT_MEMORY_STALL_CORE,         XAIE_EVENT_STREAM_STALL_CORE,
                                 XAIE_EVENT_LOCK_STALL_CORE,           XAIE_EVENT_CASCADE_STALL_CORE}},
      {"execution",             {XAIE_EVENT_INSTR_VECTOR_CORE,         XAIE_EVENT_INSTR_LOAD_CORE,
                                 XAIE_EVENT_INSTR_STORE_CORE,          XAIE_EVENT_GROUP_CORE_PROGRAM_FLOW_CORE}},
      {"floating_point",        {XAIE_EVENT_FP_OVERFLOW_CORE,          XAIE_EVENT_FP_UNDERFLOW_CORE,
                                 XAIE_EVENT_FP_INVALID_CORE,           XAIE_EVENT_FP_DIV_BY_ZERO_CORE}},
      {"stream_put_get",        {XAIE_EVENT_INSTR_CASCADE_GET_CORE,    XAIE_EVENT_INSTR_CASCADE_PUT_CORE,
                                 XAIE_EVENT_INSTR_STREAM_GET_CORE,     XAIE_EVENT_INSTR_STREAM_PUT_CORE}},
      {"stream_switch_idle",    {XAIE_EVENT_GROUP_STREAM_SWITCH_CORE,  XAIE_EVENT_PORT_IDLE_0_CORE,
                                 XAIE_EVENT_PORT_IDLE_1_CORE,          XAIE_EVENT_PORT_IDLE_2_CORE}},
      {"stream_switch_running", {XAIE_EVENT_GROUP_STREAM_SWITCH_CORE,  XAIE_EVENT_PORT_RUNNING_0_CORE,
                                 XAIE_EVENT_PORT_RUNNING_1_CORE,       XAIE_EVENT_PORT_RUNNING_2_CORE}},
      {"stream_switch_stalled", {XAIE_EVENT_GROUP_STREAM_SWITCH_CORE,  XAIE_EVENT_PORT_STALLED_0_CORE,
                                 XAIE_EVENT_PORT_STALLED_1_CORE,       XAIE_EVENT_PORT_STALLED_2_CORE}},
      {"stream_switch_tlast",   {XAIE_EVENT_GROUP_STREAM_SWITCH_CORE,  XAIE_EVENT_PORT_TLAST_0_CORE,
                                 XAIE_EVENT_PORT_TLAST_1_CORE,         XAIE_EVENT_PORT_TLAST_2_CORE}}
    };

    // **** Memory Module Counters ****
    mMemoryStartEvents = {
      {"conflicts",             {XAIE_EVENT_GROUP_MEMORY_CONFLICT_MEM, XAIE_EVENT_GROUP_ERRORS_MEM}},
      {"dma_locks",             {XAIE_EVENT_GROUP_DMA_ACTIVITY_MEM,    XAIE_EVENT_GROUP_LOCK_MEM}},
      {"dma_stalls_s2mm",       {XAIE_EVENT_DMA_S2MM_0_STALLED_LOCK_ACQUIRE_MEM,
                                 XAIE_EVENT_DMA_S2MM_1_STALLED_LOCK_ACQUIRE_MEM}},
      {"dma_stalls_mm2s",       {XAIE_EVENT_DMA_MM2S_0_STALLED_LOCK_ACQUIRE_MEM,
                                 XAIE_EVENT_DMA_MM2S_1_STALLED_LOCK_ACQUIRE_MEM}}
    };
    mMemoryEndEvents = {
      {"conflicts",             {XAIE_EVENT_GROUP_MEMORY_CONFLICT_MEM, XAIE_EVENT_GROUP_ERRORS_MEM}},
      {"dma_locks",             {XAIE_EVENT_GROUP_DMA_ACTIVITY_MEM,    XAIE_EVENT_GROUP_LOCK_MEM}}, 
      {"dma_stalls_s2mm",       {XAIE_EVENT_DMA_S2MM_0_STALLED_LOCK_ACQUIRE_MEM,
                                 XAIE_EVENT_DMA_S2MM_1_STALLED_LOCK_ACQUIRE_MEM}},
      {"dma_stalls_mm2s",       {XAIE_EVENT_DMA_MM2S_0_STALLED_LOCK_ACQUIRE_MEM,
                                 XAIE_EVENT_DMA_MM2S_1_STALLED_LOCK_ACQUIRE_MEM}}
    };

    // String event values for guidance and output
    mCoreEventStrings = {
      {"heat_map",              {"ACTIVE_CORE",               "GROUP_CORE_STALL_CORE",
                                 "INSTR_VECTOR_CORE",         "GROUP_CORE_PROGRAM_FLOW"}},
      {"stalls",                {"MEMORY_STALL_CORE",         "STREAM_STALL_CORE",
                                 "LOCK_STALL_CORE",           "CASCADE_STALL_CORE"}},
      {"execution",             {"INSTR_VECTOR_CORE",         "INSTR_LOAD_CORE",
                                 "INSTR_STORE_CORE",          "GROUP_CORE_PROGRAM_FLOW"}},
      {"floating_point",        {"FP_OVERFLOW_CORE",          "FP_UNDERFLOW_CORE",
                                 "FP_INVALID_CORE",           "FP_DIV_BY_ZERO_CORE"}},
      {"stream_put_get",        {"INSTR_CASCADE_GET_CORE",    "INSTR_CASCADE_PUT_CORE",
                                 "INSTR_STREAM_GET_CORE",     "INSTR_STREAM_PUT_CORE"}},
      {"stream_switch_idle",    {"GROUP_STREAM_SWITCH_CORE",  "PORT_IDLE_0_CORE",
                                 "PORT_IDLE_1_CORE",          "PORT_IDLE_2_CORE"}},
      {"stream_switch_running", {"GROUP_STREAM_SWITCH_CORE",  "PORT_RUNNING_0_CORE",
                                 "PORT_RUNNING_1_CORE",       "PORT_RUNNING_2_CORE"}},
      {"stream_switch_stalled", {"GROUP_STREAM_SWITCH_CORE",  "PORT_STALLED_0_CORE",
                                 "PORT_STALLED_1_CORE",       "PORT_STALLED_2_CORE"}},
      {"stream_switch_tlast",   {"GROUP_STREAM_SWITCH_CORE",  "PORT_TLAST_0_CORE",
                                 "PORT_TLAST_1_CORE",         "PORT_TLAST_2_CORE"}}
    };
    mMemoryEventStrings = {
      {"conflicts",             {"GROUP_MEMORY_CONFLICT_MEM", "GROUP_ERRORS_MEM"}},
      {"dma_locks",             {"GROUP_DMA_ACTIVITY_MEM",    "GROUP_LOCK_MEM"}},
      {"dma_stalls_s2mm",       {"DMA_S2MM_0_STALLED_LOCK_ACQUIRE_MEM",
                                 "DMA_S2MM_1_STALLED_LOCK_ACQUIRE_MEM"}},
      {"dma_stalls_mm2s",       {"DMA_MM2S_0_STALLED_LOCK_ACQUIRE_MEM",
                                 "DMA_MM2S_1_STALLED_LOCK_ACQUIRE_MEM"}}
    };
  }

  AIEProfilingPlugin::~AIEProfilingPlugin()
  {
    // Stop the polling thread
    endPoll();

    if (VPDatabase::alive()) {
      for (auto w : writers) {
        w->write(false);
      }

      db->unregisterPlugin(this);
    }
  }

  void AIEProfilingPlugin::getPollingInterval()
  {
    // Get polling interval (in usec; minimum is 100)
    mPollingInterval = xrt_core::config::get_aie_profile_interval_us();
    //if (mPollingInterval < 100) {
    //  mPollingInterval = 100;
    //  xrt_core::message::send(severity_level::warning, "XRT", 
    //      "Minimum supported AIE profile interval is 100 usec.");
    //}
  }

  void AIEProfilingPlugin::printTileModStats(xaiefal::XAieDev* aieDevice, const tile_type& tile, bool isCore)
  {
    auto col = tile.col;
    auto row = tile.row + 1;
    auto loc = XAie_TileLoc(col, row);
    std::string modType = isCore ? "Core" : "Memory";
    XAie_ModuleType mod = isCore ? XAIE_CORE_MOD :  XAIE_MEM_MOD;
    std::stringstream msg;

    const std::string groups[3] = {
      XAIEDEV_DEFAULT_GROUP_GENERIC,
      XAIEDEV_DEFAULT_GROUP_STATIC,
      XAIEDEV_DEFAULT_GROUP_AVAIL
    };

    msg << "Resource usage stats for Tile : (" << col << "," << row << ") Module : " << modType << std::endl;
    for (auto&g : groups) {
      auto stats = aieDevice->getRscStat(g);
      auto pc = stats.getNumRsc(loc, mod, XAIE_PERFCNT_RSC);
      auto ts = stats.getNumRsc(loc, mod, xaiefal::XAIE_TRACE_EVENTS_RSC);
      auto bc = stats.getNumRsc(loc, mod, XAIE_BCAST_CHANNEL_RSC);
      msg << "Resource Group : " << std::left <<  std::setw(10) << g << " "
          << "Performance Counters : " << pc << " "
          << "Trace Slots : " << ts << " "
          << "Broadcast Channels : " << bc << " "
          << std::endl;
    }

    xrt_core::message::send(severity_level::info, "XRT", msg.str());
  }

  uint32_t AIEProfilingPlugin::getNumFreeCtr(xaiefal::XAieDev* aieDevice,
                                          const std::vector<tile_type>& tiles,
                                          bool isCore,
                                          const std::string& metricSet)
  {
    uint32_t numFreeCtr = 0;
    uint32_t tileId = 0;
    XAie_ModuleType mod = isCore ? XAIE_CORE_MOD : XAIE_MEM_MOD ;
    auto stats = aieDevice->getRscStat(XAIEDEV_DEFAULT_GROUP_AVAIL);

    for (unsigned int i=0; i < tiles.size(); i++) {
      auto loc = XAie_TileLoc(tiles[i].col, tiles[i].row + 1);
      auto avail = stats.getNumRsc(loc, mod, XAIE_PERFCNT_RSC);
      if (i == 0) {
        numFreeCtr = avail;
      } else {
        if (avail < numFreeCtr) {
          numFreeCtr = avail;
          tileId = i;
        }
      }
    }

    auto& requestedEvents = isCore ? mCoreStartEvents[metricSet] : mMemoryStartEvents[metricSet];
    auto& EventStrings =    isCore ? mCoreEventStrings[metricSet] : mMemoryEventStrings[metricSet];

    auto numTotalEvents = requestedEvents.size();
    if (numFreeCtr < numTotalEvents) {
      std::stringstream msg;
      std::string modType = isCore ? "core" : "memory";
      msg << "Only " << numFreeCtr << " out of " << numTotalEvents
          << " metrics were available for aie "
          << modType <<  " module profiling due to resource constraints. "
          << "AIE profiling uses performance counters which could be already used by AIE trace, ECC, etc."
          << std::endl;

      msg << "Available metrics : ";
      for (unsigned int i=0; i < numFreeCtr; i++) {
        msg << EventStrings[i] << " ";
      }
      msg << std::endl;

      msg << "Unavailable metrics : ";
      for (unsigned int i=numFreeCtr; i < numTotalEvents; i++) {
        msg << EventStrings[i] << " ";
      }

      xrt_core::message::send(severity_level::warning, "XRT", msg.str());
      printTileModStats(aieDevice, tiles[tileId], isCore);
    }

    return numFreeCtr;
  }

  std::string AIEProfilingPlugin::getMetricSet(bool isCore, const std::string& metricsStr)
  {
    std::vector<std::string> vec;

    boost::split(vec, metricsStr, boost::is_any_of(":"));
    for (int i=0; i < vec.size(); ++i) {
      boost::replace_all(vec.at(i), "{", "");
      boost::replace_all(vec.at(i), "}", "");
    }

    // Determine specification type based on vector size:
    //   * Size = 1: All tiles
    //     * aie_profile_core_metrics = <heat_map|stalls|execution>
    //     * aie_profile_memory_metrics = <dma_locks|conflicts>
    //   * Size = 2: Single tile
    //     * aie_profile_core_metrics = {<column>,<row>}:<heat_map|stalls|execution>
    //     * aie_profile_memory_metrics = {<column>,<row>}:<dma_locks|conflicts>
    //   * Size = 3: Range of tiles
    //     * aie_profile_core_metrics = {<mincolumn,<minrow>}:{<maxcolumn>,<maxrow>}:<heat_map|stalls|execution>
    //     * aie_profile_memory_metrics = {<mincolumn,<minrow>}:{<maxcolumn>,<maxrow>}:<dma_locks|conflicts>
    std::string metricSet  = vec.at( vec.size()-1 );
    std::string moduleName = isCore ? "core" : "memory";

    // Ensure requested metric set is supported (if not, use default)
    if ((isCore && (mCoreStartEvents.find(metricSet) == mCoreStartEvents.end()))
        || (!isCore && (mMemoryStartEvents.find(metricSet) == mMemoryStartEvents.end()))) {
      std::string defaultSet = isCore ? "heat_map" : "conflicts";
      std::stringstream msg;
      msg << "Unable to find " << moduleName << " metric set " << metricSet
          << ". Using default of " << defaultSet << ".";
      xrt_core::message::send(severity_level::warning, "XRT", msg.str());
      metricSet = defaultSet;
    }
    return metricSet;
  }

  std::vector<tile_type> AIEProfilingPlugin::getTilesForProfiling(bool isCore, const std::string& metricsStr, void* handle)
  {
    std::shared_ptr<xrt_core::device> device = xrt_core::get_userpf_device(handle);

    std::vector<std::string> vec;
    boost::split(vec, metricsStr, boost::is_any_of(":"));

    // Compile list of tiles based on how its specified in setting
    std::vector<tile_type> tiles;

    if (vec.size() == 1) {
      //aie_profile_core_metrics = <heat_map|stalls|execution>
      // Capture all tiles across all graphs
      auto graphs = xrt_core::edge::aie::get_graphs(device.get());
      for (auto& graph : graphs) {
        /*
         * Core module profiling uses all unique core tiles in aie control
         * Memory module profiling uses all unique core + dma tiles in aie control
         */
        auto coreTiles = xrt_core::edge::aie::get_event_tiles(device.get(), graph,
            xrt_core::edge::aie::module_type::core);
        if (!isCore) {
          auto dmaTiles = xrt_core::edge::aie::get_event_tiles(device.get(), graph,
            xrt_core::edge::aie::module_type::dma);
          std::move(dmaTiles.begin(), dmaTiles.end(), back_inserter(coreTiles));
        }
        std::sort(coreTiles.begin(), coreTiles.end(),
          [](tile_type t1, tile_type t2) {
              if (t1.row == t2.row)
                return t1.col > t2.col;
              else
                return t1.row > t2.row;
          }
        );
        std::unique_copy(coreTiles.begin(), coreTiles.end(), back_inserter(tiles),
          [](tile_type t1, tile_type t2) {
              return ((t1.col == t2.col) && (t1.row == t2.row));
          }
        );
      }
    }
    else if (vec.size() == 2) {
      // aie_profile_core_metrics = {<column>,<row>}:<heat_map|stalls|execution>
      std::vector<std::string> tileVec;
      boost::split(tileVec, vec.at(0), boost::is_any_of(","));

      xrt_core::edge::aie::tile_type tile;
      tile.col = std::stoi(tileVec.at(0));
      tile.row = std::stoi(tileVec.at(1));
      tiles.push_back(tile);
    }
    else if (vec.size() == 3) {
      // aie_profile_core_metrics = {<mincolumn,<minrow>}:{<maxcolumn>,<maxrow>}:<heat_map|stalls|execution>
      std::vector<std::string> minTileVec;
      boost::split(minTileVec, vec.at(0), boost::is_any_of(","));
      uint32_t minCol = std::stoi(minTileVec.at(0));
      uint32_t minRow = std::stoi(minTileVec.at(1));

      std::vector<std::string> maxTileVec;
      boost::split(maxTileVec, vec.at(1), boost::is_any_of(","));
      uint32_t maxCol = std::stoi(maxTileVec.at(0));
      uint32_t maxRow = std::stoi(maxTileVec.at(1));

      for (uint32_t col = minCol; col <= maxCol; ++col) {
        for (uint32_t row = minRow; row <= maxRow; ++row) {
          xrt_core::edge::aie::tile_type tile;
          tile.col = col;
          tile.row = row;
          tiles.push_back(tile);
        }
      }
    }

    // Report tiles (debug only)
    {
      std::string moduleName = isCore ? "core" : "memory";
      std::stringstream msg;
      msg << "Tiles used for AIE " << moduleName << " profile counters: ";
      for (auto& tile : tiles) {
        msg << "(" << tile.col << "," << tile.row << "), ";
      }
      xrt_core::message::send(severity_level::debug, "XRT", msg.str());
    }

    return tiles;
  }

  bool AIEProfilingPlugin::setMetrics(uint64_t deviceId, void* handle)
  {
    XAie_DevInst* aieDevInst =
      static_cast<XAie_DevInst*>(db->getStaticInfo().getAieDevInst(fetchAieDevInst, handle)) ;
    xaiefal::XAieDev* aieDevice =
      static_cast<xaiefal::XAieDev*>(db->getStaticInfo().getAieDevice(allocateAieDevice, deallocateAieDevice, handle)) ;
    if (!aieDevInst || !aieDevice) {
      xrt_core::message::send(severity_level::warning, "XRT", 
          "Unable to get AIE device. There will be no AIE profiling.");
      return false;
    }

    bool runtimeCounters = false;
    // Get AIE clock frequency
	  std::shared_ptr<xrt_core::device> device = xrt_core::get_userpf_device(handle);
    auto clockFreqMhz = xrt_core::edge::aie::get_clock_freq_mhz(device.get());

    // Configure both core and memory module counters
    for (int module=0; module < 2; ++module) {
      bool isCore = (module == 0);
      std::string moduleName = isCore ? "core" : "memory";

      std::string metricsStr = isCore ?
          xrt_core::config::get_aie_profile_core_metrics() :
          xrt_core::config::get_aie_profile_memory_metrics();
      if (metricsStr.empty())
        continue;

      auto metricSet = getMetricSet(isCore, metricsStr);
      auto tiles = getTilesForProfiling(isCore, metricsStr, handle);

      // Get vector of pre-defined metrics for this set
      auto startEvents = isCore ? mCoreStartEvents[metricSet] : mMemoryStartEvents[metricSet];
      auto endEvents   = isCore ?   mCoreEndEvents[metricSet] :   mMemoryEndEvents[metricSet];
      uint8_t resetEvent = 0;
<<<<<<< HEAD
=======
      int counterId = 0;
>>>>>>> 1590d658
      
      int NUM_COUNTERS = isCore ? NUM_CORE_COUNTERS : NUM_MEMORY_COUNTERS;
      int numTileCounters[NUM_COUNTERS+1] = {0};
      int counterId = 0;
      // Ask Resource manager for resource availability
      auto numFreeCounters  = getNumFreeCtr(aieDevice, tiles, isCore, metricSet);

      // Iterate over tiles and metrics to configure all desired counters
      for (auto& tile : tiles) {
        int numCounters = 0;
        auto col = tile.col;
        auto row = tile.row;
        auto mod = isCore ? XAIE_CORE_MOD : XAIE_MEM_MOD;
        auto loc = XAie_TileLoc(col, row + 1);
        // NOTE: resource manager requires absolute row number
        auto& core   = aieDevice->tile(col, row + 1).core();
        auto& memory = aieDevice->tile(col, row + 1).mem();

        for (int i=0; i < numFreeCounters; ++i) {
          // Request counter from resource manager
          auto perfCounter = isCore ? core.perfCounter() : memory.perfCounter();
          auto ret = perfCounter->initialize(mod, startEvents.at(i), mod, endEvents.at(i));
          if (ret != XAIE_OK) break;
          ret = perfCounter->reserve();
          if (ret != XAIE_OK) break;
          ret = perfCounter->start();
          if (ret != XAIE_OK) break;
          mPerfCounters.push_back(perfCounter);
<<<<<<< HEAD
=======

          // Convert enums to physical event IDs for reporting purposes
          int counterNum = i;
          uint8_t phyStartEvent = 0;
          uint8_t phyEndEvent = 0;
          XAie_EventLogicalToPhysicalConv(aieDevInst, loc, mod, startEvents.at(i), &phyStartEvent);
          XAie_EventLogicalToPhysicalConv(aieDevInst, loc, mod, endEvents.at(i), &phyEndEvent);
          if (!isCore) {
            phyStartEvent += BASE_MEMORY_COUNTER;
            phyEndEvent += BASE_MEMORY_COUNTER;
          }
>>>>>>> 1590d658

          // Set masks for group events
          // NOTE: Writing to group error enable register is blocked, so ignoring
          if (startEvents.at(i) == XAIE_EVENT_GROUP_DMA_ACTIVITY_MEM)
            XAie_EventGroupControl(aieDevInst, loc, mod, startEvents.at(i), GROUP_DMA_MASK);
          else if (startEvents.at(i) == XAIE_EVENT_GROUP_LOCK_MEM)
            XAie_EventGroupControl(aieDevInst, loc, mod, startEvents.at(i), GROUP_LOCK_MASK);
          else if (startEvents.at(i) == XAIE_EVENT_GROUP_MEMORY_CONFLICT_MEM)
            XAie_EventGroupControl(aieDevInst, loc, mod, startEvents.at(i), GROUP_CONFLICT_MASK);
          else if (startEvents.at(i) == XAIE_EVENT_GROUP_STREAM_SWITCH_CORE) {
            if (metricSet == "stream_switch_idle")
              XAie_EventGroupControl(aieDevInst, loc, mod, startEvents.at(i), GROUP_STREAM_SWITCH_IDLE_MASK);
            else if (metricSet == "stream_switch_running")
              XAie_EventGroupControl(aieDevInst, loc, mod, startEvents.at(i), GROUP_STREAM_SWITCH_RUNNING_MASK);
            else if (metricSet == "stream_switch_stalled")
              XAie_EventGroupControl(aieDevInst, loc, mod, startEvents.at(i), GROUP_STREAM_SWITCH_STALLED_MASK);
            else if (metricSet == "stream_switch_tlast")
              XAie_EventGroupControl(aieDevInst, loc, mod, startEvents.at(i), GROUP_STREAM_SWITCH_TLAST_MASK);
          } else if (startEvents.at(i) == XAIE_EVENT_GROUP_CORE_PROGRAM_FLOW_CORE) {
            XAie_EventGroupControl(aieDevInst, loc, mod, startEvents.at(i), GROUP_CORE_PROGRAM_FLOW_MASK);
          } else if (startEvents.at(i) == XAIE_EVENT_GROUP_CORE_STALL_CORE) {
            XAie_EventGroupControl(aieDevInst, loc, mod, startEvents.at(i), GROUP_CORE_STALL_MASK);
          }
          //else if (startEvents.at(i) == XAIE_EVENT_GROUP_ERRORS_MEM)
          //  XAie_EventGroupControl(aieDevInst, loc, mod, startEvents.at(i), GROUP_ERROR_MASK);

          // Convert enums to physical event IDs for reporting purposes
          uint8_t phyStartEvent = 0;
          uint8_t phyEndEvent = 0;
          XAie_EventLogicalToPhysicalConv(aieDevInst, loc, mod, startEvents.at(i), &phyStartEvent);
          XAie_EventLogicalToPhysicalConv(aieDevInst, loc, mod, endEvents.at(i), &phyEndEvent);
          if (!isCore) {
            phyStartEvent += BASE_MEMORY_COUNTER;
            phyEndEvent += BASE_MEMORY_COUNTER;
          }

          // Store counter info in database
          std::string counterName = "AIE Counter " + std::to_string(counterId);
          (db->getStaticInfo()).addAIECounter(deviceId, counterId, col, row, i,
              phyStartEvent, phyEndEvent, resetEvent, clockFreqMhz, moduleName, counterName);
          counterId++;
          numCounters++;
        }

        std::stringstream msg;
        msg << "Reserved " << numCounters << " counters for profiling AIE tile (" << col << "," << row << ").";
        xrt_core::message::send(severity_level::debug, "XRT", msg.str());
        numTileCounters[numCounters]++;
      }

      // Report counters reserved per tile
      {
        std::stringstream msg;
        msg << "AIE profile counters reserved in " << moduleName << " modules - ";
        for (int n=0; n <= NUM_COUNTERS; ++n) {
          if (numTileCounters[n] == 0) continue;
          msg << n << ": " << numTileCounters[n] << " tiles";
          if (n != NUM_COUNTERS) msg << ", ";

          (db->getStaticInfo()).addAIECounterResources(deviceId, n, numTileCounters[n], isCore);
        }
        xrt_core::message::send(severity_level::info, "XRT", msg.str());
      }

      runtimeCounters = true;
    } // for module

    return runtimeCounters;
  }
  
  void AIEProfilingPlugin::pollAIECounters(uint32_t index, void* handle)
  {
    auto it = mThreadCtrlMap.find(handle);
    if (it == mThreadCtrlMap.end())
      return;

    auto& should_continue = it->second;
    while (should_continue) {
      // Wait until xclbin has been loaded and device has been updated in database
      if (!(db->getStaticInfo().isDeviceReady(index)))
        continue;
      XAie_DevInst* aieDevInst =
        static_cast<XAie_DevInst*>(db->getStaticInfo().getAieDevInst(fetchAieDevInst, handle)) ;
      if (!aieDevInst)
        continue;

      uint32_t prevColumn = 0;
      uint32_t prevRow = 0;
      uint64_t timerValue = 0;

      // Iterate over all AIE Counters & Timers
      auto numCounters = db->getStaticInfo().getNumAIECounter(index);
      for (uint64_t c=0; c < numCounters; c++) {
        auto aie = db->getStaticInfo().getAIECounter(index, c);
        if (!aie)
          continue;

        std::vector<uint64_t> values;
        values.push_back(aie->column);
        values.push_back(aie->row);
        values.push_back(aie->startEvent);
        values.push_back(aie->endEvent);
        values.push_back(aie->resetEvent);

        // Read counter value from device
        uint32_t counterValue;
        if (mPerfCounters.empty()) {
          // Compiler-defined counters
          XAie_LocType tileLocation = XAie_TileLoc(aie->column, aie->row + 1);
          XAie_PerfCounterGet(aieDevInst, tileLocation, XAIE_CORE_MOD, aie->counterNumber, &counterValue);
        }
        else {
          // Runtime-defined counters
          auto perfCounter = mPerfCounters.at(c);
          perfCounter->readResult(counterValue);
        }
        values.push_back(counterValue);

        // Read tile timer (once per tile to minimize overhead)
        if ((aie->column != prevColumn) || (aie->row != prevRow)) {
          prevColumn = aie->column;
          prevRow = aie->row;
          XAie_LocType tileLocation = XAie_TileLoc(aie->column, aie->row + 1);
          XAie_ReadTimer(aieDevInst, tileLocation, XAIE_CORE_MOD, &timerValue);
        }
        values.push_back(timerValue);

        // Get timestamp in milliseconds
        double timestamp = xrt_core::time_ns() / 1.0e6;
        db->getDynamicInfo().addAIESample(index, timestamp, values);
      }

      std::this_thread::sleep_for(std::chrono::microseconds(mPollingInterval));     
    }
  }

  void AIEProfilingPlugin::updateAIEDevice(void* handle)
  {
    // Don't update if no profiling is requested
    if (!xrt_core::config::get_aie_profile())
      return;

    char pathBuf[512];
    memset(pathBuf, 0, 512);
    xclGetDebugIPlayoutPath(handle, pathBuf, 512);

    std::string sysfspath(pathBuf);
    uint64_t deviceId = db->addDevice(sysfspath); // Get the unique device Id

    if (!(db->getStaticInfo()).isDeviceReady(deviceId)) {
      // Update the static database with information from xclbin
      (db->getStaticInfo()).updateDevice(deviceId, handle);
      {
        struct xclDeviceInfo2 info;
        if(xclGetDeviceInfo2(handle, &info) == 0) {
          (db->getStaticInfo()).setDeviceName(deviceId, std::string(info.mName));
        }
      }
    }

    // Ensure we only read/configure once per xclbin
    if (!(db->getStaticInfo()).isAIECounterRead(deviceId)) {
      // Update the AIE specific portion of the device
      // When new xclbin is loaded, the xclbin specific datastructure is already recreated

      // 1. Runtime-defined counters
      // NOTE: these take precedence
      bool runtimeCounters = setMetrics(deviceId, handle);

      // 2. Compiler-defined counters
      if (!runtimeCounters) {
        std::shared_ptr<xrt_core::device> device = xrt_core::get_userpf_device(handle);
        auto counters = xrt_core::edge::aie::get_profile_counters(device.get());

        if (counters.empty()) {
          std::string msg = "AIE Profile Counters were not found for this design. "
                            "Please specify aie_profile_core_metrics and/or aie_profile_memory_metrics in your xrt.ini.";
          xrt_core::message::send(severity_level::warning, "XRT", msg);
        }
        else {
          for (auto& counter : counters) {
            (db->getStaticInfo()).addAIECounter(deviceId, counter.id, counter.column,
                counter.row + 1, counter.counterNumber, counter.startEvent, counter.endEvent,
                counter.resetEvent, counter.clockFreqMhz, counter.module, counter.name);
          }
        }
      }

      (db->getStaticInfo()).setIsAIECounterRead(deviceId, true);
    }

    // Open the writer for this device
    struct xclDeviceInfo2 info;
    xclGetDeviceInfo2(handle, &info);
    std::string deviceName = std::string(info.mName);
    // Create and register writer and file
    std::string outputFile = "aie_profile_" + deviceName + ".csv";

    VPWriter* writer = new AIEProfilingWriter(outputFile.c_str(),
                                              deviceName.c_str(), mIndex);
    writers.push_back(writer);
    db->getStaticInfo().addOpenedFile(writer->getcurrentFileName(), "AIE_PROFILE");

    // Start the AIE profiling thread
    mThreadCtrlMap[handle] = true;
    auto device_thread = std::thread(&AIEProfilingPlugin::pollAIECounters, this, mIndex, handle);
    mThreadMap[handle] = std::move(device_thread);

    ++mIndex;
  }

  void AIEProfilingPlugin::endPollforDevice(void* handle)
  {
    // Ask thread to stop
    mThreadCtrlMap[handle] = false;

    auto it = mThreadMap.find(handle);
    if (it != mThreadMap.end()) {
      it->second.join();
      mThreadMap.erase(it);
      mThreadCtrlMap.erase(handle);
    }
  }

  void AIEProfilingPlugin::endPoll()
  {
    // Ask all threads to end
    for (auto& p : mThreadCtrlMap)
      p.second = false;

    for (auto& t : mThreadMap)
      t.second.join();

    mThreadCtrlMap.clear();
    mThreadMap.clear();
  }

} // end namespace xdp<|MERGE_RESOLUTION|>--- conflicted
+++ resolved
@@ -43,11 +43,7 @@
 #define GROUP_STREAM_SWITCH_STALLED_MASK 0x44444444
 #define GROUP_STREAM_SWITCH_TLAST_MASK   0x88888888
 #define GROUP_CORE_PROGRAM_FLOW_MASK     0x00001FE0
-<<<<<<< HEAD
-#define GROUP_CORE_STALL_MASK            0x0000019F
-=======
 #define GROUP_CORE_STALL_MASK            0x0000000F
->>>>>>> 1590d658
 
 namespace {
   static void* fetchAieDevInst(void* devHandle)
@@ -451,10 +447,6 @@
       auto startEvents = isCore ? mCoreStartEvents[metricSet] : mMemoryStartEvents[metricSet];
       auto endEvents   = isCore ?   mCoreEndEvents[metricSet] :   mMemoryEndEvents[metricSet];
       uint8_t resetEvent = 0;
-<<<<<<< HEAD
-=======
-      int counterId = 0;
->>>>>>> 1590d658
       
       int NUM_COUNTERS = isCore ? NUM_CORE_COUNTERS : NUM_MEMORY_COUNTERS;
       int numTileCounters[NUM_COUNTERS+1] = {0};
@@ -483,20 +475,6 @@
           ret = perfCounter->start();
           if (ret != XAIE_OK) break;
           mPerfCounters.push_back(perfCounter);
-<<<<<<< HEAD
-=======
-
-          // Convert enums to physical event IDs for reporting purposes
-          int counterNum = i;
-          uint8_t phyStartEvent = 0;
-          uint8_t phyEndEvent = 0;
-          XAie_EventLogicalToPhysicalConv(aieDevInst, loc, mod, startEvents.at(i), &phyStartEvent);
-          XAie_EventLogicalToPhysicalConv(aieDevInst, loc, mod, endEvents.at(i), &phyEndEvent);
-          if (!isCore) {
-            phyStartEvent += BASE_MEMORY_COUNTER;
-            phyEndEvent += BASE_MEMORY_COUNTER;
-          }
->>>>>>> 1590d658
 
           // Set masks for group events
           // NOTE: Writing to group error enable register is blocked, so ignoring
