--- conflicted
+++ resolved
@@ -91,20 +91,8 @@
     uint8_t getMetricSetIndex(std::string metricSet, module_type mod);
     static void read_aie_metadata(const char* data, size_t size, boost::property_tree::ptree& aie_project);
 
-<<<<<<< HEAD
-    std::vector<std::string> get_graphs();
-    std::vector<std::string> get_kernels();
-    std::unordered_map<std::string, plio_config> get_plios();
-    std::vector<tile_type> get_interface_tiles(const std::string &metricStr,
-                                               int16_t channelId = -1,
-                                               bool useColumn = false, 
-                                               uint32_t minCol = 0, 
-                                               uint32_t maxCol = 0);
-    std::vector<tile_type> get_mem_tiles(const std::string& graph_name,
-=======
     std::vector<tile_type> get_mem_tiles(const xrt_core::device* device, 
                                          const std::string& graph_name,
->>>>>>> e67fab6a
                                          const std::string& kernel_name = "all");
     std::vector<tile_type> get_event_tiles(const std::string& graph_name, 
                                            module_type type);
