--- conflicted
+++ resolved
@@ -29,97 +29,6 @@
 
 namespace xdp {
 
-<<<<<<< HEAD
-constexpr unsigned int NUM_CORE_COUNTERS     = 4;
-constexpr unsigned int NUM_MEMORY_COUNTERS   = 2;
-constexpr unsigned int NUM_SHIM_COUNTERS     = 2;
-constexpr unsigned int NUM_MEM_TILE_COUNTERS = 4;
-
-class AieProfileMetadata{
-  private:
-    // Currently supporting Core, Memory, Interface Tiles, and MEM Tiles
-    static constexpr int NUM_MODULES = 4;
-
-    const std::vector<std::string> moduleNames = 
-        {"aie", "aie_memory", "interface_tile", "memory_tile"};
-    const std::string defaultSets[NUM_MODULES] = 
-        {"write_throughputs", "write_throughputs", "s2mm_throughputs", "s2mm_throughputs"};
-    const int numCountersMod[NUM_MODULES] =
-        {NUM_CORE_COUNTERS, NUM_MEMORY_COUNTERS, NUM_SHIM_COUNTERS, NUM_MEM_TILE_COUNTERS};
-    const module_type moduleTypes[NUM_MODULES] = 
-        {module_type::core, module_type::dma, module_type::shim, module_type::mem_tile};
-
-    uint32_t pollingInterval;
-    uint64_t deviceID;
-    double clockFreqMhz;
-    void* handle;
-    xrt::hw_context hwContext;
-
-    std::map <module_type, std::vector<std::string>> metricStrings {
-      { module_type::core,     {"heat_map", "stalls", "execution",           
-                                "floating_point", "stream_put_get", "write_throughputs",     
-                                "read_throughputs", "aie_trace", "events", "s2mm_throughputs", "mm2s_throughputs"} },
-      { module_type::dma,      {"conflicts", "dma_locks", "dma_stalls_s2mm",
-                                "dma_stalls_mm2s", "write_throughputs", "read_throughputs", "s2mm_throughputs", "mm2s_throughputs"} },
-      { module_type::shim,     {"s2mm_throughputs", "mm2s_throughputs", "packets"} },
-      { module_type::mem_tile, {"input_channels", "input_channels_details",
-                                "output_channels", "output_channels_details",
-                                "memory_stats", "mem_trace", "s2mm_throughputs", "mm2s_throughputs", "conflict_stats1", "conflict_stats2","conflict_stats3", "conflict_stats4"} }
-    };
-
-    std::vector<std::map<tile_type, std::string>> configMetrics;
-    std::map<tile_type, uint8_t> configChannel0;
-    std::map<tile_type, uint8_t> configChannel1;
-    boost::property_tree::ptree aie_meta; 
-    bool invalidXclbinMetadata;
-
-  public:
-    AieProfileMetadata(uint64_t deviceID, void* handle);
-    
-    uint64_t getDeviceID() {return deviceID;}
-    void* getHandle() {return handle;}
-    uint32_t getPollingIntervalVal(){return pollingInterval;}
-
-    void checkSettings();
-    int getHardwareGen();
-    uint16_t getAIETileRowOffset();
-    std::vector<std::string> getSettingsVector(std::string settingsString);
-
-    void getConfigMetricsForTiles(int moduleIdx,
-                                  const std::vector<std::string>& metricsSettings,
-                                  const std::vector<std::string>& graphMetricsSettings,
-                                  const module_type mod);
-    void getConfigMetricsForInterfaceTiles(int moduleIdx,
-                                           const std::vector<std::string>& metricsSettings,
-                                           const std::vector<std::string> graphMetricsSettings);
-    uint8_t getMetricSetIndex(std::string metricSet, module_type mod);
-    static void read_aie_metadata(const char* data, size_t size, boost::property_tree::ptree& aie_project);
-
-    std::vector<tile_type> get_mem_tiles(const std::string& graph_name,
-                                         const std::string& kernel_name = "all");
-    std::vector<tile_type> get_event_tiles(const std::string& graph_name, 
-                                           module_type type);
-    std::vector<tile_type> get_aie_tiles(const std::string& graph_name,
-                                         module_type type);
-    std::vector<tile_type> get_tiles(const std::string& graph_name,
-                                     module_type type, 
-                                     const std::string& kernel_name = "all");
-
-    std::map<tile_type, std::string> getConfigMetrics(int module){ return configMetrics[module];}
-    std::map<tile_type, uint8_t> getConfigChannel0() {return configChannel0;}
-    std::map<tile_type, uint8_t> getConfigChannel1() {return configChannel1;}
-    boost::property_tree::ptree getAIEConfigMetadata(std::string config_name);
-
-    double getClockFreqMhz(){return clockFreqMhz;}
-    std::string getModuleName(int module){return moduleNames[module];}
-    int getNumCountersMod(int module){return numCountersMod[module];}
-    module_type getModuleType(int module){return moduleTypes[module];}
-    int getNumModules(){return NUM_MODULES;}
-    xrt::hw_context getHwContext(){return hwContext;}
-    void setHwContext(xrt::hw_context c) {
-      hwContext = c;
-    }
-=======
   constexpr unsigned int NUM_CORE_COUNTERS = 4;
   constexpr unsigned int NUM_MEMORY_COUNTERS = 2;
   constexpr unsigned int NUM_SHIM_COUNTERS = 2;
@@ -139,10 +48,11 @@
       const module_type moduleTypes[NUM_MODULES] =
       {module_type::core, module_type::dma, module_type::shim, module_type::mem_tile};
 
-      uint32_t pollingInterval;
-      uint64_t deviceID;
-      double clockFreqMhz;
-      void* handle;
+    uint32_t pollingInterval;
+    uint64_t deviceID;
+    double clockFreqMhz;
+    void* handle;
+    xrt::hw_context hwContext;
 
       std::map <module_type, std::vector<std::string>> metricStrings {
         {
@@ -150,27 +60,47 @@
             "heat_map", "stalls", "execution",
             "floating_point", "stream_put_get", "write_throughputs",
             "read_throughputs", "aie_trace", "events"
-          }
+          #ifdef XDP_MINIMAL_BUILD
+            }
+          #else 
+            ,"s2mm_throughputs", "mm2s_throughputs"}
+          #endif
         },
         {
           module_type::dma, {
             "conflicts", "dma_locks", "dma_stalls_s2mm",
             "dma_stalls_mm2s", "write_throughputs", "read_throughputs"
-          }
+          #ifdef XDP_MINIMAL_BUILD
+            }
+          #else 
+            ,"s2mm_throughputs", "mm2s_throughputs"}
+          #endif
         },
-        { module_type::shim, {"input_throughputs", "output_throughputs", "packets"} },
+        { module_type::shim, {"input_throughputs", "output_throughputs", "packets"
+        #ifdef XDP_MINIMAL_BUILD
+            }
+        #else 
+          ,"s2mm_throughputs", "mm2s_throughputs", "s2mm_stalls", "mm2s_stalls"}
+        #endif
+          },
         {
           module_type::mem_tile, {
             "input_channels", "input_channels_details",
             "output_channels", "output_channels_details",
             "memory_stats", "mem_trace"
-          }
+            #ifdef XDP_MINIMAL_BUILD
+              }
+            #else 
+              ,"s2mm_throughputs", "mm2s_throughputs", "conflict_stats1", "conflict_stats2","conflict_stats3", "conflict_stats4"}
+            #endif
         }
       };
 
-      std::vector<std::map<tile_type, std::string>> configMetrics;
-      std::map<tile_type, uint8_t> configChannel0;
-      std::map<tile_type, uint8_t> configChannel1;
+    std::vector<std::map<tile_type, std::string>> configMetrics;
+    std::map<tile_type, uint8_t> configChannel0;
+    std::map<tile_type, uint8_t> configChannel1;
+    boost::property_tree::ptree aie_meta; 
+    bool invalidXclbinMetadata;
 
     public:
       AieProfileMetadata(uint64_t deviceID, void* handle);
@@ -194,23 +124,20 @@
       uint8_t getMetricSetIndex(std::string metricSet, module_type mod);
       static void read_aie_metadata(const char* data, size_t size, boost::property_tree::ptree& aie_project);
 
-      std::vector<tile_type> get_mem_tiles(const xrt_core::device* device,
-                                           const std::string& graph_name,
-                                           const std::string& kernel_name = "all");
-      std::vector<tile_type> get_event_tiles(const xrt_core::device* device,
-                                             const std::string& graph_name,
-                                             module_type type);
-      std::vector<tile_type> get_aie_tiles(const xrt_core::device* device,
-                                           const std::string& graph_name,
+    std::vector<tile_type> get_mem_tiles(const std::string& graph_name,
+                                         const std::string& kernel_name = "all");
+    std::vector<tile_type> get_event_tiles(const std::string& graph_name, 
                                            module_type type);
-      std::vector<tile_type> get_tiles(const xrt_core::device* device,
-                                       const std::string& graph_name,
-                                       module_type type,
-                                       const std::string& kernel_name = "all");
+    std::vector<tile_type> get_aie_tiles(const std::string& graph_name,
+                                         module_type type);
+    std::vector<tile_type> get_tiles(const std::string& graph_name,
+                                     module_type type, 
+                                     const std::string& kernel_name = "all");
 
-      std::map<tile_type, std::string> getConfigMetrics(int module) { return configMetrics[module];}
-      std::map<tile_type, uint8_t> getConfigChannel0() {return configChannel0;}
-      std::map<tile_type, uint8_t> getConfigChannel1() {return configChannel1;}
+    std::map<tile_type, std::string> getConfigMetrics(int module){ return configMetrics[module];}
+    std::map<tile_type, uint8_t> getConfigChannel0() {return configChannel0;}
+    std::map<tile_type, uint8_t> getConfigChannel1() {return configChannel1;}
+    boost::property_tree::ptree getAIEConfigMetadata(std::string config_name);
 
       bool checkModule(int module) { return (module >= 0 && module < NUM_MODULES);}
       double getClockFreqMhz() {return clockFreqMhz;}
@@ -237,8 +164,12 @@
           return moduleTypes[0];
       }
       int getNumModules() {return NUM_MODULES;}
->>>>>>> 65471d48
+    xrt::hw_context getHwContext(){return hwContext;}
+    void setHwContext(xrt::hw_context c) {
+      hwContext = c;
+    }
   };
 }
 
+#endif
 #endif