--- conflicted
+++ resolved
@@ -187,77 +187,6 @@
     return settingsVector;
   }
 
-<<<<<<< HEAD
-  std::unordered_map<std::string, plio_config> AieProfileMetadata::get_plios()
-  {
-    if (invalidXclbinMetadata)
-      return {};
-    std::unordered_map<std::string, plio_config> plios;
-
-    for (auto& plio_node : aie_meta.get_child("aie_metadata.PLIOs")) {
-      plio_config plio;
-
-      plio.id = plio_node.second.get<uint32_t>("id");
-      plio.name = plio_node.second.get<std::string>("name");
-      plio.logicalName = plio_node.second.get<std::string>("logical_name");
-      plio.shimColumn = plio_node.second.get<uint16_t>("shim_column");
-      plio.streamId = plio_node.second.get<uint16_t>("stream_id");
-      plio.slaveOrMaster = plio_node.second.get<bool>("slaveOrMaster");
-
-      plios[plio.name] = plio;
-    }
-
-    return plios;
-  }
-
-  std::vector<tile_type> AieProfileMetadata::get_interface_tiles(const std::string& metricStr, int16_t channelId,
-                                                                 bool useColumn, uint32_t minCol, uint32_t maxCol)
-  {
-    std::vector<tile_type> tiles;
-
-    int plioCount = 0;
-    auto plios = get_plios();
-    for (auto& plio : plios) {
-      auto isMaster = plio.second.slaveOrMaster;
-      auto streamId = plio.second.streamId;
-      auto shimCol = plio.second.shimColumn;
-
-      // If looking for specific ID, make sure it matches
-      if ((channelId >= 0) && (channelId != streamId))
-        continue;
-
-      // Make sure it's desired polarity
-      // NOTE: input = slave (data flowing from PLIO)
-      //       output = master (data flowing to PLIO)
-      if ((isMaster && (metricStr == "input_throughputs")) || (!isMaster && (metricStr == "output_throughputs")))
-        continue;
-
-      plioCount++;
-
-      if (useColumn && !((minCol <= (uint32_t)shimCol) && ((uint32_t)shimCol <= maxCol))) {
-        // shimCol is not within minCol:maxCol range. So skip.
-        continue;
-      }
-
-      tile_type tile = {0};
-      tile.col = shimCol;
-      tile.row = 0;
-      // Grab stream ID and slave/master (used in configStreamSwitchPorts())
-      tile.itr_mem_col = isMaster;
-      tile.itr_mem_row = streamId;
-      tiles.push_back(tile);
-    }
-
-    if ((plioCount == 0) && (channelId >= 0)) {
-      std::string msg =
-          "No tiles used channel ID " + std::to_string(channelId) + ". Please specify a valid channel ID.";
-      xrt_core::message::send(severity_level::warning, "XRT", msg);
-    }
-    return tiles;
-  }
-
-=======
->>>>>>> e67fab6a
   // Find all MEM tiles associated with a graph and kernel
   //   kernel_name = all      : all tiles in graph
   //   kernel_name = <kernel> : only tiles used by that specific kernel
@@ -422,13 +351,8 @@
     uint16_t rowOffset = (mod == module_type::mem_tile) ? 1 : getAIETileRowOffset();
     auto modName = (mod == module_type::core) ? "aie" : ((mod == module_type::dma) ? "aie_memory" : "memory_tile");
 
-<<<<<<< HEAD
-    auto allValidKernels = get_kernels();
-    auto allValidGraphs = get_graphs();
-=======
     auto allValidGraphs = aie::getValidGraphs(aie_meta);
     auto allValidKernels = aie::getValidKernels(aie_meta);
->>>>>>> e67fab6a
 
     std::set<tile_type> allValidTiles;
     auto validTilesVec = get_tiles("all", mod);
@@ -895,11 +819,7 @@
         continue;
 
       int16_t channelId = (metrics[i].size() < 3) ? -1 : static_cast<uint16_t>(std::stoul(metrics[i][2]));
-<<<<<<< HEAD
-      auto tiles = get_interface_tiles(metrics[i][1], channelId);
-=======
       auto tiles = aie::getInterfaceTiles(aie_meta, "all", "all", metrics[i][1], channelId);
->>>>>>> e67fab6a
 
       for (auto& e : tiles) {
         configMetrics[moduleIdx][e] = metrics[i][1];
@@ -947,12 +867,8 @@
         }
       }
 
-<<<<<<< HEAD
-      auto tiles = get_interface_tiles(metrics[i][2], channelId, true, minCol, maxCol);
-=======
       auto tiles = aie::getInterfaceTiles(aie_meta, "all", "all", metrics[i][2],
                                           channelId, true, minCol, maxCol);
->>>>>>> e67fab6a
 
       for (auto& t : tiles) {
         configMetrics[moduleIdx][t] = metrics[i][2];
@@ -998,12 +914,8 @@
           }
         }
 
-<<<<<<< HEAD
-        auto tiles = get_interface_tiles(metrics[i][1], channelId, true, col, col);
-=======
         auto tiles = aie::getInterfaceTiles(aie_meta, "all", "all", metrics[i][1], 
                                             channelId, true, col, col);
->>>>>>> e67fab6a
 
         for (auto& t : tiles) {
           configMetrics[moduleIdx][t] = metrics[i][1];
@@ -1049,46 +961,6 @@
     pt::read_json(aie_stream, aie_project);
   }
 
-<<<<<<< HEAD
-  std::vector<std::string> AieProfileMetadata::get_graphs()
-  {
-    if (invalidXclbinMetadata)
-      return {};
-
-    std::vector<std::string> graphs;
-
-    for (auto& graph : aie_meta.get_child("aie_metadata.graphs")) {
-      std::string graphName = graph.second.get<std::string>("name");
-      graphs.push_back(graphName);
-    }
-
-    return graphs;
-  }
-
-  std::vector<std::string> AieProfileMetadata::get_kernels()
-  {
-    if (invalidXclbinMetadata)
-      return {};
-
-    std::vector<std::string> kernels;
-
-    // Grab all kernel to tile mappings
-    auto kernelToTileMapping = aie_meta.get_child_optional("aie_metadata.TileMapping.AIEKernelToTileMapping");
-    if (!kernelToTileMapping)
-      return {};
-
-    for (auto const& mapping : kernelToTileMapping.get()) {
-      std::vector<std::string> names;
-      std::string functionStr = mapping.second.get<std::string>("function");
-      boost::split(names, functionStr, boost::is_any_of("."));
-      std::unique_copy(names.begin(), names.end(), std::back_inserter(kernels));
-    }
-
-    return kernels;
-  }
-
-=======
->>>>>>> e67fab6a
   uint8_t AieProfileMetadata::getMetricSetIndex(std::string metricString, module_type mod)
   {
     auto stringVector = metricStrings[mod];
