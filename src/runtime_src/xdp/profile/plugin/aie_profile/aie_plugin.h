/**
 * Copyright (C) 2020-2022 Xilinx, Inc
 * Copyright (C) 2022 Advanced Micro Devices, Inc. - All rights reserved
 *
 * Licensed under the Apache License, Version 2.0 (the "License"). You may
 * not use this file except in compliance with the License. A copy of the
 * License is located at
 *
 *     http://www.apache.org/licenses/LICENSE-2.0
 *
 * Unless required by applicable law or agreed to in writing, software
 * distributed under the License is distributed on an "AS IS" BASIS, WITHOUT
 * WARRANTIES OR CONDITIONS OF ANY KIND, either express or implied. See the
 * License for the specific language governing permissions and limitations
 * under the License.
 */

#ifndef XDP_AIE_PLUGIN_DOT_H
#define XDP_AIE_PLUGIN_DOT_H

#include <vector>
#include <string>
#include <thread>
#include <atomic>
#include <iostream>

#include "xdp/profile/plugin/vp_base/vp_base_plugin.h"
#include "xdp/config.h"

#include "core/common/device.h"
#include "core/edge/common/aie_parser.h"
#include "xaiefal/xaiefal.hpp"

extern "C" {
#include <xaiengine.h>
#include <xaiengine/xaiegbl_params.h>
}

namespace xdp {

  using tile_type = xrt_core::edge::aie::tile_type;
  using module_type = xrt_core::edge::aie::module_type;

  class AIEProfilingPlugin : public XDPPlugin
  {
  public:
    AIEProfilingPlugin();
    ~AIEProfilingPlugin();

    XDP_EXPORT
    void updateAIEDevice(void* handle);
    XDP_EXPORT
    void endPollforDevice(void* handle);

    XDP_EXPORT
    static bool alive();

  private:
    void getPollingInterval();
    bool setMetrics(uint64_t deviceId, void* handle);
    bool setMetricsSettings(uint64_t deviceId, void* handle);

    bool checkAieDevice(uint64_t deviceId, void* handle);

    std::vector<tile_type> getAllTilesForCoreMemoryProfiling(const XAie_ModuleType mod,
<<<<<<< HEAD
                                                        const std::string& graph,
                                                        void* handle);
    std::vector<tile_type> getAllTilesForShimProfiling(void* handle, const std::string& metricStr);
=======
                                                        const std::string &graph,
                                                        void* handle);
    std::vector<tile_type> getAllTilesForShimProfiling(void* handle, const std::string &metricStr);
>>>>>>> dde7c6fb

    void getConfigMetricsForTiles(int moduleIdx, std::vector<std::string> metricsSettings,
                                               std::vector<std::string> graphmetricsSettings,
                                               const XAie_ModuleType mod,
                                               void* handle);


    std::string getMetricSet(const XAie_ModuleType mod, 
                             const std::string& metricsStr,
                             bool  ignoreOldConfig = false);
    std::vector<tile_type> getTilesForProfiling(const XAie_ModuleType mod,
                                                const std::string& metricsStr,
                                                void* handle);
    // Find minimum number of counters that are available across all tiles
    uint32_t getNumFreeCtr(xaiefal::XAieDev* aieDevice,
                           const std::vector<tile_type>& tiles,
                           const XAie_ModuleType mod,
                           const std::string& metricSet);
    void printTileModStats(xaiefal::XAieDev* aieDevice, 
                           const tile_type& tile, 
                           const XAie_ModuleType mod);
    void configGroupEvents(XAie_DevInst* aieDevInst,
                           const XAie_LocType loc,
                           const XAie_ModuleType mod,
                           const XAie_Events event,
                           const std::string metricSet);
    void configStreamSwitchPorts(XAie_DevInst* aieDevInst,
                                 const tile_type& tile,
                                 xaiefal::XAieTile& xaieTile,
                                 const XAie_LocType loc,
                                 const XAie_Events event,
                                 const std::string metricSet);
    uint32_t getCounterPayload(XAie_DevInst* aieDevInst,
                               const tile_type& tile,
                               uint16_t column, 
                               uint16_t row, 
                               uint16_t startEvent);

    void pollAIECounters(uint32_t index, void* handle);
    void endPoll();

  private:

    static bool live;

    int16_t mChannelId = -1;
    uint32_t mIndex = 0;
    uint32_t mPollingInterval;
    std::string mCoreMetricSet;
    std::string mMemoryMetricSet;
    std::string mShimMetricSet;

    std::map<void*,std::atomic<bool>> mThreadCtrlMap;
    std::map<void*,std::thread> mThreadMap;

    XAie_DevInst*     aieDevInst = nullptr;
    xaiefal::XAieDev* aieDevice  = nullptr;

    std::vector<std::shared_ptr<xaiefal::XAiePerfCounter>> mPerfCounters;

    std::set<std::string> mCoreMetricSets;
    std::map<std::string, std::vector<XAie_Events>> mCoreStartEvents;
    std::map<std::string, std::vector<XAie_Events>> mCoreEndEvents;
    std::map<std::string, std::vector<int>> broadcastCoreConfig;

    std::set<std::string> mMemoryMetricSets;
    std::map<std::string, std::vector<XAie_Events>> mMemoryStartEvents;
    std::map<std::string, std::vector<XAie_Events>> mMemoryEndEvents;

    std::set<std::string> mShimMetricSets;
    std::map<std::string, std::vector<XAie_Events>> mShimStartEvents;
    std::map<std::string, std::vector<XAie_Events>> mShimEndEvents;

    std::map<std::string, std::vector<std::string>> mCoreEventStrings;
    std::map<std::string, std::vector<std::string>> mMemoryEventStrings;
    std::map<std::string, std::vector<std::string>> mShimEventStrings;

    std::vector<std::map<tile_type, std::string>> mConfigMetrics; 
  };

} // end namespace xdp

#endif<|MERGE_RESOLUTION|>--- conflicted
+++ resolved
@@ -63,15 +63,9 @@
     bool checkAieDevice(uint64_t deviceId, void* handle);
 
     std::vector<tile_type> getAllTilesForCoreMemoryProfiling(const XAie_ModuleType mod,
-<<<<<<< HEAD
-                                                        const std::string& graph,
-                                                        void* handle);
-    std::vector<tile_type> getAllTilesForShimProfiling(void* handle, const std::string& metricStr);
-=======
                                                         const std::string &graph,
                                                         void* handle);
     std::vector<tile_type> getAllTilesForShimProfiling(void* handle, const std::string &metricStr);
->>>>>>> dde7c6fb
 
     void getConfigMetricsForTiles(int moduleIdx, std::vector<std::string> metricsSettings,
                                                std::vector<std::string> graphmetricsSettings,
