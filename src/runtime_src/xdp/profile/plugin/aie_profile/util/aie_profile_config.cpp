// SPDX-License-Identifier: Apache-2.0
// Copyright (C) 2022-2025 Advanced Micro Devices, Inc. All rights reserved

#define XDP_PLUGIN_SOURCE

#include "xdp/profile/plugin/aie_profile/util/aie_profile_config.h"
#include "xdp/profile/plugin/aie_profile/util/aie_profile_util.h"
<<<<<<< HEAD
#include "xdp/profile/plugin/aie_base/aie_utility.h"
=======
#include "xdp/profile/plugin/aie_base/aie_base_util.h"
>>>>>>> f328c379
#include "xdp/profile/database/static_info/aie_util.h"

#include <cmath>
#include <cstring>
#include <memory>
#include "core/common/message.h"

namespace xdp::aie::profile {
  using severity_level = xrt_core::message::severity_level;

  /****************************************************************************
   * Configure stream switch ports for monitoring purposes
   * NOTE: Used to monitor streams: trace, interfaces, and memory tiles
   ***************************************************************************/
  void configStreamSwitchPorts(const tile_type& tile, xaiefal::XAieTile& xaieTile, 
                               const XAie_LocType loc, const module_type type, 
                               const uint32_t numCounters, const std::string metricSet, 
                               const uint8_t channel0, const uint8_t channel1, 
                               std::vector<XAie_Events>& startEvents,
                               std::vector<XAie_Events>& endEvents,
                               std::vector<std::shared_ptr<xaiefal::XAieStreamPortSelect>>& streamPorts)
  {
    std::map<uint8_t, std::shared_ptr<xaiefal::XAieStreamPortSelect>> switchPortMap;

    // Traverse all counters and request monitor ports as needed
    for (uint32_t i=0; i < numCounters; ++i) {
      // Ensure applicable event
      auto startEvent = startEvents.at(i);
      auto endEvent = endEvents.at(i);
      if (!aie::isStreamSwitchPortEvent(startEvent))
        continue;

      bool newPort = false;
<<<<<<< HEAD
      auto portnum = aie::getPortNumberFromEvent(startEvent);
=======
      auto portnum = xdp::aie::getPortNumberFromEvent(startEvent);
>>>>>>> f328c379
      uint8_t channel = (portnum == 0) ? channel0 : channel1;

      // New port needed: reserver, configure, and store
      if (switchPortMap.find(portnum) == switchPortMap.end()) {
        auto switchPortRsc = xaieTile.sswitchPort();
        if (switchPortRsc->reserve() != AieRC::XAIE_OK)
          continue;
        newPort = true;
        switchPortMap[portnum] = switchPortRsc;

        if (type == module_type::core) {
          int channelNum = 0;
          std::string portName;

          // AIE Tiles
          if (metricSet.find("trace") != std::string::npos) {
            // Monitor memory or core trace (memory:1, core:0)
            uint8_t traceSelect = (startEvent == XAIE_EVENT_PORT_RUNNING_0_CORE) ? 1 : 0;
            switchPortRsc->setPortToSelect(XAIE_STRMSW_SLAVE, TRACE, traceSelect);
            
            channelNum = traceSelect;
            portName = (traceSelect == 0) ? "core trace" : "memory trace";
          }
          else {
            auto slaveOrMaster = aie::isInputSet(type, metricSet) ? XAIE_STRMSW_SLAVE : XAIE_STRMSW_MASTER;
            switchPortRsc->setPortToSelect(slaveOrMaster, DMA, channel);

            channelNum = channel;
            portName = aie::isInputSet(type, metricSet) ? "DMA MM2S" : "DMA S2MM";
          }

          if (aie::isDebugVerbosity()) {
              std::stringstream msg;
              msg << "Configured core module stream switch to monitor " << portName 
                  << " for metric set " << metricSet << " and channel " << channelNum;
              xrt_core::message::send(severity_level::debug, "XRT", msg.str());
          }
        }
        // Interface tiles (e.g., PLIO, GMIO)
        else if (type == module_type::shim) {
          // NOTE: skip configuration of extra ports for tile if stream_ids are not available.
          if (portnum >= tile.stream_ids.size())
            continue;
          // Grab slave/master and stream ID
          auto slaveOrMaster = (tile.is_master_vec.at(portnum) == 0) ? XAIE_STRMSW_SLAVE : XAIE_STRMSW_MASTER;
          uint8_t streamPortId = static_cast<uint8_t>(tile.stream_ids.at(portnum));
          switchPortRsc->setPortToSelect(slaveOrMaster, SOUTH, streamPortId);

          if (aie::isDebugVerbosity()) {
            std::string typeName = (tile.is_master_vec.at(portnum) == 0) ? "slave" : "master";
            std::string msg = "Configuring interface tile stream switch to monitor " 
                            + typeName + " stream port " + std::to_string(streamPortId);
            xrt_core::message::send(severity_level::debug, "XRT", msg);
          }
        }
        else {
          // Memory tiles
          std::string typeName;
          uint32_t channelNum = 0;

          if (metricSet.find("trace") != std::string::npos) {
            typeName = "trace";
            switchPortRsc->setPortToSelect(XAIE_STRMSW_SLAVE, TRACE, 0);
          }
          else {
            auto slaveOrMaster = aie::isInputSet(type, metricSet) ? XAIE_STRMSW_MASTER : XAIE_STRMSW_SLAVE;
            switchPortRsc->setPortToSelect(slaveOrMaster, DMA, channel);

            typeName = (slaveOrMaster == XAIE_STRMSW_MASTER) ? "master" : "slave";
            channelNum = channel;
          }

          if (aie::isDebugVerbosity()) {
            std::string msg = "Configuring memory tile stream switch to monitor " 
                            + typeName + " stream port " + std::to_string(channelNum);
            xrt_core::message::send(severity_level::debug, "XRT", msg);
          }
        }
      }

      auto switchPortRsc = switchPortMap[portnum];

      // Event options:
      //   getSSIdleEvent, getSSRunningEvent, getSSStalledEvent, & getSSTlastEvent
      XAie_Events ssEvent;
      if (aie::isPortRunningEvent(startEvent))
        switchPortRsc->getSSRunningEvent(ssEvent);
      else if (aie::isPortTlastEvent(startEvent))
        switchPortRsc->getSSTlastEvent(ssEvent);
      else if (aie::isPortStalledEvent(startEvent))
        switchPortRsc->getSSStalledEvent(ssEvent);
      else
        switchPortRsc->getSSIdleEvent(ssEvent);

      startEvents.at(i) = ssEvent;
      endEvents.at(i) = ssEvent;

      if (newPort) {
        switchPortRsc->start();
        streamPorts.push_back(switchPortRsc);
      }
    }

    if ((type == module_type::shim) && (tile.subtype == io_type::PLIO) &&
        (switchPortMap.size() < tile.stream_ids.size())) {
      std::string msg = "Interface tile " + std::to_string(tile.col) + " has more "
                      + "PLIO than can be monitored by metric set " + metricSet + ". Please "
                      + "run again with different profile settings or choose a different set.";
      xrt_core::message::send(severity_level::warning, "XRT", msg);
    }

    switchPortMap.clear();
  }

  /****************************************************************************
   * Configure performance counter for profile API
   ***************************************************************************/
  std::shared_ptr<xaiefal::XAiePerfCounter>
  configProfileAPICounters(XAie_DevInst* aieDevInst, xaiefal::XAieDev* aieDevice,
                           std::shared_ptr<AieProfileMetadata> metadata,
                           xaiefal::XAieMod& xaieModule, XAie_ModuleType& xaieModType, 
                           const module_type xdpModType, const std::string& metricSet, 
                           XAie_Events startEvent, XAie_Events endEvent, 
                           XAie_Events resetEvent, int pcIndex, size_t counterIndex, 
                           size_t threshold, XAie_Events& retCounterEvent, const tile_type& tile,
                           std::vector<std::shared_ptr<xaiefal::XAieBroadcast>>& bcResourcesLatency,
                           std::map<adfAPI, std::map<std::string, adfAPIResourceInfo>>& adfAPIResourceInfoMap,
                           std::map<std::string, std::pair<int, XAie_Events>>& adfAPIBroadcastEventsMap)
  {
    if (xdpModType != module_type::shim)
      return nullptr;

    if ((metricSet == METRIC_LATENCY) && (pcIndex == 0)) {
      bool isSourceTile = true;
      auto pc = configInterfaceLatency(aieDevInst, aieDevice, metadata, xaieModule, xaieModType, xdpModType, 
                                       metricSet, startEvent, endEvent, resetEvent, pcIndex, threshold, 
                                       retCounterEvent, tile, isSourceTile, bcResourcesLatency, adfAPIBroadcastEventsMap);
      std::string srcDestPairKey = metadata->getSrcDestPairKey(tile.col, tile.row, (tile.stream_ids.empty() ? 0 : tile.stream_ids[0]));
      if (isSourceTile) {
        std::string srcDestPairKey = metadata->getSrcDestPairKey(tile.col, tile.row, (tile.stream_ids.empty() ? 0 : tile.stream_ids[0]));
        adfAPIResourceInfoMap[aie::profile::adfAPI::INTF_TILE_LATENCY][srcDestPairKey].isSourceTile = true; 
        adfAPIResourceInfoMap[aie::profile::adfAPI::INTF_TILE_LATENCY][srcDestPairKey].srcPcIdx = counterIndex;
      }
      else {
        adfAPIResourceInfoMap[aie::profile::adfAPI::INTF_TILE_LATENCY][srcDestPairKey].destPcIdx = counterIndex;
      }
      return pc;
    }

    if ((metricSet == METRIC_BYTE_COUNT) && (pcIndex == 0)) {
      auto pc = configPCUsingComboEvents(xaieModule, xaieModType, xdpModType,
                                         metricSet, startEvent, endEvent, resetEvent,
                                         pcIndex, threshold, retCounterEvent);
      std::string srcKey = "(" + aie::uint8ToStr(tile.col) + "," + aie::uint8ToStr(tile.row) + ")";
      adfAPIResourceInfoMap[aie::profile::adfAPI::START_TO_BYTES_TRANSFERRED][srcKey].srcPcIdx = counterIndex;
      adfAPIResourceInfoMap[aie::profile::adfAPI::START_TO_BYTES_TRANSFERRED][srcKey].isSourceTile = true;
      return pc;
    }

    // Request counter from resource manager
    auto pc = xaieModule.perfCounter();
    auto ret = pc->initialize(xaieModType, startEvent, xaieModType, endEvent);
    if (ret != XAIE_OK)
      return nullptr;

    ret = pc->reserve();
    if (ret != XAIE_OK)
      return nullptr;

    if (resetEvent != XAIE_EVENT_NONE_CORE)
      pc->changeRstEvent(xaieModType, resetEvent);

    if (threshold > 0)
      pc->changeThreshold(threshold);

    XAie_Events counterEvent;
    pc->getCounterEvent(xaieModType, counterEvent);

    // Start the counter
    ret = pc->start();
    if (ret != XAIE_OK) return nullptr;
    
    // Respond back with this performance counter event 
    // to use it later for broadcasting
    retCounterEvent = counterEvent;
    return pc;
  }

  /****************************************************************************
   * Start a performance counter
   ***************************************************************************/
  std::shared_ptr<xaiefal::XAiePerfCounter>
  startCounter(std::shared_ptr<xaiefal::XAiePerfCounter>& pc,
               XAie_Events counterEvent, XAie_Events& retCounterEvent)
  {
    if (!pc)
      return nullptr;
    
    auto ret = pc->start();
    if (ret != XAIE_OK)
      return nullptr;
    
    // Return the known counter event
    retCounterEvent = counterEvent;
    return pc;
  }

  /****************************************************************************
   * Configure performance counter using combo event 3 FSM
   ***************************************************************************/
  std::shared_ptr<xaiefal::XAiePerfCounter>
  configPCUsingComboEvents(xaiefal::XAieMod& xaieModule, XAie_ModuleType& xaieModType, 
                           const module_type xdpModType, const std::string& metricSet, 
                           XAie_Events startEvent, XAie_Events endEvent, XAie_Events resetEvent,
                           int pcIndex, size_t threshold, XAie_Events& retCounterEvent)
  {
    if ((xdpModType != module_type::shim) || (xaieModType != XAIE_PL_MOD))
      return nullptr;
    
    std::shared_ptr<xaiefal::XAieComboEvent>  comboEvent0 = nullptr;
    std::vector<XAie_Events>         combo_events;
    std::vector<XAie_EventComboOps>  combo_opts;
    std::vector<XAie_Events>         comboConfigedEvents;
    XAie_Events newStartEvent = XAIE_EVENT_NONE_CORE;

    // Request combo event from xaie module
    auto pc = xaieModule.perfCounter();
    auto ret = pc->initialize(xaieModType, startEvent, 
                              xaieModType, endEvent);

    if (ret != XAIE_OK) return nullptr;
    ret = pc->reserve();
    if (ret != XAIE_OK) return nullptr;

    XAie_Events counterEvent;
    pc->getCounterEvent(xaieModType, counterEvent);

    if (resetEvent != XAIE_EVENT_NONE_CORE)
      pc->changeRstEvent(xaieModType, resetEvent);

    // Configure the combo events if user has specified valid non zero threshold
    // if (threshold==0)
    //   return startCounter(pc, counterEvent, retCounterEvent);

    // Set up a combo event using start & count event type
    comboEvent0 = xaieModule.comboEvent(4);
    ret = comboEvent0->reserve();
    if (ret != XAIE_OK)
      return nullptr;

    // Set up the combo event with FSM type using 4 events state machine
    XAie_Events eventA = (resetEvent != XAIE_EVENT_NONE_CORE) ? resetEvent : XAIE_EVENT_USER_EVENT_1_PL;
    XAie_Events eventB = XAIE_EVENT_USER_EVENT_1_PL;
    XAie_Events eventC = startEvent;
    XAie_Events eventD = endEvent;

    combo_events.push_back(eventA);
    combo_events.push_back(eventB);
    combo_events.push_back(eventC);
    combo_events.push_back(eventD);

    // This is NO-OP for COMBO3, necessary for FAL & generates COMBO 1 & 2 events as well
    combo_opts.push_back(XAIE_EVENT_COMBO_E1_OR_E2);
    combo_opts.push_back(XAIE_EVENT_COMBO_E1_OR_E2);
    combo_opts.push_back(XAIE_EVENT_COMBO_E1_OR_E2);

    ret = comboEvent0->setEvents(combo_events, combo_opts);
    if (ret != XAIE_OK)
      return nullptr;

    ret = comboEvent0->getEvents(comboConfigedEvents);
    if (ret != XAIE_OK)
      return nullptr;
    
    // Change the start event to above combo event type
    newStartEvent = XAIE_EVENT_COMBO_EVENT_3_PL;
    ret = pc->changeStartEvent(xaieModType, newStartEvent);
    if (ret != XAIE_OK)
      return nullptr;

    // Start the combo event 0
    ret = comboEvent0->start();
    if (ret != XAIE_OK)
      return nullptr;

    return startCounter(pc, counterEvent, retCounterEvent);
  }

  /****************************************************************************
   * Get and configure broadcast channels from source to destination tiles
   * NOTE: This function applies to interface tiles only
   ***************************************************************************/
  std::pair<int, XAie_Events>
  getShimBroadcastChannel(xaiefal::XAieDev* aieDevice, const tile_type& srcTile, const tile_type& destTile,
                        std::shared_ptr<AieProfileMetadata> metadata,
                        std::vector<std::shared_ptr<xaiefal::XAieBroadcast>>& bcResourcesLatency)
  {
    std::pair<int, XAie_Events> rc(-1, XAIE_EVENT_NONE_PL);
    AieRC RC = AieRC::XAIE_OK;
    
    // Check if source and destination tiles are at same location
    if (srcTile.col == destTile.col && srcTile.row == destTile.row) {
      return std::make_pair(0, XAIE_EVENT_USER_EVENT_0_PL);
    }

    XAie_LocType destTileLocation = XAie_TileLoc(destTile.col, destTile.row);

    // Include all tiles between source and destination
    std::vector<XAie_LocType> bcTileVec;
    for (uint8_t c = std::min(srcTile.col, destTile.col); c <= std::max(srcTile.col, destTile.col); ++c) {
      auto tileLocation = XAie_TileLoc(c, srcTile.row);
      bcTileVec.push_back(tileLocation);
    }
    
    auto BC = aieDevice->broadcast(bcTileVec, XAIE_PL_MOD, XAIE_PL_MOD);
    if (!BC)
      return rc;
    bcResourcesLatency.push_back(BC);

    auto bcPair = aie::profile::getPreferredPLBroadcastChannel();
    BC->setPreferredId(bcPair.first);

    RC = BC->reserve();
    if (RC != XAIE_OK)
      return rc;

    RC = BC->start();
    if (RC != XAIE_OK)
      return rc;

    uint8_t bcId = BC->getBc();
    XAie_Events bcEvent;
    RC = BC->getEvent(destTileLocation, XAIE_PL_MOD, bcEvent);
    if (RC != XAIE_OK)
      return rc;

    std::pair<int, XAie_Events> bcPairSelected = std::make_pair(bcId, bcEvent);
    return bcPairSelected;
  }

  /****************************************************************************
   * Initialize broadcast channels
   ***************************************************************************/
  std::pair<int, XAie_Events>
  setupBroadcastChannel(xaiefal::XAieDev* aieDevice, const tile_type& currTileLoc, 
                        std::shared_ptr<AieProfileMetadata> metadata,
                        std::vector<std::shared_ptr<xaiefal::XAieBroadcast>>& bcResourcesLatency,
                        std::map<std::string, std::pair<int, XAie_Events>>& adfAPIBroadcastEventsMap)
  {
    tile_type srcTile, destTile;
    
    metadata->getSrcTile(currTileLoc, srcTile);
    metadata->getDestTile(currTileLoc, destTile);
    std::string srcDestTileKey = metadata->getSrcDestPairKey(srcTile.col, srcTile.row, (srcTile.stream_ids.empty() ? 0 : srcTile.stream_ids[0]));
    
    if (adfAPIBroadcastEventsMap.find(srcDestTileKey) == adfAPIBroadcastEventsMap.end()) {
      auto bcPair = getShimBroadcastChannel(aieDevice, srcTile, destTile, metadata, bcResourcesLatency);
      if (bcPair.first == -1 || bcPair.second == XAIE_EVENT_NONE_CORE) {
        return {-1, XAIE_EVENT_NONE_CORE};
      }
      adfAPIBroadcastEventsMap[srcDestTileKey] = bcPair;
    }
    return adfAPIBroadcastEventsMap.at(srcDestTileKey);
  }

  /****************************************************************************
  * Get configured broadcast channels for destination tiles
  * NOTE: This function is queried by the source tile.
  ***************************************************************************/
  std::pair<int, XAie_Events>
  getSetBroadcastChannel(xaiefal::XAieDev* aieDevice, const tile_type& currTileLoc, 
                        std::shared_ptr<AieProfileMetadata> metadata,
                        std::vector<std::shared_ptr<xaiefal::XAieBroadcast>>& bcResourcesLatency,
                        std::map<std::string, std::pair<int, XAie_Events>>& adfAPIBroadcastEventsMap)
  {
    tile_type srcTile = currTileLoc;
    std::string srcDestTileKey = metadata->getSrcDestPairKey(srcTile.col, srcTile.row, (srcTile.stream_ids.empty() ? 0 : srcTile.stream_ids[0]));
    
    if (adfAPIBroadcastEventsMap.find(srcDestTileKey) == adfAPIBroadcastEventsMap.end()) {
      return {-1, XAIE_EVENT_NONE_CORE};
    }
    return adfAPIBroadcastEventsMap.at(srcDestTileKey);
  }

  /****************************************************************************
   * Configure interface tile counter for latency
   ***************************************************************************/
  std::shared_ptr<xaiefal::XAiePerfCounter>
  configInterfaceLatency(XAie_DevInst* aieDevInst, xaiefal::XAieDev* aieDevice,
                         std::shared_ptr<AieProfileMetadata> metadata,
                         xaiefal::XAieMod& xaieModule, XAie_ModuleType& xaieModType, 
                         const module_type xdpModType, const std::string& metricSet, 
                         XAie_Events startEvent, XAie_Events endEvent, XAie_Events resetEvent, 
                         int pcIndex, size_t threshold, XAie_Events& retCounterEvent,
                         const tile_type& tile, bool& isSource,
                         std::vector<std::shared_ptr<xaiefal::XAieBroadcast>>& bcResourcesLatency,
                         std::map<std::string, std::pair<int, XAie_Events>>& adfAPIBroadcastEventsMap)
  {
   // Request combo event from xaie module
    auto pc = xaieModule.perfCounter();

    if (!metadata->isValidLatencyTile(tile))
      return nullptr;
    
    startEvent = XAIE_EVENT_USER_EVENT_0_PL;
    if (!metadata->isSourceTile(tile)) {
      auto bcPair = setupBroadcastChannel(aieDevice, tile, metadata, bcResourcesLatency, adfAPIBroadcastEventsMap);
      startEvent = bcPair.second;
      isSource = false;
    }

    auto ret = pc->initialize(xaieModType, startEvent, xaieModType, endEvent);
    if (ret != XAIE_OK)
      return nullptr;

    ret = pc->reserve();
    if (ret != XAIE_OK)
      return nullptr;

   // Start the counter
    ret = pc->start();
    if (ret != XAIE_OK)
      return nullptr;

    XAie_LocType tileloc = XAie_TileLoc(tile.col, tile.row);

    // uint8_t status = -1;
    // uint8_t broadcastId  = 10;

    if (isSource) {
      // Fetch the configured broadcast channel for destination tile.
      auto bc_pair = getSetBroadcastChannel(aieDevice, tile, metadata, bcResourcesLatency, adfAPIBroadcastEventsMap);
      if (bc_pair.first == -1)
        return nullptr;

      uint8_t broadcastId  = static_cast<uint8_t>(bc_pair.first);
      // Set up of the brodcast of event over channel
      XAie_EventBroadcast(aieDevInst, tileloc, XAIE_PL_MOD, broadcastId, XAIE_EVENT_USER_EVENT_0_PL);

      XAie_EventGenerate(aieDevInst, tileloc, xaieModType, XAIE_EVENT_USER_EVENT_0_PL);
    }

    // to use it later for broadcasting
    return pc;
  }

  /****************************************************************************
   * Configure individual AIE events for metric sets related to Profile APIs
   ***************************************************************************/
   bool 
   configGraphIteratorAndBroadcast(XAie_DevInst* aieDevInst, xaiefal::XAieDev* aieDevice,
                                   std::shared_ptr<AieProfileMetadata> metadata,
                                   xaiefal::XAieMod core, XAie_LocType loc, 
                                   const XAie_ModuleType xaieModType, const module_type xdpModType, 
                                   const std::string metricSet, XAie_Events& bcEvent,
                                   std::vector<std::shared_ptr<xaiefal::XAieBroadcast>>& bcResourcesBytesTx)
  {
    bool rc = false;
    if (!aie::profile::metricSupportsGraphIterator(metricSet))
      return rc;

    if (xdpModType != module_type::core) {
      auto aieCoreTilesVec = metadata->getTiles("all", module_type::core, "all");
      if (aieCoreTilesVec.empty()) {
        std::stringstream msg;
        msg << "No core tiles available, graph ieration profiling will not be available.\n";
        xrt_core::message::send(severity_level::debug, "XRT", msg.str());
        return rc;
      }

      // Use the first available core tile to configure the broadcasting
      uint8_t col = aieCoreTilesVec.begin()->col;
      uint8_t row = aieCoreTilesVec.begin()->row;
      auto& xaieTile = aieDevice->tile(col, row);
      core = xaieTile.core();
      loc = XAie_TileLoc(col, row);
    }

    auto iterCount = metadata->getIterationCount();

    std::stringstream msg;
    msg << "Configuring AIE profile start_to_bytes_transferred to start on iteration " << iterCount
        << " using core tile (" << +loc.Col << "," << +loc.Row << ").\n";
    xrt_core::message::send(severity_level::debug, "XRT", msg.str());

    XAie_Events counterEvent;
    // Step 1: Configure the graph iterator event
    configStartIteration(core, iterCount, counterEvent);

    // Step 2: Configure the brodcast of the returned counter event
    XAie_Events bcChannelEvent;
    configEventBroadcast(aieDevInst, aieDevice, metadata, loc, module_type::core, metricSet, 
                         XAIE_CORE_MOD, counterEvent, bcChannelEvent, bcResourcesBytesTx);

    // Store the brodcasted channel event for later use
    bcEvent = bcChannelEvent;
    return true;
  }

  /****************************************************************************
   * Configure AIE Core module start on graph iteration count threshold
   ***************************************************************************/
  bool configStartIteration(xaiefal::XAieMod core, uint32_t iteration,
                            XAie_Events& retCounterEvent)
  {
    XAie_ModuleType mod = XAIE_CORE_MOD;
    // Count up by 1 for every iteration
    auto pc = core.perfCounter();
    if (pc->initialize(mod, XAIE_EVENT_INSTR_EVENT_0_CORE,
                       mod, XAIE_EVENT_INSTR_EVENT_0_CORE) != XAIE_OK)
      return false;
    if (pc->reserve() != XAIE_OK)
      return false;

    pc->changeThreshold(iteration);

    XAie_Events counterEvent;
    pc->getCounterEvent(mod, counterEvent);

    if (pc->start() != XAIE_OK)
      return false;
    
    // performance counter event to use it later for broadcasting
    retCounterEvent = counterEvent;
    return true;
  }

  /****************************************************************************
   * Configure the broadcasting of provided module and event
   * (Brodcasted from AIE Tile core module)
   ***************************************************************************/
  void configEventBroadcast(XAie_DevInst* aieDevInst, xaiefal::XAieDev* aieDevice,
                            std::shared_ptr<AieProfileMetadata> metadata,
                            const XAie_LocType loc, const module_type xdpModType, 
                            const std::string metricSet, const XAie_ModuleType xaieModType, 
                            const XAie_Events bcEvent, XAie_Events& bcChannelEvent,
                            std::vector<std::shared_ptr<xaiefal::XAieBroadcast>>& bcResourcesBytesTx)
  {
    auto bcPair = aie::profile::getPreferredPLBroadcastChannel();

    std::vector<XAie_LocType> vL;
    AieRC RC = AieRC::XAIE_OK;

    auto allIntfTiles = metadata->getInterfaceTiles("all", "all", METRIC_BYTE_COUNT);
    if (allIntfTiles.empty())
      return;

    for (auto &tile : allIntfTiles) {
      vL.push_back(XAie_TileLoc(tile.col, tile.row));
    }

    auto BC = aieDevice->broadcast(vL, XAIE_PL_MOD, XAIE_PL_MOD);
    if (!BC)
      return;

    bcResourcesBytesTx.push_back(BC);
    BC->setPreferredId(bcPair.first);
    
    RC = BC->reserve();
    if (RC != XAIE_OK)
      return;

    RC = BC->start();
    if (RC != XAIE_OK)
      return;

    uint8_t bcId = BC->getBc();
    XAie_Events channelEvent;
    RC = BC->getEvent(vL.front(), XAIE_PL_MOD, channelEvent);
    if (RC != XAIE_OK)
      return;

    uint8_t brodcastId = bcId;
    int driverStatus   = AieRC::XAIE_OK;
    driverStatus |= XAie_EventBroadcast(aieDevInst, loc, XAIE_CORE_MOD, brodcastId, bcEvent);
    if (driverStatus != XAIE_OK) {
      std::stringstream msg;
      msg << "Configuration of graph iteration event from core tile "<< +loc.Col << "," << +loc.Row
          << " is unavailable, graph ieration profiling will not be available.\n";
      xrt_core::message::send(severity_level::debug, "XRT", msg.str());
      return;
    }

    // This is the broadcast channel event seen in interface tiles
    bcChannelEvent = channelEvent;
  }

}  // namespace xdp<|MERGE_RESOLUTION|>--- conflicted
+++ resolved
@@ -5,11 +5,7 @@
 
 #include "xdp/profile/plugin/aie_profile/util/aie_profile_config.h"
 #include "xdp/profile/plugin/aie_profile/util/aie_profile_util.h"
-<<<<<<< HEAD
-#include "xdp/profile/plugin/aie_base/aie_utility.h"
-=======
 #include "xdp/profile/plugin/aie_base/aie_base_util.h"
->>>>>>> f328c379
 #include "xdp/profile/database/static_info/aie_util.h"
 
 #include <cmath>
@@ -43,11 +39,7 @@
         continue;
 
       bool newPort = false;
-<<<<<<< HEAD
       auto portnum = aie::getPortNumberFromEvent(startEvent);
-=======
-      auto portnum = xdp::aie::getPortNumberFromEvent(startEvent);
->>>>>>> f328c379
       uint8_t channel = (portnum == 0) ? channel0 : channel1;
 
       // New port needed: reserver, configure, and store
