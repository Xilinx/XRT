// SPDX-License-Identifier: Apache-2.0
// Copyright (C) 2022-2025 Advanced Micro Devices, Inc. All rights reserved

#define XDP_PLUGIN_SOURCE

#include "xdp/profile/plugin/aie_profile/util/aie_profile_util.h"
#include "xdp/profile/database/static_info/aie_util.h"
#include "xdp/profile/plugin/aie_base/aie_base_util.h"
<<<<<<< HEAD
#include "xdp/profile/plugin/aie_base/generations/aie_generations.h"
=======
>>>>>>> b715420f

#include <cmath>
#include <cstring>
#include <memory>
#include <set>

#include "core/common/message.h"

// ***************************************************************
// Anonymous namespace for helper functions local to this file
// ***************************************************************
namespace xdp::aie::profile {
  using severity_level = xrt_core::message::severity_level;

  /****************************************************************************
   * Get metric sets for core modules
   ***************************************************************************/
  std::map<std::string, std::vector<XAie_Events>> getCoreEventSets(const int hwGen)
  {
    std::map<std::string, std::vector<XAie_Events>> eventSets;

    int numCounters = xdp::aie::getNumCounters(hwGen, xdp::module_type::core);

    // Consistent sets across generations
    eventSets = {
      {"aie_trace",                     {XAIE_EVENT_PORT_RUNNING_0_CORE,      XAIE_EVENT_PORT_STALLED_0_CORE,
                                         XAIE_EVENT_PORT_RUNNING_1_CORE,      XAIE_EVENT_PORT_STALLED_1_CORE}},
      {"events",                        {XAIE_EVENT_INSTR_EVENT_0_CORE,       XAIE_EVENT_INSTR_EVENT_1_CORE,
                                         XAIE_EVENT_USER_EVENT_0_CORE,        XAIE_EVENT_USER_EVENT_1_CORE}}
    };

    // Flexible sets based on number of counters
    if (numCounters == 4) {
      eventSets["heat_map"]           = {XAIE_EVENT_ACTIVE_CORE,              XAIE_EVENT_GROUP_CORE_STALL_CORE,
                                         XAIE_EVENT_INSTR_VECTOR_CORE,        XAIE_EVENT_GROUP_CORE_PROGRAM_FLOW_CORE};
      eventSets["stalls"]             = {XAIE_EVENT_MEMORY_STALL_CORE,        XAIE_EVENT_STREAM_STALL_CORE,
                                         XAIE_EVENT_LOCK_STALL_CORE,          XAIE_EVENT_CASCADE_STALL_CORE};
      eventSets["execution"]          = {XAIE_EVENT_INSTR_VECTOR_CORE,        XAIE_EVENT_INSTR_LOAD_CORE,
                                         XAIE_EVENT_INSTR_STORE_CORE,         XAIE_EVENT_GROUP_CORE_PROGRAM_FLOW_CORE};
      eventSets["stream_put_get"]     = {XAIE_EVENT_INSTR_CASCADE_GET_CORE,   XAIE_EVENT_INSTR_CASCADE_PUT_CORE,
                                         XAIE_EVENT_INSTR_STREAM_GET_CORE,    XAIE_EVENT_INSTR_STREAM_PUT_CORE};
      eventSets["write_throughputs"]  = {XAIE_EVENT_ACTIVE_CORE,              XAIE_EVENT_INSTR_STREAM_PUT_CORE,
                                         XAIE_EVENT_INSTR_CASCADE_PUT_CORE,   XAIE_EVENT_GROUP_CORE_STALL_CORE};
      eventSets["read_throughputs"]   = {XAIE_EVENT_ACTIVE_CORE,              XAIE_EVENT_INSTR_STREAM_GET_CORE,
                                         XAIE_EVENT_INSTR_CASCADE_GET_CORE,   XAIE_EVENT_GROUP_CORE_STALL_CORE};
      eventSets["s2mm_throughputs"]   = {XAIE_EVENT_PORT_RUNNING_0_CORE,      XAIE_EVENT_PORT_STALLED_0_CORE};
      eventSets["mm2s_throughputs"]   = {XAIE_EVENT_PORT_RUNNING_0_CORE,      XAIE_EVENT_PORT_STALLED_0_CORE};
      eventSets["stream_throughputs"] = {};
      eventSets["dma_throughputs"]    = {};
    }
    else if (numCounters == 12) {
#ifdef XDP_NPU3_BUILD
      eventSets["heat_map"]           = {XAIE_EVENT_ACTIVE_CORE,              XAIE_EVENT_MEMORY_STALL_CORE,
                                         XAIE_EVENT_STREAM_STALL_CORE,        XAIE_EVENT_LOCK_STALL_CORE,
                                         XAIE_EVENT_CASCADE_STALL_CORE,       XAIE_EVENT_INSTR_VECTOR_CORE,
                                         XAIE_EVENT_INSTR_MATRIX_CORE,        XAIE_EVENT_INSTR_MOVE_CORE,
                                         XAIE_EVENT_INSTR_ALU_CORE,           XAIE_EVENT_INSTR_LOAD_CORE,
                                         XAIE_EVENT_INSTR_LOAD_B_CORE,        XAIE_EVENT_INSTR_STORE_CORE};
      eventSets["stalls"]             = {};
      eventSets["execution"]          = {};
      eventSets["stream_throughputs"] = {XAIE_EVENT_ACTIVE_CORE,              XAIE_EVENT_INSTR_STREAM_GET_CORE,
                                         XAIE_EVENT_INSTR_STREAM_GET_1_CORE,  XAIE_EVENT_INSTR_STREAM_PUT_CORE,
                                         XAIE_EVENT_INSTR_CASCADE_GET_CORE,   XAIE_EVENT_INSTR_CASCADE_PUT_CORE};
      eventSets["stream_put_get"]     = {};
      eventSets["read_throughputs"]   = {};
      eventSets["write_throughputs"]  = {};
      eventSets["dma_throughputs"]    = {XAIE_EVENT_DMA_S2MM_0_RUNNING_CORE,  XAIE_EVENT_DMA_S2MM_0_FINISHED_BD_CORE,
                                         XAIE_EVENT_DMA_S2MM_0_STALLED_LOCK_CORE, 
                                         XAIE_EVENT_DMA_S2MM_0_MEMORY_BACKPRESSURE_CORE,
                                         XAIE_EVENT_DMA_S2MM_1_RUNNING_CORE,  XAIE_EVENT_DMA_S2MM_1_FINISHED_BD_CORE,
                                         XAIE_EVENT_DMA_S2MM_1_STALLED_LOCK_CORE, 
                                         XAIE_EVENT_DMA_S2MM_1_MEMORY_BACKPRESSURE_CORE,
                                         XAIE_EVENT_DMA_MM2S_0_RUNNING_CORE,  XAIE_EVENT_DMA_MM2S_0_FINISHED_BD_CORE,
                                         XAIE_EVENT_DMA_MM2S_0_STREAM_BACKPRESSURE_CORE, 
                                         XAIE_EVENT_DMA_MM2S_0_MEMORY_STARVATION_CORE,
                                         };
      eventSets["s2mm_throughputs"]   = {};
      eventSets["mm2s_throughputs"]   = {};
#endif
    }

    // Floating point events are generation-specific
    if (xdp::aie::isAIE1(hwGen)) {
      eventSets["floating_point"]     = {XAIE_EVENT_FP_OVERFLOW_CORE,         XAIE_EVENT_FP_UNDERFLOW_CORE,
                                         XAIE_EVENT_FP_INVALID_CORE,          XAIE_EVENT_FP_DIV_BY_ZERO_CORE};
    } else {
      eventSets["floating_point"]     = {XAIE_EVENT_FP_HUGE_CORE,             XAIE_EVENT_INT_FP_0_CORE, 
                                         XAIE_EVENT_FP_INVALID_CORE,          XAIE_EVENT_FP_INF_CORE};
    }

    return eventSets;
  }

  /****************************************************************************
   * Get metric sets for memory modules
   * 
   * NOTE: Set names common with core module will be auto-specified when parsing
   ***************************************************************************/
  std::map<std::string, std::vector<XAie_Events>> getMemoryEventSets(const int hwGen)
  {
    std::map<std::string, std::vector<XAie_Events>> eventSets;

    // Verify number of memory module counters
    int numCounters = xdp::aie::getNumCounters(hwGen, xdp::module_type::dma);
    if (numCounters == 0)
      return eventSets;

    // Consistent sets across generations
    eventSets = {
      {"conflicts",                   {XAIE_EVENT_GROUP_MEMORY_CONFLICT_MEM, XAIE_EVENT_GROUP_ERRORS_MEM}},
      {"dma_locks",                   {XAIE_EVENT_GROUP_DMA_ACTIVITY_MEM,    XAIE_EVENT_GROUP_LOCK_MEM}}
    };

    // DMA events are generation-specific
    if (xdp::aie::isAIE1(hwGen)) {
      eventSets["dma_stalls_s2mm"]  = {XAIE_EVENT_DMA_S2MM_0_STALLED_LOCK_ACQUIRE_MEM,
                                       XAIE_EVENT_DMA_S2MM_1_STALLED_LOCK_ACQUIRE_MEM};
      eventSets["dma_stalls_mm2s"]  = {XAIE_EVENT_DMA_MM2S_0_STALLED_LOCK_ACQUIRE_MEM,
                                       XAIE_EVENT_DMA_MM2S_1_STALLED_LOCK_ACQUIRE_MEM};
      eventSets["s2mm_throughputs"] = {XAIE_EVENT_DMA_S2MM_0_FINISHED_BD_MEM,
                                       XAIE_EVENT_DMA_S2MM_1_FINISHED_BD_MEM};
      eventSets["mm2s_throughputs"] = {XAIE_EVENT_DMA_MM2S_0_FINISHED_BD_MEM,
                                       XAIE_EVENT_DMA_MM2S_1_FINISHED_BD_MEM};
    } else {
      eventSets["dma_stalls_s2mm"]  = {XAIE_EVENT_DMA_S2MM_0_STALLED_LOCK_MEM,
                                       XAIE_EVENT_DMA_S2MM_1_STALLED_LOCK_MEM};
      eventSets["dma_stalls_mm2s"]  = {XAIE_EVENT_DMA_MM2S_0_STALLED_LOCK_MEM,
                                       XAIE_EVENT_DMA_MM2S_1_STALLED_LOCK_MEM};
      eventSets["s2mm_throughputs"] = {XAIE_EVENT_DMA_S2MM_0_STALLED_LOCK_MEM,
                                       XAIE_EVENT_DMA_S2MM_0_MEMORY_BACKPRESSURE_MEM};
      eventSets["mm2s_throughputs"] = {XAIE_EVENT_DMA_MM2S_0_STREAM_BACKPRESSURE_MEM,
                                       XAIE_EVENT_DMA_MM2S_0_MEMORY_STARVATION_MEM};
    }

    return eventSets;
  }

  /****************************************************************************
   * Get metric sets for interface tiles
   ***************************************************************************/
  std::map<std::string, std::vector<XAie_Events>> getInterfaceTileEventSets(const int hwGen)
  {
    // Number of shim counters is generation-specific
    int numCounters = xdp::aie::getNumCounters(hwGen, xdp::module_type::shim);

    std::map<std::string, std::vector<XAie_Events>> eventSets;

    // Define profile API sets
    // TODO: modify these to be generation-specific
    eventSets = {
      {METRIC_BYTE_COUNT,                {XAIE_EVENT_PORT_RUNNING_0_PL, XAIE_EVENT_PORT_RUNNING_0_PL}},
      {METRIC_LATENCY,                   {XAIE_EVENT_PORT_RUNNING_0_PL, XAIE_EVENT_PORT_RUNNING_0_PL}},
    };

<<<<<<< HEAD
    // Flexible sets based on number of counters
    if (numCounters == 2) {
      eventSets["packets"]             = {XAIE_EVENT_PORT_TLAST_0_PL,   
                                          XAIE_EVENT_PORT_TLAST_1_PL};
      eventSets["input_throughputs"]   = {XAIE_EVENT_GROUP_DMA_ACTIVITY_PL, 
                                          XAIE_EVENT_PORT_RUNNING_0_PL};
      eventSets["output_throughputs"]  = {XAIE_EVENT_GROUP_DMA_ACTIVITY_PL, 
                                          XAIE_EVENT_PORT_RUNNING_0_PL};
    }
    else {
      std::vector<XAie_Events> tlasts  = {XAIE_EVENT_PORT_TLAST_0_PL,   XAIE_EVENT_PORT_TLAST_1_PL,
                                          XAIE_EVENT_PORT_TLAST_2_PL,   XAIE_EVENT_PORT_TLAST_3_PL,
                                          XAIE_EVENT_PORT_TLAST_4_PL,   XAIE_EVENT_PORT_TLAST_5_PL};
      std::vector<XAie_Events> stalled = {XAIE_EVENT_PORT_STALLED_0_PL, XAIE_EVENT_PORT_STALLED_1_PL,
                                          XAIE_EVENT_PORT_STALLED_2_PL, XAIE_EVENT_PORT_STALLED_3_PL,
                                          XAIE_EVENT_PORT_STALLED_4_PL, XAIE_EVENT_PORT_STALLED_5_PL};
      std::vector<XAie_Events> running = {XAIE_EVENT_PORT_RUNNING_0_PL, XAIE_EVENT_PORT_RUNNING_1_PL,
                                          XAIE_EVENT_PORT_RUNNING_2_PL, XAIE_EVENT_PORT_RUNNING_3_PL,
                                          XAIE_EVENT_PORT_RUNNING_4_PL, XAIE_EVENT_PORT_RUNNING_5_PL};

      for (int c=0; c < numCounters/2; ++c) {
        eventSets["packets"].push_back(tlasts.at(c));
        eventSets["input_throughputs"].push_back(stalled.at(c));
        eventSets["input_throughputs"].push_back(running.at(c));
        eventSets["output_throughputs"].push_back(stalled.at(c));
        eventSets["output_throughputs"].push_back(running.at(c));
      }
    }

    // Stall events are generation-specific
    if (xdp::aie::isAIE1(hwGen)) {
      eventSets["input_stalls"]        = {XAIE_EVENT_PORT_STALLED_0_PL, 
                                          XAIE_EVENT_PORT_IDLE_0_PL};
      eventSets["output_stalls"]       = {XAIE_EVENT_PORT_STALLED_0_PL, 
                                          XAIE_EVENT_PORT_IDLE_0_PL};
    }
    else if (xdp::aie::isAIE2(hwGen)) {
      eventSets["input_stalls"]        = {XAIE_EVENT_DMA_MM2S_0_STREAM_BACKPRESSURE_PL, 
                                          XAIE_EVENT_DMA_MM2S_0_MEMORY_STARVATION_PL};
      eventSets["output_stalls"]       = {XAIE_EVENT_DMA_S2MM_0_MEMORY_BACKPRESSURE_PL, 
                                          XAIE_EVENT_DMA_S2MM_0_STALLED_LOCK_PL};
    }
    else if (xdp::aie::isAIE2ps(hwGen)) {
#ifdef XDP_VE2_BUILD
      eventSets["input_stalls"]        = {XAIE_EVENT_NOC0_DMA_MM2S_0_STREAM_BACKPRESSURE_PL, 
                                          XAIE_EVENT_NOC0_DMA_MM2S_0_MEMORY_STARVATION_PL,
                                          XAIE_EVENT_NOC0_DMA_MM2S_0_STALLED_LOCK_PL,
                                          XAIE_EVENT_NOC0_DMA_MM2S_1_STREAM_BACKPRESSURE_PL, 
                                          XAIE_EVENT_NOC0_DMA_MM2S_1_MEMORY_STARVATION_PL,
                                          XAIE_EVENT_NOC0_DMA_MM2S_1_STALLED_LOCK_PL};
      eventSets["output_stalls"]       = {XAIE_EVENT_NOC0_DMA_S2MM_0_MEMORY_BACKPRESSURE_PL,
                                          XAIE_EVENT_NOC0_DMA_S2MM_0_STREAM_STARVATION_PL, 
                                          XAIE_EVENT_NOC0_DMA_S2MM_0_STALLED_LOCK_PL,
                                          XAIE_EVENT_NOC0_DMA_S2MM_1_MEMORY_BACKPRESSURE_PL,
                                          XAIE_EVENT_NOC0_DMA_S2MM_1_STREAM_STARVATION_PL,
                                          XAIE_EVENT_NOC0_DMA_S2MM_1_STALLED_LOCK_PL};
      eventSets["input_throughputs"]   = {XAIE_EVENT_NOC0_DMA_MM2S_0_STREAM_BACKPRESSURE_PL, 
                                          XAIE_EVENT_NOC0_DMA_MM2S_0_MEMORY_STARVATION_PL, 
                                          XAIE_EVENT_PORT_RUNNING_0_PL,
                                          XAIE_EVENT_NOC0_DMA_MM2S_1_STREAM_BACKPRESSURE_PL, 
                                          XAIE_EVENT_NOC0_DMA_MM2S_1_MEMORY_STARVATION_PL, 
                                          XAIE_EVENT_PORT_RUNNING_1_PL};
      eventSets["output_throughputs"]  = {XAIE_EVENT_NOC0_DMA_S2MM_0_MEMORY_BACKPRESSURE_PL, 
                                          XAIE_EVENT_NOC0_DMA_S2MM_0_STALLED_LOCK_PL,
                                          XAIE_EVENT_PORT_RUNNING_0_PL,
                                          XAIE_EVENT_NOC0_DMA_S2MM_1_MEMORY_BACKPRESSURE_PL, 
                                          XAIE_EVENT_NOC0_DMA_S2MM_1_STALLED_LOCK_PL,
                                          XAIE_EVENT_PORT_RUNNING_1_PL};
=======
    if (aie::isAIE1(hwGen)) {
      eventSets["input_stalls"]   = {XAIE_EVENT_PORT_STALLED_0_PL, 
                                     XAIE_EVENT_PORT_IDLE_0_PL};
      eventSets["output_stalls"]  = {XAIE_EVENT_PORT_STALLED_0_PL, 
                                     XAIE_EVENT_PORT_IDLE_0_PL};
    }
    else if (aie::isAIE2ps(hwGen)) {
#ifndef XDP_CLIENT_BUILD
      eventSets["input_stalls"]   = {XAIE_EVENT_NOC0_DMA_MM2S_0_STREAM_BACKPRESSURE_PL, 
                                     XAIE_EVENT_NOC0_DMA_MM2S_0_MEMORY_STARVATION_PL};
      eventSets["output_stalls"]  = {XAIE_EVENT_NOC0_DMA_S2MM_0_MEMORY_BACKPRESSURE_PL, 
                                     XAIE_EVENT_NOC0_DMA_S2MM_0_STALLED_LOCK_PL};
      eventSets["input_throughputs"] = {XAIE_EVENT_NOC0_GROUP_DMA_ACTIVITY_PL, XAIE_EVENT_PORT_RUNNING_0_PL};
      eventSets["output_throughputs"] = {XAIE_EVENT_NOC0_GROUP_DMA_ACTIVITY_PL, XAIE_EVENT_PORT_RUNNING_0_PL};
>>>>>>> b715420f
#endif
    }
    else {
#ifdef XDP_NPU3_BUILD
      eventSets["output_throughputs"]  = {XAIE_EVENT_DMA_MM2S_0_STREAM_BACKPRESSURE_PL,
                                          XAIE_EVENT_DMA_MM2S_0_MEMORY_STARVATION_PL,
                                          XAIE_EVENT_DMA_MM2S_0_RUNNING_PL,
                                          XAIE_EVENT_DMA_MM2S_1_STREAM_BACKPRESSURE_PL,
                                          XAIE_EVENT_DMA_MM2S_1_MEMORY_STARVATION_PL,
                                          XAIE_EVENT_DMA_MM2S_1_RUNNING_PL,
                                          XAIE_EVENT_DMA_MM2S_2_STREAM_BACKPRESSURE_PL,
                                          XAIE_EVENT_DMA_MM2S_2_MEMORY_STARVATION_PL,
                                          XAIE_EVENT_DMA_MM2S_2_RUNNING_PL,
                                          XAIE_EVENT_DMA_MM2S_3_STREAM_BACKPRESSURE_PL,
                                          XAIE_EVENT_DMA_MM2S_3_MEMORY_STARVATION_PL,
                                          XAIE_EVENT_DMA_MM2S_3_RUNNING_PL};
      eventSets["trace_dma"]           = {XAIE_EVENT_DMA_TRACE_S2MM_MEMORY_BACKPRESSURE_PL,
                                          XAIE_EVENT_DMA_TRACE_S2MM_STREAM_STARVATION_PL,
                                          XAIE_EVENT_DMA_TRACE_S2MM_RUNNING_PL,
                                          XAIE_EVENT_DMA_TRACE_S2MM_START_BD_PL,
                                          XAIE_EVENT_DMA_TRACE_S2MM_FINISHED_BD_PL,
                                          XAIE_EVENT_DMA_TRACE_S2MM_START_TASK_PL,
                                          XAIE_EVENT_DMA_TRACE_S2MM_FINISHED_TASK_PL};
#endif
    }

    // Microcontroller sets
    if (xdp::aie::isMicroSupported(hwGen)) {
#ifdef XDP_VE2_BUILD
      eventSets["uc_core"] = {
          XAIE_EVENT_CORE_REG_WRITE_UC,                    XAIE_EVENT_CORE_JUMP_TAKEN_UC,
          XAIE_EVENT_CORE_DATA_READ_UC,                    XAIE_EVENT_CORE_DATA_WRITE_UC,
          XAIE_EVENT_CORE_STREAM_GET_UC,                   XAIE_EVENT_CORE_STREAM_PUT_UC};
      eventSets["uc_dma_activity"] = {
          XAIE_EVENT_DMA_DM2MM_FINISHED_BD_UC,             XAIE_EVENT_DMA_DM2MM_LOCAL_MEMORY_STARVATION_UC,
	        XAIE_EVENT_DMA_DM2MM_REMOTE_MEMORY_BACKPRESSURE_UC,
          XAIE_EVENT_DMA_MM2DM_FINISHED_BD_UC,             XAIE_EVENT_DMA_MM2DM_LOCAL_MEMORY_BACKPRESSURE_UC,
	        XAIE_EVENT_DMA_MM2DM_REMOTE_MEMORY_STARVATION_UC};
      eventSets["uc_axis_throughputs"] = {
          XAIE_EVENT_CORE_AXIS_MASTER_RUNNING_UC,          XAIE_EVENT_CORE_AXIS_MASTER_STALLED_UC,
          XAIE_EVENT_CORE_AXIS_MASTER_TLAST_UC,
	        XAIE_EVENT_CORE_AXIS_SLAVE_RUNNING_UC,           XAIE_EVENT_CORE_AXIS_SLAVE_STALLED_UC,
          XAIE_EVENT_CORE_AXIS_SLAVE_TLAST_UC};
#elif XDP_NPU3_BUILD
      eventSets["uc_core"] = {};
      eventSets["uc_dma_activity"] = {
          XAIE_EVENT_DMA_DM2MM_FINISHED_BD_UC,             XAIE_EVENT_DMA_DM2MM_LOCAL_MEMORY_STARVATION_UC,
          XAIE_EVENT_DMA_DM2MM_REMOTE_MEMORY_BACKPRESSURE_UC,
          XAIE_EVENT_DMA_MM2DM_FINISHED_BD_UC,             XAIE_EVENT_DMA_MM2DM_B_LOCAL_MEMORY_BACKPRESSURE_UC,
          XAIE_EVENT_DMA_MM2DM_B_REMOTE_MEMORY_STARVATION_UC};
      eventSets["uc_axis_throughputs"] = {
          XAIE_EVENT_CORE_AXIS_MASTER_RUNNING_UC,          XAIE_EVENT_CORE_AXIS_MASTER_STALLED_UC,
          XAIE_EVENT_CORE_AXIS_MASTER_TLAST_UC,
	        XAIE_EVENT_CORE_AXIS_SLAVE_RUNNING_UC,           XAIE_EVENT_CORE_AXIS_SLAVE_STALLED_UC,
          XAIE_EVENT_CORE_AXIS_SLAVE_TLAST_UC};
#endif
    }
    else {
      eventSets["uc_dma_activity"] = {};
      eventSets["uc_axis_throughputs"] = {};
      eventSets["uc_core"] = {};
    }

    eventSets["mm2s_throughputs"] = eventSets["input_throughputs"];
    eventSets["s2mm_throughputs"] = eventSets["output_throughputs"];
    eventSets["mm2s_stalls"]      = eventSets["input_stalls"];
    eventSets["s2mm_stalls"]      = eventSets["output_stalls"];
    return eventSets;
  }

  /****************************************************************************
   * Get metric sets for memory tiles
   ***************************************************************************/
  std::map<std::string, std::vector<XAie_Events>> getMemoryTileEventSets(const int hwGen)
  {
    // Number of memory tile counters is generation-specific
    int numCounters = xdp::aie::getNumCounters(hwGen, xdp::module_type::mem_tile);

    std::map<std::string, std::vector<XAie_Events>> eventSets;

    if (numCounters == 4) {
      eventSets["input_channels"]          = {XAIE_EVENT_PORT_RUNNING_0_MEM_TILE, 
                                              XAIE_EVENT_PORT_STALLED_0_MEM_TILE,
                                              XAIE_EVENT_PORT_TLAST_0_MEM_TILE,   
                                              XAIE_EVENT_DMA_S2MM_SEL0_FINISHED_BD_MEM_TILE};
      eventSets["input_channels_details"]  = {XAIE_EVENT_PORT_RUNNING_0_MEM_TILE,
                                              XAIE_EVENT_DMA_S2MM_SEL0_MEMORY_BACKPRESSURE_MEM_TILE,
                                              XAIE_EVENT_DMA_S2MM_SEL0_STALLED_LOCK_ACQUIRE_MEM_TILE,
                                              XAIE_EVENT_DMA_S2MM_SEL0_STREAM_STARVATION_MEM_TILE};
      eventSets["output_channels"]         = {XAIE_EVENT_PORT_RUNNING_0_MEM_TILE,
                                              XAIE_EVENT_PORT_STALLED_0_MEM_TILE,
                                              XAIE_EVENT_PORT_TLAST_0_MEM_TILE,
                                              XAIE_EVENT_DMA_MM2S_SEL0_FINISHED_BD_MEM_TILE};
      eventSets["output_channels_details"] = {XAIE_EVENT_PORT_RUNNING_0_MEM_TILE,
                                              XAIE_EVENT_DMA_MM2S_SEL0_STREAM_BACKPRESSURE_MEM_TILE,
                                              XAIE_EVENT_DMA_MM2S_SEL0_MEMORY_STARVATION_MEM_TILE,
                                              XAIE_EVENT_DMA_MM2S_SEL0_STALLED_LOCK_ACQUIRE_MEM_TILE};
      eventSets["memory_stats"]            = {XAIE_EVENT_GROUP_MEMORY_CONFLICT_MEM_TILE,
                                              XAIE_EVENT_GROUP_ERRORS_MEM_TILE,
                                              XAIE_EVENT_GROUP_LOCK_MEM_TILE,
                                              XAIE_EVENT_GROUP_WATCHPOINT_MEM_TILE};
      eventSets["mem_trace"]               = {XAIE_EVENT_PORT_RUNNING_0_MEM_TILE, 
                                              XAIE_EVENT_PORT_STALLED_0_MEM_TILE,
                                              XAIE_EVENT_PORT_IDLE_0_MEM_TILE,
                                              XAIE_EVENT_PORT_TLAST_0_MEM_TILE};
      eventSets["input_throughputs"]       = {XAIE_EVENT_PORT_RUNNING_0_MEM_TILE,
                                              XAIE_EVENT_DMA_S2MM_SEL0_STREAM_STARVATION_MEM_TILE,
                                              XAIE_EVENT_DMA_S2MM_SEL0_MEMORY_BACKPRESSURE_MEM_TILE,
                                              XAIE_EVENT_DMA_S2MM_SEL0_STALLED_LOCK_ACQUIRE_MEM_TILE};
      eventSets["output_throughputs"]      = {XAIE_EVENT_PORT_RUNNING_0_MEM_TILE, 
                                              XAIE_EVENT_DMA_MM2S_SEL0_STREAM_BACKPRESSURE_MEM_TILE,
                                              XAIE_EVENT_DMA_MM2S_SEL0_MEMORY_STARVATION_MEM_TILE,
                                              XAIE_EVENT_DMA_MM2S_SEL0_STALLED_LOCK_ACQUIRE_MEM_TILE};
      eventSets["conflict_stats1"]         = {XAIE_EVENT_CONFLICT_DM_BANK_0_MEM_TILE,            
                                              XAIE_EVENT_CONFLICT_DM_BANK_1_MEM_TILE,
                                              XAIE_EVENT_CONFLICT_DM_BANK_2_MEM_TILE,
                                              XAIE_EVENT_CONFLICT_DM_BANK_3_MEM_TILE};
      eventSets["conflict_stats2"]         = {XAIE_EVENT_CONFLICT_DM_BANK_4_MEM_TILE,
                                              XAIE_EVENT_CONFLICT_DM_BANK_5_MEM_TILE,
                                              XAIE_EVENT_CONFLICT_DM_BANK_6_MEM_TILE,
                                              XAIE_EVENT_CONFLICT_DM_BANK_7_MEM_TILE};
      eventSets["conflict_stats3"]         = {XAIE_EVENT_CONFLICT_DM_BANK_8_MEM_TILE,
                                              XAIE_EVENT_CONFLICT_DM_BANK_9_MEM_TILE,
                                              XAIE_EVENT_CONFLICT_DM_BANK_10_MEM_TILE,
                                              XAIE_EVENT_CONFLICT_DM_BANK_11_MEM_TILE};
      eventSets["conflict_stats4"]         = {XAIE_EVENT_CONFLICT_DM_BANK_12_MEM_TILE,
                                              XAIE_EVENT_CONFLICT_DM_BANK_13_MEM_TILE,
                                              XAIE_EVENT_CONFLICT_DM_BANK_14_MEM_TILE,
                                              XAIE_EVENT_CONFLICT_DM_BANK_15_MEM_TILE};
      eventSets["throughputs"]             = {};
    } 
    else if (numCounters == 12) {
      eventSets["input_channels"]          = {XAIE_EVENT_PORT_STALLED_0_MEM_TILE,
                                              XAIE_EVENT_PORT_RUNNING_0_MEM_TILE,
                                              XAIE_EVENT_PORT_STALLED_1_MEM_TILE,
                                              XAIE_EVENT_PORT_RUNNING_1_MEM_TILE,
                                              XAIE_EVENT_PORT_STALLED_2_MEM_TILE,
                                              XAIE_EVENT_PORT_RUNNING_2_MEM_TILE,
                                              XAIE_EVENT_PORT_STALLED_3_MEM_TILE,
                                              XAIE_EVENT_PORT_RUNNING_3_MEM_TILE,
                                              XAIE_EVENT_PORT_STALLED_4_MEM_TILE,
                                              XAIE_EVENT_PORT_RUNNING_4_MEM_TILE,
                                              XAIE_EVENT_PORT_STALLED_5_MEM_TILE,
                                              XAIE_EVENT_PORT_RUNNING_5_MEM_TILE};
      eventSets["memory_stats"]            = {XAIE_EVENT_GROUP_MEMORY_CONFLICT_MEM_TILE,
                                              XAIE_EVENT_GROUP_ERRORS_MEM_TILE,
                                              XAIE_EVENT_GROUP_LOCK_MEM_TILE,
                                              XAIE_EVENT_GROUP_WATCHPOINT_MEM_TILE};
      eventSets["mem_trace"]               = {XAIE_EVENT_PORT_RUNNING_0_MEM_TILE, 
                                              XAIE_EVENT_PORT_STALLED_0_MEM_TILE,
                                              XAIE_EVENT_PORT_IDLE_0_MEM_TILE,
                                              XAIE_EVENT_PORT_TLAST_0_MEM_TILE};
      eventSets["conflict_stats1"]         = {XAIE_EVENT_CONFLICT_DM_BANK_0_MEM_TILE,
                                              XAIE_EVENT_CONFLICT_DM_BANK_1_MEM_TILE,
                                              XAIE_EVENT_CONFLICT_DM_BANK_2_MEM_TILE,
                                              XAIE_EVENT_CONFLICT_DM_BANK_3_MEM_TILE,
                                              XAIE_EVENT_CONFLICT_DM_BANK_4_MEM_TILE,
                                              XAIE_EVENT_CONFLICT_DM_BANK_5_MEM_TILE,
                                              XAIE_EVENT_CONFLICT_DM_BANK_6_MEM_TILE,
                                              XAIE_EVENT_CONFLICT_DM_BANK_7_MEM_TILE,
                                              XAIE_EVENT_CONFLICT_DM_BANK_8_MEM_TILE,
                                              XAIE_EVENT_CONFLICT_DM_BANK_9_MEM_TILE,
                                              XAIE_EVENT_CONFLICT_DM_BANK_10_MEM_TILE,
                                              XAIE_EVENT_CONFLICT_DM_BANK_11_MEM_TILE};
#ifdef XDP_NPU3_BUILD
      // Banks 16-23 are not defined for all generations
      eventSets["conflict_stats2"]         = {XAIE_EVENT_CONFLICT_DM_BANK_12_MEM_TILE,
                                              XAIE_EVENT_CONFLICT_DM_BANK_13_MEM_TILE,
                                              XAIE_EVENT_CONFLICT_DM_BANK_14_MEM_TILE,
                                              XAIE_EVENT_CONFLICT_DM_BANK_15_MEM_TILE,
                                              XAIE_EVENT_CONFLICT_DM_BANK_16_MEM_TILE,
                                              XAIE_EVENT_CONFLICT_DM_BANK_17_MEM_TILE,
                                              XAIE_EVENT_CONFLICT_DM_BANK_18_MEM_TILE,
                                              XAIE_EVENT_CONFLICT_DM_BANK_19_MEM_TILE,
                                              XAIE_EVENT_CONFLICT_DM_BANK_20_MEM_TILE,
                                              XAIE_EVENT_CONFLICT_DM_BANK_21_MEM_TILE,
                                              XAIE_EVENT_CONFLICT_DM_BANK_22_MEM_TILE,
                                              XAIE_EVENT_CONFLICT_DM_BANK_23_MEM_TILE};
      eventSets["throughputs"]             = {XAIE_EVENT_DMA_S2MM_SEL0_STALLED_LOCK_ACQUIRE_MEM_TILE,
                                              XAIE_EVENT_DMA_S2MM_SEL0_MEMORY_BACKPRESSURE_MEM_TILE,
                                              XAIE_EVENT_DMA_S2MM_SEL0_RUNNING_MEM_TILE,
                                              XAIE_EVENT_DMA_S2MM_SEL1_STALLED_LOCK_ACQUIRE_MEM_TILE,
                                              XAIE_EVENT_DMA_S2MM_SEL1_MEMORY_BACKPRESSURE_MEM_TILE,
                                              XAIE_EVENT_DMA_S2MM_SEL1_RUNNING_MEM_TILE,
                                              XAIE_EVENT_DMA_MM2S_SEL0_STREAM_BACKPRESSURE_MEM_TILE,
                                              XAIE_EVENT_DMA_MM2S_SEL0_MEMORY_STARVATION_MEM_TILE,
                                              XAIE_EVENT_DMA_MM2S_SEL0_RUNNING_MEM_TILE,
                                              XAIE_EVENT_DMA_MM2S_SEL1_STREAM_BACKPRESSURE_MEM_TILE,
                                              XAIE_EVENT_DMA_MM2S_SEL1_MEMORY_STARVATION_MEM_TILE,
                                              XAIE_EVENT_DMA_MM2S_SEL1_RUNNING_MEM_TILE,};
#endif

      eventSets["output_channels"] = eventSets["input_channels"];
      eventSets["input_channels_details"] = {};
      eventSets["output_channels_details"] = {};
      eventSets["mem_trace"] = {};
      eventSets["input_throughputs"] = {};
      eventSets["output_throughputs"] = {};
      eventSets["conflict_stats3"] = {};
      eventSets["conflict_stats4"] = {};
    }

    eventSets["s2mm_channels"]         = eventSets["input_channels"];
    eventSets["s2mm_channels_details"] = eventSets["input_channels_details"];
    eventSets["s2mm_throughputs"]      = eventSets["input_throughputs"];
    eventSets["mm2s_channels"]         = eventSets["output_channels"];
    eventSets["mm2s_channels_details"] = eventSets["output_channels_details"];
    eventSets["mm2s_throughputs"]      = eventSets["output_throughputs"];
    return eventSets;
  }

  /****************************************************************************
   * Get metric sets for microcontrollers
   ***************************************************************************/
  std::map<std::string, std::vector<uint8_t>> getMicrocontrollerEventSets(const int hwGen)
  {
    std::map<std::string, std::vector<uint8_t>> eventSets;
    if (!xdp::aie::isMicroSupported(hwGen))
      return eventSets;

    eventSets = {
      {"execution",               {16, 17, 18, 19, 20, 62}},
      {"interrupt_stalls",        {23, 24, 25, 26, 27, 57}},
      {"mmu_activity",            {43, 48, 49, 50, 53, 61}},
      {"test",                    { 0,  0,  0,  0,  0,  0}}
    };

    return eventSets;
  }

  /****************************************************************************
   * Configure the individual AIE events for metric sets that use group events
   ***************************************************************************/
  void configGroupEvents(XAie_DevInst* aieDevInst, const XAie_LocType loc,
                        const XAie_ModuleType mod, const module_type type,
                        const std::string metricSet, const XAie_Events event,
                        const uint8_t channel) 
  {
    // Set masks for group events
    // NOTE: Group error enable register is blocked, so ignoring
    if (event == XAIE_EVENT_GROUP_DMA_ACTIVITY_MEM)
      XAie_EventGroupControl(aieDevInst, loc, mod, event, GROUP_DMA_MASK);
    else if (event == XAIE_EVENT_GROUP_LOCK_MEM)
      XAie_EventGroupControl(aieDevInst, loc, mod, event, GROUP_LOCK_MASK);
    else if (event == XAIE_EVENT_GROUP_MEMORY_CONFLICT_MEM)
      XAie_EventGroupControl(aieDevInst, loc, mod, event, GROUP_CONFLICT_MASK);
    else if (event == XAIE_EVENT_GROUP_CORE_PROGRAM_FLOW_CORE)
      XAie_EventGroupControl(aieDevInst, loc, mod, event, GROUP_CORE_PROGRAM_FLOW_MASK);
    else if (event == XAIE_EVENT_GROUP_CORE_STALL_CORE)
      XAie_EventGroupControl(aieDevInst, loc, mod, event, GROUP_CORE_STALL_MASK);
    else if (event == XAIE_EVENT_GROUP_DMA_ACTIVITY_PL) {
      uint32_t bitMask = aie::isInputSet(type, metricSet) 
          ? ((channel == 0) ? GROUP_SHIM_S2MM0_STALL_MASK : GROUP_SHIM_S2MM1_STALL_MASK)
          : ((channel == 0) ? GROUP_SHIM_MM2S0_STALL_MASK : GROUP_SHIM_MM2S1_STALL_MASK);
      XAie_EventGroupControl(aieDevInst, loc, mod, event, bitMask);
    }                                    
  }

  /****************************************************************************
  * Configure the selection index to monitor channel number in memory tiles
  ***************************************************************************/
  void configEventSelections(XAie_DevInst* aieDevInst, const XAie_LocType loc,
                            const module_type type, const std::string metricSet,
                            const uint8_t channel)
  {
    if (type != module_type::mem_tile)
      return;

    XAie_DmaDirection dmaDir = aie::isInputSet(type, metricSet) ? DMA_S2MM : DMA_MM2S;
    XAie_EventSelectDmaChannel(aieDevInst, loc, 0, dmaDir, channel);

    if (aie::isDebugVerbosity()) {
      std::string typeName = (dmaDir == DMA_S2MM) ? "S2MM" : "MM2S";
      std::string msg = "Configured event selections for DMA " + typeName + ", metric set "
                      + metricSet + ", channel " + std::to_string(channel);
      xrt_core::message::send(severity_level::debug, "XRT", msg);
    }
  } 

  /****************************************************************************
  * Modify configured events based on the channel and hardware generation
  ***************************************************************************/
  void modifyEvents(const module_type type, const io_type subtype, const uint8_t channel,
                    std::vector<XAie_Events>& events, const int hwGen)
  {
    if ((type != module_type::dma) && (type != module_type::shim))
      return;
    
    // Memory modules
    if (type == module_type::dma) {
      // Modify events based on channel number
      if (channel > 0) {
        std::replace(events.begin(), events.end(), 
            XAIE_EVENT_DMA_S2MM_0_STALLED_LOCK_MEM,        XAIE_EVENT_DMA_S2MM_1_STALLED_LOCK_MEM);
        std::replace(events.begin(), events.end(), 
            XAIE_EVENT_DMA_S2MM_0_MEMORY_BACKPRESSURE_MEM, XAIE_EVENT_DMA_S2MM_1_MEMORY_BACKPRESSURE_MEM);
        std::replace(events.begin(), events.end(), 
            XAIE_EVENT_DMA_MM2S_0_STREAM_BACKPRESSURE_MEM, XAIE_EVENT_DMA_MM2S_1_STREAM_BACKPRESSURE_MEM);
        std::replace(events.begin(), events.end(), 
            XAIE_EVENT_DMA_MM2S_0_MEMORY_STARVATION_MEM,   XAIE_EVENT_DMA_MM2S_1_MEMORY_STARVATION_MEM);
      }
    }

    // Interface tiles

    // Calculate throughput differently for PLIO or AIE1 devices
    // since DMA-related events are not defined in those cases
    if ((subtype == io_type::PLIO) || xdp::aie::isAIE1(hwGen)) {
      std::replace(events.begin(), events.end(), 
        XAIE_EVENT_GROUP_DMA_ACTIVITY_PL,              XAIE_EVENT_PORT_STALLED_0_PL);
      std::replace(events.begin(), events.end(), 
        XAIE_EVENT_DMA_MM2S_0_STREAM_BACKPRESSURE_PL,  XAIE_EVENT_PORT_STALLED_0_PL);
      std::replace(events.begin(), events.end(), 
        XAIE_EVENT_DMA_MM2S_0_MEMORY_STARVATION_PL,    XAIE_EVENT_PORT_IDLE_0_PL);
      std::replace(events.begin(), events.end(), 
        XAIE_EVENT_DMA_S2MM_0_MEMORY_BACKPRESSURE_PL,  XAIE_EVENT_PORT_STALLED_0_PL);
      std::replace(events.begin(), events.end(), 
        XAIE_EVENT_DMA_S2MM_0_STALLED_LOCK_PL,         XAIE_EVENT_PORT_IDLE_0_PL);
    }

    // Modify events based on channel number
    if (channel > 0) {
      // Interface tiles
<<<<<<< HEAD
#ifdef XDP_VE2_BUILD
      // VE2 devices
      std::replace(events.begin(), events.end(), 
          XAIE_EVENT_NOC0_DMA_S2MM_0_MEMORY_BACKPRESSURE_PL,  XAIE_EVENT_NOC0_DMA_S2MM_1_MEMORY_BACKPRESSURE_PL);
      std::replace(events.begin(), events.end(), 
          XAIE_EVENT_NOC0_DMA_S2MM_0_STALLED_LOCK_PL,         XAIE_EVENT_NOC0_DMA_S2MM_1_STALLED_LOCK_PL);
      std::replace(events.begin(), events.end(), 
          XAIE_EVENT_NOC0_DMA_MM2S_0_STREAM_BACKPRESSURE_PL,  XAIE_EVENT_NOC0_DMA_MM2S_1_STREAM_BACKPRESSURE_PL);
      std::replace(events.begin(), events.end(), 
          XAIE_EVENT_NOC0_DMA_MM2S_0_MEMORY_STARVATION_PL,    XAIE_EVENT_NOC0_DMA_MM2S_1_MEMORY_STARVATION_PL);
#else
      // All other devices
      std::replace(events.begin(), events.end(), 
          XAIE_EVENT_DMA_S2MM_0_MEMORY_BACKPRESSURE_PL,       XAIE_EVENT_DMA_S2MM_1_MEMORY_BACKPRESSURE_PL);
      std::replace(events.begin(), events.end(), 
          XAIE_EVENT_DMA_S2MM_0_STALLED_LOCK_PL,              XAIE_EVENT_DMA_S2MM_1_STALLED_LOCK_PL);
      std::replace(events.begin(), events.end(), 
          XAIE_EVENT_DMA_MM2S_0_STREAM_BACKPRESSURE_PL,       XAIE_EVENT_DMA_MM2S_1_STREAM_BACKPRESSURE_PL);
      std::replace(events.begin(), events.end(), 
          XAIE_EVENT_DMA_MM2S_0_MEMORY_STARVATION_PL,         XAIE_EVENT_DMA_MM2S_1_MEMORY_STARVATION_PL);
=======
      if (aie::isAIE2ps(hwGen)) {
#ifndef XDP_CLIENT_BUILD
        // Applicable only for VE2 ZOCL and XDNA builds
        std::replace(events.begin(), events.end(), 
            XAIE_EVENT_NOC0_DMA_S2MM_0_MEMORY_BACKPRESSURE_PL,  XAIE_EVENT_NOC0_DMA_S2MM_1_MEMORY_BACKPRESSURE_PL);
        std::replace(events.begin(), events.end(), 
            XAIE_EVENT_NOC0_DMA_S2MM_0_STALLED_LOCK_PL,         XAIE_EVENT_NOC0_DMA_S2MM_1_STALLED_LOCK_PL);
        std::replace(events.begin(), events.end(), 
            XAIE_EVENT_NOC0_DMA_MM2S_0_STREAM_BACKPRESSURE_PL,  XAIE_EVENT_NOC0_DMA_MM2S_1_STREAM_BACKPRESSURE_PL);
        std::replace(events.begin(), events.end(), 
            XAIE_EVENT_NOC0_DMA_MM2S_0_MEMORY_STARVATION_PL,    XAIE_EVENT_NOC0_DMA_MM2S_1_MEMORY_STARVATION_PL);
>>>>>>> b715420f
#endif
      } else {
        // Applicable for Edge Versal and client builds
        // NOTE: NPU3 build need to be handled separately if required
        std::replace(events.begin(), events.end(), 
            XAIE_EVENT_DMA_S2MM_0_MEMORY_BACKPRESSURE_PL,       XAIE_EVENT_DMA_S2MM_1_MEMORY_BACKPRESSURE_PL);
        std::replace(events.begin(), events.end(), 
            XAIE_EVENT_DMA_S2MM_0_STALLED_LOCK_PL,              XAIE_EVENT_DMA_S2MM_1_STALLED_LOCK_PL);
        std::replace(events.begin(), events.end(), 
            XAIE_EVENT_DMA_MM2S_0_STREAM_BACKPRESSURE_PL,       XAIE_EVENT_DMA_MM2S_1_STREAM_BACKPRESSURE_PL);
        std::replace(events.begin(), events.end(), 
            XAIE_EVENT_DMA_MM2S_0_MEMORY_STARVATION_PL,         XAIE_EVENT_DMA_MM2S_1_MEMORY_STARVATION_PL);
      }
    }
  }

  /****************************************************************************
   * Get XAie module enum at the module index 
   ***************************************************************************/

  XAie_ModuleType getFalModuleType(const int moduleIndex)
  {
    return falModuleTypes[moduleIndex];
  }

  /****************************************************************************
   * Get base event number for a module
   ***************************************************************************/

  uint16_t getCounterBase(const xdp::module_type type)
  {
    return counterBases.at(type);
  }

  /****************************************************************************
   *  Check the match of the XAie enum module type with our xdp::module_type
   ***************************************************************************/
  bool isValidType(const module_type type, const XAie_ModuleType mod)
  {
    if ((mod == XAIE_CORE_MOD) && ((type == module_type::core) 
        || (type == module_type::dma)))
      return true;
    if ((mod == XAIE_MEM_MOD) && ((type == module_type::dma) 
        || (type == module_type::mem_tile)))
      return true;
    if ((mod == XAIE_PL_MOD) && (type == module_type::shim)) 
      return true;
    return false;
  }

  /****************************************************************************
   * Check if metric set is from Prof APIs Support
   ***************************************************************************/
  bool metricSupportsGraphIterator(std::string metricSet)
  {
    std::set<std::string> graphIterMetricSets = {
      "input_throughputs", "output_throughputs",
      METRIC_BYTE_COUNT
    };

    return graphIterMetricSets.find(metricSet) != graphIterMetricSets.end();
  }

  /****************************************************************************
   * Check if profile API metric set
   ***************************************************************************/
  bool profileAPIMetricSet(const std::string metricSet)
  {
    // input_throughputs/output_throughputs is already supported, hence excluded here
    return adfApiMetricSetMap.find(metricSet) != adfApiMetricSetMap.end();
  }

  /****************************************************************************
   * Get event ID associated with metric set
   ***************************************************************************/
  uint16_t getAdfApiReservedEventId(const std::string metricSet)
  {
    return adfApiMetricSetMap.at(metricSet);
  }

  /****************************************************************************
   * Get physical event IDs for metric set
   ***************************************************************************/
  std::pair<uint16_t, uint16_t>
  getEventPhysicalId(XAie_DevInst* aieDevInst, XAie_LocType& tileLoc,
                     XAie_ModuleType& xaieModType, module_type xdpModType,
                     const std::string& metricSet, XAie_Events startEvent, 
                     XAie_Events endEvent)
  {
    if (profileAPIMetricSet(metricSet)) {
      uint16_t eventId = getAdfApiReservedEventId(metricSet);
      return std::make_pair(eventId, eventId);
    }
    
    uint16_t tmpStart;
    uint16_t tmpEnd;
    XAie_EventLogicalToPhysicalConv(aieDevInst, tileLoc, xaieModType, startEvent, &tmpStart);
    XAie_EventLogicalToPhysicalConv(aieDevInst, tileLoc, xaieModType,   endEvent, &tmpEnd);
    
    uint16_t phyStartEvent = tmpStart + getCounterBase(xdpModType);
    uint16_t phyEndEvent   = tmpEnd   + getCounterBase(xdpModType);
    return std::make_pair(phyStartEvent, phyEndEvent);
  }

   /****************************************************************************
   * Get Interface tile broadcast channel and event 
   * This is in pre-defined order of using last broadcast event first to avoid
   * re-usage of same broadcast channel again in other plugin flows.
   * TODO: All plugin broadcast usage should only query to FAL
   ***************************************************************************/
  std::pair<int, XAie_Events> getPreferredPLBroadcastChannel()
  {
    static std::vector<XAie_Events> broadcastEvents = {
      XAIE_EVENT_BROADCAST_A_0_PL, XAIE_EVENT_BROADCAST_A_1_PL,
      XAIE_EVENT_BROADCAST_A_2_PL, XAIE_EVENT_BROADCAST_A_3_PL,
      XAIE_EVENT_BROADCAST_A_4_PL, XAIE_EVENT_BROADCAST_A_5_PL,
      XAIE_EVENT_BROADCAST_A_6_PL, XAIE_EVENT_BROADCAST_A_7_PL,
      XAIE_EVENT_BROADCAST_A_8_PL, XAIE_EVENT_BROADCAST_A_9_PL,
      XAIE_EVENT_BROADCAST_A_10_PL, XAIE_EVENT_BROADCAST_A_11_PL,
      XAIE_EVENT_BROADCAST_A_12_PL, XAIE_EVENT_BROADCAST_A_13_PL,
      XAIE_EVENT_BROADCAST_A_14_PL, XAIE_EVENT_BROADCAST_A_15_PL,
    };
  
    static int bcChannel = static_cast<int>(broadcastEvents.size()-1);
    
    if (bcChannel < 0)
      return {-1, XAIE_EVENT_NONE_CORE};
  
    std::pair<int, XAie_Events> bcPair = std::make_pair(bcChannel, broadcastEvents[bcChannel]);
    bcChannel--;
    return bcPair;
  }

  /****************************************************************************
   * Convert user specified bytes to beats for provided metric set
   ***************************************************************************/
  uint32_t convertToBeats(const std::string& metricSet, uint32_t bytes, uint8_t hwGen)
  {
    if (metricSet != METRIC_BYTE_COUNT)
      return bytes;

    uint32_t streamByteWidth = aie::getStreamBitWidth(hwGen) / 8;
    uint32_t totalBeats = static_cast<uint32_t>(std::ceil(1.0 * bytes / streamByteWidth));

    return totalBeats;
  }

  /****************************************************************************
   * Configure counters in Microblaze Debug Module (MDM)
   ***************************************************************************/
  void configMDMCounters(XAie_DevInst* aieDevInst, int hwGen, uint8_t col, uint8_t row, 
                         const std::vector<uint8_t> events)
  {
    // Ensure supported generation and not privileged
    if (!xdp::aie::isMicroSupported(hwGen))
      return;

    uint32_t val;
    static bool showWarning = true;
    auto tileOffset = XAie_GetTileAddr(aieDevInst, row, col);
    XAie_Read32(aieDevInst, tileOffset + UC_MEMORY_PRIVILEGED, &val);

    if (val) {
      if (showWarning) {
        xrt_core::message::send(severity_level::warning, "XRT", 
          "Unable to configure MDM counters since debug port is privileged.");
        showWarning = false;
      }
      return;
    }
    
    //
    // Use MDM protocol to configure counters
    //
    // 1. Reset to first counter
    XAie_Write32(aieDevInst, tileOffset + UC_MDM_PCCMDR, 1 << UC_MDM_PCCMDR_RESET_BIT);
    
    // 2. Write events for all counters
    for (auto event : events)
      XAie_Write32(aieDevInst, tileOffset + UC_MDM_PCCTRLR, event);

    // 3. Clear and start counters
    XAie_Write32(aieDevInst, tileOffset + UC_MDM_PCCMDR, 1 << UC_MDM_PCCMDR_CLEAR_BIT);
    XAie_Write32(aieDevInst, tileOffset + UC_MDM_PCCMDR, 1 << UC_MDM_PCCMDR_START_BIT);
  }

  /****************************************************************************
   * Read counters in Microblaze Debug Module (MDM)
   ***************************************************************************/
  void readMDMCounters(XAie_DevInst* aieDevInst, int hwGen, uint8_t col, uint8_t row, 
                       std::vector<uint64_t>& values)
  {
    // Ensure supported generation and not privileged
    if (!xdp::aie::isMicroSupported(hwGen))
      return;

    uint32_t privileged = 0;
    static bool showWarning = true;
    auto tileOffset = XAie_GetTileAddr(aieDevInst, row, col);
    XAie_Read32(aieDevInst, tileOffset + UC_MEMORY_PRIVILEGED, &privileged);

    if (privileged) {
      if (showWarning) {
        xrt_core::message::send(severity_level::warning, "XRT", 
          "Unable to read MDM counters since debug port is privileged.");
        showWarning = false;
      }
      return;
    }

    //
    // Use MDM protocol to read counters
    //
    // 1. Sample and stop counters
    XAie_Write32(aieDevInst, tileOffset + UC_MDM_PCCMDR, 1 << UC_MDM_PCCMDR_SAMPLE_BIT);
    // NOTE: Do counters need to be stopped before reading? If so, uncomment line below.
    //XAie_Write32(aieDevInst, tileOffset + UC_MDM_PCCMDR, 1 << UC_MDM_PCCMDR_STOP_BIT);

    // 2. Reset to first counter
    XAie_Write32(aieDevInst, tileOffset + UC_MDM_PCCMDR, 1 << UC_MDM_PCCMDR_RESET_BIT);

    // 3. Read status of all counters
    std::vector<bool> overflows;
    uint32_t numCounters = UC_NUM_EVENT_COUNTERS + UC_NUM_LATENCY_COUNTERS;
    for (uint32_t c=0; c < numCounters; ++c) {
      uint32_t val;
      XAie_Read32(aieDevInst, tileOffset + UC_MDM_PCSR, &val);
      bool overflow = (((val >> UC_MDM_PCSR_OVERFLOW_BIT) & 0x1) == 1);
      overflows.push_back(overflow);

      if ((val >> UC_MDM_PCSR_FULL_BIT) & 0x1) {
        std::cout << "Full bit of tile " << col << "," << row << " microcontroller counter " 
                  << c << " is high" << std::endl;
      }
    }

    // 4. Reset to first counter
    XAie_Write32(aieDevInst, tileOffset + UC_MDM_PCCMDR, 1 << UC_MDM_PCCMDR_RESET_BIT);

    // 5. Read values of event counters
    for (uint32_t c=0; c < UC_NUM_EVENT_COUNTERS; ++c) {
      uint32_t val;
      XAie_Read32(aieDevInst, tileOffset + UC_MDM_PCDRR, &val);
      uint64_t val2 = (overflows.at(c)) ? (val + OVERFLOW_32BIT) : val;
      values.push_back(val2);
    }

    // 6. Read four values from latency counter
    //    Read 1 - The number of times the event occurred
    //    Read 2 - The sum of each event latency
    //    Read 3 - The sum of each event latency squared
    //    Read 4 - 31:16 Minimum measured latency, 16 bits
    //             15:0  Maximum measured latency, 16 bits
    std::vector<uint64_t> latencyValues;
    for (uint32_t c=0; c < UC_MDM_PCDRR_LATENCY_READS; ++c) {
      uint32_t val;
      XAie_Read32(aieDevInst, tileOffset + UC_MDM_PCDRR, &val);
      uint64_t val2 = (overflows.at(UC_NUM_EVENT_COUNTERS)) ? (val + OVERFLOW_32BIT) : val;
      latencyValues.push_back(val2);
    }

    // 7. Calculate average latency
    // NOTE: for now, only report average (we also have min and max; see above)
    auto numValues = latencyValues.at(0);
    auto totalLatency = latencyValues.at(1);
    uint64_t avgLatency = (numValues == 0) ? 0 : (totalLatency / numValues);
    values.push_back(avgLatency);
  }

} // namespace xdp::aie<|MERGE_RESOLUTION|>--- conflicted
+++ resolved
@@ -6,10 +6,7 @@
 #include "xdp/profile/plugin/aie_profile/util/aie_profile_util.h"
 #include "xdp/profile/database/static_info/aie_util.h"
 #include "xdp/profile/plugin/aie_base/aie_base_util.h"
-<<<<<<< HEAD
 #include "xdp/profile/plugin/aie_base/generations/aie_generations.h"
-=======
->>>>>>> b715420f
 
 #include <cmath>
 #include <cstring>
@@ -164,7 +161,6 @@
       {METRIC_LATENCY,                   {XAIE_EVENT_PORT_RUNNING_0_PL, XAIE_EVENT_PORT_RUNNING_0_PL}},
     };
 
-<<<<<<< HEAD
     // Flexible sets based on number of counters
     if (numCounters == 2) {
       eventSets["packets"]             = {XAIE_EVENT_PORT_TLAST_0_PL,   
@@ -173,6 +169,23 @@
                                           XAIE_EVENT_PORT_RUNNING_0_PL};
       eventSets["output_throughputs"]  = {XAIE_EVENT_GROUP_DMA_ACTIVITY_PL, 
                                           XAIE_EVENT_PORT_RUNNING_0_PL};
+    }
+    
+    if (aie::isAIE1(hwGen)) {
+      eventSets["input_stalls"]   = {XAIE_EVENT_PORT_STALLED_0_PL, 
+                                     XAIE_EVENT_PORT_IDLE_0_PL};
+      eventSets["output_stalls"]  = {XAIE_EVENT_PORT_STALLED_0_PL, 
+                                     XAIE_EVENT_PORT_IDLE_0_PL};
+    }
+    else if (aie::isAIE2ps(hwGen)) {
+#ifndef XDP_CLIENT_BUILD
+      eventSets["input_stalls"]   = {XAIE_EVENT_NOC0_DMA_MM2S_0_STREAM_BACKPRESSURE_PL, 
+                                     XAIE_EVENT_NOC0_DMA_MM2S_0_MEMORY_STARVATION_PL};
+      eventSets["output_stalls"]  = {XAIE_EVENT_NOC0_DMA_S2MM_0_MEMORY_BACKPRESSURE_PL, 
+                                     XAIE_EVENT_NOC0_DMA_S2MM_0_STALLED_LOCK_PL};
+      eventSets["input_throughputs"] = {XAIE_EVENT_NOC0_GROUP_DMA_ACTIVITY_PL, XAIE_EVENT_PORT_RUNNING_0_PL};
+      eventSets["output_throughputs"] = {XAIE_EVENT_NOC0_GROUP_DMA_ACTIVITY_PL, XAIE_EVENT_PORT_RUNNING_0_PL};
+#endif
     }
     else {
       std::vector<XAie_Events> tlasts  = {XAIE_EVENT_PORT_TLAST_0_PL,   XAIE_EVENT_PORT_TLAST_1_PL,
@@ -233,22 +246,6 @@
                                           XAIE_EVENT_NOC0_DMA_S2MM_1_MEMORY_BACKPRESSURE_PL, 
                                           XAIE_EVENT_NOC0_DMA_S2MM_1_STALLED_LOCK_PL,
                                           XAIE_EVENT_PORT_RUNNING_1_PL};
-=======
-    if (aie::isAIE1(hwGen)) {
-      eventSets["input_stalls"]   = {XAIE_EVENT_PORT_STALLED_0_PL, 
-                                     XAIE_EVENT_PORT_IDLE_0_PL};
-      eventSets["output_stalls"]  = {XAIE_EVENT_PORT_STALLED_0_PL, 
-                                     XAIE_EVENT_PORT_IDLE_0_PL};
-    }
-    else if (aie::isAIE2ps(hwGen)) {
-#ifndef XDP_CLIENT_BUILD
-      eventSets["input_stalls"]   = {XAIE_EVENT_NOC0_DMA_MM2S_0_STREAM_BACKPRESSURE_PL, 
-                                     XAIE_EVENT_NOC0_DMA_MM2S_0_MEMORY_STARVATION_PL};
-      eventSets["output_stalls"]  = {XAIE_EVENT_NOC0_DMA_S2MM_0_MEMORY_BACKPRESSURE_PL, 
-                                     XAIE_EVENT_NOC0_DMA_S2MM_0_STALLED_LOCK_PL};
-      eventSets["input_throughputs"] = {XAIE_EVENT_NOC0_GROUP_DMA_ACTIVITY_PL, XAIE_EVENT_PORT_RUNNING_0_PL};
-      eventSets["output_throughputs"] = {XAIE_EVENT_NOC0_GROUP_DMA_ACTIVITY_PL, XAIE_EVENT_PORT_RUNNING_0_PL};
->>>>>>> b715420f
 #endif
     }
     else {
@@ -572,28 +569,6 @@
     // Modify events based on channel number
     if (channel > 0) {
       // Interface tiles
-<<<<<<< HEAD
-#ifdef XDP_VE2_BUILD
-      // VE2 devices
-      std::replace(events.begin(), events.end(), 
-          XAIE_EVENT_NOC0_DMA_S2MM_0_MEMORY_BACKPRESSURE_PL,  XAIE_EVENT_NOC0_DMA_S2MM_1_MEMORY_BACKPRESSURE_PL);
-      std::replace(events.begin(), events.end(), 
-          XAIE_EVENT_NOC0_DMA_S2MM_0_STALLED_LOCK_PL,         XAIE_EVENT_NOC0_DMA_S2MM_1_STALLED_LOCK_PL);
-      std::replace(events.begin(), events.end(), 
-          XAIE_EVENT_NOC0_DMA_MM2S_0_STREAM_BACKPRESSURE_PL,  XAIE_EVENT_NOC0_DMA_MM2S_1_STREAM_BACKPRESSURE_PL);
-      std::replace(events.begin(), events.end(), 
-          XAIE_EVENT_NOC0_DMA_MM2S_0_MEMORY_STARVATION_PL,    XAIE_EVENT_NOC0_DMA_MM2S_1_MEMORY_STARVATION_PL);
-#else
-      // All other devices
-      std::replace(events.begin(), events.end(), 
-          XAIE_EVENT_DMA_S2MM_0_MEMORY_BACKPRESSURE_PL,       XAIE_EVENT_DMA_S2MM_1_MEMORY_BACKPRESSURE_PL);
-      std::replace(events.begin(), events.end(), 
-          XAIE_EVENT_DMA_S2MM_0_STALLED_LOCK_PL,              XAIE_EVENT_DMA_S2MM_1_STALLED_LOCK_PL);
-      std::replace(events.begin(), events.end(), 
-          XAIE_EVENT_DMA_MM2S_0_STREAM_BACKPRESSURE_PL,       XAIE_EVENT_DMA_MM2S_1_STREAM_BACKPRESSURE_PL);
-      std::replace(events.begin(), events.end(), 
-          XAIE_EVENT_DMA_MM2S_0_MEMORY_STARVATION_PL,         XAIE_EVENT_DMA_MM2S_1_MEMORY_STARVATION_PL);
-=======
       if (aie::isAIE2ps(hwGen)) {
 #ifndef XDP_CLIENT_BUILD
         // Applicable only for VE2 ZOCL and XDNA builds
@@ -605,7 +580,6 @@
             XAIE_EVENT_NOC0_DMA_MM2S_0_STREAM_BACKPRESSURE_PL,  XAIE_EVENT_NOC0_DMA_MM2S_1_STREAM_BACKPRESSURE_PL);
         std::replace(events.begin(), events.end(), 
             XAIE_EVENT_NOC0_DMA_MM2S_0_MEMORY_STARVATION_PL,    XAIE_EVENT_NOC0_DMA_MM2S_1_MEMORY_STARVATION_PL);
->>>>>>> b715420f
 #endif
       } else {
         // Applicable for Edge Versal and client builds
