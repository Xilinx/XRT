// SPDX-License-Identifier: Apache-2.0
// Copyright (C) 2022-2025 Advanced Micro Devices, Inc. All rights reserved

#define XDP_PLUGIN_SOURCE

#include "xdp/profile/plugin/aie_profile/util/aie_profile_util.h"
#include "xdp/profile/database/static_info/aie_util.h"
#include "xdp/profile/plugin/aie_base/aie_utility.h"
#include "xdp/profile/plugin/aie_debug/generations/aie1_attributes.h"
#include "xdp/profile/plugin/aie_debug/generations/aie2_attributes.h"
#include "xdp/profile/plugin/aie_debug/generations/aie2ps_attributes.h"
#include "xdp/profile/plugin/aie_debug/generations/npu3_attributes.h"

#include <cmath>
#include <cstring>
#include <memory>
#include <set>

#include "core/common/message.h"

namespace xdp::aie::profile {
  using severity_level = xrt_core::message::severity_level;

  /****************************************************************************
   * Get metric sets for core modules
   ***************************************************************************/
  std::map<std::string, std::vector<XAie_Events>> getCoreEventSets(const int hwGen)
  {
    std::map<std::string, std::vector<XAie_Events>> eventSets;

    int numCounters = xdp::aie::getNumCounters(hwGen, xdp::module_type::core);

    // Consistent sets across generations
    eventSets = {
      {"aie_trace",                     {XAIE_EVENT_PORT_RUNNING_0_CORE,      XAIE_EVENT_PORT_STALLED_0_CORE,
                                         XAIE_EVENT_PORT_RUNNING_1_CORE,      XAIE_EVENT_PORT_STALLED_1_CORE}},
      {"events",                        {XAIE_EVENT_INSTR_EVENT_0_CORE,       XAIE_EVENT_INSTR_EVENT_1_CORE,
                                         XAIE_EVENT_USER_EVENT_0_CORE,        XAIE_EVENT_USER_EVENT_1_CORE}}
    };

    // Flexible sets based on number of counters
    if (numCounters == 4) {
      eventSets["heat_map"]           = {XAIE_EVENT_ACTIVE_CORE,              XAIE_EVENT_GROUP_CORE_STALL_CORE,
                                         XAIE_EVENT_INSTR_VECTOR_CORE,        XAIE_EVENT_GROUP_CORE_PROGRAM_FLOW_CORE};
      eventSets["stalls"]             = {XAIE_EVENT_MEMORY_STALL_CORE,        XAIE_EVENT_STREAM_STALL_CORE,
                                         XAIE_EVENT_LOCK_STALL_CORE,          XAIE_EVENT_CASCADE_STALL_CORE};
      eventSets["execution"]          = {XAIE_EVENT_INSTR_VECTOR_CORE,        XAIE_EVENT_INSTR_LOAD_CORE,
                                         XAIE_EVENT_INSTR_STORE_CORE,         XAIE_EVENT_GROUP_CORE_PROGRAM_FLOW_CORE};
      eventSets["stream_put_get"]     = {XAIE_EVENT_INSTR_CASCADE_GET_CORE,   XAIE_EVENT_INSTR_CASCADE_PUT_CORE,
                                         XAIE_EVENT_INSTR_STREAM_GET_CORE,    XAIE_EVENT_INSTR_STREAM_PUT_CORE};
      eventSets["write_throughputs"]  = {XAIE_EVENT_ACTIVE_CORE,              XAIE_EVENT_INSTR_STREAM_PUT_CORE,
                                         XAIE_EVENT_INSTR_CASCADE_PUT_CORE,   XAIE_EVENT_GROUP_CORE_STALL_CORE};
      eventSets["read_throughputs"]   = {XAIE_EVENT_ACTIVE_CORE,              XAIE_EVENT_INSTR_STREAM_GET_CORE,
                                         XAIE_EVENT_INSTR_CASCADE_GET_CORE,   XAIE_EVENT_GROUP_CORE_STALL_CORE};
      eventSets["s2mm_throughputs"]   = {XAIE_EVENT_PORT_RUNNING_0_CORE,      XAIE_EVENT_PORT_STALLED_0_CORE};
      eventSets["mm2s_throughputs"]   = {XAIE_EVENT_PORT_RUNNING_0_CORE,      XAIE_EVENT_PORT_STALLED_0_CORE};
      eventSets["stream_throughputs"] = {};
      eventSets["dma_throughputs"]    = {};
    }
    else if (numCounters == 12) {
#ifdef XDP_NPU3_BUILD
      eventSets["heat_map"]           = {XAIE_EVENT_ACTIVE_CORE,              XAIE_EVENT_MEMORY_STALL_CORE,
                                         XAIE_EVENT_STREAM_STALL_CORE,        XAIE_EVENT_LOCK_STALL_CORE,
                                         XAIE_EVENT_CASCADE_STALL_CORE,       XAIE_EVENT_INSTR_VECTOR_CORE,
                                         XAIE_EVENT_INSTR_MATRIX_CORE,        XAIE_EVENT_INSTR_MOVE_CORE,
                                         XAIE_EVENT_INSTR_ALU_CORE,           XAIE_EVENT_INSTR_LOAD_CORE,
                                         XAIE_EVENT_INSTR_LOAD_B_CORE,        XAIE_EVENT_INSTR_STORE_CORE};
      eventSets["stalls"]             = {};
      eventSets["execution"]          = {};
      eventSets["stream_throughputs"] = {XAIE_EVENT_ACTIVE_CORE,              XAIE_EVENT_INSTR_STREAM_GET_CORE,
                                         XAIE_EVENT_INSTR_STREAM_GET_1_CORE,  XAIE_EVENT_INSTR_STREAM_PUT_CORE,
                                         XAIE_EVENT_INSTR_CASCADE_GET_CORE,   XAIE_EVENT_INSTR_CASCADE_PUT_CORE};
      eventSets["stream_put_get"]     = {};
      eventSets["read_throughputs"]   = {};
      eventSets["write_throughputs"]  = {};
      eventSets["dma_throughputs"]    = {XAIE_EVENT_DMA_S2MM_0_RUNNING_CORE,  XAIE_EVENT_DMA_S2MM_0_FINISHED_BD_CORE,
                                         XAIE_EVENT_DMA_S2MM_0_STALLED_LOCK_CORE, 
                                         XAIE_EVENT_DMA_S2MM_0_MEMORY_BACKPRESSURE_CORE,
                                         XAIE_EVENT_DMA_S2MM_1_RUNNING_CORE,  XAIE_EVENT_DMA_S2MM_1_FINISHED_BD_CORE,
                                         XAIE_EVENT_DMA_S2MM_1_STALLED_LOCK_CORE, 
                                         XAIE_EVENT_DMA_S2MM_1_MEMORY_BACKPRESSURE_CORE,
                                         XAIE_EVENT_DMA_MM2S_0_RUNNING_CORE,  XAIE_EVENT_DMA_MM2S_0_FINISHED_BD_CORE,
                                         XAIE_EVENT_DMA_MM2S_0_STREAM_BACKPRESSURE_CORE, 
                                         XAIE_EVENT_DMA_MM2S_0_MEMORY_STARVATION_CORE,
                                         };
      eventSets["s2mm_throughputs"]   = {};
      eventSets["mm2s_throughputs"]   = {};
#endif
    }

    // Floating point events are generation-specific
    if (xdp::aie::isAIE1(hwGen)) {
      eventSets["floating_point"]     = {XAIE_EVENT_FP_OVERFLOW_CORE,         XAIE_EVENT_FP_UNDERFLOW_CORE,
                                         XAIE_EVENT_FP_INVALID_CORE,          XAIE_EVENT_FP_DIV_BY_ZERO_CORE};
    } else {
      eventSets["floating_point"]     = {XAIE_EVENT_FP_HUGE_CORE,             XAIE_EVENT_INT_FP_0_CORE, 
                                         XAIE_EVENT_FP_INVALID_CORE,          XAIE_EVENT_FP_INF_CORE};
    }

    return eventSets;
  }

  /****************************************************************************
   * Get metric sets for memory modules
   * 
   * NOTE: Set names common with core module will be auto-specified when parsing
   ***************************************************************************/
  std::map<std::string, std::vector<XAie_Events>> getMemoryEventSets(const int hwGen)
  {
    std::map<std::string, std::vector<XAie_Events>> eventSets;

    // Verify number of memory module counters
    int numCounters = xdp::aie::getNumCounters(hwGen, xdp::module_type::dma);
    if (numCounters == 0)
      return eventSets;

    // Consistent sets across generations
    eventSets = {
      {"conflicts",                   {XAIE_EVENT_GROUP_MEMORY_CONFLICT_MEM, XAIE_EVENT_GROUP_ERRORS_MEM}},
      {"dma_locks",                   {XAIE_EVENT_GROUP_DMA_ACTIVITY_MEM,    XAIE_EVENT_GROUP_LOCK_MEM}}
    };

    // DMA events are generation-specific
    if (xdp::aie::isAIE1(hwGen)) {
      eventSets["dma_stalls_s2mm"]  = {XAIE_EVENT_DMA_S2MM_0_STALLED_LOCK_ACQUIRE_MEM,
                                       XAIE_EVENT_DMA_S2MM_1_STALLED_LOCK_ACQUIRE_MEM};
      eventSets["dma_stalls_mm2s"]  = {XAIE_EVENT_DMA_MM2S_0_STALLED_LOCK_ACQUIRE_MEM,
                                       XAIE_EVENT_DMA_MM2S_1_STALLED_LOCK_ACQUIRE_MEM};
      eventSets["s2mm_throughputs"] = {XAIE_EVENT_DMA_S2MM_0_FINISHED_BD_MEM,
                                       XAIE_EVENT_DMA_S2MM_1_FINISHED_BD_MEM};
      eventSets["mm2s_throughputs"] = {XAIE_EVENT_DMA_MM2S_0_FINISHED_BD_MEM,
                                       XAIE_EVENT_DMA_MM2S_1_FINISHED_BD_MEM};
    } else {
      eventSets["dma_stalls_s2mm"]  = {XAIE_EVENT_DMA_S2MM_0_STALLED_LOCK_MEM,
                                       XAIE_EVENT_DMA_S2MM_1_STALLED_LOCK_MEM};
      eventSets["dma_stalls_mm2s"]  = {XAIE_EVENT_DMA_MM2S_0_STALLED_LOCK_MEM,
                                       XAIE_EVENT_DMA_MM2S_1_STALLED_LOCK_MEM};
      eventSets["s2mm_throughputs"] = {XAIE_EVENT_DMA_S2MM_0_STALLED_LOCK_MEM,
                                       XAIE_EVENT_DMA_S2MM_0_MEMORY_BACKPRESSURE_MEM};
      eventSets["mm2s_throughputs"] = {XAIE_EVENT_DMA_MM2S_0_STREAM_BACKPRESSURE_MEM,
                                       XAIE_EVENT_DMA_MM2S_0_MEMORY_STARVATION_MEM};
    }

    return eventSets;
  }

  /****************************************************************************
   * Get metric sets for interface tiles
   ***************************************************************************/
  std::map<std::string, std::vector<XAie_Events>> getInterfaceTileEventSets(const int hwGen)
  {
    // Number of shim counters is generation-specific
    int numCounters = xdp::aie::getNumCounters(hwGen, xdp::module_type::shim);

    std::map<std::string, std::vector<XAie_Events>> eventSets;

    // Define profile API sets
    // TODO: modify these to be generation-specific
    eventSets = {
      {METRIC_BYTE_COUNT,                {XAIE_EVENT_PORT_RUNNING_0_PL, XAIE_EVENT_PORT_RUNNING_0_PL}},
      {METRIC_LATENCY,                   {XAIE_EVENT_PORT_RUNNING_0_PL, XAIE_EVENT_PORT_RUNNING_0_PL}},
    };

    // Flexible sets based on number of counters
    if (numCounters == 2) {
      eventSets["packets"]             = {XAIE_EVENT_PORT_TLAST_0_PL,   
                                          XAIE_EVENT_PORT_TLAST_1_PL};
      eventSets["input_throughputs"]   = {XAIE_EVENT_GROUP_DMA_ACTIVITY_PL, 
                                          XAIE_EVENT_PORT_RUNNING_0_PL};
      eventSets["output_throughputs"]  = {XAIE_EVENT_GROUP_DMA_ACTIVITY_PL, 
                                          XAIE_EVENT_PORT_RUNNING_0_PL};
    }
    else {
      std::vector<XAie_Events> tlasts  = {XAIE_EVENT_PORT_TLAST_0_PL,   XAIE_EVENT_PORT_TLAST_1_PL,
                                          XAIE_EVENT_PORT_TLAST_2_PL,   XAIE_EVENT_PORT_TLAST_3_PL,
                                          XAIE_EVENT_PORT_TLAST_4_PL,   XAIE_EVENT_PORT_TLAST_5_PL};
      std::vector<XAie_Events> stalled = {XAIE_EVENT_PORT_STALLED_0_PL, XAIE_EVENT_PORT_STALLED_1_PL,
                                          XAIE_EVENT_PORT_STALLED_2_PL, XAIE_EVENT_PORT_STALLED_3_PL,
                                          XAIE_EVENT_PORT_STALLED_4_PL, XAIE_EVENT_PORT_STALLED_5_PL};
      std::vector<XAie_Events> running = {XAIE_EVENT_PORT_RUNNING_0_PL, XAIE_EVENT_PORT_RUNNING_1_PL,
                                          XAIE_EVENT_PORT_RUNNING_2_PL, XAIE_EVENT_PORT_RUNNING_3_PL,
                                          XAIE_EVENT_PORT_RUNNING_4_PL, XAIE_EVENT_PORT_RUNNING_5_PL};

      for (int c=0; c < numCounters/2; ++c) {
        eventSets["packets"].push_back(tlasts.at(c));
        eventSets["input_throughputs"].push_back(stalled.at(c));
        eventSets["input_throughputs"].push_back(running.at(c));
        eventSets["output_throughputs"].push_back(stalled.at(c));
        eventSets["output_throughputs"].push_back(running.at(c));
      }
    }

    // Stall events are generation-specific
    if (xdp::aie::isAIE1(hwGen)) {
      eventSets["input_stalls"]        = {XAIE_EVENT_PORT_STALLED_0_PL, 
                                          XAIE_EVENT_PORT_IDLE_0_PL};
      eventSets["output_stalls"]       = {XAIE_EVENT_PORT_STALLED_0_PL, 
                                          XAIE_EVENT_PORT_IDLE_0_PL};
    }
    else if (xdp::aie::isAIE2(hwGen)) {
      eventSets["input_stalls"]        = {XAIE_EVENT_DMA_MM2S_0_STREAM_BACKPRESSURE_PL, 
                                          XAIE_EVENT_DMA_MM2S_0_MEMORY_STARVATION_PL};
      eventSets["output_stalls"]       = {XAIE_EVENT_DMA_S2MM_0_MEMORY_BACKPRESSURE_PL, 
                                          XAIE_EVENT_DMA_S2MM_0_STALLED_LOCK_PL};
    }
    else if (xdp::aie::isAIE2ps(hwGen)) {
#ifdef XDP_VE2_BUILD
      eventSets["input_stalls"]        = {XAIE_EVENT_NOC0_DMA_MM2S_0_STREAM_BACKPRESSURE_PL, 
                                          XAIE_EVENT_NOC0_DMA_MM2S_0_MEMORY_STARVATION_PL,
                                          XAIE_EVENT_NOC0_DMA_MM2S_0_STALLED_LOCK_PL,
                                          XAIE_EVENT_NOC0_DMA_MM2S_1_STREAM_BACKPRESSURE_PL, 
                                          XAIE_EVENT_NOC0_DMA_MM2S_1_MEMORY_STARVATION_PL,
                                          XAIE_EVENT_NOC0_DMA_MM2S_1_STALLED_LOCK_PL};
      eventSets["output_stalls"]       = {XAIE_EVENT_NOC0_DMA_S2MM_0_MEMORY_BACKPRESSURE_PL,
                                          XAIE_EVENT_NOC0_DMA_S2MM_0_STREAM_STARVATION_PL, 
                                          XAIE_EVENT_NOC0_DMA_S2MM_0_STALLED_LOCK_PL,
                                          XAIE_EVENT_NOC0_DMA_S2MM_1_MEMORY_BACKPRESSURE_PL,
                                          XAIE_EVENT_NOC0_DMA_S2MM_1_STREAM_STARVATION_PL,
                                          XAIE_EVENT_NOC0_DMA_S2MM_1_STALLED_LOCK_PL};
      eventSets["input_throughputs"]   = {XAIE_EVENT_NOC0_DMA_MM2S_0_STREAM_BACKPRESSURE_PL, 
                                          XAIE_EVENT_NOC0_DMA_MM2S_0_MEMORY_STARVATION_PL, 
                                          XAIE_EVENT_PORT_RUNNING_0_PL,
                                          XAIE_EVENT_NOC0_DMA_MM2S_1_STREAM_BACKPRESSURE_PL, 
                                          XAIE_EVENT_NOC0_DMA_MM2S_1_MEMORY_STARVATION_PL, 
                                          XAIE_EVENT_PORT_RUNNING_1_PL};
      eventSets["output_throughputs"]  = {XAIE_EVENT_NOC0_DMA_S2MM_0_MEMORY_BACKPRESSURE_PL, 
                                          XAIE_EVENT_NOC0_DMA_S2MM_0_STALLED_LOCK_PL,
                                          XAIE_EVENT_PORT_RUNNING_0_PL,
                                          XAIE_EVENT_NOC0_DMA_S2MM_1_MEMORY_BACKPRESSURE_PL, 
                                          XAIE_EVENT_NOC0_DMA_S2MM_1_STALLED_LOCK_PL,
                                          XAIE_EVENT_PORT_RUNNING_1_PL};
#endif
    }
    else {
#ifdef XDP_NPU3_BUILD
      eventSets["output_throughputs"]  = {XAIE_EVENT_DMA_MM2S_SEL0_STREAM_BACKPRESSURE_PL,
                                          XAIE_EVENT_DMA_MM2S_SEL0_MEMORY_STARVATION_PL,
                                          XAIE_EVENT_DMA_MM2S_SEL0_RUNNING_PL,
                                          XAIE_EVENT_DMA_MM2S_SEL1_STREAM_BACKPRESSURE_PL,
                                          XAIE_EVENT_DMA_MM2S_SEL1_MEMORY_STARVATION_PL,
                                          XAIE_EVENT_DMA_MM2S_SEL1_RUNNING_PL,
                                          XAIE_EVENT_DMA_MM2S_SEL2_STREAM_BACKPRESSURE_PL,
                                          XAIE_EVENT_DMA_MM2S_SEL2_MEMORY_STARVATION_PL,
                                          XAIE_EVENT_DMA_MM2S_SEL2_RUNNING_PL,
                                          XAIE_EVENT_DMA_MM2S_SEL3_STREAM_BACKPRESSURE_PL,
                                          XAIE_EVENT_DMA_MM2S_SEL3_MEMORY_STARVATION_PL,
                                          XAIE_EVENT_DMA_MM2S_SEL3_RUNNING_PL};
      eventSets["trace_dma"]           = {XAIE_EVENT_DMA_TRACE_S2MM_MEMORY_BACKPRESSURE_PL,
                                          XAIE_EVENT_DMA_TRACE_S2MM_STREAM_STARVATION_PL,
                                          XAIE_EVENT_DMA_TRACE_S2MM_STALLED_LOCK_PL,
                                          XAIE_EVENT_DMA_TRACE_S2MM_RUNNING_PL,
                                          XAIE_EVENT_DMA_TRACE_S2MM_START_BD_PL,
                                          XAIE_EVENT_DMA_TRACE_S2MM_FINISHED_BD_PL,
                                          XAIE_EVENT_DMA_TRACE_S2MM_START_TASK_PL,
                                          XAIE_EVENT_DMA_TRACE_S2MM_FINISHED_TASK_PL};
#endif
    }

    // Microcontroller sets
    if (xdp::aie::isMicroSupported(hwGen)) {
#ifdef XDP_VE2_BUILD
      eventSets["uc_dma_activity"] = {
          XAIE_EVENT_DMA_DM2MM_FINISHED_BD_UC,             XAIE_EVENT_DMA_DM2MM_LOCAL_MEMORY_STARVATION_UC,
	        XAIE_EVENT_DMA_DM2MM_REMOTE_MEMORY_BACKPRESSURE_UC,
          XAIE_EVENT_DMA_MM2DM_FINISHED_BD_UC,             XAIE_EVENT_DMA_MM2DM_LOCAL_MEMORY_BACKPRESSURE_UC,
	        XAIE_EVENT_DMA_MM2DM_REMOTE_MEMORY_STARVATION_UC};
#elif XDP_NPU3_BUILD
      eventSets["uc_dma_activity"] = {
          XAIE_EVENT_DMA_DM2MM_FINISHED_BD_UC,             XAIE_EVENT_DMA_DM2MM_LOCAL_MEMORY_STARVATION_UC,
          XAIE_EVENT_DMA_DM2MM_REMOTE_MEMORY_BACKPRESSURE_UC,
          XAIE_EVENT_DMA_MM2DM_FINISHED_BD_UC,             XAIE_EVENT_DMA_MM2DM_B_LOCAL_MEMORY_BACKPRESSURE_UC,
          XAIE_EVENT_DMA_MM2DM_B_REMOTE_MEMORY_STARVATION_UC};
#endif
      eventSets["uc_axis_throughputs"] = {
          XAIE_EVENT_CORE_AXIS_MASTER_RUNNING_UC,          XAIE_EVENT_CORE_AXIS_MASTER_STALLED_UC,
          XAIE_EVENT_CORE_AXIS_MASTER_TLAST_UC,
	        XAIE_EVENT_CORE_AXIS_SLAVE_RUNNING_UC,           XAIE_EVENT_CORE_AXIS_SLAVE_STALLED_UC,
          XAIE_EVENT_CORE_AXIS_SLAVE_TLAST_UC};
      eventSets["uc_core"] = {
          XAIE_EVENT_CORE_REG_WRITE_UC,                    XAIE_EVENT_CORE_JUMP_TAKEN_UC,
          XAIE_EVENT_CORE_DATA_READ_UC,                    XAIE_EVENT_CORE_DATA_WRITE_UC,
          XAIE_EVENT_CORE_STREAM_GET_UC,                   XAIE_EVENT_CORE_STREAM_PUT_UC};
    }
    else {
      eventSets["uc_dma_activity"] = {};
      eventSets["uc_axis_throughputs"] = {};
      eventSets["uc_core"] = {};
    }

    eventSets["mm2s_throughputs"] = eventSets["input_throughputs"];
    eventSets["s2mm_throughputs"] = eventSets["output_throughputs"];
    eventSets["mm2s_stalls"]      = eventSets["input_stalls"];
    eventSets["s2mm_stalls"]      = eventSets["output_stalls"];
    return eventSets;
  }

  /****************************************************************************
   * Get metric sets for memory tiles
   ***************************************************************************/
  std::map<std::string, std::vector<XAie_Events>> getMemoryTileEventSets(const int hwGen)
  {
    // Number of memory tile counters is generation-specific
    int numCounters = xdp::aie::getNumCounters(hwGen, xdp::module_type::mem_tile);

    std::map<std::string, std::vector<XAie_Events>> eventSets;

    if (numCounters == 4) {
      eventSets["input_channels"]          = {XAIE_EVENT_PORT_RUNNING_0_MEM_TILE, 
                                              XAIE_EVENT_PORT_STALLED_0_MEM_TILE,
                                              XAIE_EVENT_PORT_TLAST_0_MEM_TILE,   
                                              XAIE_EVENT_DMA_S2MM_SEL0_FINISHED_BD_MEM_TILE};
      eventSets["input_channels_details"]  = {XAIE_EVENT_PORT_RUNNING_0_MEM_TILE,
                                              XAIE_EVENT_DMA_S2MM_SEL0_MEMORY_BACKPRESSURE_MEM_TILE,
                                              XAIE_EVENT_DMA_S2MM_SEL0_STALLED_LOCK_ACQUIRE_MEM_TILE,
                                              XAIE_EVENT_DMA_S2MM_SEL0_STREAM_STARVATION_MEM_TILE};
      eventSets["output_channels"]         = {XAIE_EVENT_PORT_RUNNING_0_MEM_TILE,
                                              XAIE_EVENT_PORT_STALLED_0_MEM_TILE,
                                              XAIE_EVENT_PORT_TLAST_0_MEM_TILE,
                                              XAIE_EVENT_DMA_MM2S_SEL0_FINISHED_BD_MEM_TILE};
      eventSets["output_channels_details"] = {XAIE_EVENT_PORT_RUNNING_0_MEM_TILE,
                                              XAIE_EVENT_DMA_MM2S_SEL0_STREAM_BACKPRESSURE_MEM_TILE,
                                              XAIE_EVENT_DMA_MM2S_SEL0_MEMORY_STARVATION_MEM_TILE,
                                              XAIE_EVENT_DMA_MM2S_SEL0_STALLED_LOCK_ACQUIRE_MEM_TILE};
      eventSets["memory_stats"]            = {XAIE_EVENT_GROUP_MEMORY_CONFLICT_MEM_TILE,
                                              XAIE_EVENT_GROUP_ERRORS_MEM_TILE,
                                              XAIE_EVENT_GROUP_LOCK_MEM_TILE,
                                              XAIE_EVENT_GROUP_WATCHPOINT_MEM_TILE};
      eventSets["mem_trace"]               = {XAIE_EVENT_PORT_RUNNING_0_MEM_TILE, 
                                              XAIE_EVENT_PORT_STALLED_0_MEM_TILE,
                                              XAIE_EVENT_PORT_IDLE_0_MEM_TILE,
                                              XAIE_EVENT_PORT_TLAST_0_MEM_TILE};
      eventSets["input_throughputs"]       = {XAIE_EVENT_PORT_RUNNING_0_MEM_TILE,
                                              XAIE_EVENT_DMA_S2MM_SEL0_STREAM_STARVATION_MEM_TILE,
                                              XAIE_EVENT_DMA_S2MM_SEL0_MEMORY_BACKPRESSURE_MEM_TILE,
                                              XAIE_EVENT_DMA_S2MM_SEL0_STALLED_LOCK_ACQUIRE_MEM_TILE};
      eventSets["output_throughputs"]      = {XAIE_EVENT_PORT_RUNNING_0_MEM_TILE, 
                                              XAIE_EVENT_DMA_MM2S_SEL0_STREAM_BACKPRESSURE_MEM_TILE,
                                              XAIE_EVENT_DMA_MM2S_SEL0_MEMORY_STARVATION_MEM_TILE,
                                              XAIE_EVENT_DMA_MM2S_SEL0_STALLED_LOCK_ACQUIRE_MEM_TILE};
      eventSets["conflict_stats1"]         = {XAIE_EVENT_CONFLICT_DM_BANK_0_MEM_TILE,            
                                              XAIE_EVENT_CONFLICT_DM_BANK_1_MEM_TILE,
                                              XAIE_EVENT_CONFLICT_DM_BANK_2_MEM_TILE,
                                              XAIE_EVENT_CONFLICT_DM_BANK_3_MEM_TILE};
      eventSets["conflict_stats2"]         = {XAIE_EVENT_CONFLICT_DM_BANK_4_MEM_TILE,
                                              XAIE_EVENT_CONFLICT_DM_BANK_5_MEM_TILE,
                                              XAIE_EVENT_CONFLICT_DM_BANK_6_MEM_TILE,
                                              XAIE_EVENT_CONFLICT_DM_BANK_7_MEM_TILE};
      eventSets["conflict_stats3"]         = {XAIE_EVENT_CONFLICT_DM_BANK_8_MEM_TILE,
                                              XAIE_EVENT_CONFLICT_DM_BANK_9_MEM_TILE,
                                              XAIE_EVENT_CONFLICT_DM_BANK_10_MEM_TILE,
                                              XAIE_EVENT_CONFLICT_DM_BANK_11_MEM_TILE};
      eventSets["conflict_stats4"]         = {XAIE_EVENT_CONFLICT_DM_BANK_12_MEM_TILE,
                                              XAIE_EVENT_CONFLICT_DM_BANK_13_MEM_TILE,
                                              XAIE_EVENT_CONFLICT_DM_BANK_14_MEM_TILE,
                                              XAIE_EVENT_CONFLICT_DM_BANK_15_MEM_TILE};
      eventSets["throughputs"]             = {};
    } 
    else if (numCounters == 12) {
      eventSets["input_channels"]          = {XAIE_EVENT_PORT_STALLED_0_MEM_TILE,
                                              XAIE_EVENT_PORT_RUNNING_0_MEM_TILE,
                                              XAIE_EVENT_PORT_STALLED_1_MEM_TILE,
                                              XAIE_EVENT_PORT_RUNNING_1_MEM_TILE,
                                              XAIE_EVENT_PORT_STALLED_2_MEM_TILE,
                                              XAIE_EVENT_PORT_RUNNING_2_MEM_TILE,
                                              XAIE_EVENT_PORT_STALLED_3_MEM_TILE,
                                              XAIE_EVENT_PORT_RUNNING_3_MEM_TILE,
                                              XAIE_EVENT_PORT_STALLED_4_MEM_TILE,
                                              XAIE_EVENT_PORT_RUNNING_4_MEM_TILE,
                                              XAIE_EVENT_PORT_STALLED_5_MEM_TILE,
                                              XAIE_EVENT_PORT_RUNNING_5_MEM_TILE};
      eventSets["memory_stats"]            = {XAIE_EVENT_GROUP_MEMORY_CONFLICT_MEM_TILE,
                                              XAIE_EVENT_GROUP_ERRORS_MEM_TILE,
                                              XAIE_EVENT_GROUP_LOCK_MEM_TILE,
                                              XAIE_EVENT_GROUP_WATCHPOINT_MEM_TILE};
      eventSets["mem_trace"]               = {XAIE_EVENT_PORT_RUNNING_0_MEM_TILE, 
                                              XAIE_EVENT_PORT_STALLED_0_MEM_TILE,
                                              XAIE_EVENT_PORT_IDLE_0_MEM_TILE,
                                              XAIE_EVENT_PORT_TLAST_0_MEM_TILE};
      eventSets["conflict_stats1"]         = {XAIE_EVENT_CONFLICT_DM_BANK_0_MEM_TILE,
                                              XAIE_EVENT_CONFLICT_DM_BANK_1_MEM_TILE,
                                              XAIE_EVENT_CONFLICT_DM_BANK_2_MEM_TILE,
                                              XAIE_EVENT_CONFLICT_DM_BANK_3_MEM_TILE,
                                              XAIE_EVENT_CONFLICT_DM_BANK_4_MEM_TILE,
                                              XAIE_EVENT_CONFLICT_DM_BANK_5_MEM_TILE,
                                              XAIE_EVENT_CONFLICT_DM_BANK_6_MEM_TILE,
                                              XAIE_EVENT_CONFLICT_DM_BANK_7_MEM_TILE,
                                              XAIE_EVENT_CONFLICT_DM_BANK_8_MEM_TILE,
                                              XAIE_EVENT_CONFLICT_DM_BANK_9_MEM_TILE,
                                              XAIE_EVENT_CONFLICT_DM_BANK_10_MEM_TILE,
                                              XAIE_EVENT_CONFLICT_DM_BANK_11_MEM_TILE};
#ifdef XDP_NPU3_BUILD
      // Banks 16-23 are not defined for all generations
      eventSets["conflict_stats2"]         = {XAIE_EVENT_CONFLICT_DM_BANK_12_MEM_TILE,
                                              XAIE_EVENT_CONFLICT_DM_BANK_13_MEM_TILE,
                                              XAIE_EVENT_CONFLICT_DM_BANK_14_MEM_TILE,
                                              XAIE_EVENT_CONFLICT_DM_BANK_15_MEM_TILE,
                                              XAIE_EVENT_CONFLICT_DM_BANK_16_MEM_TILE,
                                              XAIE_EVENT_CONFLICT_DM_BANK_17_MEM_TILE,
                                              XAIE_EVENT_CONFLICT_DM_BANK_18_MEM_TILE,
                                              XAIE_EVENT_CONFLICT_DM_BANK_19_MEM_TILE,
                                              XAIE_EVENT_CONFLICT_DM_BANK_20_MEM_TILE,
                                              XAIE_EVENT_CONFLICT_DM_BANK_21_MEM_TILE,
                                              XAIE_EVENT_CONFLICT_DM_BANK_22_MEM_TILE,
                                              XAIE_EVENT_CONFLICT_DM_BANK_23_MEM_TILE};
      eventSets["throughputs"]             = {XAIE_EVENT_DMA_S2MM_SEL0_STALLED_LOCK_ACQUIRE_MEM_TILE,
                                              XAIE_EVENT_DMA_S2MM_SEL0_MEMORY_BACKPRESSURE_MEM_TILE,
                                              XAIE_EVENT_DMA_S2MM_SEL0_RUNNING_MEM_TILE,
                                              XAIE_EVENT_DMA_S2MM_SEL1_STALLED_LOCK_ACQUIRE_MEM_TILE,
                                              XAIE_EVENT_DMA_S2MM_SEL1_MEMORY_BACKPRESSURE_MEM_TILE,
                                              XAIE_EVENT_DMA_S2MM_SEL1_RUNNING_MEM_TILE,
                                              XAIE_EVENT_DMA_MM2S_SEL0_STREAM_BACKPRESSURE_MEM_TILE,
                                              XAIE_EVENT_DMA_MM2S_SEL0_MEMORY_STARVATION_MEM_TILE,
                                              XAIE_EVENT_DMA_MM2S_SEL0_RUNNING_MEM_TILE,
                                              XAIE_EVENT_DMA_MM2S_SEL1_STREAM_BACKPRESSURE_MEM_TILE,
                                              XAIE_EVENT_DMA_MM2S_SEL1_MEMORY_STARVATION_MEM_TILE,
                                              XAIE_EVENT_DMA_MM2S_SEL1_RUNNING_MEM_TILE,};
#endif

      eventSets["output_channels"] = eventSets["input_channels"];
      eventSets["input_channels_details"] = {};
      eventSets["output_channels_details"] = {};
      eventSets["mem_trace"] = {};
      eventSets["input_throughputs"] = {};
      eventSets["output_throughputs"] = {};
      eventSets["conflict_stats3"] = {};
      eventSets["conflict_stats4"] = {};
    }

    eventSets["s2mm_channels"]         = eventSets["input_channels"];
    eventSets["s2mm_channels_details"] = eventSets["input_channels_details"];
    eventSets["s2mm_throughputs"]      = eventSets["input_throughputs"];
    eventSets["mm2s_channels"]         = eventSets["output_channels"];
    eventSets["mm2s_channels_details"] = eventSets["output_channels_details"];
    eventSets["mm2s_throughputs"]      = eventSets["output_throughputs"];
    return eventSets;
  }

  /****************************************************************************
   * Get metric sets for microcontrollers
   ***************************************************************************/
  std::map<std::string, std::vector<uint8_t>> getMicrocontrollerEventSets(const int hwGen)
  {
    std::map<std::string, std::vector<uint8_t>> eventSets;
    if (!xdp::aie::isMicroSupported(hwGen))
      return eventSets;

    eventSets = {
      {"execution",               {16, 17, 18, 19, 20, 62}},
      {"interrupt_stalls",        {23, 24, 25, 26, 27, 57}},
      {"mmu_activity",            {43, 48, 49, 50, 53, 61}},
      {"test",                    { 0,  0,  0,  0,  0,  0}}
    };

    return eventSets;
  }

  /****************************************************************************
   * Configure the individual AIE events for metric sets that use group events
   ***************************************************************************/
  void configGroupEvents(XAie_DevInst* aieDevInst, const XAie_LocType loc,
                        const XAie_ModuleType mod, const module_type type,
                        const std::string metricSet, const XAie_Events event,
                        const uint8_t channel) 
  {
    // Set masks for group events
    // NOTE: Group error enable register is blocked, so ignoring
    if (event == XAIE_EVENT_GROUP_DMA_ACTIVITY_MEM)
      XAie_EventGroupControl(aieDevInst, loc, mod, event, GROUP_DMA_MASK);
    else if (event == XAIE_EVENT_GROUP_LOCK_MEM)
      XAie_EventGroupControl(aieDevInst, loc, mod, event, GROUP_LOCK_MASK);
    else if (event == XAIE_EVENT_GROUP_MEMORY_CONFLICT_MEM)
      XAie_EventGroupControl(aieDevInst, loc, mod, event, GROUP_CONFLICT_MASK);
    else if (event == XAIE_EVENT_GROUP_CORE_PROGRAM_FLOW_CORE)
      XAie_EventGroupControl(aieDevInst, loc, mod, event, GROUP_CORE_PROGRAM_FLOW_MASK);
    else if (event == XAIE_EVENT_GROUP_CORE_STALL_CORE)
      XAie_EventGroupControl(aieDevInst, loc, mod, event, GROUP_CORE_STALL_MASK);
    else if (event == XAIE_EVENT_GROUP_DMA_ACTIVITY_PL) {
      uint32_t bitMask = aie::isInputSet(type, metricSet) 
          ? ((channel == 0) ? GROUP_SHIM_S2MM0_STALL_MASK : GROUP_SHIM_S2MM1_STALL_MASK)
          : ((channel == 0) ? GROUP_SHIM_MM2S0_STALL_MASK : GROUP_SHIM_MM2S1_STALL_MASK);
      XAie_EventGroupControl(aieDevInst, loc, mod, event, bitMask);
    }                                    
  }

  /****************************************************************************
  * Configure the selection index to monitor channel number in memory tiles
  ***************************************************************************/
  void configEventSelections(XAie_DevInst* aieDevInst, const XAie_LocType loc,
                            const module_type type, const std::string metricSet,
                            const uint8_t channel)
  {
    if (type != module_type::mem_tile)
      return;

    XAie_DmaDirection dmaDir = aie::isInputSet(type, metricSet) ? DMA_S2MM : DMA_MM2S;
    XAie_EventSelectDmaChannel(aieDevInst, loc, 0, dmaDir, channel);

    if (aie::isDebugVerbosity()) {
      std::string typeName = (dmaDir == DMA_S2MM) ? "S2MM" : "MM2S";
      std::string msg = "Configured event selections for DMA " + typeName + ", metric set "
                      + metricSet + ", channel " + std::to_string(channel);
      xrt_core::message::send(severity_level::debug, "XRT", msg);
    }
  } 

  /****************************************************************************
  * Modify configured events based on the channel and hardware generation
  ***************************************************************************/
  void modifyEvents(const module_type type, const io_type subtype, const uint8_t channel,
                    std::vector<XAie_Events>& events, const int hwGen)
  {
    if ((type != module_type::dma) && (type != module_type::shim))
      return;
    
    // Memory modules
    if (type == module_type::dma) {
      // Modify events based on channel number
      if (channel > 0) {
        std::replace(events.begin(), events.end(), 
            XAIE_EVENT_DMA_S2MM_0_STALLED_LOCK_MEM,        XAIE_EVENT_DMA_S2MM_1_STALLED_LOCK_MEM);
        std::replace(events.begin(), events.end(), 
            XAIE_EVENT_DMA_S2MM_0_MEMORY_BACKPRESSURE_MEM, XAIE_EVENT_DMA_S2MM_1_MEMORY_BACKPRESSURE_MEM);
        std::replace(events.begin(), events.end(), 
            XAIE_EVENT_DMA_MM2S_0_STREAM_BACKPRESSURE_MEM, XAIE_EVENT_DMA_MM2S_1_STREAM_BACKPRESSURE_MEM);
        std::replace(events.begin(), events.end(), 
            XAIE_EVENT_DMA_MM2S_0_MEMORY_STARVATION_MEM,   XAIE_EVENT_DMA_MM2S_1_MEMORY_STARVATION_MEM);
      }
    }

    // Interface tiles

    // Calculate throughput differently for PLIO or AIE1 devices
    // since DMA-related events are not defined in those cases
    if ((subtype == io_type::PLIO) || xdp::aie::isAIE1(hwGen)) {
      std::replace(events.begin(), events.end(), 
        XAIE_EVENT_GROUP_DMA_ACTIVITY_PL,              XAIE_EVENT_PORT_STALLED_0_PL);
      std::replace(events.begin(), events.end(), 
        XAIE_EVENT_DMA_MM2S_0_STREAM_BACKPRESSURE_PL,  XAIE_EVENT_PORT_STALLED_0_PL);
      std::replace(events.begin(), events.end(), 
        XAIE_EVENT_DMA_MM2S_0_MEMORY_STARVATION_PL,    XAIE_EVENT_PORT_IDLE_0_PL);
      std::replace(events.begin(), events.end(), 
        XAIE_EVENT_DMA_S2MM_0_MEMORY_BACKPRESSURE_PL,  XAIE_EVENT_PORT_STALLED_0_PL);
      std::replace(events.begin(), events.end(), 
        XAIE_EVENT_DMA_S2MM_0_STALLED_LOCK_PL,         XAIE_EVENT_PORT_IDLE_0_PL);
    }

    // Modify events based on channel number
    if (channel > 0) {
      // Interface tiles
      // VE2 devices
      std::replace(events.begin(), events.end(), 
          XAIE_EVENT_NOC0_DMA_S2MM_0_MEMORY_BACKPRESSURE_PL,  XAIE_EVENT_NOC0_DMA_S2MM_1_MEMORY_BACKPRESSURE_PL);
      std::replace(events.begin(), events.end(), 
          XAIE_EVENT_NOC0_DMA_S2MM_0_STALLED_LOCK_PL,         XAIE_EVENT_NOC0_DMA_S2MM_1_STALLED_LOCK_PL);
      std::replace(events.begin(), events.end(), 
          XAIE_EVENT_NOC0_DMA_MM2S_0_STREAM_BACKPRESSURE_PL,  XAIE_EVENT_NOC0_DMA_MM2S_1_STREAM_BACKPRESSURE_PL);
      std::replace(events.begin(), events.end(), 
          XAIE_EVENT_NOC0_DMA_MM2S_0_MEMORY_STARVATION_PL,    XAIE_EVENT_NOC0_DMA_MM2S_1_MEMORY_STARVATION_PL);
      // All other devices
      std::replace(events.begin(), events.end(), 
          XAIE_EVENT_DMA_S2MM_0_MEMORY_BACKPRESSURE_PL,       XAIE_EVENT_DMA_S2MM_1_MEMORY_BACKPRESSURE_PL);
      std::replace(events.begin(), events.end(), 
          XAIE_EVENT_DMA_S2MM_0_STALLED_LOCK_PL,              XAIE_EVENT_DMA_S2MM_1_STALLED_LOCK_PL);
      std::replace(events.begin(), events.end(), 
          XAIE_EVENT_DMA_MM2S_0_STREAM_BACKPRESSURE_PL,       XAIE_EVENT_DMA_MM2S_1_STREAM_BACKPRESSURE_PL);
      std::replace(events.begin(), events.end(), 
          XAIE_EVENT_DMA_MM2S_0_MEMORY_STARVATION_PL,         XAIE_EVENT_DMA_MM2S_1_MEMORY_STARVATION_PL);
<<<<<<< HEAD
=======
#endif
>>>>>>> f328c379
    }
  }

  /****************************************************************************
   * Get XAie module enum at the module index 
   ***************************************************************************/

  XAie_ModuleType getFalModuleType(const int moduleIndex)
  {
    return falModuleTypes[moduleIndex];
  }

  /****************************************************************************
   * Get base event number for a module
   ***************************************************************************/

  uint16_t getCounterBase(const xdp::module_type type)
  {
    return counterBases.at(type);
  }

  /****************************************************************************
   *  Check the match of the XAie enum module type with our xdp::module_type
   ***************************************************************************/
  bool isValidType(const module_type type, const XAie_ModuleType mod)
  {
    if ((mod == XAIE_CORE_MOD) && ((type == module_type::core) 
        || (type == module_type::dma)))
      return true;
    if ((mod == XAIE_MEM_MOD) && ((type == module_type::dma) 
        || (type == module_type::mem_tile)))
      return true;
    if ((mod == XAIE_PL_MOD) && (type == module_type::shim)) 
      return true;
    return false;
  }

  /****************************************************************************
   * Check if metric set is from Prof APIs Support
   ***************************************************************************/
  bool metricSupportsGraphIterator(std::string metricSet)
  {
    std::set<std::string> graphIterMetricSets = {
      "input_throughputs", "output_throughputs",
      METRIC_BYTE_COUNT
    };

    return graphIterMetricSets.find(metricSet) != graphIterMetricSets.end();
  }

  /****************************************************************************
   * Check if profile API metric set
   ***************************************************************************/
  bool profileAPIMetricSet(const std::string metricSet)
  {
    // input_throughputs/output_throughputs is already supported, hence excluded here
    return adfApiMetricSetMap.find(metricSet) != adfApiMetricSetMap.end();
  }

  /****************************************************************************
   * Get event ID associated with metric set
   ***************************************************************************/
  uint16_t getAdfApiReservedEventId(const std::string metricSet)
  {
    return adfApiMetricSetMap.at(metricSet);
  }

  /****************************************************************************
   * Get physical event IDs for metric set
   ***************************************************************************/
  std::pair<uint16_t, uint16_t>
  getEventPhysicalId(XAie_DevInst* aieDevInst, XAie_LocType& tileLoc,
                     XAie_ModuleType& xaieModType, module_type xdpModType,
                     const std::string& metricSet, XAie_Events startEvent, 
                     XAie_Events endEvent)
  {
    if (profileAPIMetricSet(metricSet)) {
      uint16_t eventId = getAdfApiReservedEventId(metricSet);
      return std::make_pair(eventId, eventId);
    }
    
    uint16_t tmpStart;
    uint16_t tmpEnd;
    XAie_EventLogicalToPhysicalConv(aieDevInst, tileLoc, xaieModType, startEvent, &tmpStart);
    XAie_EventLogicalToPhysicalConv(aieDevInst, tileLoc, xaieModType,   endEvent, &tmpEnd);
    
    uint16_t phyStartEvent = tmpStart + getCounterBase(xdpModType);
    uint16_t phyEndEvent   = tmpEnd   + getCounterBase(xdpModType);
    return std::make_pair(phyStartEvent, phyEndEvent);
  }

   /****************************************************************************
   * Get Interface tile broadcast channel and event 
   * This is in pre-defined order of using last broadcast event first to avoid
   * re-usage of same broadcast channel again in other plugin flows.
   * TODO: All plugin broadcast usage should only query to FAL
   ***************************************************************************/
  std::pair<int, XAie_Events> getPreferredPLBroadcastChannel()
  {
    static std::vector<XAie_Events> broadcastEvents = {
      XAIE_EVENT_BROADCAST_A_0_PL, XAIE_EVENT_BROADCAST_A_1_PL,
      XAIE_EVENT_BROADCAST_A_2_PL, XAIE_EVENT_BROADCAST_A_3_PL,
      XAIE_EVENT_BROADCAST_A_4_PL, XAIE_EVENT_BROADCAST_A_5_PL,
      XAIE_EVENT_BROADCAST_A_6_PL, XAIE_EVENT_BROADCAST_A_7_PL,
      XAIE_EVENT_BROADCAST_A_8_PL, XAIE_EVENT_BROADCAST_A_9_PL,
      XAIE_EVENT_BROADCAST_A_10_PL, XAIE_EVENT_BROADCAST_A_11_PL,
      XAIE_EVENT_BROADCAST_A_12_PL, XAIE_EVENT_BROADCAST_A_13_PL,
      XAIE_EVENT_BROADCAST_A_14_PL, XAIE_EVENT_BROADCAST_A_15_PL,
    };
  
    static int bcChannel = static_cast<int>(broadcastEvents.size()-1);
    
    if (bcChannel < 0)
      return {-1, XAIE_EVENT_NONE_CORE};
  
    std::pair<int, XAie_Events> bcPair = std::make_pair(bcChannel, broadcastEvents[bcChannel]);
    bcChannel--;
    return bcPair;
  }

  /****************************************************************************
   * Convert user specified bytes to beats for provided metric set
   ***************************************************************************/
  uint32_t convertToBeats(const std::string& metricSet, uint32_t bytes, uint8_t hwGen)
  {
    if (metricSet != METRIC_BYTE_COUNT)
      return bytes;

    uint32_t streamWidth = aie::getStreamWidth(hwGen);
    uint32_t total_beats = static_cast<uint32_t>(std::ceil(1.0 * bytes / streamWidth));

    return total_beats;
  }

  /****************************************************************************
   * Configure counters in Microblaze Debug Module (MDM)
   ***************************************************************************/
  void configMDMCounters(XAie_DevInst* aieDevInst, int hwGen, uint8_t col, uint8_t row, 
                         const std::vector<uint8_t> events)
  {
    // Ensure supported generation and not privileged
    if (!xdp::aie::isMicroSupported(hwGen))
      return;

    uint32_t val;
    static bool showWarning = true;
    auto tileOffset = XAie_GetTileAddr(aieDevInst, row, col);
    XAie_Read32(aieDevInst, tileOffset + UC_MEMORY_PRIVILEGED, &val);

    if (val) {
      if (showWarning) {
        xrt_core::message::send(severity_level::warning, "XRT", 
          "Unable to configure MDM counters since debug port is privileged.");
        showWarning = false;
      }
      return;
    }
    
    //
    // Use MDM protocol to configure counters
    //
    // 1. Reset to first counter
    XAie_Write32(aieDevInst, tileOffset + UC_MDM_PCCMDR, 1 << UC_MDM_PCCMDR_RESET_BIT);
    
    // 2. Write events for all counters
    for (auto event : events)
      XAie_Write32(aieDevInst, tileOffset + UC_MDM_PCCTRLR, event);

    // 3. Clear and start counters
    XAie_Write32(aieDevInst, tileOffset + UC_MDM_PCCMDR, 1 << UC_MDM_PCCMDR_CLEAR_BIT);
    XAie_Write32(aieDevInst, tileOffset + UC_MDM_PCCMDR, 1 << UC_MDM_PCCMDR_START_BIT);
  }

  /****************************************************************************
   * Read counters in Microblaze Debug Module (MDM)
   ***************************************************************************/
  void readMDMCounters(XAie_DevInst* aieDevInst, int hwGen, uint8_t col, uint8_t row, 
                       std::vector<uint64_t>& values)
  {
    // Ensure supported generation and not privileged
    if (!xdp::aie::isMicroSupported(hwGen))
      return;

    uint32_t val;
    static bool showWarning = true;
    auto tileOffset = XAie_GetTileAddr(aieDevInst, row, col);
    XAie_Read32(aieDevInst, tileOffset + UC_MEMORY_PRIVILEGED, &val);

    if (val) {
      if (showWarning) {
        xrt_core::message::send(severity_level::warning, "XRT", 
          "Unable to read MDM counters since debug port is privileged.");
        showWarning = false;
      }
      return;
    }

    //
    // Use MDM protocol to read counters
    //
    // 1. Sample and stop counters
    XAie_Write32(aieDevInst, tileOffset + UC_MDM_PCCMDR, 1 << UC_MDM_PCCMDR_SAMPLE_BIT);
    // NOTE: Do counters need to be stopped before reading? If so, uncomment line below.
    //XAie_Write32(aieDevInst, tileOffset + UC_MDM_PCCMDR, 1 << UC_MDM_PCCMDR_STOP_BIT);

    // 2. Reset to first counter
    XAie_Write32(aieDevInst, tileOffset + UC_MDM_PCCMDR, 1 << UC_MDM_PCCMDR_RESET_BIT);

    // 3. Read status of all counters
    std::vector<bool> overflows;
    uint32_t numCounters = UC_NUM_EVENT_COUNTERS + UC_NUM_LATENCY_COUNTERS;
    for (uint32_t c=0; c < numCounters; ++c) {
      uint32_t val;
      XAie_Read32(aieDevInst, tileOffset + UC_MDM_PCSR, &val);
      bool overflow = (((val >> UC_MDM_PCSR_OVERFLOW_BIT) & 0x1) == 1);
      overflows.push_back(overflow);

      if ((val >> UC_MDM_PCSR_FULL_BIT) & 0x1) {
        std::cout << "Full bit of tile " << col << "," << row << " microcontroller counter " 
                  << c << " is high" << std::endl;
      }
    }

    // 4. Reset to first counter
    XAie_Write32(aieDevInst, tileOffset + UC_MDM_PCCMDR, 1 << UC_MDM_PCCMDR_RESET_BIT);

    // 5. Read values of event counters
    for (uint32_t c=0; c < UC_NUM_EVENT_COUNTERS; ++c) {
      uint32_t val;
      XAie_Read32(aieDevInst, tileOffset + UC_MDM_PCDRR, &val);
      uint64_t val2 = (overflows.at(c)) ? (val + OVERFLOW_32BIT) : val;
      values.push_back(val2);
    }

    // 6. Read four values from latency counter
    //    Read 1 - The number of times the event occurred
    //    Read 2 - The sum of each event latency
    //    Read 3 - The sum of each event latency squared
    //    Read 4 - 31:16 Minimum measured latency, 16 bits
    //             15:0  Maximum measured latency, 16 bits
    std::vector<uint64_t> latencyValues;
    for (uint32_t c=0; c < UC_MDM_PCDRR_LATENCY_READS; ++c) {
      uint32_t val;
      XAie_Read32(aieDevInst, tileOffset + UC_MDM_PCDRR, &val);
      uint64_t val2 = (overflows.at(UC_NUM_EVENT_COUNTERS)) ? (val + OVERFLOW_32BIT) : val;
      latencyValues.push_back(val2);
    }

    // 7. Calculate average latency
    // NOTE: for now, only report average (we also have min and max; see above)
    auto numValues = latencyValues.at(0);
    auto totalLatency = latencyValues.at(1);
    uint64_t avgLatency = (numValues == 0) ? 0 : (totalLatency / numValues);
    values.push_back(avgLatency);
  }

} // namespace xdp::aie<|MERGE_RESOLUTION|>--- conflicted
+++ resolved
@@ -547,6 +547,7 @@
     // Modify events based on channel number
     if (channel > 0) {
       // Interface tiles
+#ifdef XDP_VE2_BUILD
       // VE2 devices
       std::replace(events.begin(), events.end(), 
           XAIE_EVENT_NOC0_DMA_S2MM_0_MEMORY_BACKPRESSURE_PL,  XAIE_EVENT_NOC0_DMA_S2MM_1_MEMORY_BACKPRESSURE_PL);
@@ -556,6 +557,7 @@
           XAIE_EVENT_NOC0_DMA_MM2S_0_STREAM_BACKPRESSURE_PL,  XAIE_EVENT_NOC0_DMA_MM2S_1_STREAM_BACKPRESSURE_PL);
       std::replace(events.begin(), events.end(), 
           XAIE_EVENT_NOC0_DMA_MM2S_0_MEMORY_STARVATION_PL,    XAIE_EVENT_NOC0_DMA_MM2S_1_MEMORY_STARVATION_PL);
+#else
       // All other devices
       std::replace(events.begin(), events.end(), 
           XAIE_EVENT_DMA_S2MM_0_MEMORY_BACKPRESSURE_PL,       XAIE_EVENT_DMA_S2MM_1_MEMORY_BACKPRESSURE_PL);
@@ -565,10 +567,7 @@
           XAIE_EVENT_DMA_MM2S_0_STREAM_BACKPRESSURE_PL,       XAIE_EVENT_DMA_MM2S_1_STREAM_BACKPRESSURE_PL);
       std::replace(events.begin(), events.end(), 
           XAIE_EVENT_DMA_MM2S_0_MEMORY_STARVATION_PL,         XAIE_EVENT_DMA_MM2S_1_MEMORY_STARVATION_PL);
-<<<<<<< HEAD
-=======
 #endif
->>>>>>> f328c379
     }
   }
 
