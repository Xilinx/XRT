# SPDX-License-Identifier: Apache-2.0
# Copyright (C) 2022-2025 Advanced Micro Devices, Inc.  All rights reserved.
#

# ====================================================================
# This builds the AIE Profile plugin. It is currently built on Edge,
# x86, Client, and VE2 platforms that support AIE.
# ====================================================================

file(GLOB AIE_PROFILE_PLUGIN_FILES
  "${PROFILE_DIR}/plugin/aie_base/*"
  "${PROFILE_DIR}/plugin/aie_base/generations/*"
  "${PROFILE_DIR}/plugin/aie_profile/*.h"
  "${PROFILE_DIR}/plugin/aie_profile/*.cpp"
  "${PROFILE_DIR}/writer/aie_profile/*.h"
  "${PROFILE_DIR}/writer/aie_profile/*.cpp"
)
file(GLOB AIE_PROFILE_UTIL_FILES
  "${PROFILE_DIR}/plugin/aie_base/*"
  "${PROFILE_DIR}/plugin/aie_base/generations/*"
  "${PROFILE_DIR}/plugin/aie_profile/util/aie_profile_util.h"
  "${PROFILE_DIR}/plugin/aie_profile/util/aie_profile_util.cpp"
)
file(GLOB AIE_PROFILE_CONFIG_FILES
  "${PROFILE_DIR}/plugin/aie_profile/util/aie_profile_config.h"
  "${PROFILE_DIR}/plugin/aie_profile/util/aie_profile_config.cpp"
)
file(GLOB AIE_DRIVER_COMMON_UTIL_FILES
  "${PROFILE_DIR}/device/common/*.h"
  "${PROFILE_DIR}/device/common/*.cpp"
)

if (XDP_CLIENT_BUILD_CMAKE STREQUAL "yes")
  message("AIEBU_SOURCE_DIR = ${AIEBU_SOURCE_DIR}")

  set(IMPL_DIR "${PROFILE_DIR}/plugin/aie_profile/client")
  if (XDP_NPU3_BUILD_CMAKE STREQUAL "yes")
    file(GLOB AIE_PROFILE_IMPL_FILES
      "${IMPL_DIR}/aie_profile_npu3.h"
      "${IMPL_DIR}/aie_profile_npu3.cpp"
      "${IMPL_DIR}/aie_profile.h"
      "${IMPL_DIR}/aie_profile.cpp"
      "${PROFILE_DIR}/device/common/npu3/*"
    )
  else()
    file(GLOB AIE_PROFILE_IMPL_FILES
      "${IMPL_DIR}/aie_profile.h"
      "${IMPL_DIR}/aie_profile.cpp"
    )
  endif()

<<<<<<< HEAD
  add_library(xdp_aie_profile_plugin SHARED ${AIE_PROFILE_PLUGIN_FILES} ${AIE_PROFILE_IMPL_FILES} 
              ${AIE_DRIVER_COMMON_UTIL_FILES} ${AIE_PROFILE_UTIL_FILES})
=======
  file(GLOB AIE_PROFILE_IMPL_FILES
    "${IMPL_DIR}/*.h"
    "${IMPL_DIR}/*.cpp"
  )
  xrt_configure_version_file(xdp_aie_profile_plugin SHARED)
  add_library(xdp_aie_profile_plugin SHARED xdp_aie_profile_plugin-version.rc
    ${AIE_PROFILE_PLUGIN_FILES} ${AIE_PROFILE_IMPL_FILES} ${AIE_DRIVER_COMMON_UTIL_FILES} ${AIE_PROFILE_UTIL_FILES})
>>>>>>> b2ac18d8
  add_dependencies(xdp_aie_profile_plugin xdp_core xrt_coreutil)
  target_link_libraries(xdp_aie_profile_plugin PRIVATE 
                        xdp_core xrt_coreutil xaiengine aiebu_library_objects)
  target_compile_definitions(xdp_aie_profile_plugin PRIVATE XDP_CLIENT_BUILD=1 -DXAIE_FEATURE_MSVC)
  if (XDP_NPU3_BUILD_CMAKE STREQUAL "yes")
    target_compile_definitions(xdp_aie_profile_plugin PRIVATE XDP_NPU3_BUILD=1)
  endif()
  target_include_directories(xdp_aie_profile_plugin PRIVATE 
                             ${AIERT_DIR}/include ${AIEBU_SOURCE_DIR}/src/cpp/include)
  set_target_properties(xdp_aie_profile_plugin PROPERTIES VERSION ${XRT_VERSION_STRING} SOVERSION ${XRT_SOVERSION})

  install (TARGETS xdp_aie_profile_plugin
    RUNTIME DESTINATION ${XDP_PLUGIN_INSTALL_DIR} COMPONENT ${XRT_COMPONENT}
    LIBRARY DESTINATION ${XDP_PLUGIN_INSTALL_DIR} COMPONENT ${XRT_COMPONENT} ${XRT_NAMELINK_SKIP}
  )

elseif (DEFINED XRT_AIE_BUILD AND (NOT XRT_EDGE))
  set(IMPL_DIR "${PROFILE_DIR}/plugin/aie_profile/x86")

  file(GLOB AIE_PROFILE_IMPL_FILES
    "${IMPL_DIR}/*.h"
    "${IMPL_DIR}/*.cpp"
  )
  xrt_configure_version_file(xdp_aie_profile_plugin SHARED)
  add_library(xdp_aie_profile_plugin SHARED xdp_aie_profile_plugin-version.rc
    ${AIE_PROFILE_PLUGIN_FILES} ${AIE_PROFILE_IMPL_FILES})
  add_dependencies(xdp_aie_profile_plugin xdp_core xrt_coreutil)
  target_link_libraries(xdp_aie_profile_plugin PRIVATE xdp_core xrt_coreutil)
  target_compile_definitions(xdp_aie_profile_plugin PRIVATE XRT_X86_BUILD=1)

  set_target_properties(xdp_aie_profile_plugin PROPERTIES VERSION ${XRT_VERSION_STRING} SOVERSION ${XRT_SOVERSION})

  install (TARGETS xdp_aie_profile_plugin
    RUNTIME DESTINATION ${XDP_PLUGIN_INSTALL_DIR} COMPONENT ${XRT_COMPONENT}
    LIBRARY DESTINATION ${XDP_PLUGIN_INSTALL_DIR} COMPONENT ${XRT_COMPONENT} ${XRT_NAMELINK_SKIP}
  )

else()

  if (XDP_VE2_BUILD_CMAKE STREQUAL "yes")
    set(IMPL_DIR "${PROFILE_DIR}/plugin/aie_profile/ve2")

    file(GLOB AIE_PROFILE_IMPL_FILES
      "${IMPL_DIR}/*.h"
      "${IMPL_DIR}/*.cpp"
    )
    add_library(xdp_aie_profile_plugin_xdna SHARED ${AIE_PROFILE_PLUGIN_FILES} ${AIE_PROFILE_IMPL_FILES} 
                ${AIE_PROFILE_UTIL_FILES} ${AIE_PROFILE_CONFIG_FILES})
    add_dependencies(xdp_aie_profile_plugin_xdna xdp_core xrt_coreutil)
    target_link_libraries(xdp_aie_profile_plugin_xdna PRIVATE xdp_core xrt_coreutil xaiengine)
    target_compile_definitions(xdp_aie_profile_plugin_xdna PRIVATE XDP_VE2_BUILD=1 FAL_LINUX="on")
    target_include_directories(xdp_aie_profile_plugin_xdna PRIVATE ${CMAKE_SOURCE_DIR}/src)
    set_target_properties(xdp_aie_profile_plugin_xdna PROPERTIES VERSION ${XRT_VERSION_STRING} SOVERSION ${XRT_SOVERSION})

    install (TARGETS xdp_aie_profile_plugin_xdna
      RUNTIME DESTINATION ${XDP_PLUGIN_INSTALL_DIR} COMPONENT ${XRT_COMPONENT}
      LIBRARY DESTINATION ${XDP_PLUGIN_INSTALL_DIR} COMPONENT ${XRT_COMPONENT} ${XRT_NAMELINK_SKIP}
    )
  endif()

  if (DEFINED XRT_AIE_BUILD AND XRT_EDGE)
    set(IMPL_DIR "${PROFILE_DIR}/plugin/aie_profile/edge")

    file(GLOB AIE_PROFILE_IMPL_FILES
      "${IMPL_DIR}/*.h"
      "${IMPL_DIR}/*.cpp"
    )

    add_library(xdp_aie_profile_plugin SHARED ${AIE_PROFILE_PLUGIN_FILES} ${AIE_PROFILE_IMPL_FILES} 
                ${AIE_PROFILE_UTIL_FILES} ${AIE_PROFILE_CONFIG_FILES})
    add_dependencies(xdp_aie_profile_plugin xdp_core xrt_coreutil)
    target_link_libraries(xdp_aie_profile_plugin PRIVATE xdp_core xrt_coreutil xaiengine)
    if (XDP_VE2_BUILD_CMAKE STREQUAL "yes")
      target_compile_definitions(xdp_aie_profile_plugin PRIVATE XDP_VE2_ZOCL_BUILD=1 FAL_LINUX="on")
    else()
      target_compile_definitions(xdp_aie_profile_plugin PRIVATE FAL_LINUX="on")
    endif()
    set_target_properties(xdp_aie_profile_plugin PROPERTIES VERSION ${XRT_VERSION_STRING} 
                          SOVERSION ${XRT_SOVERSION})

    install (TARGETS xdp_aie_profile_plugin
      RUNTIME DESTINATION ${XDP_PLUGIN_INSTALL_DIR} COMPONENT ${XRT_COMPONENT}
      LIBRARY DESTINATION ${XDP_PLUGIN_INSTALL_DIR} COMPONENT ${XRT_COMPONENT} ${XRT_NAMELINK_SKIP}
    )
  endif()

# Else, on edge-aarch64 don't build at all

endif()<|MERGE_RESOLUTION|>--- conflicted
+++ resolved
@@ -44,23 +44,15 @@
     )
   else()
     file(GLOB AIE_PROFILE_IMPL_FILES
-      "${IMPL_DIR}/aie_profile.h"
-      "${IMPL_DIR}/aie_profile.cpp"
+      "${IMPL_DIR}/*.h"
+      "${IMPL_DIR}/*.cpp"
     )
   endif()
 
-<<<<<<< HEAD
-  add_library(xdp_aie_profile_plugin SHARED ${AIE_PROFILE_PLUGIN_FILES} ${AIE_PROFILE_IMPL_FILES} 
-              ${AIE_DRIVER_COMMON_UTIL_FILES} ${AIE_PROFILE_UTIL_FILES})
-=======
-  file(GLOB AIE_PROFILE_IMPL_FILES
-    "${IMPL_DIR}/*.h"
-    "${IMPL_DIR}/*.cpp"
-  )
   xrt_configure_version_file(xdp_aie_profile_plugin SHARED)
   add_library(xdp_aie_profile_plugin SHARED xdp_aie_profile_plugin-version.rc
-    ${AIE_PROFILE_PLUGIN_FILES} ${AIE_PROFILE_IMPL_FILES} ${AIE_DRIVER_COMMON_UTIL_FILES} ${AIE_PROFILE_UTIL_FILES})
->>>>>>> b2ac18d8
+    ${AIE_PROFILE_PLUGIN_FILES} ${AIE_PROFILE_IMPL_FILES} 
+              ${AIE_DRIVER_COMMON_UTIL_FILES} ${AIE_PROFILE_UTIL_FILES})
   add_dependencies(xdp_aie_profile_plugin xdp_core xrt_coreutil)
   target_link_libraries(xdp_aie_profile_plugin PRIVATE 
                         xdp_core xrt_coreutil xaiengine aiebu_library_objects)
