# SPDX-License-Identifier: Apache-2.0
# Copyright (C) 2022-2025 Advanced Micro Devices, Inc.  All rights reserved.
#

# ====================================================================
# This builds the AIE Profile plugin. It is currently built on Edge,
# x86, Client, and VE2 platforms that support AIE.
# ====================================================================

file(GLOB AIE_PROFILE_PLUGIN_FILES
  "${PROFILE_DIR}/plugin/aie_base/*"
  "${PROFILE_DIR}/plugin/aie_base/generations/*"
  "${PROFILE_DIR}/plugin/aie_profile/*.h"
  "${PROFILE_DIR}/plugin/aie_profile/*.cpp"
  "${PROFILE_DIR}/writer/aie_profile/*.h"
  "${PROFILE_DIR}/writer/aie_profile/*.cpp"
)
file(GLOB AIE_PROFILE_UTIL_FILES
  "${PROFILE_DIR}/plugin/aie_base/*"
  "${PROFILE_DIR}/plugin/aie_base/generations/*"
  "${PROFILE_DIR}/plugin/aie_profile/util/aie_profile_util.h"
  "${PROFILE_DIR}/plugin/aie_profile/util/aie_profile_util.cpp"
)
file(GLOB AIE_PROFILE_CONFIG_FILES
  "${PROFILE_DIR}/plugin/aie_profile/util/aie_profile_config.h"
  "${PROFILE_DIR}/plugin/aie_profile/util/aie_profile_config.cpp"
)
file(GLOB AIE_DRIVER_COMMON_UTIL_FILES
  "${PROFILE_DIR}/device/common/*.h"
  "${PROFILE_DIR}/device/common/*.cpp"
)

if (XDP_CLIENT_BUILD_CMAKE STREQUAL "yes")
  message("AIEBU_SOURCE_DIR = ${AIEBU_SOURCE_DIR}")

  set(IMPL_DIR "${PROFILE_DIR}/plugin/aie_profile/client")
  if (XDP_NPU3_BUILD_CMAKE STREQUAL "yes")
    file(GLOB AIE_PROFILE_IMPL_FILES
      "${IMPL_DIR}/aie_profile_npu3.h"
      "${IMPL_DIR}/aie_profile_npu3.cpp"
      "${IMPL_DIR}/aie_profile.h"
      "${IMPL_DIR}/aie_profile.cpp"
      "${PROFILE_DIR}/device/common/npu3/*"
    )
  else()
    file(GLOB AIE_PROFILE_IMPL_FILES
      "${IMPL_DIR}/aie_profile.h"
      "${IMPL_DIR}/aie_profile.cpp"
    )
  endif()

<<<<<<< HEAD
  add_library(xdp_aie_profile_plugin MODULE ${AIE_PROFILE_PLUGIN_FILES} ${AIE_PROFILE_IMPL_FILES} 
              ${AIE_DRIVER_COMMON_UTIL_FILES} ${AIE_PROFILE_UTIL_FILES})
=======
  file(GLOB AIE_PROFILE_IMPL_FILES
    "${IMPL_DIR}/*.h"
    "${IMPL_DIR}/*.cpp"
  )
  add_library(xdp_aie_profile_plugin SHARED ${AIE_PROFILE_PLUGIN_FILES} ${AIE_PROFILE_IMPL_FILES} ${AIE_DRIVER_COMMON_UTIL_FILES} ${AIE_PROFILE_UTIL_FILES})
>>>>>>> ed6be298
  add_dependencies(xdp_aie_profile_plugin xdp_core xrt_coreutil)
  target_link_libraries(xdp_aie_profile_plugin PRIVATE 
                        xdp_core xrt_coreutil xaiengine aiebu_library_objects)
  target_compile_definitions(xdp_aie_profile_plugin PRIVATE XDP_CLIENT_BUILD=1 -DXAIE_FEATURE_MSVC)
  if (XDP_NPU3_BUILD_CMAKE STREQUAL "yes")
    target_compile_definitions(xdp_aie_profile_plugin PRIVATE XDP_NPU3_BUILD=1)
  endif()
  target_include_directories(xdp_aie_profile_plugin PRIVATE 
                             ${AIERT_DIR}/include ${AIEBU_SOURCE_DIR}/src/cpp/include)
  set_target_properties(xdp_aie_profile_plugin PROPERTIES VERSION ${XRT_VERSION_STRING} SOVERSION ${XRT_SOVERSION})

  install (TARGETS xdp_aie_profile_plugin
    LIBRARY DESTINATION ${XDP_PLUGIN_INSTALL_DIR} COMPONENT ${XRT_COMPONENT} NAMELINK_SKIP
  )

elseif (DEFINED XRT_AIE_BUILD AND (NOT XRT_EDGE))
  set(IMPL_DIR "${PROFILE_DIR}/plugin/aie_profile/x86")

  file(GLOB AIE_PROFILE_IMPL_FILES
    "${IMPL_DIR}/*.h"
    "${IMPL_DIR}/*.cpp"
  )
  add_library(xdp_aie_profile_plugin SHARED ${AIE_PROFILE_PLUGIN_FILES} ${AIE_PROFILE_IMPL_FILES})
  add_dependencies(xdp_aie_profile_plugin xdp_core xrt_coreutil)
  target_link_libraries(xdp_aie_profile_plugin PRIVATE xdp_core xrt_coreutil)
  target_compile_definitions(xdp_aie_profile_plugin PRIVATE XRT_X86_BUILD=1)

  set_target_properties(xdp_aie_profile_plugin PROPERTIES VERSION ${XRT_VERSION_STRING} SOVERSION ${XRT_SOVERSION})

  install (TARGETS xdp_aie_profile_plugin
    LIBRARY DESTINATION ${XDP_PLUGIN_INSTALL_DIR} COMPONENT ${XRT_COMPONENT} NAMELINK_SKIP
  )

else()

  if (XDP_VE2_BUILD_CMAKE STREQUAL "yes")
    set(IMPL_DIR "${PROFILE_DIR}/plugin/aie_profile/ve2")

    file(GLOB AIE_PROFILE_IMPL_FILES
      "${IMPL_DIR}/*.h"
      "${IMPL_DIR}/*.cpp"
    )
    add_library(xdp_aie_profile_plugin_xdna SHARED ${AIE_PROFILE_PLUGIN_FILES} ${AIE_PROFILE_IMPL_FILES} ${AIE_PROFILE_UTIL_FILES} ${AIE_PROFILE_CONFIG_FILES})
    add_dependencies(xdp_aie_profile_plugin_xdna xdp_core xrt_coreutil)
    target_link_libraries(xdp_aie_profile_plugin_xdna PRIVATE xdp_core xrt_coreutil xaiengine)
    target_compile_definitions(xdp_aie_profile_plugin_xdna PRIVATE XDP_VE2_BUILD=1 FAL_LINUX="on")
    target_include_directories(xdp_aie_profile_plugin_xdna PRIVATE ${CMAKE_SOURCE_DIR}/src)
    set_target_properties(xdp_aie_profile_plugin_xdna PROPERTIES VERSION ${XRT_VERSION_STRING} SOVERSION ${XRT_SOVERSION})

    install (TARGETS xdp_aie_profile_plugin_xdna
      LIBRARY DESTINATION ${XDP_PLUGIN_INSTALL_DIR} COMPONENT ${XRT_COMPONENT} NAMELINK_SKIP
    )
  endif()

  if (DEFINED XRT_AIE_BUILD AND XRT_EDGE)
    set(IMPL_DIR "${PROFILE_DIR}/plugin/aie_profile/edge")

    file(GLOB AIE_PROFILE_IMPL_FILES
      "${IMPL_DIR}/*.h"
      "${IMPL_DIR}/*.cpp"
    )
<<<<<<< HEAD
    add_library(xdp_aie_profile_plugin MODULE ${AIE_PROFILE_PLUGIN_FILES} ${AIE_PROFILE_IMPL_FILES} 
                ${AIE_PROFILE_UTIL_FILES} ${AIE_PROFILE_CONFIG_FILES})
=======
    add_library(xdp_aie_profile_plugin SHARED ${AIE_PROFILE_PLUGIN_FILES} ${AIE_PROFILE_IMPL_FILES} ${AIE_PROFILE_UTIL_FILES} ${AIE_PROFILE_CONFIG_FILES})
>>>>>>> ed6be298
    add_dependencies(xdp_aie_profile_plugin xdp_core xrt_coreutil)
    target_link_libraries(xdp_aie_profile_plugin PRIVATE xdp_core xrt_coreutil xaiengine)
    if (XDP_VE2_BUILD_CMAKE STREQUAL "yes")
      target_compile_definitions(xdp_aie_profile_plugin PRIVATE XDP_VE2_ZOCL_BUILD=1 FAL_LINUX="on")
    else()
      target_compile_definitions(xdp_aie_profile_plugin PRIVATE FAL_LINUX="on")
    endif()
    set_target_properties(xdp_aie_profile_plugin PROPERTIES VERSION ${XRT_VERSION_STRING} 
                          SOVERSION ${XRT_SOVERSION})

    install (TARGETS xdp_aie_profile_plugin
      LIBRARY DESTINATION ${XDP_PLUGIN_INSTALL_DIR} COMPONENT ${XRT_COMPONENT} NAMELINK_SKIP
    )
  endif()

# Else, on edge-aarch64 don't build at all

endif()<|MERGE_RESOLUTION|>--- conflicted
+++ resolved
@@ -49,16 +49,8 @@
     )
   endif()
 
-<<<<<<< HEAD
-  add_library(xdp_aie_profile_plugin MODULE ${AIE_PROFILE_PLUGIN_FILES} ${AIE_PROFILE_IMPL_FILES} 
+  add_library(xdp_aie_profile_plugin SHARED ${AIE_PROFILE_PLUGIN_FILES} ${AIE_PROFILE_IMPL_FILES} 
               ${AIE_DRIVER_COMMON_UTIL_FILES} ${AIE_PROFILE_UTIL_FILES})
-=======
-  file(GLOB AIE_PROFILE_IMPL_FILES
-    "${IMPL_DIR}/*.h"
-    "${IMPL_DIR}/*.cpp"
-  )
-  add_library(xdp_aie_profile_plugin SHARED ${AIE_PROFILE_PLUGIN_FILES} ${AIE_PROFILE_IMPL_FILES} ${AIE_DRIVER_COMMON_UTIL_FILES} ${AIE_PROFILE_UTIL_FILES})
->>>>>>> ed6be298
   add_dependencies(xdp_aie_profile_plugin xdp_core xrt_coreutil)
   target_link_libraries(xdp_aie_profile_plugin PRIVATE 
                         xdp_core xrt_coreutil xaiengine aiebu_library_objects)
@@ -101,7 +93,8 @@
       "${IMPL_DIR}/*.h"
       "${IMPL_DIR}/*.cpp"
     )
-    add_library(xdp_aie_profile_plugin_xdna SHARED ${AIE_PROFILE_PLUGIN_FILES} ${AIE_PROFILE_IMPL_FILES} ${AIE_PROFILE_UTIL_FILES} ${AIE_PROFILE_CONFIG_FILES})
+    add_library(xdp_aie_profile_plugin_xdna SHARED ${AIE_PROFILE_PLUGIN_FILES} ${AIE_PROFILE_IMPL_FILES} 
+                ${AIE_PROFILE_UTIL_FILES} ${AIE_PROFILE_CONFIG_FILES})
     add_dependencies(xdp_aie_profile_plugin_xdna xdp_core xrt_coreutil)
     target_link_libraries(xdp_aie_profile_plugin_xdna PRIVATE xdp_core xrt_coreutil xaiengine)
     target_compile_definitions(xdp_aie_profile_plugin_xdna PRIVATE XDP_VE2_BUILD=1 FAL_LINUX="on")
@@ -120,12 +113,9 @@
       "${IMPL_DIR}/*.h"
       "${IMPL_DIR}/*.cpp"
     )
-<<<<<<< HEAD
-    add_library(xdp_aie_profile_plugin MODULE ${AIE_PROFILE_PLUGIN_FILES} ${AIE_PROFILE_IMPL_FILES} 
+
+    add_library(xdp_aie_profile_plugin SHARED ${AIE_PROFILE_PLUGIN_FILES} ${AIE_PROFILE_IMPL_FILES} 
                 ${AIE_PROFILE_UTIL_FILES} ${AIE_PROFILE_CONFIG_FILES})
-=======
-    add_library(xdp_aie_profile_plugin SHARED ${AIE_PROFILE_PLUGIN_FILES} ${AIE_PROFILE_IMPL_FILES} ${AIE_PROFILE_UTIL_FILES} ${AIE_PROFILE_CONFIG_FILES})
->>>>>>> ed6be298
     add_dependencies(xdp_aie_profile_plugin xdp_core xrt_coreutil)
     target_link_libraries(xdp_aie_profile_plugin PRIVATE xdp_core xrt_coreutil xaiengine)
     if (XDP_VE2_BUILD_CMAKE STREQUAL "yes")
