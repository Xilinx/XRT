# SPDX-License-Identifier: Apache-2.0
# Copyright (C) 2022-2025 Advanced Micro Devices, Inc.  All rights reserved.
#

# ====================================================================
# This builds the AIE Profile plugin. It is currently built on Edge,
# x86, Client/NPU3, and VE2 platforms that support AIE.
# ====================================================================

file(GLOB AIE_PROFILE_PLUGIN_FILES
  "${PROFILE_DIR}/plugin/aie_base/*.h"
  "${PROFILE_DIR}/plugin/aie_base/*.cpp"
  "${PROFILE_DIR}/plugin/aie_debug/generations/*.h"
  "${PROFILE_DIR}/plugin/aie_profile/*.h"
  "${PROFILE_DIR}/plugin/aie_profile/*.cpp"
  "${PROFILE_DIR}/writer/aie_profile/*.h"
  "${PROFILE_DIR}/writer/aie_profile/*.cpp"
)
file(GLOB AIE_PROFILE_UTIL_FILES
  "${PROFILE_DIR}/plugin/aie_base/*"
  "${PROFILE_DIR}/plugin/aie_base/generations/*"
  "${PROFILE_DIR}/plugin/aie_profile/util/aie_profile_util.h"
  "${PROFILE_DIR}/plugin/aie_profile/util/aie_profile_util.cpp"
)
file(GLOB AIE_PROFILE_CONFIG_FILES
  "${PROFILE_DIR}/plugin/aie_profile/util/aie_profile_config.h"
  "${PROFILE_DIR}/plugin/aie_profile/util/aie_profile_config.cpp"
)
file(GLOB AIE_DRIVER_COMMON_UTIL_FILES
  "${PROFILE_DIR}/device/common/*.h"
  "${PROFILE_DIR}/device/common/*.cpp"
)

if (XDP_CLIENT_BUILD_CMAKE STREQUAL "yes")
  message("AIEBU_SOURCE_DIR = ${AIEBU_SOURCE_DIR}")

  set(IMPL_DIR "${PROFILE_DIR}/plugin/aie_profile/client")
  file(GLOB AIE_PROFILE_IMPL_FILES
    "${IMPL_DIR}/*.h"
    "${IMPL_DIR}/*.cpp"
  )
  add_library(xdp_aie_profile_plugin MODULE ${AIE_PROFILE_PLUGIN_FILES} ${AIE_PROFILE_IMPL_FILES} 
              ${AIE_DRIVER_COMMON_UTIL_FILES} ${AIE_PROFILE_UTIL_FILES})
  add_dependencies(xdp_aie_profile_plugin xdp_core xrt_coreutil)
  target_link_libraries(xdp_aie_profile_plugin PRIVATE 
                        xdp_core xrt_coreutil xaiengine aiebu_library_objects)
  target_compile_definitions(xdp_aie_profile_plugin PRIVATE XDP_CLIENT_BUILD=1 -DXAIE_FEATURE_MSVC)
  target_include_directories(xdp_aie_profile_plugin PRIVATE 
                             ${AIERT_DIR}/include ${AIEBU_SOURCE_DIR}/src/cpp/include)
  set_target_properties(xdp_aie_profile_plugin PROPERTIES VERSION ${XRT_VERSION_STRING} SOVERSION ${XRT_SOVERSION})

  install (TARGETS xdp_aie_profile_plugin
    LIBRARY DESTINATION ${XDP_PLUGIN_INSTALL_DIR} COMPONENT ${XRT_COMPONENT}
  )

elseif (DEFINED XRT_AIE_BUILD AND (NOT XRT_EDGE))
  set(IMPL_DIR "${PROFILE_DIR}/plugin/aie_profile/x86")

  file(GLOB AIE_PROFILE_IMPL_FILES
    "${IMPL_DIR}/*.h"
    "${IMPL_DIR}/*.cpp"
  )
  add_library(xdp_aie_profile_plugin MODULE ${AIE_PROFILE_PLUGIN_FILES} ${AIE_PROFILE_IMPL_FILES})
  add_dependencies(xdp_aie_profile_plugin xdp_core xrt_coreutil)
  target_link_libraries(xdp_aie_profile_plugin PRIVATE xdp_core xrt_coreutil)
  target_compile_definitions(xdp_aie_profile_plugin PRIVATE XRT_X86_BUILD=1)

  set_target_properties(xdp_aie_profile_plugin PROPERTIES VERSION ${XRT_VERSION_STRING} SOVERSION ${XRT_SOVERSION})

  install (TARGETS xdp_aie_profile_plugin
    LIBRARY DESTINATION ${XDP_PLUGIN_INSTALL_DIR} COMPONENT ${XRT_COMPONENT}
  )

elseif (XDP_VE2_BUILD_CMAKE STREQUAL "yes")
    set(IMPL_DIR "${PROFILE_DIR}/plugin/aie_profile/ve2")

    file(GLOB AIE_PROFILE_IMPL_FILES
      "${IMPL_DIR}/*.h"
      "${IMPL_DIR}/*.cpp"
    )
    add_library(xdp_aie_profile_plugin_xdna MODULE ${AIE_PROFILE_PLUGIN_FILES} 
                ${AIE_PROFILE_IMPL_FILES} ${AIE_PROFILE_UTIL_FILES} ${AIE_PROFILE_CONFIG_FILES})
    add_dependencies(xdp_aie_profile_plugin_xdna xdp_core xrt_coreutil)
    target_link_libraries(xdp_aie_profile_plugin_xdna PRIVATE xdp_core xrt_coreutil xaiengine)
    target_compile_definitions(xdp_aie_profile_plugin_xdna PRIVATE XDP_VE2_BUILD=1 FAL_LINUX="on")
    target_include_directories(xdp_aie_profile_plugin_xdna PRIVATE ${CMAKE_SOURCE_DIR}/src)
    set_target_properties(xdp_aie_profile_plugin_xdna PROPERTIES VERSION ${XRT_VERSION_STRING} SOVERSION ${XRT_SOVERSION})

    install (TARGETS xdp_aie_profile_plugin_xdna
      LIBRARY DESTINATION ${XDP_PLUGIN_INSTALL_DIR} COMPONENT ${XRT_COMPONENT}
    )

<<<<<<< HEAD
elseif (DEFINED XRT_AIE_BUILD AND ${XRT_NATIVE_BUILD} STREQUAL "no")
=======
  if (DEFINED XRT_AIE_BUILD AND XRT_EDGE)
>>>>>>> f328c379
    set(IMPL_DIR "${PROFILE_DIR}/plugin/aie_profile/edge")

    file(GLOB AIE_PROFILE_IMPL_FILES
      "${IMPL_DIR}/*.h"
      "${IMPL_DIR}/*.cpp"
    )
    add_library(xdp_aie_profile_plugin MODULE ${AIE_PROFILE_PLUGIN_FILES} ${AIE_PROFILE_IMPL_FILES} 
                ${AIE_PROFILE_UTIL_FILES} ${AIE_PROFILE_CONFIG_FILES})
    add_dependencies(xdp_aie_profile_plugin xdp_core xrt_coreutil)
    target_link_libraries(xdp_aie_profile_plugin PRIVATE xdp_core xrt_coreutil xaiengine)
    if (XDP_VE2_BUILD_CMAKE STREQUAL "yes")
      target_compile_definitions(xdp_aie_profile_plugin PRIVATE XDP_VE2_ZOCL_BUILD=1 FAL_LINUX="on")
    else()
      target_compile_definitions(xdp_aie_profile_plugin PRIVATE FAL_LINUX="on")
    endif()
    set_target_properties(xdp_aie_profile_plugin PROPERTIES VERSION ${XRT_VERSION_STRING} 
                          SOVERSION ${XRT_SOVERSION})

    install (TARGETS xdp_aie_profile_plugin
      LIBRARY DESTINATION ${XDP_PLUGIN_INSTALL_DIR} COMPONENT ${XRT_COMPONENT}
    )

else()

# Else, on edge-aarch64 don't build at all

endif()<|MERGE_RESOLUTION|>--- conflicted
+++ resolved
@@ -90,11 +90,7 @@
       LIBRARY DESTINATION ${XDP_PLUGIN_INSTALL_DIR} COMPONENT ${XRT_COMPONENT}
     )
 
-<<<<<<< HEAD
-elseif (DEFINED XRT_AIE_BUILD AND ${XRT_NATIVE_BUILD} STREQUAL "no")
-=======
   if (DEFINED XRT_AIE_BUILD AND XRT_EDGE)
->>>>>>> f328c379
     set(IMPL_DIR "${PROFILE_DIR}/plugin/aie_profile/edge")
 
     file(GLOB AIE_PROFILE_IMPL_FILES
