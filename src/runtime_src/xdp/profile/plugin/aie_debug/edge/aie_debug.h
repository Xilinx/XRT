--- conflicted
+++ resolved
@@ -69,10 +69,6 @@
       tileOffset = to;
     }
 
-<<<<<<< HEAD
-    //void readValues(XAie_DevInst* aieDevInst, std::map<uint64_t, uint32_t>* lookupRegAddrToSizeMap) {
-    void readValues(XAie_DevInst* aieDevInst, std::shared_ptr<AieDebugMetadata> metadata);
-=======
     void readValues(XAie_DevInst* aieDevInst) {
       std::stringstream msg;
       msg << "Debugging " << relativeOffsets.size() << " registers for tile " 
@@ -85,7 +81,6 @@
         values.push_back(val); 
       }
     }
->>>>>>> d923aca7
 };
 
 } // end namespace xdp
