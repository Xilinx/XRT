--- conflicted
+++ resolved
@@ -82,8 +82,6 @@
     // Do not call writers here. Once shim is destroyed, writers do not have access to data
     if (VPDatabase::alive())
       db->unregisterPlugin(this);
-<<<<<<< HEAD
-=======
 
     AIEDebugPlugin::live = false;
   }
@@ -91,7 +89,6 @@
   bool AIEDebugPlugin::alive()
   {
     return AIEDebugPlugin::live;
->>>>>>> 4a33b507
   }
 
   // Get tiles to debug
