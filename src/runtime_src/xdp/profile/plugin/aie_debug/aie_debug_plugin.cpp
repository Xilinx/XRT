/**
 * Copyright (C) 2022-2023 Advanced Micro Devices, Inc. - All rights reserved
 *
 * Licensed under the Apache License, Version 2.0 (the "License"). You may
 * not use this file except in compliance with the License. A copy of the
 * License is located at
 *
 *     http://www.apache.org/licenses/LICENSE-2.0
 *
 * Unless required by applicable law or agreed to in writing, software
 * distributed under the License is distributed on an "AS IS" BASIS, WITHOUT
 * WARRANTIES OR CONDITIONS OF ANY KIND, either express or implied. See the
 * License for the specific language governing permissions and limitations
 * under the License.
 */

#define XDP_SOURCE

#include "xdp/profile/plugin/aie_debug/aie_debug_plugin.h"

#include <boost/algorithm/string.hpp>
#include <ctime>
#include <iomanip>
#include <sstream>

#include "core/common/api/hw_context_int.h"
#include "core/common/config_reader.h"
#include "core/common/message.h"
#include "core/common/system.h"
#include "core/common/xrt_profiling.h"
#include "core/include/experimental/xrt-next.h"

#include "op_types.h"
#include "op_buf.hpp"
#include "op_init.hpp"

#include "xdp/profile/database/static_info/aie_util.h"
#include "xdp/profile/database/database.h"
#include "xdp/profile/database/static_info/aie_constructs.h"
#include "xdp/profile/device/device_intf.h"
#include "xdp/profile/device/hal_device/xdp_hal_device.h"
#include "xdp/profile/device/utility.h"
#include "xdp/profile/plugin/vp_base/info.h"

constexpr std::uint64_t CONFIGURE_OPCODE = std::uint64_t{2};

namespace xdp {
  using severity_level = xrt_core::message::severity_level;
  namespace pt = boost::property_tree;

  bool AieDebugPlugin::live = false;

  AieDebugPlugin::AieDebugPlugin() : XDPPlugin()
  {
    xrt_core::message::send(severity_level::info, "XRT", "Instantiating AIE Debug Plugin.");
    AieDebugPlugin::live = true;

    db->registerPlugin(this);
    db->getStaticInfo().setAieApplication();
  }

  AieDebugPlugin::~AieDebugPlugin()
  {
    xrt_core::message::send(severity_level::info, "XRT", "Destroying AIE Debug Plugin.");
    // Stop the polling thread
    endPoll();

    if (VPDatabase::alive()) {
      db->unregisterPlugin(this);
    }

    AieDebugPlugin::live = false;
  }

  bool AieDebugPlugin::alive()
  {
    return AieDebugPlugin::live;
  }

  uint64_t AieDebugPlugin::getDeviceIDFromHandle(void* handle)
  {
    auto itr = handleToAIEData.find(handle);
    if (itr != handleToAIEData.end())
      return itr->second.deviceID;

#ifdef XDP_MINIMAL_BUILD
    return db->addDevice("win_device");
#else
    constexpr uint32_t PATH_LENGTH = 512;
    
    char pathBuf[PATH_LENGTH];
    memset(pathBuf, 0, PATH_LENGTH);

    xclGetDebugIPlayoutPath(handle, pathBuf, PATH_LENGTH);
    std::string sysfspath(pathBuf);
    return db->addDevice(sysfspath);  // Get the unique device Id
#endif
  }

  void AieDebugPlugin::updateAIEDevice(void* handle) {
    xrt_core::message::send(severity_level::info, "XRT", "Calling AIE Debug Update Device.");

    if (!xrt_core::config::get_aie_debug())
      return;

  
    try {
      pt::read_json("aie_control_config.json", aie_meta);
    } catch (...) {
      std::stringstream msg;
      msg << "The file aie_control_config.json is required in the same directory as the host executable to run AIE Profile.";
      xrt_core::message::send(severity_level::warning, "XRT", msg.str());
      return;
    }

    context = xrt_core::hw_context_int::create_hw_context_from_implementation(handle);

    XAie_Config cfg { 
      getAIEConfigMetadata("hw_gen").get_value<uint8_t>(),        //xaie_base_addr
      getAIEConfigMetadata("base_address").get_value<uint64_t>(),        //xaie_base_addr
      getAIEConfigMetadata("column_shift").get_value<uint8_t>(),         //xaie_col_shift
      getAIEConfigMetadata("row_shift").get_value<uint8_t>(),            //xaie_row_shift
      getAIEConfigMetadata("num_rows").get_value<uint8_t>(),             //xaie_num_rows,
      getAIEConfigMetadata("num_columns").get_value<uint8_t>(),          //xaie_num_cols,
      getAIEConfigMetadata("shim_row").get_value<uint8_t>(),             //xaie_shim_row,
      getAIEConfigMetadata("reserved_row_start").get_value<uint8_t>(),   //xaie_res_tile_row_start,
      getAIEConfigMetadata("reserved_num_rows").get_value<uint8_t>(),    //xaie_res_tile_num_rows,
      getAIEConfigMetadata("aie_tile_row_start").get_value<uint8_t>(),   //xaie_aie_tile_row_start,
      getAIEConfigMetadata("aie_tile_num_rows").get_value<uint8_t>(),    //xaie_aie_tile_num_rows
      {0}                                                   // PartProp
    };

    auto regValues = parseMetrics();
  
    const module_type moduleTypes[NUM_MODULES] =
      {module_type::core, module_type::dma, module_type::shim, module_type::mem_tile};
    std::vector<profile_data_t> op_profile_data;

    int counterId = 0;
    for (int module = 0; module < NUM_MODULES; ++module) {
      auto type = moduleTypes[module];

      if (type == module_type::mem_tile) {
        continue;
      }
    
      std::vector<tile_type> tiles;
      if (type == module_type::shim) {
        tiles = aie::getInterfaceTiles(aie_meta, "all", "all", "", -1);
      } else {
        tiles = aie::getTiles(aie_meta,"all", type, "all");
      }

      if (tiles.empty()) {
        std::stringstream msg;
        msg << "AIE Debug found no tiles for module: " << module << ".";
        xrt_core::message::send(severity_level::debug, "XRT", msg.str());
      }
      
      std::vector<uint64_t> Regs = regValues[type];

      for (auto &tile : tiles) {
        for (int i = 0; i < Regs.size(); i++){
          std::stringstream msg;
          msg << "AIE Debug monitoring AIE tile (" << tile.col << "," 
            << tile.row << ") in module " << module << ".";
          xrt_core::message::send(severity_level::debug, "XRT", msg.str());
          op_profile_data.emplace_back(profile_data_t{Regs[i] + (tile.col << 25) + (tile.row << 20)});
          counterId++;
        }
      }
    }

    auto RC = XAie_CfgInitialize(&aieDevInst, &cfg);
    if (RC != XAIE_OK) {
      xrt_core::message::send(severity_level::warning, "XRT", "AIE Driver Initialization Failed.");
      return;
    }

    op_size = sizeof(aie_profile_op_t) + sizeof(profile_data_t) * (counterId - 1);
    op = (aie_profile_op_t*)malloc(op_size);
    op->count = counterId;
    for (int i = 0; i < op_profile_data.size(); i++) {
      op->profile_data[i] = op_profile_data[i];
    }


    xrt_core::message::send(severity_level::info, "XRT", "Calling AIE Debug at application beginning!.");
    XAie_StartTransaction(&aieDevInst, XAIE_TRANSACTION_DISABLE_AUTO_FLUSH);
    // Profiling is 3rd custom OP
    XAie_RequestCustomTxnOp(&aieDevInst);
    XAie_RequestCustomTxnOp(&aieDevInst);
    auto read_op_code_ = XAie_RequestCustomTxnOp(&aieDevInst);

    try {
      mKernel = xrt::kernel(context, "XDP_KERNEL");  
    } catch (std::exception &e){
      std::stringstream msg;
      msg << "Unable to find XDP_KERNEL from hardware context. Not configuring AIE Profile. " << e.what() ;
      xrt_core::message::send(severity_level::warning, "XRT", msg.str());
      return;
    }

    XAie_AddCustomTxnOp(&aieDevInst, (uint8_t)read_op_code_, (void*)op, op_size);
    uint8_t *txn_ptr = XAie_ExportSerializedTransaction(&aieDevInst, 1, 0);
    op_buf instr_buf;
    instr_buf.addOP(transaction_op(txn_ptr));

    // this BO stores polling data and custom instructions
    xrt::bo instr_bo;
    try {
      instr_bo = xrt::bo(context.get_device(), instr_buf.ibuf_.size(), XCL_BO_FLAGS_CACHEABLE, mKernel.group_id(1));
    } catch (std::exception &e){
      std::stringstream msg;
      msg << "Unable to create the instruction buffer for polling during AIE Profile. " << e.what() << std::endl;
      xrt_core::message::send(severity_level::warning, "XRT", msg.str());
      return;
    }

    instr_bo.write(instr_buf.ibuf_.data());
    instr_bo.sync(XCL_BO_SYNC_BO_TO_DEVICE);
    auto run = mKernel(CONFIGURE_OPCODE, instr_bo, instr_bo.size()/sizeof(int), 0, 0, 0, 0);
    try {
      run.wait2();
    } catch (std::exception &e) {
      std::stringstream msg;
      msg << "Unable to successfully execute AIE Profile polling kernel. " << e.what() << std::endl;
      xrt_core::message::send(severity_level::warning, "XRT", msg.str());
    }

    XAie_ClearTransaction(&aieDevInst);

    auto instrbo_map = instr_bo.map<uint8_t*>();
    instr_bo.sync(XCL_BO_SYNC_BO_FROM_DEVICE);
    
    // TODO: figure out where the 8 comes from
    instrbo_map += sizeof(XAie_TxnHeader) + sizeof(XAie_CustomOpHdr) + 8;
    auto output = reinterpret_cast<aie_profile_op_t*>(instrbo_map);

    for (uint32_t i = 0; i < output->count; i++) {
      std::stringstream msg;
      uint64_t addr = output->profile_data[i].perf_address;
      uint64_t reg = addr & 0xFFFFF;
      uint64_t col = addr >> 25;
      uint64_t row = (addr >> 20) & 0x1F;
      msg << "Debug Register "  << col << "," << row << std::hex 
        << " 0x" << reg << " :" 
        << " 0x" << output->profile_data[i].perf_value << std::dec;
      xrt_core::message::send(severity_level::debug, "XRT", msg.str());
    }

  }


  void AieDebugPlugin::endAIEDebugRead(void* handle)
  {
    (void)handle;
    endPoll();
  }

  std::map<module_type, std::vector<uint64_t>> AieDebugPlugin::parseMetrics() {

    std::map<module_type, std::vector<uint64_t>> regValues {
          {module_type::core, {}}, 
          {module_type::dma, {}}, 
          {module_type::shim, {}}, 
          {module_type::mem_tile, {}}, 
        };

    std::vector<std::string> metricsConfig;

    const module_type moduleTypes[NUM_MODULES] =
      {module_type::core, module_type::dma, module_type::shim, module_type::mem_tile};

    metricsConfig.push_back(xrt_core::config::get_aie_debug_settings_core_registers());
    metricsConfig.push_back(xrt_core::config::get_aie_debug_settings_memory_registers());
    metricsConfig.push_back(xrt_core::config::get_aie_debug_settings_interface_registers());
    metricsConfig.push_back(xrt_core::config::get_aie_debug_settings_memory_tile_registers());

    for (int module = 0; module < NUM_MODULES; ++module) {
      auto type = moduleTypes[module];
      std::vector<std::string> metricsSettings = getSettingsVector(metricsConfig[module]);

      for (auto& s : metricsSettings) {
        try {
          uint64_t val = stoul(s,nullptr,16);
          regValues[type].push_back(val);
        } catch (...) {
            xrt_core::message::send(severity_level::warning, "XRT", "Error Parsing Metric String.");
        }
      }
    }

    return regValues;
  
  }

  std::vector<std::string> AieDebugPlugin::getSettingsVector(std::string settingsString)
  {
    if (settingsString.empty())
      return {};

    // Each of the metrics can have ; separated multiple values. Process and save all
    std::vector<std::string> settingsVector;
    boost::replace_all(settingsString, " ", "");
    boost::split(settingsVector, settingsString, boost::is_any_of(","));
    return settingsVector;
  }

  void AieDebugPlugin::endPoll()
  {
    xrt_core::message::send(severity_level::info, "XRT", "Calling AIE Debug endPoll.");
    XAie_StartTransaction(&aieDevInst, XAIE_TRANSACTION_DISABLE_AUTO_FLUSH);
    // Profiling is 3rd custom OP
    XAie_RequestCustomTxnOp(&aieDevInst);
    XAie_RequestCustomTxnOp(&aieDevInst);
    auto read_op_code_ = XAie_RequestCustomTxnOp(&aieDevInst);

    try {
      mKernel = xrt::kernel(context, "XDP_KERNEL");  
    } catch (std::exception &e){
      std::stringstream msg;
<<<<<<< HEAD
      msg << "Unable to find XDP_KERNEL from hardware context. Not configuring AIE Profile. " << e.what() ;
=======
      msg << "Unable to find XDP_KERNEL kernel from hardware context. Not configuring AIE Debug. " << e.what() ;
>>>>>>> 6e920d64
      xrt_core::message::send(severity_level::warning, "XRT", msg.str());
      return;
    }

    XAie_AddCustomTxnOp(&aieDevInst, (uint8_t)read_op_code_, (void*)op, op_size);
    uint8_t *txn_ptr = XAie_ExportSerializedTransaction(&aieDevInst, 1, 0);
    op_buf instr_buf;
    instr_buf.addOP(transaction_op(txn_ptr));

    // this BO stores polling data and custom instructions
    xrt::bo instr_bo;
    try {
      instr_bo = xrt::bo(context.get_device(), instr_buf.ibuf_.size(), XCL_BO_FLAGS_CACHEABLE, mKernel.group_id(1));
    } catch (std::exception &e){
      std::stringstream msg;
      msg << "Unable to create the instruction buffer for polling during AIE Debug. " << e.what() << std::endl;
      xrt_core::message::send(severity_level::warning, "XRT", msg.str());
      return;
    }

    instr_bo.write(instr_buf.ibuf_.data());
    instr_bo.sync(XCL_BO_SYNC_BO_TO_DEVICE);
    auto run = mKernel(CONFIGURE_OPCODE, instr_bo, instr_bo.size()/sizeof(int), 0, 0, 0, 0);
    try {
      run.wait2();
    } catch (std::exception &e) {
      std::stringstream msg;
      msg << "Unable to successfully execute AIE Profile polling kernel. " << e.what() << std::endl;
      xrt_core::message::send(severity_level::warning, "XRT", msg.str());
      return;
    }

    XAie_ClearTransaction(&aieDevInst);

    static constexpr uint32_t size_4K   = 0x1000;
    static constexpr uint32_t offset_3K = 0x0C00;

    // results BO syncs AIE Debug result from device
    xrt::bo result_bo;
    try {
      result_bo = xrt::bo(context.get_device(), size_4K, XCL_BO_FLAGS_CACHEABLE, mKernel.group_id(1));
    } catch (std::exception &e) {
      std::stringstream msg;
      msg << "Unable to create result buffer for AIE Debug. Cannot get AIE Debug Info." << e.what() << std::endl;
      xrt_core::message::send(xrt_core::message::severity_level::warning, "XRT", msg.str());
      return;
    }

    auto result_bo_map = result_bo.map<uint8_t*>();
    result_bo.sync(XCL_BO_SYNC_BO_FROM_DEVICE);

    uint32_t* output = reinterpret_cast<uint32_t*>(result_bo_map+offset_3K);

    for (uint32_t i = 0; i < op->count; i++) {
      std::stringstream msg;
<<<<<<< HEAD
      uint64_t addr = output->profile_data[i].perf_address;
      uint64_t reg = addr & 0xFFFFF;
      uint64_t col = addr >> 25;
      uint64_t row = (addr >> 20) & 0x1F;
      msg << "Debug Register "  << col << "," << row << std::hex 
        << " 0x" << reg << " :" 
        << " 0x" << output->profile_data[i].perf_value << std::dec;
      xrt_core::message::send(severity_level::debug, "XRT", msg.str());
=======
      msg << "Debug Register address/values: 0x" << std::hex << op->profile_data[i].perf_address << ": " << std::dec << output[i];
      xrt_core::message::send(xrt_core::message::severity_level::debug, "XRT", msg.str());
>>>>>>> 6e920d64
    }

    free(op);
  }

  boost::property_tree::ptree AieDebugPlugin::getAIEConfigMetadata(std::string config_name) {
    std::string query = "aie_metadata.driver_config." + config_name;
    return aie_meta.get_child(query);
  }

}  // end namespace xdp
<|MERGE_RESOLUTION|>--- conflicted
+++ resolved
@@ -320,11 +320,7 @@
       mKernel = xrt::kernel(context, "XDP_KERNEL");  
     } catch (std::exception &e){
       std::stringstream msg;
-<<<<<<< HEAD
-      msg << "Unable to find XDP_KERNEL from hardware context. Not configuring AIE Profile. " << e.what() ;
-=======
       msg << "Unable to find XDP_KERNEL kernel from hardware context. Not configuring AIE Debug. " << e.what() ;
->>>>>>> 6e920d64
       xrt_core::message::send(severity_level::warning, "XRT", msg.str());
       return;
     }
@@ -380,19 +376,8 @@
 
     for (uint32_t i = 0; i < op->count; i++) {
       std::stringstream msg;
-<<<<<<< HEAD
-      uint64_t addr = output->profile_data[i].perf_address;
-      uint64_t reg = addr & 0xFFFFF;
-      uint64_t col = addr >> 25;
-      uint64_t row = (addr >> 20) & 0x1F;
-      msg << "Debug Register "  << col << "," << row << std::hex 
-        << " 0x" << reg << " :" 
-        << " 0x" << output->profile_data[i].perf_value << std::dec;
-      xrt_core::message::send(severity_level::debug, "XRT", msg.str());
-=======
       msg << "Debug Register address/values: 0x" << std::hex << op->profile_data[i].perf_address << ": " << std::dec << output[i];
       xrt_core::message::send(xrt_core::message::severity_level::debug, "XRT", msg.str());
->>>>>>> 6e920d64
     }
 
     free(op);
