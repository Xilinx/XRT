--- conflicted
+++ resolved
@@ -64,24 +64,12 @@
       tileOffset = to;
     }
 
-<<<<<<< HEAD
-    // void readValues(XAie_DevInst* aieDevInst) {
-    //   for (auto& offset : relativeOffsets) {
-    //     uint32_t val = 0;
-    //     XAie_Read32(aieDevInst, offset + tileOffset, &val);
-    //     values.push_back(val); 
-    //   }
-    // }
-
-    void readValues(XAie_DevInst* aieDevInst, std::map<uint64_t, uint32_t>* lookupRegAddrToSizeMap) {
-=======
     void readValues(XAie_DevInst* aieDevInst) {
       std::stringstream msg;
       msg << "Debugging " << relativeOffsets.size() << " registers for tile " 
           << +col << "," << +row;
       xrt_core::message::send(xrt_core::message::severity_level::debug, "XRT", msg.str());
 
->>>>>>> d923aca7
       for (auto& offset : relativeOffsets) {
         uint32_t val = 0;
         xdp::aie::AieDebugValue value;
