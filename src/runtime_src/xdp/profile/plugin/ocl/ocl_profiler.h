--- conflicted
+++ resolved
@@ -94,17 +94,10 @@
     uint32_t getTimeDiffUsec(std::chrono::steady_clock::time_point start,
                              std::chrono::steady_clock::time_point end);
 
-<<<<<<< HEAD
-    bool allocateDDRBufferForTrace(DeviceIntf* , xrt::device*);
-    void clearDDRBufferForTrace(DeviceIntf* , xrt::device* );
-
-    void configureDDRTraceReader(DeviceIntf*);
-=======
     bool allocateDeviceDDRBufferForTrace(DeviceIntf* , xrt::device*);
     void clearDeviceDDRBufferForTrace(DeviceIntf* , xrt::device* );
 
     void configureDDRTraceReader(uint64_t wordCount);
->>>>>>> c6125acb
     void readTraceDataFromDDR(DeviceIntf* dIntf, xrt::device* xrtDevice, xclTraceResultsVector& traceVector, uint64_t offset, uint64_t bytes);
     bool readTraceDataFromDDR(DeviceIntf* dIntf, xrt::device* xrtDevice, xclTraceResultsVector& traceVector);
     void* syncDeviceDDRToHostForTrace(xrt::device* xrtDevice, uint64_t offset, uint64_t bytes);
