/**
 * Copyright (C) 2016-2019 Xilinx, Inc
 *
 * Licensed under the Apache License, Version 2.0 (the "License"). You may
 * not use this file except in compliance with the License. A copy of the
 * License is located at
 *
 *     http://www.apache.org/licenses/LICENSE-2.0
 *
 * Unless required by applicable law or agreed to in writing, software
 * distributed under the License is distributed on an "AS IS" BASIS, WITHOUT
 * WARRANTIES OR CONDITIONS OF ANY KIND, either express or implied. See the
 * License for the specific language governing permissions and limitations
 * under the License.
 */

#define XDP_SOURCE

#include <iostream>
#include <fstream>
#include <sstream>
#include <cmath>
#include <cstdio>
#include <cstring>
#include <iomanip>
#include <chrono>

#include "ocl_profiler.h"
#include "xdp/profile/profile_config.h"
#include "xdp/profile/core/rt_profile.h"
#include "xdp/profile/device/xdp_xrt_device.h"
#include "xdp/profile/device/tracedefs.h"
#include "xdp/profile/writer/json_profile.h"
#include "xdp/profile/writer/csv_profile.h"
#include "xrt/util/config_reader.h"
#include "xrt/util/message.h"
#include "xclperf.h"


#ifdef _WIN32
#pragma warning (disable : 4996 4702)
/* 4996 : Disable warning during Windows compilation for use of std::getenv */
/* 4702 : Disable warning for unreachable code. This is a temporary workaround for a crash on Windows */
#endif


namespace xdp {

  static bool pDead = false;

  OCLProfiler* OCLProfiler::Instance()
  {
    if (pDead) {
      std::cout << "OCLProfiler is dead\n";
      return nullptr;
    }
    static OCLProfiler singleton;
    return &singleton;
  };

  OCLProfiler::OCLProfiler()
  : ProfileFlags( 0 )
  {
    Platform = xocl::get_shared_platform();
    Plugin = std::make_shared<XoclPlugin>(getclPlatformID());
    // Share ownership to ensure correct order of destruction
    ProfileMgr = std::make_shared<RTProfile>(ProfileFlags, Plugin);
    startProfiling();
  }

  OCLProfiler::~OCLProfiler()
  {
    Plugin->setObjectsReleased(mEndDeviceProfilingCalled);

    if (!mEndDeviceProfilingCalled && applicationProfilingOn()) {
      xrt::message::send(xrt::message::severity_level::XRT_WARNING,
          "Profiling may contain incomplete information. Please ensure all OpenCL objects are released by your host code (e.g., clReleaseProgram()).");

      // Before deleting, do a final read of counters and force flush of trace buffers
      endDeviceProfiling();
    }
    Plugin->setApplicationEnd();
    endProfiling();
    reset();
    pDead = true;
  }

  // Start device profiling
  void OCLProfiler::startDeviceProfiling(size_t numComputeUnits)
  {
    auto platform = getclPlatformID();

    // Start counters
    if (deviceCountersProfilingOn()) {
      startCounters();
    }

    // Start trace
    if (deviceTraceProfilingOn()) {
      startTrace();
    }

    // With new XDP flow, HW Emu should be similar to Device flow. So, multiple calls to trace/counters should not be needed.
    // But needed for older flow
    if ((Plugin->getFlowMode() == xdp::RTUtil::HW_EM) && Plugin->getSystemDPAEmulation() == false)
      xoclp::platform::start_device_trace(platform, XCL_PERF_MON_ACCEL, numComputeUnits);

    if ((Plugin->getFlowMode() == xdp::RTUtil::DEVICE)) {
      for (auto device : platform->get_device_range()) {
        /*
         * Initialize Power Profiling Threads
         */
        auto power_profile_en = xrt::config::get_power_profile();
        if (power_profile_en) {
          auto power_profile = std::make_unique<OclPowerProfile>(device->get_xrt_device(), Plugin, device->get_unique_name());
          auto& filename = power_profile->get_output_file_name();
          ProfileMgr->getRunSummary()->addFile(filename, RunSummary::FT_POWER_PROFILE);
          PowerProfileList.push_back(std::move(power_profile));
        }

      }
    }
    mProfileRunning = true;
  }

  // End device profiling (for a given program)
  // Perform final read of counters and force flush of trace buffers
  void OCLProfiler::endDeviceProfiling()
  {
    // Only needs to be called once
    if (mEndDeviceProfilingCalled)
   	  return;

    if(!applicationProfilingOn()) {
      return;
    }

    // Log Counter Data
    logDeviceCounters(true, true, true);  // reads and logs device counters for all monitors in all flows
#ifndef _WIN32
    // With new XDP flow, HW Emu should be similar to Device flow. So, multiple calls to trace/counters should not be needed.
    // But needed for older flow
    // Log Trace Data
    // Log accel trace before data trace as that is used for timestamp calculations
    if ((Plugin->getFlowMode() == xdp::RTUtil::HW_EM) && Plugin->getSystemDPAEmulation() == false) {
      logFinalTrace(XCL_PERF_MON_ACCEL);
      logFinalTrace(XCL_PERF_MON_STR);
    }

    logFinalTrace(XCL_PERF_MON_MEMORY /* type should not matter */);  // reads and logs trace data for all monitors in HW flow

    endTrace();
    // End trace offload
    for (auto& trace_offloader : DeviceTraceOffloadList) {
      if (trace_offloader->trace_buffer_full()) {
        if (trace_offloader->has_fifo()) {
          Plugin->sendMessage(FIFO_WARN_MSG);
        } else {
          Plugin->sendMessage(TS2MM_WARN_MSG_BUF_FULL);
        }
        auto& g_map = Plugin->getDeviceTraceBufferFullMap();
        g_map[trace_offloader->get_device_name()] = 1;
      }
      trace_offloader.reset();
    }

    // Gather info for guidance
    // NOTE: this needs to be done here before the device clears its list of CUs
    // See xocl::device::unload_program as called from xocl::program::~program
    Plugin->getGuidanceMetadata( getProfileManager() );
#endif
    // Record that this was called indirectly by host code
    mEndDeviceProfilingCalled = true;
  }

  // Get timestamp difference in usec (used for debug)
  uint64_t
  OCLProfiler::getTimeDiffUsec(std::chrono::steady_clock::time_point start,
                            std::chrono::steady_clock::time_point end)
  {
    using namespace std::chrono;
    // using duration_us = duration<uint64_t, std::ratio<1, 1000000>>;
    typedef duration<uint64_t, std::ratio<1, 1000000>> duration_us;
    duration_us time_span = duration_cast<duration_us>(end - start);
    return time_span.count();
  }

  void OCLProfiler::startCounters()
  {
    auto platform = getclPlatformID();

    for (auto device : platform->get_device_range()) {
      if(!device->is_active()) {
        continue;
      }
      auto itr = DeviceData.find(device);
      if (itr==DeviceData.end()) {
        itr = DeviceData.emplace(device,(new xdp::xoclp::platform::device::data())).first;
      }
      DeviceIntf* dInt = nullptr;
      auto xdevice = device->get_xrt_device();
      if ((Plugin->getFlowMode() == xdp::RTUtil::DEVICE) || (Plugin->getFlowMode() == xdp::RTUtil::HW_EM && Plugin->getSystemDPAEmulation())) {
        dInt = &(itr->second->mDeviceIntf);
        dInt->setDevice(new xdp::XrtDevice(xdevice));
        dInt->readDebugIPlayout();
      }       
      xdp::xoclp::platform::device::data* info = itr->second;

      // Set clock etc.
      double deviceClockMHz = xdevice->getDeviceClock().get();
      if(deviceClockMHz > 0) {
          getProfileManager()->setDeviceClockFreqMHz(deviceClockMHz);
      }
      info->mPerformingFlush = false;

      // Reset and Start counters
      if(dInt) {
        dInt->startCounters();
        /* Configure AMs if context monitoring is supported
         * else disable alll AM data
         */
        std::string ctx_info = xrt_core::config::get_kernel_channel_info();
        dInt->configAmContext(ctx_info);
        Plugin->setCtxEn(!ctx_info.empty());
      } else {
        xdevice->startCounters(XCL_PERF_MON_MEMORY);
      }

      info->mSampleIntervalMsec = getProfileManager()->getSampleIntervalMsec();

      // configureDataflow
      if(dInt && (Plugin->getFlowMode() == xdp::RTUtil::DEVICE)) {
        /* If CU corresponding to Accel Monitors has AP Control Chain, then enable Dataflow on the Accel Monitors */
        unsigned int numMon = dInt->getNumMonitors(XCL_PERF_MON_ACCEL);
        auto ip_config = std::make_unique <bool []>(numMon);
        for (unsigned int i=0; i < numMon; i++) {
          char name[128];
          dInt->getMonitorName(XCL_PERF_MON_ACCEL, i, name, 128);
          std::string cuName(name); // Assumption : For Accel Monitor, monitor instance is named as the corresponding CU

          /* this ip_config only tells whether the corresponding CU has ap_control_chain :
           * could have been just a property on the monitor set at compile time (in debug_ip_layout)
           * Currently, isApCtrlChain retrieves info from xocl::device and conpute_unit. So, could not be moved
           * into DeviceIntf as it uses xrt::device
           */
          ip_config[i] = xoclp::platform::device::isAPCtrlChain(device, cuName) ? true : false;
        }

        dInt->configureDataflow(ip_config.get());
      } else {
          xdp::xoclp::platform::device::configureDataflow(device,XCL_PERF_MON_MEMORY);    // this populates montior IP data which is needed by summary writer
      }
    } // for all active devices
  }

  void OCLProfiler::startTrace()
  {
    auto platform = getclPlatformID();
    std::string trace_memory = "FIFO";

    /*
     * Currently continuous offload only works on one active device
     */
    unsigned int numActiveDevices = 0;
    for (auto device : platform->get_device_range()) {
      if(device->is_active())
        ++numActiveDevices;
    }
    if (numActiveDevices > 1 && mTraceThreadEn) {
      xrt::message::send(xrt::message::severity_level::XRT_WARNING, CONTINUOUS_OFFLOAD_WARN_MSG);
      mTraceThreadEn = false;
    }

    for (auto device : platform->get_device_range()) {
      if(!device->is_active()) {
        continue;
      }
      auto itr = DeviceData.find(device);
      if (itr==DeviceData.end()) {
        itr = DeviceData.emplace(device,(new xdp::xoclp::platform::device::data())).first;
      }

      auto xdevice = device->get_xrt_device();
      DeviceIntf* dInt = nullptr;
      if((Plugin->getFlowMode() == xdp::RTUtil::DEVICE) || (Plugin->getFlowMode() == xdp::RTUtil::HW_EM && Plugin->getSystemDPAEmulation())) {
        dInt = &(itr->second->mDeviceIntf);
        dInt->setDevice(new xdp::XrtDevice(xdevice));
        dInt->readDebugIPlayout();
      }
      xdp::xoclp::platform::device::data* info = itr->second;

      // Since clock training is performed in mStartTrace, let's record this time
      // XCL_PERF_MON_MEMORY // any type
      info->mLastTraceTrainingTime[XCL_PERF_MON_MEMORY] = std::chrono::steady_clock::now();
      info->mPerformingFlush = false;
      info->mLastTraceNumSamples[XCL_PERF_MON_MEMORY] = 0;

      auto profileMgr = getProfileManager();

      // Start device trace if enabled
      xdp::RTUtil::e_device_trace deviceTrace = profileMgr->getTransferTrace();
      xdp::RTUtil::e_stall_trace stallTrace = profileMgr->getStallTrace();
      uint32_t traceOption = (deviceTrace == xdp::RTUtil::DEVICE_TRACE_COARSE) ? 0x1 : 0x0;
      if (deviceTrace != xdp::RTUtil::DEVICE_TRACE_OFF) traceOption   |= (0x1 << 1);
      if (stallTrace & xdp::RTUtil::STALL_TRACE_INT)    traceOption   |= (0x1 << 2);
      if (stallTrace & xdp::RTUtil::STALL_TRACE_STR)    traceOption   |= (0x1 << 3);
      if (stallTrace & xdp::RTUtil::STALL_TRACE_EXT)    traceOption   |= (0x1 << 4);
      XOCL_DEBUGF("Starting trace with option = 0x%x\n", traceOption);

      if(dInt) {
        // Configure monitor IP and FIFO if present
        dInt->startTrace(traceOption);
        std::string  binaryName = device->get_xclbin().project_name();
        uint64_t traceBufSz = 0;
        if (dInt->hasTs2mm()) {
          traceBufSz = getDeviceDDRBufferSize(dInt, device);
          trace_memory = "TS2MM";
        }
        auto offloader = std::make_unique<DeviceTraceOffload>(dInt, ProfileMgr,
                                                         device->get_unique_name(), binaryName,
                                                         mTraceReadIntMs, traceBufSz, mTraceThreadEn
                                                         );
        bool init_done = true;
        if (!mTraceThreadEn) {
          dInt->clockTraining();
          init_done = offloader->read_trace_init();
        }

        if (init_done) {
          DeviceTraceOffloadList.push_back(std::move(offloader));
        } else {
            if (dInt->hasTs2mm())
              xrt::message::send(xrt::message::severity_level::XRT_WARNING, TS2MM_WARN_MSG_ALLOC_FAIL);
        }
      } else {
        xdevice->startTrace(XCL_PERF_MON_MEMORY, traceOption);
        // for HW_EMU consider , 2 calls , with new XDP, all flow should be same
      }

      // Get/set clock freqs
      double deviceClockMHz = xdevice->getDeviceClock().get();
      if (deviceClockMHz > 0) {
        setKernelClockFreqMHz(device->get_unique_name(), static_cast<unsigned int>(deviceClockMHz) );
        profileMgr->setDeviceClockFreqMHz( deviceClockMHz );
      }

      // Get the trace samples threshold
      info->mSamplesThreshold = profileMgr->getTraceSamplesThreshold();

      // Calculate interval for clock training
      info->mTrainingIntervalUsec = (uint32_t)(pow(2, 17) / deviceClockMHz);
      profileMgr->setLoggingTrace(XCL_PERF_MON_MEMORY, false);
    }

    if(Plugin->getFlowMode() == xdp::RTUtil::DEVICE)
      Plugin->setTraceMemory(trace_memory);
  }

  void OCLProfiler::endTrace()
  {
    auto platform = getclPlatformID();

    for (auto device : platform->get_device_range()) {
      if(!device->is_active()) {
        continue;
      }
      auto itr = DeviceData.find(device);
      if (itr==DeviceData.end()) {
        return;
      }
<<<<<<< HEAD
=======
      xdp::xoclp::platform::device::data* info = itr->second;
      if (info->ts2mm_en) {
        auto dInt  = &(info->mDeviceIntf);
        clearDeviceDDRBufferForTrace(dInt);
        info->ts2mm_en = false;
      }
>>>>>>> e721662d
    }
  }

  // Get device counters
  void OCLProfiler::getDeviceCounters(bool firstReadAfterProgram, bool forceReadCounters)
  {
    if (!isProfileRunning() || !deviceCountersProfilingOn())
      return;

    XOCL_DEBUGF("getDeviceCounters: START (firstRead: %d, forceRead: %d)\n",
                 firstReadAfterProgram, forceReadCounters);

    logDeviceCounters(firstReadAfterProgram, forceReadCounters,
          false /* In HW flow, all monitor counters are logged anyway; only matters in HW EMU */,
          XCL_PERF_MON_MEMORY);

    XOCL_DEBUGF("getDeviceCounters: END\n");
  }

  // Get device trace
  void OCLProfiler::getDeviceTrace(bool forceReadTrace)
  {
    auto platform = getclPlatformID();
    if (!isProfileRunning() ||
        (!deviceTraceProfilingOn() && !(Plugin->getFlowMode() == xdp::RTUtil::HW_EM) ))
      return;

    XOCL_DEBUGF("getDeviceTrace: START (forceRead: %d)\n", forceReadTrace);
    if(deviceTraceProfilingOn()) {
      logTrace(XCL_PERF_MON_MEMORY /* in new flow, type should not matter in HW or even HW Emu */, forceReadTrace, true);

    // With new XDP flow, HW Emu should be similar to Device flow. So, multiple calls to trace/counters should not be needed.
    // But needed for older flow
      if ((Plugin->getFlowMode() == xdp::RTUtil::HW_EM) && Plugin->getSystemDPAEmulation() == false) {
        xoclp::platform::log_device_trace(platform, XCL_PERF_MON_ACCEL, forceReadTrace);
        xoclp::platform::log_device_trace(platform, XCL_PERF_MON_STR, forceReadTrace);
      }
    }

    XOCL_DEBUGF("getDeviceTrace: END\n");
  }

  // Turn on/off profiling
  void OCLProfiler::turnOnProfile(xdp::RTUtil::e_profile_mode mode) {
    ProfileFlags |= mode;
    ProfileMgr->turnOnProfile(mode);
  }

  void OCLProfiler::turnOffProfile(xdp::RTUtil::e_profile_mode mode)
  {
    ProfileFlags &= ~mode;
    ProfileMgr->turnOffProfile(mode);
  }

    // Kick off profiling and open writers
  void OCLProfiler::startProfiling() {
    if (xrt::config::get_profile() == false)
      return;

    ProfileMgr->setProfileStartTime(std::chrono::steady_clock::now());

    // Turn on device profiling (as requested)
    std::string data_transfer_trace = xrt::config::get_data_transfer_trace();
    std::string stall_trace = xrt::config::get_stall_trace();

    // Turn on application profiling
    turnOnProfile(xdp::RTUtil::PROFILE_APPLICATION);

    turnOnProfile(xdp::RTUtil::PROFILE_DEVICE_COUNTERS);

    char* emuMode = std::getenv("XCL_EMULATION_MODE");
    if(!emuMode /* Device Flow */
        || ((0 == strcmp(emuMode, "hw_emu")) && xrt::config::get_system_dpa_emulation()) /* HW Emu with System DPA, same as Device Flow */
        || (data_transfer_trace.find("off") == std::string::npos)) {
      turnOnProfile(xdp::RTUtil::PROFILE_DEVICE_TRACE);
    }

    ProfileMgr->setTransferTrace(data_transfer_trace);
    ProfileMgr->setStallTrace(stall_trace);

    // Enable profile summary if profile is on
    std::string profileFile("profile_summary");
    ProfileMgr->turnOnFile(xdp::RTUtil::FILE_SUMMARY);
    xdp::CSVProfileWriter* csvProfileWriter = new xdp::CSVProfileWriter(
      Plugin.get(), "Xilinx", profileFile);
    ProfileWriters.push_back(csvProfileWriter);
    ProfileMgr->attach(csvProfileWriter);
    // Add JSON writer as well
    xdp::JSONProfileWriter* jsonWriter = new xdp::JSONProfileWriter(
      Plugin.get(), "Xilinx", profileFile);
    ProfileWriters.push_back(jsonWriter);
    ProfileMgr->attach(jsonWriter);
    ProfileMgr->getRunSummary()->setProfileTree(jsonWriter->getProfileTree());

    // Enable Trace File if profile is on and trace is enabled
    std::string timelineFile("");
    if (xrt::config::get_timeline_trace()) {
      timelineFile = "timeline_trace";
      ProfileMgr->turnOnFile(xdp::RTUtil::FILE_TIMELINE_TRACE);
      mTraceThreadEn = xrt::config::get_continuous_read_trace();
      mTraceReadIntMs = xrt::config::get_continuous_read_trace_interval_ms();
    }
    xdp::CSVTraceWriter* csvTraceWriter = new xdp::CSVTraceWriter(timelineFile, "Xilinx", Plugin.get());
    TraceWriters.push_back(csvTraceWriter);
    ProfileMgr->attach(csvTraceWriter);

#if 0
    // Not Used
    if (std::getenv("SDX_NEW_PROFILE")) {
      std::string profileFile2("sdx_profile_summary");
      std::string timelineFile2("sdx_timeline_trace");
      xdp::UnifiedCSVProfileWriter* csvProfileWriter2 = new xdp::UnifiedCSVProfileWriter(profileFile2, "Xilinx", Plugin.get());
      ProfileWriters.push_back(csvProfileWriter2);
      ProfileMgr->attach(csvProfileWriter2);
    }
#endif

    // Add functions to callback for profiling kernel/CU scheduling
    xocl::add_command_start_callback(xoclp::get_cu_start);
    xocl::add_command_done_callback(xoclp::get_cu_done);
  }

  // Wrap up profiling by writing files
  void OCLProfiler::endProfiling()
  {
    ProfileMgr->setProfileEndTime(std::chrono::steady_clock::now());

    configureWriters();
    if (applicationProfilingOn()) {
      // Write out reports
      ProfileMgr->writeProfileSummary();

      // Close writers
      for (auto& w: ProfileWriters) {
        ProfileMgr->detach(w);
        delete w;
      }
      for (auto& w: TraceWriters) {
        ProfileMgr->detach(w);
        delete w;
      }
    }
  }

  void OCLProfiler::configureWriters()
  {
    if (applicationTraceOn()) {
      setTraceFooterString();
    }
    // These tables are only enabled if a compatible monitor is present
    unsigned int numStallSlots = 0;
    unsigned int numStreamSlots = 0;
    unsigned int numShellSlots = 0;
    if (applicationProfilingOn() && ProfileMgr->isDeviceProfileOn()) {
      if (Plugin->getFlowMode() == RTUtil::DEVICE || (Plugin->getFlowMode() == xdp::RTUtil::HW_EM && Plugin->getSystemDPAEmulation())) {
        for (auto device : Platform->get_device_range()) {
          auto itr = DeviceData.find(device);
          if (itr==DeviceData.end()) {
            itr = DeviceData.emplace(device,(new xdp::xoclp::platform::device::data())).first;
          }
          DeviceIntf* dInt = &(itr->second->mDeviceIntf);
          // Assumption : debug_ip_layout has been read
  
          numStallSlots  += dInt->getNumMonitors(XCL_PERF_MON_STALL);
          numStreamSlots += dInt->getNumMonitors(XCL_PERF_MON_STR);
          numShellSlots  += dInt->getNumMonitors(XCL_PERF_MON_SHELL);
        }
      } else {
        for (auto device : Platform->get_device_range()) {
          std::string deviceName = device->get_unique_name();
          numStallSlots  += xoclp::platform::get_profile_num_slots(getclPlatformID(),
                                                                   deviceName,
                                                                   XCL_PERF_MON_STALL);
          numStreamSlots += xoclp::platform::get_profile_num_slots(getclPlatformID(),
                                                                   deviceName,
                                                                   XCL_PERF_MON_STR);
          numShellSlots  += xoclp::platform::get_profile_num_slots(getclPlatformID(),
                                                                   deviceName,
                                                                   XCL_PERF_MON_SHELL);
        }
      }

      for (auto& w: ProfileWriters) {
        if (Plugin->getFlowMode() == RTUtil::DEVICE && numStallSlots > 0) {
          w->enableStallTable();
        }
        if ((Plugin->getFlowMode() == RTUtil::DEVICE ||
              Plugin->getFlowMode() == RTUtil::HW_EM) &&
            numStreamSlots > 0) {
          w->enableStreamTable();
        }
        if (Plugin->getFlowMode() == RTUtil::DEVICE && numShellSlots > 0) {
          w->enableShellTables();
        }
      }
    }
  }

  void OCLProfiler::logDeviceCounters(bool firstReadAfterProgram, bool forceReadCounters, bool logAllMonitors, xclPerfMonType type)
  {
    // check valid perfmon type
    if(!logAllMonitors && !( (deviceCountersProfilingOn() && (type == XCL_PERF_MON_MEMORY || type == XCL_PERF_MON_STR))
        || ((Plugin->getFlowMode() == xdp::RTUtil::HW_EM) && type == XCL_PERF_MON_ACCEL) )) {
      return;
    }

    auto platform = getclPlatformID();
    for (auto device : platform->get_device_range()) {
      if(!device->is_active()) {
        continue;
      }
      auto xdevice = device->get_xrt_device();

      auto itr = DeviceData.find(device);
      if (itr==DeviceData.end()) {
        itr = DeviceData.emplace(device,(new xdp::xoclp::platform::device::data())).first;
      }
      xdp::xoclp::platform::device::data* info = itr->second;
      DeviceIntf* dInt = nullptr;
      if ((Plugin->getFlowMode() == xdp::RTUtil::DEVICE) || (Plugin->getFlowMode() == xdp::RTUtil::HW_EM && Plugin->getSystemDPAEmulation())) {
        dInt = &(itr->second->mDeviceIntf);
        dInt->setDevice(new xdp::XrtDevice(xdevice));
      }

      std::chrono::steady_clock::time_point nowTime = std::chrono::steady_clock::now();
      if (forceReadCounters || 
              ((nowTime - info->mLastCountersSampleTime) > std::chrono::milliseconds(info->mSampleIntervalMsec)))
      {
        if(dInt) {
          dInt->readCounters(info->mCounterResults);
        } else {
          xdevice->readCounters(XCL_PERF_MON_MEMORY, info->mCounterResults);
        }

        // Record the counter data 
        auto timeSinceEpoch = (std::chrono::steady_clock::now()).time_since_epoch();
        auto value = std::chrono::duration_cast<std::chrono::nanoseconds>(timeSinceEpoch);
        uint64_t timeNsec = value.count();

        // Create unique name for device since currently all devices are called fpga0
        std::string device_name = device->get_unique_name();
        std::string binary_name = device->get_xclbin().project_name();
        uint32_t program_id = (device->get_program()) ? (device->get_program()->get_uid()) : 0;
        getProfileManager()->logDeviceCounters(device_name, binary_name, program_id,
                                     XCL_PERF_MON_MEMORY /*For HW flow all types handled together */,
                                     info->mCounterResults, timeNsec, firstReadAfterProgram);
 
        //update the last time sample
        info->mLastCountersSampleTime = nowTime;
      }
    // With new XDP flow, HW Emu should be similar to Device flow. So, multiple calls to trace/counters should not be needed.
    // But needed for older flow
      if(Plugin->getFlowMode() == xdp::RTUtil::HW_EM && Plugin->getSystemDPAEmulation() == false) {
          xoclp::platform::device::logCounters(device, XCL_PERF_MON_ACCEL, firstReadAfterProgram, forceReadCounters);
          xoclp::platform::device::logCounters(device, XCL_PERF_MON_STR, firstReadAfterProgram, forceReadCounters);
      }
    }   // for all devices
  }

  // Log final trace for a given profile type
  // NOTE: this is a bit tricky since trace logging is accessed by multiple
  // threads. We have to wait since this is the only place where we flush.
  void OCLProfiler::logFinalTrace(xclPerfMonType type) {
    const unsigned int wait_msec = 1;
    const unsigned int max_iter = 100;
    unsigned int iter = 0;
    cl_int ret = -1;

    while (ret == -1 && iter < max_iter) {
      if(Plugin->getFlowMode() == xdp::RTUtil::DEVICE || (Plugin->getFlowMode() == xdp::RTUtil::HW_EM && Plugin->getSystemDPAEmulation())) {
        ret = (int)logTrace(type, true /* forceRead*/, true /* logAllMonitors */);
      } else {
        ret = xoclp::platform::log_device_trace(getclPlatformID(),type, true);
      }
      if (ret == -1)
        std::this_thread::sleep_for(std::chrono::milliseconds(wait_msec));
      iter++;
    }
    XDP_LOG("Trace logged for type %d after %d iterations\n", type, iter);
  }

  int OCLProfiler::logTrace(xclPerfMonType type, bool forceRead, bool logAllMonitors)
  {
#ifdef _WIN32
    return -1;
#endif

    // Dedicated thread takes care of all the logging
    if (mTraceThreadEn)
      return -1;

    auto profileMgr = getProfileManager();
    if(profileMgr->getLoggingTrace(type)) {
        return -1;
    }

    // check valid perfmon type
    if(!logAllMonitors && !( (deviceTraceProfilingOn() && (type == XCL_PERF_MON_MEMORY || type == XCL_PERF_MON_STR))
        || ((Plugin->getFlowMode() == xdp::RTUtil::HW_EM) && type == XCL_PERF_MON_ACCEL) )) {
      return -1;
    }

    profileMgr->setLoggingTrace(type, true);
<<<<<<< HEAD
=======
    for (auto device : platform->get_device_range()) {
      if(!device->is_active()) {
        continue;
      }
      auto xdevice = device->get_xrt_device();

      auto itr = DeviceData.find(device);
      if (itr==DeviceData.end()) {
        itr = DeviceData.emplace(device,(new xdp::xoclp::platform::device::data())).first;
      }
      xdp::xoclp::platform::device::data* info = itr->second;
      DeviceIntf* dInt = nullptr;
      bool isHwEmu = Plugin->getFlowMode() == xdp::RTUtil::HW_EM;
      if ((Plugin->getFlowMode() == xdp::RTUtil::DEVICE) || (isHwEmu && Plugin->getSystemDPAEmulation())) {
        dInt = &(itr->second->mDeviceIntf);
        dInt->setDevice(new xdp::XrtDevice(xdevice));
      }

      // Do clock training if enough time has passed
      // NOTE: once we start flushing FIFOs, we stop all training (no longer needed)
      std::chrono::steady_clock::time_point nowTime = std::chrono::steady_clock::now();

      if (!info->mPerformingFlush &&
            (nowTime - info->mLastTraceTrainingTime[type]) > std::chrono::microseconds(info->mTrainingIntervalUsec)) {
        // Empty method // xdevice->clockTraining(type);
        info->mLastTraceTrainingTime[type] = nowTime;
      }

      // Read and log when trace FIFOs are filled beyond specified threshold
      uint32_t numSamples = 0;
      if (!forceRead) {
        numSamples = (dInt) ? dInt->getTraceCount() : xdevice->countTrace(type).get();
      }

      // Control how often we do clock training: if there are new samples, then don't train
      if (numSamples > info->mLastTraceNumSamples[type]) {
        info->mLastTraceTrainingTime[type] = nowTime;
      }
      info->mLastTraceNumSamples[type] = numSamples;
>>>>>>> e721662d

    for (auto& trace_offloader: DeviceTraceOffloadList) {
      trace_offloader->read_trace();
      trace_offloader->read_trace_end();
    }

    return 0;
  }

  uint64_t OCLProfiler::getDeviceDDRBufferSize(DeviceIntf* dInt, xocl::device* device)
  {
    uint64_t sz = 0;
    sz = xdp::xoclp::platform::get_ts2mm_buf_size();
    auto memorySz = xdp::xoclp::platform::device::getMemSizeBytes(device, dInt->getTS2MmMemIndex());
    if (memorySz > 0 && sz > memorySz) {
      std::string msg = "Trace Buffer size is too big for Memory Resource. Using " + std::to_string(memorySz)
                        + " Bytes instead.";
      xrt::message::send(xrt::message::severity_level::XRT_WARNING, msg);
    }
    return sz;
  }

  void OCLProfiler::setTraceFooterString() {
    std::stringstream trs;
    trs << "Project," << ProfileMgr->getProjectName() << ",\n";
    std::string stallProfiling = (ProfileMgr->getStallTrace() == xdp::RTUtil::STALL_TRACE_OFF) ? "false" : "true";
    trs << "Stall profiling," << stallProfiling << ",\n";
    std::string flowMode;
    xdp::RTUtil::getFlowModeName(Plugin->getFlowMode(), flowMode);
    trs << "Target," << flowMode << ",\n";
    std::string deviceNames = ProfileMgr->getDeviceNames("|");
    trs << "Platform," << deviceNames << ",\n";
    for (auto& threadId : ProfileMgr->getThreadIds())
      trs << "Read/Write Thread," << std::showbase << std::hex << std::uppercase
	      << threadId << std::endl;
    //
    // Platform/device info
    //
    auto platform = getclPlatformID();
    for (auto device_id : platform->get_device_range()) {
      std::string deviceName = device_id->get_unique_name();
      trs << "Device," << deviceName << ",begin\n";

      // DDR Bank addresses
      // TODO: this assumes start address of 0x0 and evenly divided banks
      unsigned int ddrBanks = device_id->get_ddr_bank_count();
      if (ddrBanks == 0) ddrBanks = 1;
      size_t ddrSize = device_id->get_ddr_size();
      size_t bankSize = ddrSize / ddrBanks;
      trs << "DDR Banks,begin\n";
      for (unsigned int b=0; b < ddrBanks; ++b)
        trs << "Bank," << std::dec << b << ","
		    << (boost::format("0X%09x") % (b * bankSize)) << std::endl;
      trs << "DDR Banks,end\n";
      trs << "Device," << deviceName << ",end\n";
    }
    //
    // Unused CUs
    //
    for (auto device_id : platform->get_device_range()) {
      std::string deviceName = device_id->get_unique_name();

      for (auto& cu : xocl::xocl(device_id)->get_cus()) {
        auto cuName = cu->get_name();

        if (ProfileMgr->getComputeUnitCalls(deviceName, cuName) == 0)
          trs << "UnusedComputeUnit," << cuName << ",\n";
      }
    }
    Plugin->setTraceFooterString(trs.str());
  }

  // Add to the active devices
  // Called thru device::load_program in xocl/core/device.cpp
  // NOTE: this is the entry point into XDP when a new device gets loaded
  void OCLProfiler::addToActiveDevices(const std::string& deviceName)
  {
    XDP_LOG("addToActiveDevices: device = %s\n", deviceName.c_str());
    // Store name of device to profiler
    ProfileMgr->addDeviceName(deviceName);
    // TODO: Grab device-level metadata here!!! (e.g., device name, CU/kernel names)
  }

  void OCLProfiler::setKernelClockFreqMHz(const std::string &deviceName, unsigned int clockRateMHz)
  {
    if (applicationProfilingOn()) {
      ProfileMgr->setTraceClockFreqMHz(clockRateMHz);
      Plugin->setKernelClockFreqMHz(deviceName, clockRateMHz);
    }
  }

  void OCLProfiler::reset()
  {
    // resetDeviceProfilingFlag();
    for(auto itr : DeviceData) {
      delete itr.second;
    }
    DeviceData.clear();  
  }

  /*
   * Callback functions called from xocl
   */
  void cb_get_device_trace(bool forceReadTrace)
  {
    OCLProfiler::Instance()->getDeviceTrace(forceReadTrace);
  }

  void cb_get_device_counters(bool firstReadAfterProgram, bool forceReadCounters)
  {
    OCLProfiler::Instance()->getDeviceCounters(firstReadAfterProgram, forceReadCounters);
  }

  void cb_start_device_profiling(size_t numComputeUnits)
  {
    OCLProfiler::Instance()->startDeviceProfiling(numComputeUnits);
  }

  void cb_reset_device_profiling()
  {
    // Reset profiling flag
    OCLProfiler::Instance()->resetDeviceProfilingFlag();
  }

  void cb_end_device_profiling()
  {
    OCLProfiler::Instance()->endDeviceProfiling();
  }

} // Profiling<|MERGE_RESOLUTION|>--- conflicted
+++ resolved
@@ -368,15 +368,6 @@
       if (itr==DeviceData.end()) {
         return;
       }
-<<<<<<< HEAD
-=======
-      xdp::xoclp::platform::device::data* info = itr->second;
-      if (info->ts2mm_en) {
-        auto dInt  = &(info->mDeviceIntf);
-        clearDeviceDDRBufferForTrace(dInt);
-        info->ts2mm_en = false;
-      }
->>>>>>> e721662d
     }
   }
 
@@ -680,48 +671,6 @@
     }
 
     profileMgr->setLoggingTrace(type, true);
-<<<<<<< HEAD
-=======
-    for (auto device : platform->get_device_range()) {
-      if(!device->is_active()) {
-        continue;
-      }
-      auto xdevice = device->get_xrt_device();
-
-      auto itr = DeviceData.find(device);
-      if (itr==DeviceData.end()) {
-        itr = DeviceData.emplace(device,(new xdp::xoclp::platform::device::data())).first;
-      }
-      xdp::xoclp::platform::device::data* info = itr->second;
-      DeviceIntf* dInt = nullptr;
-      bool isHwEmu = Plugin->getFlowMode() == xdp::RTUtil::HW_EM;
-      if ((Plugin->getFlowMode() == xdp::RTUtil::DEVICE) || (isHwEmu && Plugin->getSystemDPAEmulation())) {
-        dInt = &(itr->second->mDeviceIntf);
-        dInt->setDevice(new xdp::XrtDevice(xdevice));
-      }
-
-      // Do clock training if enough time has passed
-      // NOTE: once we start flushing FIFOs, we stop all training (no longer needed)
-      std::chrono::steady_clock::time_point nowTime = std::chrono::steady_clock::now();
-
-      if (!info->mPerformingFlush &&
-            (nowTime - info->mLastTraceTrainingTime[type]) > std::chrono::microseconds(info->mTrainingIntervalUsec)) {
-        // Empty method // xdevice->clockTraining(type);
-        info->mLastTraceTrainingTime[type] = nowTime;
-      }
-
-      // Read and log when trace FIFOs are filled beyond specified threshold
-      uint32_t numSamples = 0;
-      if (!forceRead) {
-        numSamples = (dInt) ? dInt->getTraceCount() : xdevice->countTrace(type).get();
-      }
-
-      // Control how often we do clock training: if there are new samples, then don't train
-      if (numSamples > info->mLastTraceNumSamples[type]) {
-        info->mLastTraceTrainingTime[type] = nowTime;
-      }
-      info->mLastTraceNumSamples[type] = numSamples;
->>>>>>> e721662d
 
     for (auto& trace_offloader: DeviceTraceOffloadList) {
       trace_offloader->read_trace();
