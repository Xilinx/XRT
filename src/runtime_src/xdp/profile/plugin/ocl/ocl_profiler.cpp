/**
 * Copyright (C) 2016-2019 Xilinx, Inc
 *
 * Licensed under the Apache License, Version 2.0 (the "License"). You may
 * not use this file except in compliance with the License. A copy of the
 * License is located at
 *
 *     http://www.apache.org/licenses/LICENSE-2.0
 *
 * Unless required by applicable law or agreed to in writing, software
 * distributed under the License is distributed on an "AS IS" BASIS, WITHOUT
 * WARRANTIES OR CONDITIONS OF ANY KIND, either express or implied. See the
 * License for the specific language governing permissions and limitations
 * under the License.
 */

#include <iostream>
#include <fstream>
#include <sstream>
#include <algorithm>
#include <cmath>
#include <cstdio>
#include <cstring>
#include <iomanip>
#include <chrono>

#include <sys/mman.h>

#include "ocl_profiler.h"
#include "xdp/profile/config.h"
#include "xdp/profile/core/rt_profile.h"
#include "xdp/profile/device/xdp_xrt_device.h"
#include "xdp/profile/device/tracedefs.h"
#include "xdp/profile/writer/json_profile.h"
#include "xdp/profile/writer/csv_profile.h"
#include "xrt/util/config_reader.h"
#include "xrt/util/message.h"
#include "xclperf.h"


namespace xdp {

  static bool pDead = false;

  OCLProfiler* OCLProfiler::Instance()
  {
    if (pDead) {
      std::cout << "OCLProfiler is dead\n";
      return nullptr;
    }
    static OCLProfiler singleton;
    return &singleton;
  };

  OCLProfiler::OCLProfiler()
  : ProfileFlags( 0 )
  {
    Platform = xocl::get_shared_platform();
    Plugin = std::make_shared<XoclPlugin>(getclPlatformID());
    // Share ownership to ensure correct order of destruction
    ProfileMgr = std::make_unique<RTProfile>(ProfileFlags, Plugin);
    startProfiling();
  }

  OCLProfiler::~OCLProfiler()
  {
    Plugin->setObjectsReleased(mEndDeviceProfilingCalled);

    if (!mEndDeviceProfilingCalled && applicationProfilingOn()) {
      xrt::message::send(xrt::message::severity_level::XRT_WARNING,
          "Profiling may contain incomplete information. Please ensure all OpenCL objects are released by your host code (e.g., clReleaseProgram()).");

      // Before deleting, do a final read of counters and force flush of trace buffers
      endDeviceProfiling();
    }
    endProfiling();
    reset();
    pDead = true;
  }

  // Start device profiling
  void OCLProfiler::startDeviceProfiling(size_t numComputeUnits)
  {
    auto platform = getclPlatformID();

    // Start counters
    if (deviceCountersProfilingOn()) {
      startCounters();
    }

    // Start trace
    if (deviceTraceProfilingOn()) {
      startTrace();
    }

    // With new XDP flow, HW Emu should be similar to Device flow. So, multiple calls to trace/counters should not be needed.
    // But needed for older flow
    if ((Plugin->getFlowMode() == xdp::RTUtil::HW_EM) && Plugin->getSystemDPAEmulation() == false)
      xoclp::platform::start_device_trace(platform, XCL_PERF_MON_ACCEL, numComputeUnits);

    if ((Plugin->getFlowMode() == xdp::RTUtil::DEVICE)) {
      for (auto device : platform->get_device_range()) {
        auto power_profile = std::make_unique<OclPowerProfile>(device->get_xrt_device(), Plugin, device->get_unique_name());
        PowerProfileList.push_back(std::move(power_profile));
      }
    }
    mProfileRunning = true;
  }

  // End device profiling (for a given program)
  // Perform final read of counters and force flush of trace buffers
  void OCLProfiler::endDeviceProfiling()
  {
    // Only needs to be called once
    if (mEndDeviceProfilingCalled)
   	  return;

    if(!applicationProfilingOn()) {
      return;
    }

    // Log Counter Data
    logDeviceCounters(true, true, true);  // reads and logs device counters for all monitors in all flows

    // With new XDP flow, HW Emu should be similar to Device flow. So, multiple calls to trace/counters should not be needed.
    // But needed for older flow
    // Log Trace Data
    // Log accel trace before data trace as that is used for timestamp calculations
    if ((Plugin->getFlowMode() == xdp::RTUtil::HW_EM) && Plugin->getSystemDPAEmulation() == false) {
      logFinalTrace(XCL_PERF_MON_ACCEL);
      logFinalTrace(XCL_PERF_MON_STR);
    }

    logFinalTrace(XCL_PERF_MON_MEMORY /* type should not matter */);  // reads and logs trace data for all monitors in HW flow

    endTrace();

    // Gather info for guidance
    // NOTE: this needs to be done here before the device clears its list of CUs
    // See xocl::device::unload_program as called from xocl::program::~program
    Plugin->getGuidanceMetadata( getProfileManager() );

    // Record that this was called indirectly by host code
    mEndDeviceProfilingCalled = true;
  }

  // Get timestamp difference in usec (used for debug)
  uint32_t
  OCLProfiler::getTimeDiffUsec(std::chrono::steady_clock::time_point start,
                            std::chrono::steady_clock::time_point end)
  {
    using namespace std::chrono;
    // using duration_us = duration<uint64_t, std::ratio<1, 1000000>>;
    typedef duration<uint64_t, std::ratio<1, 1000000>> duration_us;
    duration_us time_span = duration_cast<duration_us>(end - start);
    return time_span.count();
  }

  void OCLProfiler::startCounters()
  {
    auto platform = getclPlatformID();

    for (auto device : platform->get_device_range()) {
//      if(!device->is_active()) {
//        continue;
//      }
      auto itr = DeviceData.find(device);
      if (itr==DeviceData.end()) {
        itr = DeviceData.emplace(device,xdp::xoclp::platform::device::data()).first;
      }
      DeviceIntf* dInt = nullptr;
      auto xdevice = device->get_xrt_device();
      if ((Plugin->getFlowMode() == xdp::RTUtil::DEVICE) || (Plugin->getFlowMode() == xdp::RTUtil::HW_EM && Plugin->getSystemDPAEmulation())) {
        dInt = &(itr->second.mDeviceIntf);
<<<<<<< HEAD
        // Find good place to set device handle
        dInt->setDevice(xdevice, true /* xrt device is used here*/);
=======
        dInt->setDevice(new xdp::XrtDevice(xdevice));
>>>>>>> c6125acb
        dInt->readDebugIPlayout();
      }       
      xdp::xoclp::platform::device::data* info = &(itr->second);

      // Set clock etc.
      double deviceClockMHz = xdevice->getDeviceClock().get();
      if(deviceClockMHz > 0) {
          getProfileManager()->setDeviceClockFreqMHz(deviceClockMHz);
      }
      info->mPerformingFlush = false;

      // Reset and Start counters
      if(dInt) {
        dInt->startCounters(XCL_PERF_MON_MEMORY);
      } else {
        xdevice->startCounters(XCL_PERF_MON_MEMORY);
      }

      info->mSampleIntervalMsec = getProfileManager()->getSampleIntervalMsec();

      // configureDataflow
      if(dInt && (Plugin->getFlowMode() == xdp::RTUtil::DEVICE)) {
        /* If CU corresponding to Accel Monitors has AP Control Chain, then enable Dataflow on the Accel Monitors */
        unsigned int numMon = dInt->getNumMonitors(XCL_PERF_MON_ACCEL);
        auto ip_config = std::make_unique <bool []>(numMon);
        for (unsigned int i=0; i < numMon; i++) {
          char name[128];
          dInt->getMonitorName(XCL_PERF_MON_ACCEL, i, name, 128);
          std::string cuName(name); // Assumption : For Accel Monitor, monitor instance is named as the corresponding CU

          /* this ip_config only tells whether the corresponding CU has ap_control_chain :
           * could have been just a property on the monitor set at compile time (in debug_ip_layout)
           * Currently, isApCtrlChain retrieves info from xocl::device and conpute_unit. So, could not be moved
           * into DeviceIntf as it uses xrt::device
           */
//          ip_config[i] = xoclp::platform::device::isAPCtrlChain(device, cuName) ? true : false;
        }

        dInt->configureDataflow(ip_config.get());
      } else {
          xdp::xoclp::platform::device::configureDataflow(device,XCL_PERF_MON_MEMORY);    // this populates montior IP data which is needed by summary writer
      }
    } // for all active devices
  }

  void OCLProfiler::startTrace()
  {
    auto platform = getclPlatformID();

    for (auto device : platform->get_device_range()) {
//      if(!device->is_active()) {
//        continue;
//      }
      auto itr = DeviceData.find(device);
      if (itr==DeviceData.end()) {
        itr = DeviceData.emplace(device,xdp::xoclp::platform::device::data()).first;
      }

      auto xdevice = device->get_xrt_device();
      DeviceIntf* dInt = nullptr;
      if((Plugin->getFlowMode() == xdp::RTUtil::DEVICE) || (Plugin->getFlowMode() == xdp::RTUtil::HW_EM && Plugin->getSystemDPAEmulation())) {
        dInt = &(itr->second.mDeviceIntf);
<<<<<<< HEAD
        dInt->setDevice(xdevice, true /* xrt device is used here */);
=======
        dInt->setDevice(new xdp::XrtDevice(xdevice));
>>>>>>> c6125acb
        dInt->readDebugIPlayout();
      }
      xdp::xoclp::platform::device::data* info = &(itr->second);

      // Since clock training is performed in mStartTrace, let's record this time
      // XCL_PERF_MON_MEMORY // any type
      info->mLastTraceTrainingTime[XCL_PERF_MON_MEMORY] = std::chrono::steady_clock::now();
      info->mPerformingFlush = false;
      info->mLastTraceNumSamples[XCL_PERF_MON_MEMORY] = 0;

      auto profileMgr = getProfileManager();

      // Start device trace if enabled
      xdp::RTUtil::e_device_trace deviceTrace = profileMgr->getTransferTrace();
      xdp::RTUtil::e_stall_trace stallTrace = profileMgr->getStallTrace();
      uint32_t traceOption = (deviceTrace == xdp::RTUtil::DEVICE_TRACE_COARSE) ? 0x1 : 0x0;
      if (deviceTrace != xdp::RTUtil::DEVICE_TRACE_OFF) traceOption   |= (0x1 << 1);
      if (stallTrace & xdp::RTUtil::STALL_TRACE_INT)    traceOption   |= (0x1 << 2);
      if (stallTrace & xdp::RTUtil::STALL_TRACE_STR)    traceOption   |= (0x1 << 3);
      if (stallTrace & xdp::RTUtil::STALL_TRACE_EXT)    traceOption   |= (0x1 << 4);
      XOCL_DEBUGF("Starting trace with option = 0x%x\n", traceOption);

      if(dInt) {
        // Configure monitor IP and FIFO if present
        dInt->startTrace(XCL_PERF_MON_MEMORY, traceOption);
        // Configure DMA if present
        if (dInt->hasTs2mm()) {
<<<<<<< HEAD
          info->ts2mm_en = allocateDDRBufferForTrace(dInt, xdevice);
=======
          info->ts2mm_en = allocateDeviceDDRBufferForTrace(dInt, xdevice);
>>>>>>> c6125acb
        }
      } else {
        xdevice->startTrace(XCL_PERF_MON_MEMORY, traceOption);
        // for HW_EMU consider , 2 calls , with new XDP, all flow should be same
      }

      // Get/set clock freqs
      double deviceClockMHz = xdevice->getDeviceClock().get();
      if (deviceClockMHz > 0) {
        setKernelClockFreqMHz(device->get_unique_name(), deviceClockMHz );
        profileMgr->setDeviceClockFreqMHz( deviceClockMHz );
      }

      // Get the trace samples threshold
      info->mSamplesThreshold = profileMgr->getTraceSamplesThreshold();

      // Calculate interval for clock training
      info->mTrainingIntervalUsec = (uint32_t)(pow(2, 17) / deviceClockMHz);
      profileMgr->setLoggingTrace(XCL_PERF_MON_MEMORY, false);
    }
    return;
  }

  void OCLProfiler::endTrace()
  {
    auto platform = getclPlatformID();

    for (auto device : platform->get_device_range()) {
      if(!device->is_active()) {
        continue;
      }
      auto itr = DeviceData.find(device);
      if (itr==DeviceData.end()) {
        return;
      }
      auto xdevice = device->get_xrt_device();
      xdp::xoclp::platform::device::data* info = &(itr->second);
      if (info->ts2mm_en) {
        auto dInt  = &(info->mDeviceIntf);
<<<<<<< HEAD
        clearDDRBufferForTrace(dInt, xdevice);
=======
        clearDeviceDDRBufferForTrace(dInt, xdevice);
>>>>>>> c6125acb
        info->ts2mm_en = false;
      }
    }
  }

  // Get device counters
  void OCLProfiler::getDeviceCounters(bool firstReadAfterProgram, bool forceReadCounters)
  {
    if (!isProfileRunning() || !deviceCountersProfilingOn())
      return;

    XOCL_DEBUGF("getDeviceCounters: START (firstRead: %d, forceRead: %d)\n",
                 firstReadAfterProgram, forceReadCounters);

    logDeviceCounters(firstReadAfterProgram, forceReadCounters,
          false /* In HW flow, all monitor counters are logged anyway; only matters in HW EMU */,
          XCL_PERF_MON_MEMORY);

    XOCL_DEBUGF("getDeviceCounters: END\n");
  }

  // Get device trace
  void OCLProfiler::getDeviceTrace(bool forceReadTrace)
  {
    auto platform = getclPlatformID();
    if (!isProfileRunning() ||
        (!deviceTraceProfilingOn() && !(Plugin->getFlowMode() == xdp::RTUtil::HW_EM) ))
      return;

    XOCL_DEBUGF("getDeviceTrace: START (forceRead: %d)\n", forceReadTrace);
    if(deviceTraceProfilingOn()) {
      logTrace(XCL_PERF_MON_MEMORY /* in new flow, type should not matter in HW or even HW Emu */, forceReadTrace, true);

    // With new XDP flow, HW Emu should be similar to Device flow. So, multiple calls to trace/counters should not be needed.
    // But needed for older flow
      if ((Plugin->getFlowMode() == xdp::RTUtil::HW_EM) && Plugin->getSystemDPAEmulation() == false) {
        xoclp::platform::log_device_trace(platform, XCL_PERF_MON_ACCEL, forceReadTrace);
        xoclp::platform::log_device_trace(platform, XCL_PERF_MON_STR, forceReadTrace);
      }
    }

    XOCL_DEBUGF("getDeviceTrace: END\n");
  }

  // Turn on/off profiling
  void OCLProfiler::turnOnProfile(xdp::RTUtil::e_profile_mode mode) {
    ProfileFlags |= mode;
    ProfileMgr->turnOnProfile(mode);
  }

  void OCLProfiler::turnOffProfile(xdp::RTUtil::e_profile_mode mode)
  {
    ProfileFlags &= ~mode;
    ProfileMgr->turnOffProfile(mode);
  }

    // Kick off profiling and open writers
  void OCLProfiler::startProfiling() {
    if (xrt::config::get_profile() == false)
      return;

    ProfileMgr->setProfileStartTime(std::chrono::steady_clock::now());

    // Turn on device profiling (as requested)
    std::string data_transfer_trace = xrt::config::get_data_transfer_trace();
    std::string stall_trace = xrt::config::get_stall_trace();
    bool isEmulationOn = (std::getenv("XCL_EMULATION_MODE")) ? true : false;

    // Turn on application profiling
    turnOnProfile(xdp::RTUtil::PROFILE_APPLICATION);
    turnOnProfile(xdp::RTUtil::PROFILE_DEVICE_COUNTERS);
    // HW trace is controlled at HAL layer
    if (!(isEmulationOn) || (data_transfer_trace.find("off") == std::string::npos)) {
      turnOnProfile(xdp::RTUtil::PROFILE_DEVICE_TRACE);
    }

    ProfileMgr->setTransferTrace(data_transfer_trace);
    ProfileMgr->setStallTrace(stall_trace);

    // Enable profile summary if profile is on
    std::string profileFile("profile_summary");
    ProfileMgr->turnOnFile(xdp::RTUtil::FILE_SUMMARY);
    xdp::CSVProfileWriter* csvProfileWriter = new xdp::CSVProfileWriter(
      Plugin.get(), "Xilinx", profileFile);
    ProfileWriters.push_back(csvProfileWriter);
    ProfileMgr->attach(csvProfileWriter);
    // Add JSON writer as well
    xdp::JSONProfileWriter* jsonWriter = new xdp::JSONProfileWriter(
      Plugin.get(), "Xilinx", profileFile);
    ProfileWriters.push_back(jsonWriter);
    ProfileMgr->attach(jsonWriter);
    ProfileMgr->getRunSummary()->setProfileTree(jsonWriter->getProfileTree());

    // Enable Trace File if profile is on and trace is enabled
    std::string timelineFile("");
    if (xrt::config::get_timeline_trace()) {
      timelineFile = "timeline_trace";
      ProfileMgr->turnOnFile(xdp::RTUtil::FILE_TIMELINE_TRACE);
    }
    xdp::CSVTraceWriter* csvTraceWriter = new xdp::CSVTraceWriter(timelineFile, "Xilinx", Plugin.get());
    TraceWriters.push_back(csvTraceWriter);
    ProfileMgr->attach(csvTraceWriter);

#if 0
    // Not Used
    if (std::getenv("SDX_NEW_PROFILE")) {
      std::string profileFile2("sdx_profile_summary");
      std::string timelineFile2("sdx_timeline_trace");
      xdp::UnifiedCSVProfileWriter* csvProfileWriter2 = new xdp::UnifiedCSVProfileWriter(profileFile2, "Xilinx", Plugin.get());
      ProfileWriters.push_back(csvProfileWriter2);
      ProfileMgr->attach(csvProfileWriter2);
    }
#endif

    // Add functions to callback for profiling kernel/CU scheduling
    xocl::add_command_start_callback(xoclp::get_cu_start);
    xocl::add_command_done_callback(xoclp::get_cu_done);
  }

  // Wrap up profiling by writing files
  void OCLProfiler::endProfiling()
  {
    ProfileMgr->setProfileEndTime(std::chrono::steady_clock::now());

    configureWriters();
    if (applicationProfilingOn()) {
      // Write out reports
      ProfileMgr->writeProfileSummary();

      // Close writers
      for (auto& w: ProfileWriters) {
        ProfileMgr->detach(w);
        delete w;
      }
      for (auto& w: TraceWriters) {
        ProfileMgr->detach(w);
        delete w;
      }
    }
  }

  void OCLProfiler::configureWriters()
  {
    if (applicationTraceOn()) {
      setTraceFooterString();
    }
    // These tables are only enabled if a compatible monitor is present
    unsigned int numStallSlots = 0;
    unsigned int numStreamSlots = 0;
    unsigned int numShellSlots = 0;
    if (applicationProfilingOn() && ProfileMgr->isDeviceProfileOn()) {
      if (Plugin->getFlowMode() == RTUtil::DEVICE || (Plugin->getFlowMode() == xdp::RTUtil::HW_EM && Plugin->getSystemDPAEmulation())) {
        for (auto device : Platform->get_device_range()) {
          auto itr = DeviceData.find(device);
          if (itr==DeviceData.end()) {
            itr = DeviceData.emplace(device,xdp::xoclp::platform::device::data()).first;
          }
          DeviceIntf* dInt = &(itr->second.mDeviceIntf);
          // Assumption : debug_ip_layout has been read
  
          numStallSlots  += dInt->getNumMonitors(XCL_PERF_MON_STALL);
          numStreamSlots += dInt->getNumMonitors(XCL_PERF_MON_STR);
          numShellSlots  += dInt->getNumMonitors(XCL_PERF_MON_SHELL);
        }
      } else {
        for (auto device : Platform->get_device_range()) {
          std::string deviceName = device->get_unique_name();
          numStallSlots  += xoclp::platform::get_profile_num_slots(getclPlatformID(),
                                                                   deviceName,
                                                                   XCL_PERF_MON_STALL);
          numStreamSlots += xoclp::platform::get_profile_num_slots(getclPlatformID(),
                                                                   deviceName,
                                                                   XCL_PERF_MON_STR);
          numShellSlots  += xoclp::platform::get_profile_num_slots(getclPlatformID(),
                                                                   deviceName,
                                                                   XCL_PERF_MON_SHELL);
        }
      }

      for (auto& w: ProfileWriters) {
        if (Plugin->getFlowMode() == RTUtil::DEVICE && numStallSlots > 0) {
          w->enableStallTable();
        }
        if ((Plugin->getFlowMode() == RTUtil::DEVICE ||
              Plugin->getFlowMode() == RTUtil::HW_EM) &&
            numStreamSlots > 0) {
          w->enableStreamTable();
        }
        if (Plugin->getFlowMode() == RTUtil::DEVICE && numShellSlots > 0) {
          w->enableShellTables();
        }
      }
    }
  }

  void OCLProfiler::logDeviceCounters(bool firstReadAfterProgram, bool forceReadCounters, bool logAllMonitors, xclPerfMonType type)
  {
    // check valid perfmon type
    if(!logAllMonitors && !( (deviceCountersProfilingOn() && (type == XCL_PERF_MON_MEMORY || type == XCL_PERF_MON_STR))
        || ((Plugin->getFlowMode() == xdp::RTUtil::HW_EM) && type == XCL_PERF_MON_ACCEL) )) {
      return;
    }

    auto platform = getclPlatformID();
    for (auto device : platform->get_device_range()) {
//      if(!device->is_active()) {
//        continue;
//      }
      auto xdevice = device->get_xrt_device();

      auto itr = DeviceData.find(device);
      if (itr==DeviceData.end()) {
        itr = DeviceData.emplace(device,xdp::xoclp::platform::device::data()).first;
      }
      xdp::xoclp::platform::device::data* info = &(itr->second);
      DeviceIntf* dInt = nullptr;
      if ((Plugin->getFlowMode() == xdp::RTUtil::DEVICE) || (Plugin->getFlowMode() == xdp::RTUtil::HW_EM && Plugin->getSystemDPAEmulation())) {
        dInt = &(itr->second.mDeviceIntf);
<<<<<<< HEAD
        dInt->setDevice(xdevice, true /* xrt device is used here */);
=======
        dInt->setDevice(new xdp::XrtDevice(xdevice));
>>>>>>> c6125acb
      }

      std::chrono::steady_clock::time_point nowTime = std::chrono::steady_clock::now();
      if (forceReadCounters || 
              ((nowTime - info->mLastCountersSampleTime) > std::chrono::milliseconds(info->mSampleIntervalMsec)))
      {
        if(dInt) {
          dInt->readCounters(XCL_PERF_MON_MEMORY, info->mCounterResults);
        } else {
          xdevice->readCounters(XCL_PERF_MON_MEMORY, info->mCounterResults);
        }

        // Record the counter data 
        struct timespec now;
        int err = clock_gettime(CLOCK_MONOTONIC, &now);
        uint64_t timeNsec = (err < 0) ? 0 : (uint64_t) now.tv_sec * 1000000000UL + (uint64_t) now.tv_nsec;

        // Create unique name for device since currently all devices are called fpga0
        std::string device_name = "unique_device";
        std::string binary_name = "fpga0";
        uint32_t program_id = 0;
#if 0
        std::string device_name = device->get_unique_name();
        std::string binary_name = device->get_xclbin().project_name();
        uint32_t program_id = (device->get_program()) ? (device->get_program()->get_uid()) : 0;
#endif 
        getProfileManager()->logDeviceCounters(device_name, binary_name, program_id,
                                     XCL_PERF_MON_MEMORY /*For HW flow all types handled together */,
                                     info->mCounterResults, timeNsec, firstReadAfterProgram);
 
        //update the last time sample
        info->mLastCountersSampleTime = nowTime;
      }
    // With new XDP flow, HW Emu should be similar to Device flow. So, multiple calls to trace/counters should not be needed.
    // But needed for older flow
      if(Plugin->getFlowMode() == xdp::RTUtil::HW_EM && Plugin->getSystemDPAEmulation() == false) {
          xoclp::platform::device::logCounters(device, XCL_PERF_MON_ACCEL, firstReadAfterProgram, forceReadCounters);
          xoclp::platform::device::logCounters(device, XCL_PERF_MON_STR, firstReadAfterProgram, forceReadCounters);
      }
    }   // for all devices
  }

  // Log final trace for a given profile type
  // NOTE: this is a bit tricky since trace logging is accessed by multiple
  // threads. We have to wait since this is the only place where we flush.
  void OCLProfiler::logFinalTrace(xclPerfMonType type) {
    const unsigned int wait_msec = 1;
    const unsigned int max_iter = 100;
    unsigned int iter = 0;
    cl_int ret = -1;

    while (ret == -1 && iter < max_iter) {
      if(Plugin->getFlowMode() == xdp::RTUtil::DEVICE || (Plugin->getFlowMode() == xdp::RTUtil::HW_EM && Plugin->getSystemDPAEmulation())) {
        ret = (int)logTrace(type, true /* forceRead*/, true /* logAllMonitors */);
      } else {
        ret = xoclp::platform::log_device_trace(getclPlatformID(),type, true);
      }
      if (ret == -1)
        std::this_thread::sleep_for(std::chrono::milliseconds(wait_msec));
      iter++;
    }
    XDP_LOG("Trace logged for type %d after %d iterations\n", type, iter);
  }

  int OCLProfiler::logTrace(xclPerfMonType type, bool forceRead, bool logAllMonitors)
  {
    auto profileMgr = getProfileManager();
    if(profileMgr->getLoggingTrace(type)) {
        return -1;
    }

    // check valid perfmon type
    if(!logAllMonitors && !( (deviceTraceProfilingOn() && (type == XCL_PERF_MON_MEMORY || type == XCL_PERF_MON_STR))
        || ((Plugin->getFlowMode() == xdp::RTUtil::HW_EM) && type == XCL_PERF_MON_ACCEL) )) {
      return -1;
    }

    auto platform = getclPlatformID();
    profileMgr->setLoggingTrace(type, true);
    for (auto device : platform->get_device_range()) {
//      if(!device->is_active()) {
//        continue;
//      }
      auto xdevice = device->get_xrt_device();

      auto itr = DeviceData.find(device);
      if (itr==DeviceData.end()) {
        itr = DeviceData.emplace(device,xdp::xoclp::platform::device::data()).first;
      }
      xdp::xoclp::platform::device::data* info = &(itr->second);
      DeviceIntf* dInt = nullptr;
      if ((Plugin->getFlowMode() == xdp::RTUtil::DEVICE) || (Plugin->getFlowMode() == xdp::RTUtil::HW_EM && Plugin->getSystemDPAEmulation())) {
        dInt = &(itr->second.mDeviceIntf);
<<<<<<< HEAD
        dInt->setDevice(device->get_xrt_device(), true /* xrt device is used here */);
=======
        dInt->setDevice(new xdp::XrtDevice(xdevice));
>>>>>>> c6125acb
      }

      // Do clock training if enough time has passed
      // NOTE: once we start flushing FIFOs, we stop all training (no longer needed)
      std::chrono::steady_clock::time_point nowTime = std::chrono::steady_clock::now();

      if (!info->mPerformingFlush &&
            (nowTime - info->mLastTraceTrainingTime[type]) > std::chrono::microseconds(info->mTrainingIntervalUsec)) {
        // Empty method // xdevice->clockTraining(type);
        info->mLastTraceTrainingTime[type] = nowTime;
      }

      // Read and log when trace FIFOs are filled beyond specified threshold
      uint32_t numSamples = 0;
      if (!forceRead) {
        numSamples = (dInt) ? dInt->getTraceCount(type) : xdevice->countTrace(type).get();
      }

      // Control how often we do clock training: if there are new samples, then don't train
      if (numSamples > info->mLastTraceNumSamples[type]) {
        info->mLastTraceTrainingTime[type] = nowTime;
      }
      info->mLastTraceNumSamples[type] = numSamples;

      if (forceRead || (numSamples > info->mSamplesThreshold)) {
        // Create unique name for device since system can have multiples of same device
        std::string device_name = device->get_unique_name();
        std::string binary_name = "binary";
//        if (device->is_active())
//          binary_name = device->get_xclbin().project_name();

        if (dInt) {    // HW Device flow
          if (dInt->hasFIFO()) {
              dInt->readTrace(type, info->mTraceVector);
              if (info->mTraceVector.mLength) {
                profileMgr->logDeviceTrace(device_name, binary_name, type, info->mTraceVector);
                // detect if FIFO is full
                auto fifoProperty = Plugin->getProfileSlotProperties(XCL_PERF_MON_FIFO, device_name, 0);
                auto fifoSize = RTUtil::getDevTraceBufferSize(fifoProperty);
                if (info->mTraceVector.mLength >= fifoSize)
                  Plugin->sendMessage(FIFO_WARN_MSG);
              }
              info->mTraceVector.mLength= 0;
          } else if (dInt->hasTs2mm()) {
<<<<<<< HEAD
            configureDDRTraceReader(dInt);
=======
            configureDDRTraceReader(dInt->getWordCountTs2mm());
>>>>>>> c6125acb
            bool endLog = false;
            while (!endLog) {
              endLog = !(readTraceDataFromDDR(dInt, xdevice, info->mTraceVector));
              profileMgr->logDeviceTrace(device_name, binary_name, type, info->mTraceVector, endLog);
              info->mTraceVector = {};
            }
          }
        } else {
          while(1) {
            xdevice->readTrace(type, info->mTraceVector);
            if(!info->mTraceVector.mLength)
              break;

            // log the device trace
            profileMgr->logDeviceTrace(device_name, binary_name, type, info->mTraceVector);
            info->mTraceVector.mLength= 0;

// With new emulation support, is this required ?
            // Only check repeatedly for trace buffer flush if HW emulation
            if(Plugin->getFlowMode() != xdp::RTUtil::HW_EM)
              break;
          }  // for HW Emu continue the loop

        }
      }   // forceRead || (numSamples > info->mSamplesThreshold)
      if(forceRead)
        info->mPerformingFlush = true;

    } // for all devices
    profileMgr->setLoggingTrace(type, false);
    return 0;
  }

<<<<<<< HEAD
  bool OCLProfiler::allocateDDRBufferForTrace(DeviceIntf* dInt, xrt::device* xrtDevice)
  {
    if(!dInt || !dInt->hasTs2mm()) {
      return false;
    }

=======

  bool OCLProfiler::allocateDeviceDDRBufferForTrace(DeviceIntf* dInt, xrt::device* xrtDevice)
  {
>>>>>>> c6125acb
    /* If buffer is already allocated and still attempting to initialize again, 
     * then reset the TS2MM IP and free the old buffer
     */
    if(mDDRBufferForTrace) {
<<<<<<< HEAD
      clearDDRBufferForTrace(dInt, xrtDevice);
=======
      clearDeviceDDRBufferForTrace(dInt, xrtDevice);
>>>>>>> c6125acb
    }

    try {
      mDDRBufferSz = xdp::xoclp::platform::get_ts2mm_buf_size();
      mDDRBufferForTrace = xrtDevice->alloc(mDDRBufferSz, xrt::hal::device::Domain::XRT_DEVICE_RAM, dInt->getTS2MmMemIndex(), nullptr);
      xrtDevice->sync(mDDRBufferForTrace, mDDRBufferSz, 0, xrt::hal::device::direction::HOST2DEVICE, false);
    } catch (const std::exception& ex) {
      std::cerr << ex.what() << std::endl;
      return false;
    }
    // Data Mover will write input stream to this address
    uint64_t bufAddr = xrtDevice->getDeviceAddr(mDDRBufferForTrace);
<<<<<<< HEAD
   
    dInt->initTS2MM(mDDRBufferSz, bufAddr); 
    return true;
  }

  // Reset DDR Trace : reset TS2MM IP and clear buffer on Device DDR
  void OCLProfiler::clearDDRBufferForTrace(DeviceIntf* dInt, xrt::device* xrtDevice)
=======

    dInt->initTS2MM(mDDRBufferSz, bufAddr);
    return true;
  }


  // Reset DDR Trace : reset TS2MM IP and clear buffer on Device DDR
  void OCLProfiler::clearDeviceDDRBufferForTrace(DeviceIntf* dInt, xrt::device* xrtDevice)
>>>>>>> c6125acb
  {
    if(!mDDRBufferForTrace)
      return;

    dInt->resetTS2MM();

    auto addr = xrtDevice->map(mDDRBufferForTrace);
    munmap(addr, mDDRBufferSz);
    xrtDevice->free(mDDRBufferForTrace);

    mDDRBufferForTrace = nullptr;
    mDDRBufferSz = 0;
  }

<<<<<<< HEAD
  void OCLProfiler::configureDDRTraceReader(DeviceIntf* dIntf)
  {
    mTraceReadBufSz = dIntf->getWordCountTs2mm() * TRACE_PACKET_SIZE;
=======
  void OCLProfiler::configureDDRTraceReader(uint64_t wordCount)
  {
    mTraceReadBufSz = wordCount * TRACE_PACKET_SIZE;
>>>>>>> c6125acb
    mTraceReadBufSz = (mTraceReadBufSz > TS2MM_MAX_BUF_SIZE) ? TS2MM_MAX_BUF_SIZE : mTraceReadBufSz;

    mTraceReadBufOffset = 0;
    mTraceReadBufChunkSz = MAX_TRACE_NUMBER_SAMPLES * TRACE_PACKET_SIZE;
  }

  /** 
   * Takes the offset inside the mapped buffer
   * and syncs it with device and returns its virtual address.
   * We can read the entire buffer in one go if we want to
   * or choose to read in chunks
   */
  void* OCLProfiler::syncDeviceDDRToHostForTrace(xrt::device* xrtDevice, uint64_t offset, uint64_t bytes)
  {
    if(!mDDRBufferSz || !mDDRBufferForTrace)
      return nullptr;

    auto addr = xrtDevice->map(mDDRBufferForTrace);
    xrtDevice->sync(mDDRBufferForTrace, bytes, offset, xrt::hal::device::direction::DEVICE2HOST, false);

    return static_cast<char*>(addr) + offset;
  }

  void OCLProfiler::readTraceDataFromDDR(DeviceIntf* dIntf, xrt::device* xrtDevice, xclTraceResultsVector& traceVector, uint64_t offset, uint64_t bytes)
  {
    void* hostBuf = syncDeviceDDRToHostForTrace(xrtDevice, offset, bytes);
    if(hostBuf) {
      dIntf->parseTraceData(hostBuf, bytes, traceVector);
    }
  }

  /**
   * This reader needs to be initialized once and then
   * returns data as long as it's available
   * returns true if data equal to chunksize was read
   */
  bool OCLProfiler::readTraceDataFromDDR(DeviceIntf* dIntf, xrt::device* xrtDevice, xclTraceResultsVector& traceVector)
  {
    if(mTraceReadBufOffset >= mTraceReadBufSz)
      return false;

    uint64_t nBytes = mTraceReadBufChunkSz;
    if((mTraceReadBufOffset + mTraceReadBufChunkSz) > mTraceReadBufSz)
      nBytes = mTraceReadBufSz - mTraceReadBufOffset;

    void* hostBuf = syncDeviceDDRToHostForTrace(xrtDevice, mTraceReadBufOffset, nBytes);
    if(hostBuf) {
      dIntf->parseTraceData(hostBuf, nBytes, traceVector);
      mTraceReadBufOffset += nBytes;
    }
    return (nBytes == (mTraceReadBufChunkSz && hostBuf));
  }

  void OCLProfiler::setTraceFooterString() {
    std::stringstream trs;
    trs << "Project," << ProfileMgr->getProjectName() << ",\n";
    std::string stallProfiling = (ProfileMgr->getStallTrace() == xdp::RTUtil::STALL_TRACE_OFF) ? "false" : "true";
    trs << "Stall profiling," << stallProfiling << ",\n";
    std::string flowMode;
    xdp::RTUtil::getFlowModeName(Plugin->getFlowMode(), flowMode);
    trs << "Target," << flowMode << ",\n";
    std::string deviceNames = ProfileMgr->getDeviceNames("|");
    trs << "Platform," << deviceNames << ",\n";
    for (auto& threadId : ProfileMgr->getThreadIds())
      trs << "Read/Write Thread," << std::showbase << std::hex << std::uppercase
	      << threadId << std::endl;
    //
    // Platform/device info
    //
    auto platform = getclPlatformID();
    for (auto device_id : platform->get_device_range()) {
      std::string deviceName = device_id->get_unique_name();
      trs << "Device," << deviceName << ",begin\n";

      // DDR Bank addresses
      // TODO: this assumes start address of 0x0 and evenly divided banks
      unsigned int ddrBanks = device_id->get_ddr_bank_count();
      if (ddrBanks == 0) ddrBanks = 1;
      size_t ddrSize = device_id->get_ddr_size();
      size_t bankSize = ddrSize / ddrBanks;
      trs << "DDR Banks,begin\n";
      for (unsigned int b=0; b < ddrBanks; ++b)
        trs << "Bank," << std::dec << b << ","
		    << (boost::format("0X%09x") % (b * bankSize)) << std::endl;
      trs << "DDR Banks,end\n";
      trs << "Device," << deviceName << ",end\n";
    }
    //
    // Unused CUs
    //
    for (auto device_id : platform->get_device_range()) {
      std::string deviceName = device_id->get_unique_name();

      for (auto& cu : xocl::xocl(device_id)->get_cus()) {
        auto cuName = cu->get_name();

        if (ProfileMgr->getComputeUnitCalls(deviceName, cuName) == 0)
          trs << "UnusedComputeUnit," << cuName << ",\n";
      }
    }
    Plugin->setTraceFooterString(trs.str());
  }

  // Add to the active devices
  // Called thru device::load_program in xocl/core/device.cpp
  // NOTE: this is the entry point into XDP when a new device gets loaded
  void OCLProfiler::addToActiveDevices(const std::string& deviceName)
  {
    XDP_LOG("addToActiveDevices: device = %s\n", deviceName.c_str());
    // Store name of device to profiler
    ProfileMgr->addDeviceName(deviceName);
    // TODO: Grab device-level metadata here!!! (e.g., device name, CU/kernel names)
  }

  void OCLProfiler::setKernelClockFreqMHz(const std::string &deviceName, unsigned int clockRateMHz)
  {
    if (applicationProfilingOn()) {
      ProfileMgr->setTraceClockFreqMHz(clockRateMHz);
      Plugin->setKernelClockFreqMHz(deviceName, clockRateMHz);
    }
  }

  void OCLProfiler::reset()
  {
    // resetDeviceProfilingFlag();
    DeviceData.clear();  
  }

  /*
   * Callback functions called from xocl
   */
  void cb_get_device_trace(bool forceReadTrace)
  {
    OCLProfiler::Instance()->getDeviceTrace(forceReadTrace);
  }

  void cb_get_device_counters(bool firstReadAfterProgram, bool forceReadCounters)
  {
    OCLProfiler::Instance()->getDeviceCounters(firstReadAfterProgram, firstReadAfterProgram);
  }

  void cb_start_device_profiling(size_t numComputeUnits)
  {
    OCLProfiler::Instance()->startDeviceProfiling(numComputeUnits);
  }

  void cb_reset_device_profiling()
  {
    // Reset profiling flag
    OCLProfiler::Instance()->resetDeviceProfilingFlag();
  }

  void cb_end_device_profiling()
  {
    OCLProfiler::Instance()->endDeviceProfiling();
  }

} // Profiling<|MERGE_RESOLUTION|>--- conflicted
+++ resolved
@@ -172,12 +172,7 @@
       auto xdevice = device->get_xrt_device();
       if ((Plugin->getFlowMode() == xdp::RTUtil::DEVICE) || (Plugin->getFlowMode() == xdp::RTUtil::HW_EM && Plugin->getSystemDPAEmulation())) {
         dInt = &(itr->second.mDeviceIntf);
-<<<<<<< HEAD
-        // Find good place to set device handle
-        dInt->setDevice(xdevice, true /* xrt device is used here*/);
-=======
         dInt->setDevice(new xdp::XrtDevice(xdevice));
->>>>>>> c6125acb
         dInt->readDebugIPlayout();
       }       
       xdp::xoclp::platform::device::data* info = &(itr->second);
@@ -240,11 +235,7 @@
       DeviceIntf* dInt = nullptr;
       if((Plugin->getFlowMode() == xdp::RTUtil::DEVICE) || (Plugin->getFlowMode() == xdp::RTUtil::HW_EM && Plugin->getSystemDPAEmulation())) {
         dInt = &(itr->second.mDeviceIntf);
-<<<<<<< HEAD
-        dInt->setDevice(xdevice, true /* xrt device is used here */);
-=======
         dInt->setDevice(new xdp::XrtDevice(xdevice));
->>>>>>> c6125acb
         dInt->readDebugIPlayout();
       }
       xdp::xoclp::platform::device::data* info = &(itr->second);
@@ -272,11 +263,7 @@
         dInt->startTrace(XCL_PERF_MON_MEMORY, traceOption);
         // Configure DMA if present
         if (dInt->hasTs2mm()) {
-<<<<<<< HEAD
-          info->ts2mm_en = allocateDDRBufferForTrace(dInt, xdevice);
-=======
           info->ts2mm_en = allocateDeviceDDRBufferForTrace(dInt, xdevice);
->>>>>>> c6125acb
         }
       } else {
         xdevice->startTrace(XCL_PERF_MON_MEMORY, traceOption);
@@ -316,11 +303,7 @@
       xdp::xoclp::platform::device::data* info = &(itr->second);
       if (info->ts2mm_en) {
         auto dInt  = &(info->mDeviceIntf);
-<<<<<<< HEAD
-        clearDDRBufferForTrace(dInt, xdevice);
-=======
         clearDeviceDDRBufferForTrace(dInt, xdevice);
->>>>>>> c6125acb
         info->ts2mm_en = false;
       }
     }
@@ -539,11 +522,7 @@
       DeviceIntf* dInt = nullptr;
       if ((Plugin->getFlowMode() == xdp::RTUtil::DEVICE) || (Plugin->getFlowMode() == xdp::RTUtil::HW_EM && Plugin->getSystemDPAEmulation())) {
         dInt = &(itr->second.mDeviceIntf);
-<<<<<<< HEAD
-        dInt->setDevice(xdevice, true /* xrt device is used here */);
-=======
         dInt->setDevice(new xdp::XrtDevice(xdevice));
->>>>>>> c6125acb
       }
 
       std::chrono::steady_clock::time_point nowTime = std::chrono::steady_clock::now();
@@ -637,11 +616,7 @@
       DeviceIntf* dInt = nullptr;
       if ((Plugin->getFlowMode() == xdp::RTUtil::DEVICE) || (Plugin->getFlowMode() == xdp::RTUtil::HW_EM && Plugin->getSystemDPAEmulation())) {
         dInt = &(itr->second.mDeviceIntf);
-<<<<<<< HEAD
-        dInt->setDevice(device->get_xrt_device(), true /* xrt device is used here */);
-=======
         dInt->setDevice(new xdp::XrtDevice(xdevice));
->>>>>>> c6125acb
       }
 
       // Do clock training if enough time has passed
@@ -686,11 +661,7 @@
               }
               info->mTraceVector.mLength= 0;
           } else if (dInt->hasTs2mm()) {
-<<<<<<< HEAD
-            configureDDRTraceReader(dInt);
-=======
             configureDDRTraceReader(dInt->getWordCountTs2mm());
->>>>>>> c6125acb
             bool endLog = false;
             while (!endLog) {
               endLog = !(readTraceDataFromDDR(dInt, xdevice, info->mTraceVector));
@@ -724,27 +695,13 @@
     return 0;
   }
 
-<<<<<<< HEAD
-  bool OCLProfiler::allocateDDRBufferForTrace(DeviceIntf* dInt, xrt::device* xrtDevice)
-  {
-    if(!dInt || !dInt->hasTs2mm()) {
-      return false;
-    }
-
-=======
-
   bool OCLProfiler::allocateDeviceDDRBufferForTrace(DeviceIntf* dInt, xrt::device* xrtDevice)
   {
->>>>>>> c6125acb
     /* If buffer is already allocated and still attempting to initialize again, 
      * then reset the TS2MM IP and free the old buffer
      */
     if(mDDRBufferForTrace) {
-<<<<<<< HEAD
-      clearDDRBufferForTrace(dInt, xrtDevice);
-=======
       clearDeviceDDRBufferForTrace(dInt, xrtDevice);
->>>>>>> c6125acb
     }
 
     try {
@@ -757,15 +714,6 @@
     }
     // Data Mover will write input stream to this address
     uint64_t bufAddr = xrtDevice->getDeviceAddr(mDDRBufferForTrace);
-<<<<<<< HEAD
-   
-    dInt->initTS2MM(mDDRBufferSz, bufAddr); 
-    return true;
-  }
-
-  // Reset DDR Trace : reset TS2MM IP and clear buffer on Device DDR
-  void OCLProfiler::clearDDRBufferForTrace(DeviceIntf* dInt, xrt::device* xrtDevice)
-=======
 
     dInt->initTS2MM(mDDRBufferSz, bufAddr);
     return true;
@@ -774,7 +722,6 @@
 
   // Reset DDR Trace : reset TS2MM IP and clear buffer on Device DDR
   void OCLProfiler::clearDeviceDDRBufferForTrace(DeviceIntf* dInt, xrt::device* xrtDevice)
->>>>>>> c6125acb
   {
     if(!mDDRBufferForTrace)
       return;
@@ -789,15 +736,9 @@
     mDDRBufferSz = 0;
   }
 
-<<<<<<< HEAD
-  void OCLProfiler::configureDDRTraceReader(DeviceIntf* dIntf)
-  {
-    mTraceReadBufSz = dIntf->getWordCountTs2mm() * TRACE_PACKET_SIZE;
-=======
   void OCLProfiler::configureDDRTraceReader(uint64_t wordCount)
   {
     mTraceReadBufSz = wordCount * TRACE_PACKET_SIZE;
->>>>>>> c6125acb
     mTraceReadBufSz = (mTraceReadBufSz > TS2MM_MAX_BUF_SIZE) ? TS2MM_MAX_BUF_SIZE : mTraceReadBufSz;
 
     mTraceReadBufOffset = 0;
