/**
 * Copyright (C) 2016-2019 Xilinx, Inc
 *
 * Licensed under the Apache License, Version 2.0 (the "License"). You may
 * not use this file except in compliance with the License. A copy of the
 * License is located at
 *
 *     http://www.apache.org/licenses/LICENSE-2.0
 *
 * Unless required by applicable law or agreed to in writing, software
 * distributed under the License is distributed on an "AS IS" BASIS, WITHOUT
 * WARRANTIES OR CONDITIONS OF ANY KIND, either express or implied. See the
 * License for the specific language governing permissions and limitations
 * under the License.
 */

#define XDP_SOURCE

#include "xocl_profile.h"
#include "ocl_profiler.h"
#include "xdp/profile/core/rt_profile.h"
#include "xdp/profile/profile_config.h"
#include "xdp/profile/device/tracedefs.h"
#include "xrt/device/hal.h"
#include "xclbin.h"
#include <regex>
#include <cctype>


namespace xdp { namespace xoclp {

// Number of CU masks in packet
uint32_t
get_num_cu_masks(uint32_t header)
{
  return ((1 + (header >> 10)) & 0x3);
}

// Index of bit set to one on a 32 bit mask
uint32_t
get_cu_index_mask(uint32_t cumask)
{
  uint32_t cu_idx = 0;
  for (; (cumask & 0x1)==0; ++cu_idx, cumask >>= 1);
  return cu_idx;
}

// Index of CU used to execute command
unsigned int
get_cu_index(const xrt::command* cmd)
{
  auto& packet = cmd->get_packet();
  auto masks = get_num_cu_masks(packet[0]);

  for (unsigned int i=0; i < masks; ++i) {
    if (auto cumask = packet[i+1])
      return get_cu_index_mask(cumask) + 32*i;
  }
  return 0;
}

////////////////////////////////////////////////////////////////
// Compute unit profiling callbacks
////////////////////////////////////////////////////////////////

void get_cu_start(const xrt::command* cmd, const xocl::execution_context* ctx)
{
  //auto packet = cmd->get_packet();
  auto kernel = ctx->get_kernel();
  auto event = ctx->get_event();

  auto workGroupSize = kernel->get_wg_size();
  auto globalWorkDim = ctx->get_global_work_size();
  auto localWorkDim = ctx->get_local_work_size();

  auto contextId =  event->get_context()->get_uid();
  auto queue = event->get_command_queue();
  auto commandQueueId = queue->get_uid();
  auto device = queue->get_device();
  auto deviceName = device->get_name();
  auto deviceId = device->get_uid();
  auto program = kernel->get_program();
  auto programId = kernel->get_program()->get_uid();
  auto xclbin = program->get_xclbin(device);

  std::string xname = xclbin.project_name();
  std::string kname  = kernel->get_name();

  unsigned int cuIndex = get_cu_index(cmd);
  auto cu = ctx->get_compute_unit(cuIndex);
  uint64_t objId = reinterpret_cast<uint64_t>(cu);
  uint64_t eventId = reinterpret_cast<uint64_t>(event);
  std::string cuName = (cu) ? cu->get_name() : kname;

  XOCL_DEBUGF("get_cu_start: kernel=%s, CU=%s\n", kname.c_str(), cuName.c_str());

  auto rtp = OCLProfiler::Instance()->getProfileManager();
  rtp->logKernelExecution(objId, programId, eventId, xdp::RTUtil::START, kname, xname, contextId,
                          commandQueueId, deviceName, deviceId, globalWorkDim,
                          workGroupSize, localWorkDim, cuName);
}

void get_cu_done(const xrt::command* cmd, const xocl::execution_context* ctx)
{
  //auto packet = cmd->get_packet();
  auto kernel = ctx->get_kernel();
  auto event = ctx->get_event();

  auto workGroupSize = kernel->get_wg_size();
  auto globalWorkDim = ctx->get_global_work_size();
  auto localWorkDim = ctx->get_local_work_size();

  auto contextId =  event->get_context()->get_uid();
  auto queue = event->get_command_queue();
  auto commandQueueId = queue->get_uid();
  auto device = queue->get_device();
  auto deviceName = device->get_name();
  auto deviceId = device->get_uid();
  auto program = kernel->get_program();
  auto programId = kernel->get_program()->get_uid();
  auto xclbin = program->get_xclbin(device);

  std::string xname = xclbin.project_name();
  std::string kname  = kernel->get_name();

  unsigned int cuIndex = get_cu_index(cmd);
  auto cu = ctx->get_compute_unit(cuIndex);
  uint64_t objId = reinterpret_cast<uint64_t>(cu);
  uint64_t eventId = reinterpret_cast<uint64_t>(event);
  std::string cuName = (cu) ? cu->get_name() : kname;

  //auto offset = 1 + get_num_cu_masks(packet[0]) + 4 * get_cu_index(cmd);
  //uint64_t startTime = ((uint64_t)packet[offset+1] << 32) + packet[offset];
  //uint64_t endTime = ((uint64_t)packet[offset+3] << 32) + packet[offset+2];

  auto rtp = OCLProfiler::Instance()->getProfileManager();
  //double startTimeMsec = rtp->getTimestampMsec(startTime);
  //double endTimeMsec = rtp->getTimestampMsec(endTime);
  //double traceTimeMsec = rtp->getTraceTime();

  XOCL_DEBUGF("get_cu_done: kernel=%s, CU=%s\n", kname.c_str(), cuName.c_str());

  rtp->logKernelExecution(objId, programId, eventId, xdp::RTUtil::END, kname, xname, contextId,
                          commandQueueId, deviceName, deviceId, globalWorkDim,
                          workGroupSize, localWorkDim, cuName);
}

////////////////////////////////////////////////////////////////
// Platform
////////////////////////////////////////////////////////////////
namespace platform {

void
init(key )
{
  auto mgr = OCLProfiler::Instance()->getProfileManager();
  //mgr->setLoggingTraceUsec(0);
  for (int type=0; type < (int)XCL_PERF_MON_TOTAL_PROFILE; ++type)
    mgr->setLoggingTrace(type, false);
}

unsigned int
get_profile_num_slots(key k, const std::string& deviceName, xclPerfMonType type)
{
  auto platform = k;
  for (auto device : platform->get_device_range()) {
    std::string currDeviceName = device->get_unique_name();
    if (currDeviceName.compare(deviceName) == 0)
      return device::getProfileNumSlots(device, type);
  }

  // If not found, return the timestamp of the first device
  auto device = platform->get_device_range()[0];
  return device::getProfileNumSlots(device.get(), type);
}

cl_int
get_profile_slot_name(key k, const std::string& deviceName, xclPerfMonType type,
		              unsigned int slotnum, std::string& slotName)
{
  auto platform = k;
  for (auto device : platform->get_device_range()) {
    std::string currDeviceName = device->get_unique_name();
    if (currDeviceName.compare(deviceName) == 0)
      return device::getProfileSlotName(device, type, slotnum, slotName);
  }

  // If not found, return the timestamp of the first device
  auto device = platform->get_device_range()[0];
  return device::getProfileSlotName(device.get(), type, slotnum, slotName);
}

cl_int
get_trace_slot_name(key k, const std::string& deviceName, xclPerfMonType type,
		              unsigned int slotnum, std::string& slotName)
{
  auto platform = k;
  for (auto device : platform->get_device_range()) {
    std::string currDeviceName = device->get_unique_name();
    if (currDeviceName.compare(deviceName) == 0)
      return device::getTraceSlotName(device, type, slotnum, slotName);
  }

  // If not found, return the timestamp of the first device
  auto device = platform->get_device_range()[0];
  return device::getTraceSlotName(device.get(), type, slotnum, slotName);
}

unsigned int
get_trace_slot_properties(key k, const std::string& deviceName, xclPerfMonType type,
		                      unsigned int slotnum)
{
  auto platform = k;
  for (auto device : platform->get_device_range()) {
    std::string currDeviceName = device->get_unique_name();
    if (currDeviceName.compare(deviceName) == 0)
      return device::getTraceSlotProperties(device, type, slotnum);
  }

  // If not found, return the timestamp of the first device
  auto device = platform->get_device_range()[0];
  return device::getTraceSlotProperties(device.get(), type, slotnum);
}

unsigned int
get_profile_slot_properties(key k, const std::string& deviceName, xclPerfMonType type,
		              unsigned int slotnum)
{
  auto platform = k;
  for (auto device : platform->get_device_range()) {
    std::string currDeviceName = device->get_unique_name();
    if (currDeviceName.compare(deviceName) == 0)
      return device::getProfileSlotProperties(device, type, slotnum);
  }

  // If not found, return the timestamp of the first device
  auto device = platform->get_device_range()[0];
  return device::getProfileSlotProperties(device.get(), type, slotnum);
}

cl_int
get_profile_kernel_name(key k, const std::string& deviceName, const std::string& cuName, std::string& kernelName)
{
  auto platform = k;
  for (auto device_id : platform->get_device_range()) {
    std::string currDeviceName = device_id->get_unique_name();
    if (currDeviceName.compare(deviceName) == 0) {
      for (auto& cu : xocl::xocl(device_id)->get_cus()) {
        auto currCUName = cu->get_name();
        if (currCUName.compare(cuName) == 0) {
          kernelName = cu->get_kernel_name();
        }
      }
    }
  }
  return 0;
}

size_t
get_device_timestamp(key k, const std::string& deviceName)
{
  auto platform = k;
  for (auto device : platform->get_device_range()) {
    std::string currDeviceName = device->get_unique_name();
    if (currDeviceName.compare(deviceName) == 0)
      return device::getTimestamp(device);
  }

  // If not found, return the timestamp of the first device
  auto device = platform->get_device_range()[0];
  return device::getTimestamp(device.get());
}

double
get_device_max_read(key k)
{
  auto platform = k;
  // TODO: this is not specific to a device; is that needed?
  double maxRead = 0.0;
  for (auto device : platform->get_device_range()) {
    double currMaxRead = device::getMaxRead(device);
    maxRead = std::max(currMaxRead,maxRead);
  }
  if (maxRead == 0.0)
    maxRead = 9600.0;
  return maxRead;
}

double
get_device_max_write(key k)
{
  auto platform = k;
  // TODO: this is not specific to a device; is that needed?
  double maxWrite = 0.0;
  for (auto device : platform->get_device_range()) {
    double currMaxWrite = device::getMaxWrite(device);
    maxWrite = std::max(currMaxWrite,maxWrite);
  }
  if (maxWrite == 0.0)
    maxWrite = 9600.0;
  return maxWrite;
}

cl_int
start_device_trace(key k, xclPerfMonType type, size_t numComputeUnits)
{
  auto platform = k;
  auto mgr = OCLProfiler::Instance()->getProfileManager();
  cl_int ret = CL_SUCCESS;
  if (isValidPerfMonTypeTrace(k,type)) {
    for (auto device : platform->get_device_range()) {
      if (device->is_active())
        ret |= device::startTrace(device,type, numComputeUnits);
    }
    mgr->setLoggingTrace(type, false);
  }
  return ret;
}

cl_int
stop_device_trace(key k, xclPerfMonType type)
{
  auto platform = k;
  cl_int ret = CL_SUCCESS;
  if (isValidPerfMonTypeTrace(k,type)) {
    for (auto device : platform->get_device_range()) {
      if (device->is_active())
        ret |= device::stopTrace(device,type);
    }
  }
  return ret;
}

cl_int
log_device_trace(key k, xclPerfMonType type, bool forceRead)
{
  auto platform = k;
  auto mgr = OCLProfiler::Instance()->getProfileManager();

  // Make sure we're not overlapping multiple calls to trace
  // NOTE: This can happen when we do the 'final log' called from the singleton deconstructor
  //       which is a different thread than the event scheduler.
  if (mgr->getLoggingTrace(type)) {
    //xdp::logprintf("Trace already being logged (type=%d)\n", type);
    return -1;
  }

  cl_int ret = CL_SUCCESS;
  if (isValidPerfMonTypeTrace(k,type)) {

    // Iterate over all devices
    mgr->setLoggingTrace(type, true);
    for (auto device : platform->get_device_range()) {
      if (device->is_active())
        ret |= device::logTrace(device,type, forceRead);
    }
    mgr->setLoggingTrace(type, false);
  }
  return ret;
}

cl_int
start_device_counters(key k, xclPerfMonType type)
{
  auto platform = k;
  cl_int ret = CL_SUCCESS;
  if (isValidPerfMonTypeCounters(k,type)) {
    for (auto device : platform->get_device_range()) {
      if (device->is_active()) {
        ret |= device::startCounters(device,type);
        // TODO: figure out why we need to start trace here for counters to always work (12/14/15, schuey)
        // ret |= device::startTrace(device,type, 1);
      }
    }
  }
  return ret;
}

cl_int
stop_device_counters(key k, xclPerfMonType type)
{
  auto platform = k;
  cl_int ret = CL_SUCCESS;
  if (isValidPerfMonTypeCounters(k,type)) {
    for (auto device : platform->get_device_range()) {
      if (device->is_active())
        ret |= device::stopCounters(device,type);
    }
  }
  return ret;
}

cl_int
log_device_counters(key k, xclPerfMonType type, bool firstReadAfterProgram,
                    bool forceRead)
{
  auto platform = k;
  cl_int ret = CL_SUCCESS;
  if (isValidPerfMonTypeCounters(k,type)) {
    for (auto device : platform->get_device_range()) {
      if (device->is_active())
        ret |= device::logCounters(device,type, firstReadAfterProgram, forceRead);
    }
  }
  return ret;
}

unsigned int
get_ddr_bank_count(key k, const std::string& deviceName)
{
  auto platform = k;
  for (auto device : platform->get_device_range()) {
    std::string currDeviceName = device->get_unique_name();
    if (currDeviceName.compare(deviceName) == 0)
      return device->get_ddr_bank_count();
  }
  // If not found, return 1
  return 1;
}

bool
isValidPerfMonTypeTrace(key , xclPerfMonType type)
{
  auto profiler = OCLProfiler::Instance();
  return ((profiler->deviceTraceProfilingOn() && (type == XCL_PERF_MON_MEMORY || type == XCL_PERF_MON_STR))
          || ((profiler->getPlugin()->getFlowMode() == xdp::RTUtil::HW_EM) && type == XCL_PERF_MON_ACCEL));
}

bool
isValidPerfMonTypeCounters(key , xclPerfMonType type)
{
  auto profiler = OCLProfiler::Instance();
  return ((profiler->deviceCountersProfilingOn() && (type == XCL_PERF_MON_MEMORY || type == XCL_PERF_MON_STR))
  || ((profiler->getPlugin()->getFlowMode() == xdp::RTUtil::HW_EM) && type == XCL_PERF_MON_ACCEL));
}

bool
is_ap_ctrl_chain(key k, const std::string& deviceName, const std::string& cu)
{
  auto platform = k;
  if (platform) {
    for (auto device : platform->get_device_range()) {
      std::string currDeviceName = device->get_unique_name();
      if (currDeviceName.compare(deviceName) == 0)
        return device::isAPCtrlChain(device, cu);
    }
  }
  return false;
}

<<<<<<< HEAD
uint64_t get_ts2mm_buf_size(bool isAIETrace) {
  std::string size_str = isAIETrace ?
      xrt::config::get_aie_trace_buffer_size() : 
      xrt::config::get_trace_buffer_size();
  std::smatch pieces_match;
  
  // Default is 1M
  uint64_t bytes = 1048576;
  // Regex can parse values like : "1024M" "1G" "8192k"
  const std::regex size_regex("\\s*([0-9]+)\\s*(K|k|M|m|G|g|)\\s*");
  if (std::regex_match(size_str, pieces_match, size_regex)) {
    try {
      if (pieces_match[2] == "K" || pieces_match[2] == "k") {
        bytes = std::stoull(pieces_match[1]) * 1024;
      } else if (pieces_match[2] == "M" || pieces_match[2] == "m") {
        bytes = std::stoull(pieces_match[1]) * 1024 * 1024;
      } else if (pieces_match[2] == "G" || pieces_match[2] == "g") {
        bytes = std::stoull(pieces_match[1]) * 1024 * 1024 * 1024;
      } else {
        bytes = std::stoull(pieces_match[1]);
      }
    } catch (const std::exception& ) {
      // User specified number cannot be parsed
      xrt::message::send(xrt::message::severity_level::XRT_WARNING, TS2MM_WARN_MSG_BUFSIZE_DEF);
    }
  } else {
    xrt::message::send(xrt::message::severity_level::XRT_WARNING, TS2MM_WARN_MSG_BUFSIZE_DEF);
  }
  if (bytes > TS2MM_MAX_BUF_SIZE) {
    bytes = TS2MM_MAX_BUF_SIZE;
    xrt::message::send(xrt::message::severity_level::XRT_WARNING, TS2MM_WARN_MSG_BUFSIZE_BIG);
  }
  if (bytes < TS2MM_MIN_BUF_SIZE) {
    bytes = TS2MM_MIN_BUF_SIZE;
    xrt::message::send(xrt::message::severity_level::XRT_WARNING, TS2MM_WARN_MSG_BUFSIZE_SMALL);
  }
  return bytes;
}

=======
>>>>>>> 0d8ae8c0
////////////////////////////////////////////////////////////////
// Device
////////////////////////////////////////////////////////////////
namespace device {

data*
get_data(key k);

DeviceIntf* get_device_interface(key k)
{
  if(!((OCLProfiler::Instance()->getPlugin()->getFlowMode() == xdp::RTUtil::DEVICE)
            || (OCLProfiler::Instance()->getPlugin()->getFlowMode() == xdp::RTUtil::HW_EM && OCLProfiler::Instance()->getPlugin()->getSystemDPAEmulation())) )
    return nullptr;

  auto  device = k;
  auto& device_data = OCLProfiler::Instance()->DeviceData;

  auto itr = device_data.find(device);
  if (itr == device_data.end()) {
    itr = device_data.emplace(k,(new data())).first;
  }
  return  &(itr->second->mDeviceIntf);
}

unsigned int
getProfileNumSlots(key k, xclPerfMonType type)
{
  auto device = k;
  auto device_interface = get_device_interface(device);
  if(device_interface) {
    return device_interface->getNumMonitors(type);
  }
  return device->get_xrt_device()->getProfilingSlots(type).get();
}

cl_int
getProfileSlotName(key k, xclPerfMonType type, unsigned int index,
		           std::string& slotName)
{
  auto device = k;
  char name[128];

  auto device_interface = get_device_interface(device);
  if(device_interface) {
    device_interface->getMonitorName(type, index, name, 128);
  } else {
    device->get_xrt_device()->getProfilingSlotName(type, index, name, 128);
  }
  slotName = name;
  return CL_SUCCESS;
}

cl_int
getTraceSlotName(key k, xclPerfMonType type, unsigned int index,
		           std::string& slotName)
{
  auto device = k;
  auto device_interface = get_device_interface(device);

  if (device_interface)
    slotName = device_interface->getTraceMonName(type, index);
  else
    slotName = "";

  return CL_SUCCESS;
}

unsigned int
getTraceSlotProperties(key k, xclPerfMonType type, unsigned int index)
{
  auto device = k;
  auto device_interface = get_device_interface(device);

  if (device_interface)
    return device_interface->getTraceMonProperty(type, index);
  else
    return device->get_xrt_device()->getProfilingSlotProperties(type, index).get();
}

unsigned int
getProfileSlotProperties(key k, xclPerfMonType type, unsigned int index)
{
  auto device = k;
  auto device_interface = get_device_interface(device);
  if(device_interface) {
    return device_interface->getMonitorProperties(type, index);
  }
  return device->get_xrt_device()->getProfilingSlotProperties(type, index).get();
}

cl_int
startTrace(key k, xclPerfMonType type, size_t /*numComputeUnits*/)
{
  auto device = k;
  auto xdevice = device->get_xrt_device();
  auto data = get_data(k);
  auto profiler = OCLProfiler::Instance();
  auto profileMgr = profiler->getProfileManager();

  // Since clock training is performed in mStartTrace, let's record this time
  data->mLastTraceTrainingTime[type] = std::chrono::steady_clock::now();
  data->mPerformingFlush = false;
  data->mLastTraceNumSamples[type] = 0;

  // Start device trace if enabled
  xdp::RTUtil::e_device_trace deviceTrace = profileMgr->getTransferTrace();
  xdp::RTUtil::e_stall_trace stallTrace = profileMgr->getStallTrace();
  uint32_t traceOption = (deviceTrace == xdp::RTUtil::DEVICE_TRACE_COARSE) ? 0x1 : 0x0;
  if (deviceTrace != xdp::RTUtil::DEVICE_TRACE_OFF) traceOption   |= (0x1 << 1);
  if (stallTrace & xdp::RTUtil::STALL_TRACE_INT)    traceOption   |= (0x1 << 2);
  if (stallTrace & xdp::RTUtil::STALL_TRACE_STR)    traceOption   |= (0x1 << 3);
  if (stallTrace & xdp::RTUtil::STALL_TRACE_EXT)    traceOption   |= (0x1 << 4);
  XOCL_DEBUGF("Starting trace with option = 0x%x\n", traceOption);
  xdevice->startTrace(type, traceOption);

  // Get/set clock freqs
  double deviceClockMHz = xdevice->getDeviceClock().get();
  if (deviceClockMHz > 0) {
    profiler->setKernelClockFreqMHz(device->get_unique_name(), static_cast<unsigned int>(deviceClockMHz) );
    profileMgr->setDeviceClockFreqMHz( deviceClockMHz );
  }

  // Get the trace samples threshold
  data->mSamplesThreshold = profileMgr->getTraceSamplesThreshold();

  // Calculate interval for clock training
  data->mTrainingIntervalUsec = (uint32_t)(pow(2, 17) / deviceClockMHz);

  return CL_SUCCESS;
}

cl_int
stopTrace(key k, xclPerfMonType type)
{
  auto device = k;
  auto xdevice = device->get_xrt_device();
  xdevice->stopTrace(type);
  return CL_SUCCESS;
}

size_t
getTimestamp(key k)
{
  auto device = k;
  if(OCLProfiler::Instance()->getPlugin()->getFlowMode() == xdp::RTUtil::HW_EM) {
      return device->get_xrt_device()->getDeviceTime().get();
  }
  return 0;
}

double
getMaxRead(key k)
{
  auto device = k;
  auto device_interface = get_device_interface(device);
  if (device_interface)
    return device_interface->getMaxBwRead();
  return device->get_xrt_device()->getDeviceMaxRead().get();
}

double
getMaxWrite(key k)
{
  auto device = k;
  auto device_interface = get_device_interface(device);
  if (device_interface)
    return device_interface->getMaxBwRead();
  return device->get_xrt_device()->getDeviceMaxWrite().get();
}

void configureDataflow(key k, xclPerfMonType type)
{
  unsigned int num_slots = getProfileNumSlots(k, type);
  auto ip_config = std::make_unique <unsigned int []>(num_slots);
  for (unsigned int i=0; i < num_slots; i++) {
    std::string slot;
    getProfileSlotName(k, type, i, slot);
    ip_config[i] = isAPCtrlChain(k, slot) ? 1 : 0;
  }

  auto device = k;
  auto xdevice = device->get_xrt_device();
  xdevice->configureDataflow(type, ip_config.get());
}

cl_int
startCounters(key k, xclPerfMonType type)
{
  auto data = get_data(k);
  auto device = k;
  auto xdevice = device->get_xrt_device();

  data->mPerformingFlush = false;

  // Get/set clock freqs
  double deviceClockMHz = xdevice->getDeviceClock().get();
  if (deviceClockMHz > 0)
    OCLProfiler::Instance()->getProfileManager()->setDeviceClockFreqMHz( deviceClockMHz );

  xdevice->startCounters(type);

  data->mSampleIntervalMsec =
    OCLProfiler::Instance()->getProfileManager()->getSampleIntervalMsec();

  // Depends on Debug IP Layout data loaded in hal
  configureDataflow(k, XCL_PERF_MON_ACCEL);
  return CL_SUCCESS;
}

cl_int
stopCounters(key k, xclPerfMonType type)
{
  auto device = k;
  device->get_xrt_device()->stopCounters(type);
  return CL_SUCCESS;
}

cl_int
logTrace(key k, xclPerfMonType type, bool forceRead)
{
  auto data = get_data(k);
  auto device = k;
  auto xdevice = device->get_xrt_device();
  auto profilemgr = OCLProfiler::Instance()->getProfileManager();

  // Create unique name for device since system can have multiples of same device
  std::string device_name = device->get_unique_name();
  std::string binary_name = "binary";
  if (device->is_active())
    binary_name = device->get_xclbin().project_name();

  // Do clock training if enough time has passed
  // NOTE: once we start flushing FIFOs, we stop all training (no longer needed)
  std::chrono::steady_clock::time_point nowTime = std::chrono::steady_clock::now();

  if (!data->mPerformingFlush &&
      (nowTime - data->mLastTraceTrainingTime[type]) > std::chrono::microseconds(data->mTrainingIntervalUsec)) {
    xdevice->clockTraining(type);
    data->mLastTraceTrainingTime[type] = nowTime;
  }

  // Read and log when trace FIFOs are filled beyond specified threshold
  uint32_t numSamples = 0;
  if (!forceRead) {
    numSamples = xdevice->countTrace(type).get();
  }

  // Control how often we do clock training: if there are new samples, then don't train
  if (numSamples > data->mLastTraceNumSamples[type]) {
    data->mLastTraceTrainingTime[type] = nowTime;
  }
  data->mLastTraceNumSamples[type] = numSamples;

  if (forceRead || (numSamples > data->mSamplesThreshold)) {

    // warning : reading from the accelerator device only
    // read the device trace
    while (1)
    {
      xdevice->readTrace(type, data->mTraceVector);
      if (data->mTraceVector.mLength == 0)
        break;

      // log and write
      profilemgr->logDeviceTrace(device_name, binary_name, type, data->mTraceVector);
      data->mTraceVector.mLength = 0;

      // Only check repeatedly for trace buffer flush if HW emulation
      if (OCLProfiler::Instance()->getPlugin()->getFlowMode() != xdp::RTUtil::HW_EM)
        break;
    }
  }

  if (forceRead)
    data->mPerformingFlush = true;
  return CL_SUCCESS;
}

cl_int
logCounters(key k, xclPerfMonType type, bool firstReadAfterProgram, bool forceRead)
{
  auto data = get_data(k);
  auto device = k;
  auto xdevice = device->get_xrt_device();

  //if (data->mPerformingFlush)
  //  return CL_SUCCESS;

  std::chrono::steady_clock::time_point nowTime = std::chrono::steady_clock::now();

  if (forceRead || ((nowTime - data->mLastCountersSampleTime) > std::chrono::milliseconds(data->mSampleIntervalMsec))) {
    //warning : reading from the accelerator device only
    //read the device profile
    xdevice->readCounters(type, data->mCounterResults);

    // Record counter data
    auto timeSinceEpoch = (std::chrono::steady_clock::now()).time_since_epoch();
    auto value = std::chrono::duration_cast<std::chrono::nanoseconds>(timeSinceEpoch);
    uint64_t timeNsec = value.count();

    // Create unique name for device since currently all devices are called fpga0
    std::string device_name = device->get_unique_name();
    std::string binary_name = device->get_xclbin().project_name();
    auto program = device->get_program();
    auto profiler = OCLProfiler::Instance();
    uint32_t program_id = 0;
    // kernel logger logs data in this format
    if (program && profiler && profiler->getPlugin()->getFlowMode() == xdp::RTUtil::DEVICE) {
      program_id = program->get_uid();
    }

    OCLProfiler::Instance()->getProfileManager()->logDeviceCounters(device_name, binary_name, program_id, type, data->mCounterResults,
                                                                         timeNsec, firstReadAfterProgram);

    //update the last time sample
    data->mLastCountersSampleTime = nowTime;
  }
  return CL_SUCCESS;
}

#if 0
cl_int
debugReadIPStatus(key k, xclDebugReadType type, void* aDebugResults)
{
  auto device = k;
  auto xdevice = device->get_xrt_device();
  //warning : reading from the accelerator device only
  //read the device profile
  xdevice->debugReadIPStatus(type, aDebugResults);
  return CL_SUCCESS;
}
#endif

template <typename SectionType>
static SectionType*
getAxlfSection(const axlf* top, axlf_section_kind kind)
{
  if (auto header = xclbin::get_axlf_section(top, kind)) {
    auto begin = reinterpret_cast<const char*>(top) + header->m_sectionOffset ;
    return reinterpret_cast<SectionType*>(begin);
  }
  return nullptr;
}

bool
isAPCtrlChain(key k, const std::string& cu)
{
  auto device = k;
  if (!device)
    return false;
  size_t base_addr = 0;
  for (auto& xcu : device->get_cus()) {
    if (xcu->get_name().compare(cu) == 0)
      base_addr = xcu->get_base_addr();
  }
  auto ip_layout = device->get_axlf_section<const ::ip_layout*>(axlf_section_kind::IP_LAYOUT);
  if (!ip_layout)
    return false;
  for (int32_t count=0; count <ip_layout->m_count; ++count) {
    const auto& ip_data = ip_layout->m_ip_data[count];
    auto current = ip_data.m_base_address;
    if (current != base_addr || ip_data.m_type != IP_TYPE::IP_KERNEL)
      continue;
    if ((ip_data.properties >> IP_CONTROL_SHIFT) & AP_CTRL_CHAIN)
      return true;
  }
  return false;
}

/*
 * Return Memory size from index in xclbin mem topology
 */
uint64_t
getMemSizeBytes(key k, int idx)
{
  auto device = k;
  if (!device)
    return false;
  auto mem_topology = device->get_axlf_section<const ::mem_topology*>(axlf_section_kind::MEM_TOPOLOGY);
  if (mem_topology && idx < mem_topology->m_count) {
    return mem_topology->m_mem_data[idx].m_size * 1024;
  }
  return 0;
}

uint64_t
getPlramSizeBytes(key k)
{
  auto device = k;
  if (!device)
    return 0;

  auto mem_tp = device->get_axlf_section<const ::mem_topology*>(axlf_section_kind::MEM_TOPOLOGY);
  if(!mem_tp)
    return 0;

  auto m_count = mem_tp->m_count;
  for (int i=0; i < m_count; i++) {
    std::string mem_tag(reinterpret_cast<const char*>(mem_tp->m_mem_data[i].m_tag));
    // work-around boost indirect include confusion with boost::placeholders
    //std::transform(mem_tag.begin(), mem_tag.end(), mem_tag.begin(), std::tolower);
    std::transform(mem_tag.begin(), mem_tag.end(), mem_tag.begin(), [](char c){return (char) std::tolower(c);});
    if (mem_tag.find("plram") != std::string::npos)
      return mem_tp->m_mem_data[i].m_size * 1024;
  }
  return 0;
}

void
getMemUsageStats(key k, std::map<std::string, uint64_t>& stats)
{
  auto device = k;
  if (!device)
    return;

  auto mem_tp = device->get_axlf_section<const ::mem_topology*>(axlf_section_kind::MEM_TOPOLOGY);
  if(!mem_tp)
    return;

  auto name = device->get_unique_name();
  auto m_count = mem_tp->m_count;
  for (int i=0; i < m_count; i++) {
    std::string mem_tag(reinterpret_cast<const char*>(mem_tp->m_mem_data[i].m_tag));
    if (mem_tag.rfind("bank", 0) == 0)
        mem_tag = "DDR[" + mem_tag.substr(4,4) + "]";
    stats[name + "|" + mem_tag] = mem_tp->m_mem_data[i].m_used;
  }
}

data*
get_data(key k)
{
  // TODO: this used to come from RTProfile, now it comes from the plugin. Is this correct?
  auto profiler = OCLProfiler::Instance();
  auto& device_data = profiler->DeviceData;

  auto itr = device_data.find(k);
  if (itr==device_data.end()) {
    itr = device_data.emplace(k,(new data())).first;
  }
  return itr->second;
}

  }} // device/platform
}} // xoclp/xdp<|MERGE_RESOLUTION|>--- conflicted
+++ resolved
@@ -448,48 +448,6 @@
   return false;
 }
 
-<<<<<<< HEAD
-uint64_t get_ts2mm_buf_size(bool isAIETrace) {
-  std::string size_str = isAIETrace ?
-      xrt::config::get_aie_trace_buffer_size() : 
-      xrt::config::get_trace_buffer_size();
-  std::smatch pieces_match;
-  
-  // Default is 1M
-  uint64_t bytes = 1048576;
-  // Regex can parse values like : "1024M" "1G" "8192k"
-  const std::regex size_regex("\\s*([0-9]+)\\s*(K|k|M|m|G|g|)\\s*");
-  if (std::regex_match(size_str, pieces_match, size_regex)) {
-    try {
-      if (pieces_match[2] == "K" || pieces_match[2] == "k") {
-        bytes = std::stoull(pieces_match[1]) * 1024;
-      } else if (pieces_match[2] == "M" || pieces_match[2] == "m") {
-        bytes = std::stoull(pieces_match[1]) * 1024 * 1024;
-      } else if (pieces_match[2] == "G" || pieces_match[2] == "g") {
-        bytes = std::stoull(pieces_match[1]) * 1024 * 1024 * 1024;
-      } else {
-        bytes = std::stoull(pieces_match[1]);
-      }
-    } catch (const std::exception& ) {
-      // User specified number cannot be parsed
-      xrt::message::send(xrt::message::severity_level::XRT_WARNING, TS2MM_WARN_MSG_BUFSIZE_DEF);
-    }
-  } else {
-    xrt::message::send(xrt::message::severity_level::XRT_WARNING, TS2MM_WARN_MSG_BUFSIZE_DEF);
-  }
-  if (bytes > TS2MM_MAX_BUF_SIZE) {
-    bytes = TS2MM_MAX_BUF_SIZE;
-    xrt::message::send(xrt::message::severity_level::XRT_WARNING, TS2MM_WARN_MSG_BUFSIZE_BIG);
-  }
-  if (bytes < TS2MM_MIN_BUF_SIZE) {
-    bytes = TS2MM_MIN_BUF_SIZE;
-    xrt::message::send(xrt::message::severity_level::XRT_WARNING, TS2MM_WARN_MSG_BUFSIZE_SMALL);
-  }
-  return bytes;
-}
-
-=======
->>>>>>> 0d8ae8c0
 ////////////////////////////////////////////////////////////////
 // Device
 ////////////////////////////////////////////////////////////////
