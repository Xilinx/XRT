--- conflicted
+++ resolved
@@ -61,20 +61,15 @@
     typedef std::tuple<DeviceTraceOffload*, 
                        TraceLoggerCreatingDeviceEvents*,
                        DeviceIntf*> DeviceData ;
-<<<<<<< HEAD
-
-    std::map<uint64_t, DeviceData> offloaders ;
-=======
 #if 0
     typedef std::tuple<AIETraceOffload*, 
                        AIETraceLogger*,
                        DeviceIntf*> AIEData;
 #endif
-    std::map<uint32_t, DeviceData> offloaders;
+    std::map<uint64_t, DeviceData> offloaders;
 #if 0
     std::map<uint32_t, AIEData>    aieOffloaders;
 #endif
->>>>>>> 739ba277
 
     XDP_EXPORT void addDevice(const std::string& sysfsPath) ;
     XDP_EXPORT void configureDataflow(uint64_t deviceId, DeviceIntf* devInterface) ;
@@ -94,12 +89,10 @@
     virtual void flushDevice(void* device) = 0 ;
     virtual void updateDevice(void* device) = 0 ;
 
-<<<<<<< HEAD
     virtual void broadcast(VPDatabase::MessageType msg, void* blob) ;
-=======
+
     void clearOffloader(uint32_t deviceId);
     void clearOffloaders();
->>>>>>> 739ba277
   } ;
 
 } // end namespace xdp
