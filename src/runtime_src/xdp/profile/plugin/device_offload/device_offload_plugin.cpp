/**
 * Copyright (C) 2020-2022 Xilinx, Inc
 *
 * Licensed under the Apache License, Version 2.0 (the "License"). You may
 * not use this file except in compliance with the License. A copy of the
 * License is located at
 *
 *     http://www.apache.org/licenses/LICENSE-2.0
 *
 * Unless required by applicable law or agreed to in writing, software
 * distributed under the License is distributed on an "AS IS" BASIS, WITHOUT
 * WARRANTIES OR CONDITIONS OF ANY KIND, either express or implied. See the
 * License for the specific language governing permissions and limitations
 * under the License.
 */

#define XDP_SOURCE

#include <string>
#include <sstream>
#include <cstring>

#include "xdp/profile/database/database.h"
#include "xdp/profile/database/static_info/device_info.h"
#include "xdp/profile/database/static_info/pl_constructs.h"
#include "xdp/profile/plugin/device_offload/device_offload_plugin.h"
#include "xdp/profile/plugin/vp_base/utility.h"
#include "xdp/profile/plugin/vp_base/info.h"
#include "xdp/profile/writer/device_trace/device_trace_writer.h"
#include "xdp/profile/device/device_trace_logger.h"

#include "core/common/config_reader.h"
#include "core/common/message.h"
#include "experimental/xrt_profile.h"

// Anonymous namespace for helper functions
namespace {

  static bool nonZero(xclCounterResults& values)
  {
    // Check AIM stats
    for (uint64_t i = 0 ; i < XAIM_MAX_NUMBER_SLOTS ; ++i)
    {
      if (values.WriteBytes[i]      != 0) return true ;
      if (values.WriteTranx[i]      != 0) return true ;
      if (values.WriteLatency[i]    != 0) return true ;
      if (values.WriteMinLatency[i] != 0) return true ;
      if (values.WriteMaxLatency[i] != 0) return true ;
      if (values.ReadBytes[i]       != 0) return true ;
      if (values.ReadTranx[i]       != 0) return true ;
      if (values.ReadLatency[i]     != 0) return true ;
      if (values.ReadMinLatency[i]  != 0) return true ;
      if (values.ReadMaxLatency[i]  != 0) return true ;
      if (values.ReadBusyCycles[i]  != 0) return true ;
      if (values.WriteBusyCycles[i] != 0) return true ;
    }

    // Check AM stats
    for (uint64_t i = 0 ; i < XAM_MAX_NUMBER_SLOTS ; ++i)
    {
      if (values.CuExecCount[i]       != 0) return true ;
      if (values.CuExecCycles[i]      != 0) return true ;
      if (values.CuBusyCycles[i]      != 0) return true ;
      if (values.CuMaxParallelIter[i] != 0) return true ;
      if (values.CuStallExtCycles[i]  != 0) return true ;
      if (values.CuStallStrCycles[i]  != 0) return true ;
      if (values.CuMinExecCycles[i]   != 0) return true ;
      if (values.CuMaxExecCycles[i]   != 0) return true ;
    }

    // Check ASM stats
    for (uint64_t i = 0 ; i < XASM_MAX_NUMBER_SLOTS ; ++i)
    {
      if (values.StrNumTranx[i]     != 0) return true ;
      if (values.StrDataBytes[i]    != 0) return true ;
      if (values.StrBusyCycles[i]   != 0) return true ;
      if (values.StrStallCycles[i]  != 0) return true ;
      if (values.StrStarveCycles[i] != 0) return true ;
    }

    return false ;
  }

} // end anonymous namespace

namespace xdp {

  DeviceOffloadPlugin::DeviceOffloadPlugin() :
    XDPPlugin(), continuous_trace(false), trace_buffer_offload_interval_ms(10)
  {
    db->registerPlugin(this) ;

    // Since OpenCL device offload doesn't actually add device offload info,
    //  setting the available information has to be pushed down to both
    //  the HAL or HWEmu plugin

    // Get the profiling continuous offload options from xrt.ini
    //  Device offload continuous offload and dumping is only supported
    //  for hardware, not emulation
    if (getFlowMode() == HW) {
      continuous_trace = xrt_core::config::get_continuous_trace() ;

      trace_buffer_offload_interval_ms =
        xrt_core::config::get_trace_buffer_offload_interval_ms();

      m_enable_circular_buffer = continuous_trace;
    }
    else {
      if (xrt_core::config::get_continuous_trace()) {
	xrt_core::message::send(xrt_core::message::severity_level::warning,
                                "XRT",
                                "Continuous offload and dumping of device data is not supported in emulation and has been disabled.");
      }
    }
  }

  void DeviceOffloadPlugin::addDevice(const std::string& sysfsPath)
  {
    uint64_t deviceId = db->addDevice(sysfsPath) ;

    // When adding a device, also add a writer to dump the information
    std::string version = "1.1" ;
    std::string creationTime = xdp::getCurrentDateTime() ;
    std::string xrtVersion   = xdp::getXRTVersion() ;
    std::string toolVersion  = xdp::getToolVersion() ;

    std::string filename = 
      "device_trace_" + std::to_string(deviceId) + ".csv" ;

    VPWriter* writer = new DeviceTraceWriter(filename.c_str(),
                                             deviceId,
                                             version,
                                             creationTime,
                                             xrtVersion,
                                             toolVersion);
    writers.push_back(writer) ;
    (db->getStaticInfo()).addOpenedFile(writer->getcurrentFileName(), "VP_TRACE") ;

    if (continuous_trace)
      XDPPlugin::startWriteThread(XDPPlugin::get_trace_file_dump_int_s(), "VP_TRACE");
  }

  void DeviceOffloadPlugin::configureDataflow(uint64_t deviceId,
                                              DeviceIntf* devInterface)
  {
    uint32_t numAM = devInterface->getNumMonitors(XCL_PERF_MON_ACCEL) ;
    bool* dataflowConfig = new bool[numAM] ;
    (db->getStaticInfo()).getDataflowConfiguration(deviceId, dataflowConfig, numAM) ;
    devInterface->configureDataflow(dataflowConfig) ;

    delete [] dataflowConfig ;
  }

  void DeviceOffloadPlugin::configureFa(uint64_t deviceId,
                                        DeviceIntf* devInterface)
  {
    uint32_t numAM = devInterface->getNumMonitors(XCL_PERF_MON_ACCEL) ;
    bool* FaConfig = new bool[numAM] ;
    (db->getStaticInfo()).getFaConfiguration(deviceId, FaConfig, numAM) ;
    devInterface->configureFa(FaConfig) ;

    delete [] FaConfig ;
  }

  void DeviceOffloadPlugin::configureCtx(uint64_t deviceId,
                                        DeviceIntf* devInterface)
  {
    auto ctxInfo = (db->getStaticInfo()).getCtxInfo(deviceId) ;
    devInterface->configAmContext(ctxInfo);
  }

  // It is the responsibility of the child class to instantiate the appropriate
  //  device interface based on the level (OpenCL or HAL)
  void DeviceOffloadPlugin::addOffloader(uint64_t deviceId,
                                         DeviceIntf* devInterface)
  {
<<<<<<< HEAD
    // If offload via memory is requested, make sure the size requested
    //  fits inside the chosen memory resource.
    uint64_t trace_buffer_size = GetTS2MMBufSize() ;
=======
    if (!active) return ;

    uint64_t trace_buffer_size = 0;
    std::vector<uint64_t> buf_sizes;
>>>>>>> 55b3dba6
    if (devInterface->hasTs2mm()) {
      size_t num_ts2mm = devInterface->getNumberTS2MM();

      trace_buffer_size = GetTS2MMBufSize();

      uint64_t each_buffer_size = (1 == num_ts2mm) ? trace_buffer_size : ((trace_buffer_size / num_ts2mm) % 0xfffffffffffff000);
      buf_sizes.resize(num_ts2mm, each_buffer_size);
      for(size_t i = 0; i < num_ts2mm; i++) {
        Memory* memory = (db->getStaticInfo()).getMemory(deviceId, devInterface->getTS2MmMemIndex(i));
        if(nullptr == memory) {
          std::string msg = "Information about memory index " + std::to_string(devInterface->getTS2MmMemIndex(i)) 
                             + " not found in given xclbin. So, cannot check availability of memory resource for "
                             + std::to_string(i) +
                             + "th. TS2MM for device trace offload.";
          xrt_core::message::send(xrt_core::message::severity_level::warning, "XRT", msg);
          return;
        } else {
          uint64_t memorySz = (memory->size) * 1024 ;
          if (memorySz > 0 && each_buffer_size > memorySz) {
            buf_sizes[i] = memorySz ;
            std::string msg = "Trace buffer size for " + std::to_string(i)
                              + "th. TS2MM is too big for memory resource.  Using " + std::to_string(memorySz) + " instead." ;
            xrt_core::message::send(xrt_core::message::severity_level::warning, "XRT", msg) ;
          }
        }
      }
    }

    DeviceTraceLogger* logger = new DeviceTraceLogger(deviceId) ;

    // We start the thread manually because of race conditions
    DeviceTraceOffload* offloader = 
      new DeviceTraceOffload(devInterface, logger,
                             trace_buffer_offload_interval_ms, // offload_sleep_ms
                             trace_buffer_size);           // trace buffer size

    // If trace is enabled, set up trace.  Otherwise just keep the offloader
    //  for reading the counters.
    if (xrt_core::config::get_data_transfer_trace() != "off" ||
        xrt_core::config::get_device_trace() != "off") {
      bool init_successful =
        offloader->read_trace_init(m_enable_circular_buffer, buf_sizes) ;

      if (!init_successful) {
        if (devInterface->hasTs2mm()) {
          xrt_core::message::send(xrt_core::message::severity_level::warning, "XRT", TS2MM_WARN_MSG_ALLOC_FAIL) ;
        }
        delete offloader ;
        delete logger ;
        return ;
      }
    }

    offloaders[deviceId] = std::make_tuple(offloader, logger, devInterface) ;
  }

  void DeviceOffloadPlugin::startContinuousThreads(uint64_t deviceId)
  {
    if (offloaders.find(deviceId) == offloaders.end())
      return ;

    DeviceData& data = offloaders[deviceId] ;
    auto offloader = std::get<0>(data) ;
    auto devInterface = std::get<2>(data) ;
    if (offloader == nullptr)
      return ;

    offloader->train_clock();
    // Trace FIFO is usually very small (8k,16k etc)
    //  Hence enable Continuous clock training/Trace
    //  ONLY for Offload to DDR Memory
    if (!(devInterface->hasTs2mm())) {
      if (continuous_trace) {
        xrt_core::message::send(xrt_core::message::severity_level::warning,
                                "XRT", CONTINUOUS_OFFLOAD_WARN_MSG_FIFO);
      }
      return ;
    }

    // We have TS2MM
    if (continuous_trace) {
      offloader->start_offload(OffloadThreadType::TRACE);
      offloader->set_continuous();
      if (m_enable_circular_buffer) {
        if (devInterface->supportsCircBuf()) {
          uint64_t min_offload_rate = 0 ;
          uint64_t requested_offload_rate = 0 ;
          bool use_circ_buf =
            offloader->using_circular_buffer(min_offload_rate,
                                             requested_offload_rate);
          if (!use_circ_buf) {
            std::string msg = std::string(TS2MM_WARN_MSG_CIRC_BUF) +
              " Minimum required offload rate (bytes per second) : " +
              std::to_string(min_offload_rate) +
              " Requested offload rate : " +
              std::to_string(requested_offload_rate);
            xrt_core::message::send(xrt_core::message::severity_level::warning,
                                    "XRT", msg);
	  }
	}
      }
    }
    else {
      offloader->start_offload(OffloadThreadType::CLOCK_TRAIN);
    }
  }
  
  void DeviceOffloadPlugin::configureTraceIP(DeviceIntf* devInterface)
  {
    // Collect all the profiling options from xrt.ini
    std::string data_transfer_trace = 
      xrt_core::config::get_data_transfer_trace() ;
    if (data_transfer_trace == "off") {
      data_transfer_trace = xrt_core::config::get_device_trace() ;
    }
    std::string stall_trace = xrt_core::config::get_stall_trace() ;

    // Set up the hardware trace option
    uint32_t traceOption = 0 ;
    
    // Bit 1: 1 = Coarse mode, 0 = Fine mode 
    if (data_transfer_trace == "coarse") traceOption |= 0x1 ;
    
    // Bit 2: 1 = Device trace enabled, 0 = Device trace disabled
    if (data_transfer_trace != "off" && data_transfer_trace != "accel")    traceOption |= 0x2 ;
    
    // Bit 3: 1 = Pipe stalls enabled, 0 = Pipe stalls disabled
    if (stall_trace == "pipe" || stall_trace == "all") traceOption |= 0x4 ;
    
    // Bit 4: 1 = Dataflow stalls enabled, 0 = Dataflow stalls disabled
    if (stall_trace == "dataflow" || stall_trace == "all") traceOption |= 0x8;
    
    // Bit 5: 1 = Memory stalls enabled, 0 = Memory stalls disabled
    if (stall_trace == "memory" || stall_trace == "all") traceOption |= 0x10 ;

    devInterface->startTrace(traceOption) ;
  }

  void DeviceOffloadPlugin::readCounters()
  {
    for (auto o : offloaders)
    {
      uint64_t deviceId = o.first ;
      xclCounterResults results ;
      std::get<2>(o.second)->readCounters(results) ;

      // Only store this in the dynamic database if there is valid data.
      //  In the case of hardware emulation the simulation could have exited
      //  and we are reading nothing but 0's
      if (nonZero(results))
      {
        DeviceInfo* deviceInfo = (db->getStaticInfo()).getDeviceInfo(deviceId);
        if (deviceInfo != nullptr) {
          (db->getDynamicInfo()).setCounterResults(deviceId, deviceInfo->currentXclbinUUID(), results) ;
        }
      }
    }
  }

  bool DeviceOffloadPlugin::flushTraceOffloader(DeviceTraceOffload* offloader)
  {
    if (!offloader)
      return false;

    try {
      if (offloader->continuous_offload()) {
        offloader->stop_offload() ;
        // To avoid a race condition, wait until the offloader has stopped
        while(offloader->get_status() != OffloadThreadStatus::STOPPED) ;
      }
      else {
        offloader->read_trace();
        offloader->process_trace();
        offloader->read_trace_end();
      }
    } catch (std::exception& /*e*/) {
        // Reading the trace could throw an exception if ioctls fail.
        return false;
      }

    return true;
  }

  void DeviceOffloadPlugin::writeAll(bool openNewFiles)
  {
    // This function gets called if the database is destroyed before
    //  the plugin object.  At this time, the information in the database
    //  still exists and is viable, so we should flush our devices
    //  and write our writers.
    for (auto o : offloaders) {
      auto offloader = std::get<0>(o.second) ;
      flushTraceOffloader(offloader);
      checkTraceBufferFullness(offloader, o.first);
    }

    // Also, store away the counter results
    readCounters() ;

    XDPPlugin::endWrite(openNewFiles);
  }

  void DeviceOffloadPlugin::checkTraceBufferFullness(DeviceTraceOffload* offloader, uint64_t deviceId)
  {
    if (!(getFlowMode() == HW))
      return;

    db->getDynamicInfo().setTraceBufferFull(deviceId, offloader->trace_buffer_full());

    if (offloader->has_fifo() && offloader->trace_buffer_full()) {
      xrt_core::message::send(xrt_core::message::severity_level::warning, "XRT", FIFO_WARN_MSG);
      xrt::profile::user_event events;
      events.mark("Trace FIFO Full");
    }

    if (offloader->has_ts2mm() && offloader->trace_buffer_full()) {
        xrt_core::message::send(xrt_core::message::severity_level::warning, "XRT", TS2MM_WARN_MSG_BUF_FULL);
        xrt::profile::user_event events;
        events.mark("Trace Buffer Full");
    }
  }

  void DeviceOffloadPlugin::broadcast(VPDatabase::MessageType msg, void* /*blob*/)
  {
    switch(msg)
    {
    case VPDatabase::READ_COUNTERS:
      {
        readCounters() ;
      }
      break ;
    case VPDatabase::READ_TRACE:
      {
        readTrace() ;
      }
      break ;
    case VPDatabase::DUMP_TRACE:
      {
	XDPPlugin::forceWrite(true) ;
      }
      break ;
    default:
      break ;
    }
  }

  void DeviceOffloadPlugin::clearOffloader(uint64_t deviceId)
  {
    if(offloaders.find(deviceId) == offloaders.end()) {
      return;
    }
    auto entry = offloaders[deviceId];
    auto offloader = std::get<0>(entry);
    auto logger    = std::get<1>(entry);

    delete offloader;
    delete logger;

    offloaders.erase(deviceId);
  }

  void DeviceOffloadPlugin::clearOffloaders()
  {
    for(auto entry : offloaders) {
      auto offloader = std::get<0>(entry.second);
      auto logger    = std::get<1>(entry.second);

      delete offloader;
      delete logger;
    }
    offloaders.clear();
  }

} // end namespace xdp<|MERGE_RESOLUTION|>--- conflicted
+++ resolved
@@ -174,16 +174,9 @@
   void DeviceOffloadPlugin::addOffloader(uint64_t deviceId,
                                          DeviceIntf* devInterface)
   {
-<<<<<<< HEAD
-    // If offload via memory is requested, make sure the size requested
-    //  fits inside the chosen memory resource.
-    uint64_t trace_buffer_size = GetTS2MMBufSize() ;
-=======
-    if (!active) return ;
-
     uint64_t trace_buffer_size = 0;
     std::vector<uint64_t> buf_sizes;
->>>>>>> 55b3dba6
+
     if (devInterface->hasTs2mm()) {
       size_t num_ts2mm = devInterface->getNumberTS2MM();
 
