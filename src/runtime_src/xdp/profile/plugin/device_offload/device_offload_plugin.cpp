/**
 * Copyright (C) 2020 Xilinx, Inc
 *
 * Licensed under the Apache License, Version 2.0 (the "License"). You may
 * not use this file except in compliance with the License. A copy of the
 * License is located at
 *
 *     http://www.apache.org/licenses/LICENSE-2.0
 *
 * Unless required by applicable law or agreed to in writing, software
 * distributed under the License is distributed on an "AS IS" BASIS, WITHOUT
 * WARRANTIES OR CONDITIONS OF ANY KIND, either express or implied. See the
 * License for the specific language governing permissions and limitations
 * under the License.
 */

#define XDP_SOURCE

#include <string>
#include <sstream>
#include <cstring>

#include "xdp/profile/database/database.h"
#include "xdp/profile/plugin/device_offload/device_offload_plugin.h"
#include "xdp/profile/plugin/vp_base/utility.h"
#include "xdp/profile/writer/device_trace/device_trace_writer.h"
#include "xdp/profile/database/events/creator/device_event_trace_logger.h"

#include "core/common/config_reader.h"
#include "core/common/message.h"

// Anonymous namespace for helper functions
namespace {

  static bool nonZero(xclCounterResults& values)
  {
    // Check AIM stats
    for (uint64_t i = 0 ; i < XAIM_MAX_NUMBER_SLOTS ; ++i)
    {
      if (values.WriteBytes[i]      != 0) return true ;
      if (values.WriteTranx[i]      != 0) return true ;
      if (values.WriteLatency[i]    != 0) return true ;
      if (values.WriteMinLatency[i] != 0) return true ;
      if (values.WriteMaxLatency[i] != 0) return true ;
      if (values.ReadBytes[i]       != 0) return true ;
      if (values.ReadTranx[i]       != 0) return true ;
      if (values.ReadLatency[i]     != 0) return true ;
      if (values.ReadMinLatency[i]  != 0) return true ;
      if (values.ReadMaxLatency[i]  != 0) return true ;
      if (values.ReadBusyCycles[i]  != 0) return true ;
      if (values.WriteBusyCycles[i] != 0) return true ;
    }

    // Check AM stats
    for (uint64_t i = 0 ; i < XAM_MAX_NUMBER_SLOTS ; ++i)
    {
      if (values.CuExecCount[i]       != 0) return true ;
      if (values.CuExecCycles[i]      != 0) return true ;
      if (values.CuBusyCycles[i]      != 0) return true ;
      if (values.CuMaxParallelIter[i] != 0) return true ;
      if (values.CuStallExtCycles[i]  != 0) return true ;
      if (values.CuStallStrCycles[i]  != 0) return true ;
      if (values.CuMinExecCycles[i]   != 0) return true ;
      if (values.CuMaxExecCycles[i]   != 0) return true ;
    }

    // Check ASM stats
    for (uint64_t i = 0 ; i < XASM_MAX_NUMBER_SLOTS ; ++i)
    {
      if (values.StrNumTranx[i]     != 0) return true ;
      if (values.StrDataBytes[i]    != 0) return true ;
      if (values.StrBusyCycles[i]   != 0) return true ;
      if (values.StrStallCycles[i]  != 0) return true ;
      if (values.StrStarveCycles[i] != 0) return true ;
    }

    return false ;
  }

} // end anonymous namespace

namespace xdp {

  DeviceOffloadPlugin::DeviceOffloadPlugin() :
    XDPPlugin(), continuous_trace(false), continuous_trace_interval_ms(10)
  {
    active = db->claimDeviceOffloadOwnership() ;
    if (!active) return ; 

    db->registerPlugin(this) ;

    // Get the profiling continuous offload options from xrt.ini    
    continuous_trace = xrt_core::config::get_continuous_trace() ;
    continuous_trace_interval_ms = 
      xrt_core::config::get_continuous_trace_interval_ms() ;
  }

  DeviceOffloadPlugin::~DeviceOffloadPlugin()
  {
  }

  void DeviceOffloadPlugin::addDevice(const std::string& sysfsPath)
  {
    if (!active) return ;

    uint64_t deviceId = db->addDevice(sysfsPath) ;

    // When adding a device, also add a writer to dump the information
    std::string version = "1.0" ;
    std::string creationTime = xdp::getCurrentDateTime() ;
    std::string xrtVersion   = xdp::getXRTVersion() ;
    std::string toolVersion  = xdp::getToolVersion() ;

    std::string filename = 
      "device_trace_" + std::to_string(deviceId) + ".csv" ;
      
    writers.push_back(new DeviceTraceWriter(filename.c_str(),
					    deviceId,
					    version,
					    creationTime,
					    xrtVersion,
					    toolVersion)) ;

    (db->getStaticInfo()).addOpenedFile(filename.c_str(), "VP_TRACE") ;
  }

  void DeviceOffloadPlugin::configureDataflow(uint64_t deviceId,
					      DeviceIntf* devInterface)
  {
    uint32_t numAM = devInterface->getNumMonitors(XCL_PERF_MON_ACCEL) ;
    bool* dataflowConfig = new bool[numAM] ;
    (db->getStaticInfo()).getDataflowConfiguration(deviceId, dataflowConfig, numAM) ;
    devInterface->configureDataflow(dataflowConfig) ;

    delete [] dataflowConfig ;
  }

  void DeviceOffloadPlugin::configureFa(uint64_t deviceId,
					      DeviceIntf* devInterface)
  {
    uint32_t numAM = devInterface->getNumMonitors(XCL_PERF_MON_ACCEL) ;
    bool* FaConfig = new bool[numAM] ;
    (db->getStaticInfo()).getFaConfiguration(deviceId, FaConfig, numAM) ;
    devInterface->configureFa(FaConfig) ;

    delete [] FaConfig ;
  }

  void DeviceOffloadPlugin::configureCtx(uint64_t deviceId,
					      DeviceIntf* devInterface)
  {
    auto ctxInfo = (db->getStaticInfo()).getCtxInfo(deviceId) ;
    devInterface->configAmContext(ctxInfo);
  }

  // It is the responsibility of the child class to instantiate the appropriate
  //  device interface based on the level (OpenCL or HAL)
  void DeviceOffloadPlugin::addOffloader(uint64_t deviceId,
					 DeviceIntf* devInterface)
  {
    if (!active) return ;

    // If offload via memory is requested, make sure the size requested
    //  fits inside the chosen memory resource.
    uint64_t trace_buffer_size = GetTS2MMBufSize() ;
    if (devInterface->hasTs2mm()) {
      Memory* memory = (db->getStaticInfo()).getMemory(deviceId, devInterface->getTS2MmMemIndex());
      if(nullptr == memory) {
        std::string msg = "Information about memory index " + std::to_string(devInterface->getTS2MmMemIndex()) 
                           + " not found in given xclbin. So, cannot check availability of memory resource for device trace offload.";
        xrt_core::message::send(xrt_core::message::severity_level::warning, "XRT", msg);
        return;
      } else {
        uint64_t memorySz = (memory->size) * 1024 ;
        if (memorySz > 0 && trace_buffer_size > memorySz) {
          trace_buffer_size = memorySz ;
          std::string msg = "Trace buffer size is too big for memory resource.  Using " + std::to_string(memorySz) + " instead." ;
          xrt_core::message::send(xrt_core::message::severity_level::warning, "XRT", msg) ;
        }
      }
    }

    TraceLoggerCreatingDeviceEvents* logger = 
      new TraceLoggerCreatingDeviceEvents(deviceId) ;

    DeviceTraceOffload* offloader = 
      new DeviceTraceOffload(devInterface, logger,
                         continuous_trace_interval_ms, // offload_sleep_ms,
                         trace_buffer_size,            // trbuf_size,
                         continuous_trace);            // start_thread

    bool init_successful = offloader->read_trace_init() ;
    if (!init_successful) {
      if (devInterface->hasTs2mm()) {
        xrt_core::message::send(xrt_core::message::severity_level::warning, "XRT", TS2MM_WARN_MSG_ALLOC_FAIL) ;
      }
      delete offloader ;
      delete logger ;
      return ;
    }
    offloaders[deviceId] = std::make_tuple(offloader, logger, devInterface) ;
  }
  
  void DeviceOffloadPlugin::configureTraceIP(DeviceIntf* devInterface)
  {
    // Collect all the profiling options from xrt.ini
    std::string data_transfer_trace = 
      xrt_core::config::get_data_transfer_trace() ;
    if (data_transfer_trace == "off")
      data_transfer_trace = xrt_core::config::get_device_trace() ;
    std::string stall_trace = xrt_core::config::get_stall_trace() ;

    // Set up the hardware trace option
    uint32_t traceOption = 0 ;
    
    // Bit 1: 1 = Coarse mode, 0 = Fine mode 
    if (data_transfer_trace == "coarse") traceOption |= 0x1 ;
    
    // Bit 2: 1 = Device trace enabled, 0 = Device trace disabled
    if (data_transfer_trace != "off")    traceOption |= 0x2 ;
    
    // Bit 3: 1 = Pipe stalls enabled, 0 = Pipe stalls disabled
    if (stall_trace == "pipe" || stall_trace == "all") traceOption |= 0x4 ;
    
    // Bit 4: 1 = Dataflow stalls enabled, 0 = Dataflow stalls disabled
    if (stall_trace == "dataflow" || stall_trace == "all") traceOption |= 0x8;
    
    // Bit 5: 1 = Memory stalls enabled, 0 = Memory stalls disabled
    if (stall_trace == "memory" || stall_trace == "all") traceOption |= 0x10 ;

    devInterface->startTrace(traceOption) ;
  }

  void DeviceOffloadPlugin::readCounters()
  {
    uint64_t i = 0 ;
    for (auto o : offloaders)
    {
      xclCounterResults results ;
      std::get<2>(o.second)->readCounters(results) ;

      // Only store this in the dynamic database if there is valid data.
      //  In the case of hardware emulation the simulation could have exited
      //  and we are reading nothing but 0's
      if (nonZero(results))
      {
	(db->getDynamicInfo()).setCounterResults(i, results) ;
      }
      ++i ;
    }
  }

  void DeviceOffloadPlugin::writeAll(bool openNewFiles)
  {
    if (!active) return ;

    // This function gets called if the database is destroyed before
    //  the plugin object.  At this time, the information in the database
    //  still exists and is viable, so we should flush our devices
    //  and write our writers.
    for (auto o : offloaders)
    {
<<<<<<< HEAD
      auto offloader = std::get<0>(o.second) ;
      if (offloader->continuous_offload())
      {
	offloader->stop_offload() ;
      }
      else
      {
	offloader->read_trace() ;
      }
    }

    // Also, store away the counter results
    readCounters() ;
#if 0 
    for (auto o : aieOffloaders)
    {
      (std::get<0>(o.second))->read_trace() ;
    }
#endif
=======
      (std::get<0>(o.second))->read_trace() ;
    }    
>>>>>>> a424841f

    for (auto w : writers)
    {
      w->write(openNewFiles) ;
    }
  }

  void DeviceOffloadPlugin::broadcast(VPDatabase::MessageType msg, void* blob)
  {
    if (!active) return ;

    switch(msg)
    {
    case VPDatabase::READ_COUNTERS:
      {
	readCounters() ;
      }
      break ;
    default:
      break ;
    }
  }

  void DeviceOffloadPlugin::clearOffloader(uint32_t deviceId)
  {
    if(offloaders.find(deviceId) == offloaders.end()) {
      return;
    }
    auto entry = offloaders[deviceId];
    auto offloader = std::get<0>(entry);
    auto logger    = std::get<1>(entry);

    delete offloader;
    delete logger;

    offloaders.erase(deviceId);
  }

  void DeviceOffloadPlugin::clearOffloaders()
  {
    for(auto entry : offloaders) {
      auto offloader = std::get<0>(entry.second);
      auto logger    = std::get<1>(entry.second);

      delete offloader;
      delete logger;
    }
    offloaders.clear();
  }

} // end namespace xdp<|MERGE_RESOLUTION|>--- conflicted
+++ resolved
@@ -260,7 +260,6 @@
     //  and write our writers.
     for (auto o : offloaders)
     {
-<<<<<<< HEAD
       auto offloader = std::get<0>(o.second) ;
       if (offloader->continuous_offload())
       {
@@ -274,16 +273,6 @@
 
     // Also, store away the counter results
     readCounters() ;
-#if 0 
-    for (auto o : aieOffloaders)
-    {
-      (std::get<0>(o.second))->read_trace() ;
-    }
-#endif
-=======
-      (std::get<0>(o.second))->read_trace() ;
-    }    
->>>>>>> a424841f
 
     for (auto w : writers)
     {
