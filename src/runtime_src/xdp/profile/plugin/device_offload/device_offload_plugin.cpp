--- conflicted
+++ resolved
@@ -206,14 +206,8 @@
     // We start the thread manually because of race conditions
     DeviceTraceOffload* offloader = 
       new DeviceTraceOffload(devInterface, logger,
-<<<<<<< HEAD
-                             trace_buffer_offload_interval_ms, // offload_sleep_ms,
-                             trace_buffer_size,            // trbuf_size,
-                             false);
-=======
-                             continuous_trace_interval_ms, // offload_sleep_ms
+                             trace_buffer_offload_interval_ms, // offload_sleep_ms
                              trace_buffer_size);           // trbuf_size
->>>>>>> b55ad983
 
     bool init_successful = offloader->read_trace_init(m_enable_circular_buffer) ;
 
