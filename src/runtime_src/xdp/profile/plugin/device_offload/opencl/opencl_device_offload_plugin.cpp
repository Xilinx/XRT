/**
 * Copyright (C) 2020 Xilinx, Inc
 *
 * Licensed under the Apache License, Version 2.0 (the "License"). You may
 * not use this file except in compliance with the License. A copy of the
 * License is located at
 *
 *     http://www.apache.org/licenses/LICENSE-2.0
 *
 * Unless required by applicable law or agreed to in writing, software
 * distributed under the License is distributed on an "AS IS" BASIS, WITHOUT
 * WARRANTIES OR CONDITIONS OF ANY KIND, either express or implied. See the
 * License for the specific language governing permissions and limitations
 * under the License.
 */

#define XDP_SOURCE

#include <string>

// Includes from xrt_coreutil
#include "core/common/system.h"
#include "core/common/message.h"

// Includes from xilinxopencl
#include "xocl/core/platform.h"
#include "xocl/core/device.h"

// Includes from XDP
#include "xdp/profile/plugin/device_offload/opencl/opencl_device_offload_plugin.h"
#include "xdp/profile/database/database.h"
#include "xdp/profile/plugin/vp_base/utility.h"
#include "xdp/profile/device/device_intf.h"
#include "xdp/profile/device/xrt_device/xdp_xrt_device.h"
#include "xdp/profile/database/events/creator/device_event_trace_logger.h"
#include "xdp/profile/writer/vp_base/vp_writer.h"

// Anonymous namespace for helper functions used only in this file
namespace {
  static std::string 
  getMemoryNameFromID(const std::shared_ptr<xocl::compute_unit> cu,
                      const std::string& arg_id)
  {
    std::string memoryName = "" ;
    try {
      unsigned int index = (unsigned int)(std::stoi(arg_id)) ;
      auto memidx_mask = cu->get_memidx(index) ;
      for (unsigned int memidx = 0 ; memidx < memidx_mask.size() ; ++memidx)
      {
        if (memidx_mask.test(memidx)) {
          // Get bank tag string from index
          memoryName = "DDR";
          auto device_id = cu->get_device() ;
          if (device_id->is_active())
            memoryName = device_id->get_xclbin().memidx_to_banktag(memidx);
          break;
        }
      }
    } catch (const std::runtime_error&)
    {
      memoryName = "DDR" ;
    }

    // Catch old bank format and report as DDR
    if (memoryName.find("bank") != std::string::npos)
      memoryName = "DDR";

    return memoryName.substr(0, memoryName.find_last_of("[")) ;
  }

  static std::string
  debugIPLayoutPath(xrt_xocl::device* device)
  {
    std::string path = device->getDebugIPlayoutPath().get() ;

    if (xdp::getFlowMode() == xdp::HW_EMU) {
      // Full paths to the hardware emulation debug_ip_layout for different
      //  xclbins on the same device are different.  On disk, they are laid
      //  out as follows:
      // .run/<pid>/hw_em/device_0/binary_0/debug_ip_layout
      // .run/<pid>/hw_em/device_0/binary_1/debug_ip_layout
      //  Since both of these should refer to the same device, we only use
      //  the path up to the device name.
      path = path.substr(0, path.find_last_of("/") - 1) ;
      path = path.substr(0, path.find_last_of("/") - 1) ;
    }
    return path ;
  }
} // end anonymous namespace

namespace xdp {

  OpenCLDeviceOffloadPlugin::OpenCLDeviceOffloadPlugin() :
    DeviceOffloadPlugin(),
    counterOffloadEnabled(false),
    traceOffloadEnabled(false)
  {
    // If we aren't the plugin that is handling the device offload,
    //  don't do anything
    if (!active) return ;

    // Software emulation currently has minimal device support for guidance

    // Since we are using xocl and xrt level objects in this plugin,
    //  we need a pointer to the shared platform to make sure the
    //  xrt_xocl::device objects aren't destroyed before we get a chance
    //  to offload the trace at the end
    platform = xocl::get_shared_platform() ;

    // Based on the xrt.ini flags we will support either offload of
    //  either counters only or counters and trace.
    if (xrt_core::config::get_opencl_device_counter()) {
      counterOffloadEnabled = true ;
    }
    if (xrt_core::config::get_timeline_trace() ||
        xrt_core::config::get_data_transfer_trace() != "off" ||
        xrt_core::config::get_stall_trace() != "off") {
      counterOffloadEnabled = true ;
      traceOffloadEnabled = true ;
    }
  }

  OpenCLDeviceOffloadPlugin::~OpenCLDeviceOffloadPlugin()
  {
    if (!active) return ;
    if (getFlowMode() == SW_EMU) return ;

    if (VPDatabase::alive())
    {
      // If we are destroyed before the database, we need to
      //  do a final flush of our devices, then write
      //  all of our writers, then finally unregister ourselves
      //  from the database.
      if (traceOffloadEnabled) {
        readTrace() ;
      }
      if (counterOffloadEnabled) {
        readCounters() ;
      }
      XDPPlugin::endWrite(false);
      db->unregisterPlugin(this) ;
    } // If db alive
    clearOffloaders();
  }

  // readTrace can be called from either the destructor or from a broadcast
  //  message from another plugin that needs the trace updated before it can
  //  progress.
  void OpenCLDeviceOffloadPlugin::readTrace()
  {
    if (!active) return ;
    if (getFlowMode() == SW_EMU) return ;
    if (!traceOffloadEnabled) return ;

    for (auto o : offloaders) {
      uint64_t deviceId = o.first ;
      if (deviceIdsToBeFlushed.find(deviceId) != deviceIdsToBeFlushed.end()) {
        deviceIdsToBeFlushed.erase(deviceId) ;

        auto offloader = std::get<0>(o.second) ;
        if (offloader->continuous_offload()) {
          offloader->stop_offload() ;
          // To avoid a race condition, wait until the offloader has stopped
          while(offloader->get_status() != OffloadThreadStatus::STOPPED) ;
        }
        else {
          offloader->read_trace() ;
          offloader->read_trace_end() ;
        }
        checkTraceBufferFullness(offloader, deviceId);
      }
    }
  }

  void OpenCLDeviceOffloadPlugin::writeAll(bool openNewFiles)
  {
    if (!active) return ;
    if (getFlowMode() == SW_EMU) return ;

    DeviceOffloadPlugin::writeAll(openNewFiles) ;
  }

  // This function will only be called if an active device is going to
  //  be reprogrammed.  We can assume the device is good before the call
  //  and bad after this call (until the next update device)
  void OpenCLDeviceOffloadPlugin::flushDevice(void* d)
  {
    if (!active) return ;
    if (getFlowMode() == SW_EMU) return ;

    xrt_xocl::device* device = static_cast<xrt_xocl::device*>(d) ;

    std::string path = debugIPLayoutPath(device) ;

    uint64_t deviceId = db->addDevice(path) ;
    
    if (traceOffloadEnabled) {
      if (offloaders.find(deviceId) != offloaders.end())
      {
<<<<<<< HEAD
        offloader->stop_offload() ;
        // To avoid a race condition, wait until the offloader has stopped
        while(offloader->get_status() != OffloadThreadStatus::STOPPED) ;
      }
      else
      {
        offloader->read_trace() ;
        offloader->read_trace_end() ;
=======
        auto offloader = std::get<0>(offloaders[deviceId]) ;
        if (offloader->continuous_offload()) {
          offloader->stop_offload() ;
        }
        else {
          offloader->read_trace() ;
          offloader->read_trace_end() ;
        }
        checkTraceBufferFullness(offloader, deviceId);
>>>>>>> 4881eaf6
      }
    }
    if (counterOffloadEnabled) {
      readCounters() ;
    }

    deviceIdsToBeFlushed.erase(deviceId) ;

    clearOffloader(deviceId) ;
    (db->getStaticInfo()).deleteCurrentlyUsedDeviceInterface(deviceId) ;
  }

  void OpenCLDeviceOffloadPlugin::updateDevice(void* d)
  {
    if (!active) return ;
    if (getFlowMode() == SW_EMU){
      updateSWEmulationGuidance() ;
      return ;
    }

    // The OpenCL level expects an xrt_xocl::device to be passed in
    xrt_xocl::device* device = static_cast<xrt_xocl::device*>(d) ;

    std::string path = debugIPLayoutPath(device) ;

    uint64_t deviceId = 0;
    if((getFlowMode() == HW || getFlowMode() == HW_EMU) && traceOffloadEnabled){
      try {
        deviceId = db->getDeviceId(path) ;
      }
      catch(std::exception& /*e*/) {
        // This is the first time we encountered this particular device
        addDevice(path) ;
      }
    }

    deviceId = db->addDevice(path) ;

    clearOffloader(deviceId);

    if (!(db->getStaticInfo()).validXclbin(device->get_xcl_handle())) {
      std::string msg =
	"Device profiling is only supported on xclbins built using " ;
      msg += std::to_string((db->getStaticInfo()).earliestSupportedToolVersion()) ;
      msg += " tools or later.  To enable device profiling please rebuild." ;

      xrt_core::message::send(xrt_core::message::severity_level::warning,
			      "XRT",
			      msg) ;
      return ;
    }

    // Update the static database with all the information that will
    //  be needed later.
    (db->getStaticInfo()).updateDevice(deviceId, device->get_xcl_handle()) ;
    (db->getStaticInfo()).setDeviceName(deviceId, device->getName()) ;

    // For the OpenCL level, we must create a device inteface using
    //  the xdp::XrtDevice to communicate with the physical device
    DeviceIntf* devInterface = (db->getStaticInfo()).getDeviceIntf(deviceId);
    if(nullptr == devInterface) {
      // If DeviceIntf is not already created, create a new one to communicate with physical device
      devInterface = new DeviceIntf() ;
      try {
        devInterface->setDevice(new XrtDevice(device)) ;
        devInterface->readDebugIPlayout() ;
      }
      catch(std::exception& /*e*/)
      {
        // Read debug IP Layout could throw an exception
        delete devInterface ;
        return ;
      }
      (db->getStaticInfo()).setDeviceIntf(deviceId, devInterface);
    }

    configureDataflow(deviceId, devInterface) ;
    addOffloader(deviceId, devInterface) ;

    if(getFlowMode() == HW && traceOffloadEnabled) {
      configureTraceIP(devInterface);
      devInterface->clockTraining() ;
      startContinuousThreads(deviceId) ;
    }
    if(getFlowMode() == HW_EMU) {
      configureTraceIP(devInterface);
      devInterface->clockTraining();
    }
    if (counterOffloadEnabled) {
      devInterface->startCounters() ;
    }

    // Disable AMs for unsupported features
    configureFa(deviceId, devInterface) ;
    configureCtx(deviceId, devInterface) ;

    // Once the device has been set up, add additional information to 
    //  the static database specific to OpenCL runs
    (db->getStaticInfo()).setMaxReadBW(deviceId, devInterface->getMaxBwRead()) ;
    (db->getStaticInfo()).setMaxWriteBW(deviceId, devInterface->getMaxBwWrite());
    updateOpenCLInfo(deviceId) ;
    deviceIdsToBeFlushed.emplace(deviceId) ;
  }

  void OpenCLDeviceOffloadPlugin::updateOpenCLInfo(uint64_t deviceId)
  {
    // *******************************************************
    // OpenCL specific info 1: Argument lists for each monitor
    // *******************************************************
    DeviceInfo* storedDevice = (db->getStaticInfo()).getDeviceInfo(deviceId) ;
    if (storedDevice == nullptr) return ;
    XclbinInfo* xclbin = storedDevice->currentXclbin() ;
    if (xclbin == nullptr) return ;
    for (auto iter : xclbin->cus)
    {
      ComputeUnitInstance* cu = iter.second ;

      // Find the Compute unit on the XOCL side that matches this compute unit
      std::shared_ptr<xocl::compute_unit> matchingCU ;
      for (auto xoclDeviceId : platform->get_device_range())
      {
        for (auto& xoclCU : xocl::xocl(xoclDeviceId)->get_cus())
        {
          if (xoclCU->get_name() == cu->getName())
          {
            matchingCU = xoclCU ;
            break ;
          }
        }
      }

      std::vector<uint32_t>* AIMIds = cu->getAIMs() ;
      std::vector<uint32_t>* ASMIds = cu->getASMs() ;

      for (size_t i = 0 ; i < AIMIds->size() ; ++i)
      {
        uint32_t AIMIndex = (*AIMIds)[i] ;
        Monitor* monitor = (db->getStaticInfo()).getAIMonitor(deviceId, xclbin, AIMIndex) ;
        if (!monitor) continue ;

        // Construct the argument list of each port
        std::string arguments = "" ;
        for (auto arg : matchingCU->get_symbol()->arguments)
        {
          if ((arg.address_qualifier != 1 && arg.address_qualifier != 4) ||
              arg.atype != xocl::xclbin::symbol::arg::argtype::indexed)
            continue ;
          // Is this particular argument attached to the right port?
          std::string lowerPort = arg.port ;
          std::transform(lowerPort.begin(), lowerPort.end(), lowerPort.begin(),
                         [](char c) { return (char)(std::tolower(c)); }) ;
          if ((monitor->name).find(lowerPort) == std::string::npos)
            continue ;

          // Is this particular argument heading to the right memory?
          std::string memoryName = getMemoryNameFromID(matchingCU, arg.id) ;
          if ((monitor->name).find(memoryName) == std::string::npos)
            continue ;

          if (arguments != "") arguments += "|" ;
          arguments += arg.name ;

          // Also, set the port width for this monitor explicitly
          monitor->portWidth = arg.port_width ;
        }
        monitor->args = arguments ;
      }
      for (size_t i = 0 ; i < ASMIds->size() ; ++i)
      {
        uint32_t ASMIndex = (*ASMIds)[i] ;
        Monitor* monitor = (db->getStaticInfo()).getASMonitor(deviceId, xclbin, ASMIndex) ;
        if (!monitor) continue ;

        // Construct the argument list of each port
        std::string arguments = "" ;
        for (auto arg : matchingCU->get_symbol()->arguments)
        {
          if ((arg.address_qualifier != 1 && arg.address_qualifier != 4) ||
              arg.atype != xocl::xclbin::symbol::arg::argtype::indexed)
            continue ;
          // Is this particular argument attached to the right port?
          std::string lowerPort = arg.port ;
          std::transform(lowerPort.begin(), lowerPort.end(), lowerPort.begin(),
                         [](char c) { return (char)(std::tolower(c)); }) ;
          if ((monitor->name).find(lowerPort) == std::string::npos)
            continue ;

          // Is this particular argument heading to the right memory?
          std::string memoryName = getMemoryNameFromID(matchingCU, arg.id) ;
          if ((monitor->name).find(memoryName) == std::string::npos)
            continue ;

          if (arguments != "") arguments += "|" ;
          arguments += arg.name ;

          // Also, set the port width for this monitor explicitly
          monitor->portWidth = arg.port_width ;
        }
        monitor->args = arguments ;
      }
    }
  }

  void OpenCLDeviceOffloadPlugin::updateSWEmulationGuidance()
  {
    if (platform == nullptr) return ; 
    // There is just some software emulation specific information
    //  we need to add in order to handle guidance rules
    for (auto xrt_device_id : platform->get_device_range()) {
      for (auto& cu : xocl::xocl(xrt_device_id)->get_cus()) {
        (db->getStaticInfo()).addSoftwareEmulationCUInstance(cu->get_kernel_name()) ;
      }
    }

    for (auto device: platform->get_device_range()) {
      if (!device->is_active()) continue ;
      auto mem_tp = device->get_axlf_section<const mem_topology*>(axlf_section_kind::MEM_TOPOLOGY) ;
      if (!mem_tp) continue ;
      std::string devName = device->get_unique_name() ;
      for (int i = 0 ; i < mem_tp->m_count ; ++i) {
        std::string mem_tag(reinterpret_cast<const char*>(mem_tp->m_mem_data[i].m_tag));
        if (mem_tag.rfind("bank", 0) == 0)
          mem_tag = "DDR[" + mem_tag.substr(4,4) + "]";
        (db->getStaticInfo()).addSoftwareEmulationMemUsage(devName + "|" + mem_tag, mem_tp->m_mem_data[i].m_used) ;
      }
    }

    std::set<std::string> bitWidthStrings ;
    for (auto device : platform->get_device_range()) {
      for (auto& cu : xocl::xocl(device)->get_cus()) {
        for (auto arg : cu->get_symbol()->arguments) {
          if ((arg.address_qualifier != 1  && arg.address_qualifier != 4) ||
              arg.atype != xocl::xclbin::symbol::arg::argtype::indexed)
            continue ;
          std::string bitWidth = "" ;
          bitWidth += cu->get_name() ;
          bitWidth += "/" ;
          bitWidth += arg.port ;
          std::transform(bitWidth.begin(), bitWidth.end(), bitWidth.begin(),
                         [](char c) { return (char)std::tolower(c); }) ;
          bitWidth += "," ;
          bitWidth += std::to_string(arg.port_width) ;
          bitWidthStrings.emplace(bitWidth) ;
        }
      }
    }
    for (auto iter : bitWidthStrings) {
      (db->getStaticInfo()).addSoftwareEmulationPortBitWidth(iter) ;
    }

  }
} // end namespace xdp<|MERGE_RESOLUTION|>--- conflicted
+++ resolved
@@ -197,26 +197,17 @@
     if (traceOffloadEnabled) {
       if (offloaders.find(deviceId) != offloaders.end())
       {
-<<<<<<< HEAD
-        offloader->stop_offload() ;
-        // To avoid a race condition, wait until the offloader has stopped
-        while(offloader->get_status() != OffloadThreadStatus::STOPPED) ;
-      }
-      else
-      {
-        offloader->read_trace() ;
-        offloader->read_trace_end() ;
-=======
         auto offloader = std::get<0>(offloaders[deviceId]) ;
         if (offloader->continuous_offload()) {
           offloader->stop_offload() ;
+          // To avoid a race condition, wait until the offloader has stopped
+          while(offloader->get_status() != OffloadThreadStatus::STOPPED) ;
         }
         else {
           offloader->read_trace() ;
           offloader->read_trace_end() ;
         }
         checkTraceBufferFullness(offloader, deviceId);
->>>>>>> 4881eaf6
       }
     }
     if (counterOffloadEnabled) {
