--- conflicted
+++ resolved
@@ -36,11 +36,6 @@
     ES2 = 1
   };
 
-<<<<<<< HEAD
-  struct PSMessages{
-    uint32_t message_type; //calculate worst case size and double
-    uint32_t params[4];
-=======
   enum class Messages : uint8_t
   {
     NO_CORE_MODULE_PCS = 0,
@@ -67,7 +62,6 @@
     static constexpr auto MAX_NUM_MESSAGES = 800;
     uint32_t numMessages;
     MessagePacket packets[MAX_NUM_MESSAGES];
->>>>>>> ee3321d8
   };
 
   // This struct is used for input for the PS kernel.  It contains all of
@@ -101,35 +95,6 @@
       uint32_t event_value = 0;
       uint32_t counter_value = 0;
 
-<<<<<<< HEAD
-  };
-
-  struct TileTraceData
-  {   
-    public:
-      uint32_t packet_type = 0;
-      uint32_t start_event = 28; 
-      uint32_t stop_event = 29; 
-      uint32_t traced_events[8] = {0};
-      uint32_t internal_events_broadcast[16] = {0};
-      uint32_t broadcast_mask_west = 65535;
-      uint32_t broadcast_mask_east = 65535;
-      PCData pc[4];
-  };  
-
-
-  struct TileData
-  {
-    public:
-      uint32_t column;
-      uint32_t row;
-      TileTraceData  core_trace_config;
-      TileTraceData  memory_trace_config;
-   
-      TileData(uint32_t c, uint32_t r) : column(c), row(r) {}
-  };
-
-=======
   };
 
   struct TileTraceData
@@ -157,18 +122,12 @@
       TileData(uint32_t c, uint32_t r) : column(c), row(r) {}
   };
 
->>>>>>> ee3321d8
   struct OutputConfiguration
   {
     public:
       uint16_t numTiles;
-<<<<<<< HEAD
-      uint32_t numTileCoreTraceEvents[9] = {0};
-      uint32_t numTileMemoryTraceEvents[9] = {0};
-=======
       uint32_t numTileCoreTraceEvents[NUM_OUTPUT_TRACE_EVENTS] = {};
       uint32_t numTileMemoryTraceEvents[NUM_OUTPUT_TRACE_EVENTS] = {};
->>>>>>> ee3321d8
       TileData tiles[1]; 
   };
 
@@ -186,11 +145,7 @@
   {
     uint64_t bufAllocSz;
     uint8_t numStreams;
-<<<<<<< HEAD
-    struct GMIOBuffer gmioData[1];
-=======
     struct GMIOBuffer gmioData[1]; //Flexible Array Member
->>>>>>> ee3321d8
   };  
 
 
