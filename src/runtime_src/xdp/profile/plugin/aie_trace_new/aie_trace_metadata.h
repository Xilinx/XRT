/**
 * Copyright (C) 20222-2023 Advanced Micro Devices, Inc. - All rights reserved
 *
 * Licensed under the Apache License, Version 2.0 (the "License"). You may
 * not use this file except in compliance with the License. A copy of the
 * License is located at
 *
 *     http://www.apache.org/licenses/LICENSE-2.0
 *
 * Unless required by applicable law or agreed to in writing, software
 * distributed under the License is distributed on an "AS IS" BASIS, WITHOUT
 * WARRANTIES OR CONDITIONS OF ANY KIND, either express or implied. See the
 * License for the specific language governing permissions and limitations
 * under the License.
 */

#ifndef AIE_TRACE_METADATA_H
#define AIE_TRACE_METADATA_H

#include <boost/property_tree/ptree.hpp>
#include <set>
#include <map>
#include <vector>

#include "xdp/config.h"
#include "xdp/profile/database/static_info/aie_constructs.h"
#include "core/common/device.h"

namespace xdp {

typedef std::vector<uint32_t>  ValueVector;

class AieTraceMetadata{
  private:
    
  //using module_type = xrt_core::edge::aie::module_type;

    bool useDelay = false;
    bool useUserControl = false;
    bool useGraphIterator = false;
    bool useOneDelayCtr = true;
    bool isValidMetrics = true;   
    bool runtimeMetrics;
    bool continuousTrace;

    uint32_t iterationCount = 0;
    uint64_t delayCycles = 0;
    uint64_t deviceID;
    uint64_t numAIETraceOutput;
    uint64_t offloadIntervalUs;
    unsigned int aie_trace_file_dump_int_s;

<<<<<<< HEAD
    std::string metricSet;
    std::set<std::string> metricSets;
    std::set<std::string> memTileMetricSets;
    std::map<tile_type, std::string> configMetrics;
    std::map<tile_type, uint8_t> configChannel0;
    std::map<tile_type, uint8_t> configChannel1;

=======
    std::string counterScheme;
    std::vector<std::string> metricSets;
    std::map<tile_type, std::string> configMetrics;
>>>>>>> f9d18dee
    void* handle;

  public:
    
    AieTraceMetadata(uint64_t deviceID, void* handle);

<<<<<<< HEAD
    std::string getMetricSet(const std::string& metricsStr);

    int getHardwareGen();
    uint16_t getAIETileRowOffset();
    std::vector<tile_type> getTilesForTracing();
    std::vector<tile_type> getMemTilesForTracing();

    static void read_aie_metadata(const char* data, size_t size, 
                                  boost::property_tree::ptree& aie_project);

    std::vector<tile_type> get_tiles(const xrt_core::device* device, 
                                     const std::string& graph_name,
                                     module_type type, 
                                     const std::string& kernel_name = "");
    std::vector<tile_type> get_aie_tiles(const xrt_core::device* device, 
                                         const std::string& graph_name);
    std::vector<tile_type> get_mem_tiles(const xrt_core::device* device, 
                                         const std::string& graph_name);
=======
    static void read_aie_metadata(const char* data, size_t size, boost::property_tree::ptree& aie_project);

    std::vector<tile_type> get_tiles(const xrt_core::device* device, const std::string& graph_name);

>>>>>>> f9d18dee
    std::vector<tile_type> get_event_tiles(const xrt_core::device* device, 
                                           const std::string& graph_name,
                                           module_type type);

    std::vector<std::string> get_graphs(const xrt_core::device* device);

    double get_clock_freq_mhz(const xrt_core::device* device);

    std::vector<gmio_type> get_trace_gmios(const xrt_core::device* device);

    void getConfigMetricsForTiles(std::vector<std::string>& metricsSettings,
                                  std::vector<std::string>& graphMetricsSettings,
                                  module_type type);
    void setTraceStartControl();
    uint8_t getMetricSetIndex(std::string metricString);
   
    std::string getMetricString(uint8_t index) {
      if (index < metricSets.size())
        return metricSets[index];
      else
        return metricSets[0];
    }

    bool getUseDelay(){return useDelay;}
    bool getUseUserControl(){return useUserControl;}
    bool getUseGraphIterator(){return useGraphIterator;}
    bool getUseOneDelayCounter(){return useOneDelayCtr;}
    bool getRuntimeMetrics() {return runtimeMetrics;}

    uint32_t getIterationCount(){return iterationCount;}
    uint64_t getNumStreams() {return numAIETraceOutput;}
    uint64_t getContinuousTrace() {return continuousTrace;}
    uint64_t getOffloadIntervalUs() {return offloadIntervalUs;}
    uint64_t getDeviceID() {return deviceID;}
    bool getIsValidMetrics() {return isValidMetrics;}

    void* getHandle() {return handle;}
    unsigned int getFileDumpIntS() {return aie_trace_file_dump_int_s;}
<<<<<<< HEAD
    std::string getMetricStr() {return metricSet;}
    std::map<tile_type, std::string> getConfigMetrics() {return configMetrics;}
    std::map<tile_type, uint8_t> getConfigChannel0() {return configChannel0;}
    std::map<tile_type, uint8_t> getConfigChannel1() {return configChannel1;}
=======
    std::map<tile_type, std::string> getConfigMetrics(){return configMetrics;}
    std::string getCounterScheme(){return counterScheme;}
>>>>>>> f9d18dee

    void setNumStreams(uint64_t newNumTraceStreams) {numAIETraceOutput = newNumTraceStreams;}
    void setDelayCycles(uint64_t newDelayCycles) {delayCycles = newDelayCycles;}
    void setRuntimeMetrics(bool metrics) {runtimeMetrics = metrics;}

    uint64_t getDelay() {
      if (useDelay)
        return delayCycles;
      return 0;
    }
    
  };

}

#endif<|MERGE_RESOLUTION|>--- conflicted
+++ resolved
@@ -1,5 +1,5 @@
 /**
- * Copyright (C) 20222-2023 Advanced Micro Devices, Inc. - All rights reserved
+ * Copyright (C) 2022-2023 Advanced Micro Devices, Inc. - All rights reserved
  *
  * Licensed under the Apache License, Version 2.0 (the "License"). You may
  * not use this file except in compliance with the License. A copy of the
@@ -50,7 +50,6 @@
     uint64_t offloadIntervalUs;
     unsigned int aie_trace_file_dump_int_s;
 
-<<<<<<< HEAD
     std::string metricSet;
     std::set<std::string> metricSets;
     std::set<std::string> memTileMetricSets;
@@ -58,23 +57,17 @@
     std::map<tile_type, uint8_t> configChannel0;
     std::map<tile_type, uint8_t> configChannel1;
 
-=======
-    std::string counterScheme;
-    std::vector<std::string> metricSets;
-    std::map<tile_type, std::string> configMetrics;
->>>>>>> f9d18dee
     void* handle;
 
   public:
     
     AieTraceMetadata(uint64_t deviceID, void* handle);
 
-<<<<<<< HEAD
     std::string getMetricSet(const std::string& metricsStr);
 
     int getHardwareGen();
     uint16_t getAIETileRowOffset();
-    std::vector<tile_type> getTilesForTracing();
+    std::vector<std::string> getSettingsVector(std::string settingsString); 
     std::vector<tile_type> getMemTilesForTracing();
 
     static void read_aie_metadata(const char* data, size_t size, 
@@ -88,12 +81,6 @@
                                          const std::string& graph_name);
     std::vector<tile_type> get_mem_tiles(const xrt_core::device* device, 
                                          const std::string& graph_name);
-=======
-    static void read_aie_metadata(const char* data, size_t size, boost::property_tree::ptree& aie_project);
-
-    std::vector<tile_type> get_tiles(const xrt_core::device* device, const std::string& graph_name);
-
->>>>>>> f9d18dee
     std::vector<tile_type> get_event_tiles(const xrt_core::device* device, 
                                            const std::string& graph_name,
                                            module_type type);
@@ -132,15 +119,10 @@
 
     void* getHandle() {return handle;}
     unsigned int getFileDumpIntS() {return aie_trace_file_dump_int_s;}
-<<<<<<< HEAD
     std::string getMetricStr() {return metricSet;}
     std::map<tile_type, std::string> getConfigMetrics() {return configMetrics;}
     std::map<tile_type, uint8_t> getConfigChannel0() {return configChannel0;}
     std::map<tile_type, uint8_t> getConfigChannel1() {return configChannel1;}
-=======
-    std::map<tile_type, std::string> getConfigMetrics(){return configMetrics;}
-    std::string getCounterScheme(){return counterScheme;}
->>>>>>> f9d18dee
 
     void setNumStreams(uint64_t newNumTraceStreams) {numAIETraceOutput = newNumTraceStreams;}
     void setDelayCycles(uint64_t newDelayCycles) {delayCycles = newDelayCycles;}
