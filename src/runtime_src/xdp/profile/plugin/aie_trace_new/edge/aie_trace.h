/**
 * Copyright (C) 2022-2023 Advanced Micro Devices, Inc. - All rights reserved
 *
 * Licensed under the Apache License, Version 2.0 (the "License"). You may
 * not use this file except in compliance with the License. A copy of the
 * License is located at
 *
 *     http://www.apache.org/licenses/LICENSE-2.0
 *
 * Unless required by applicable law or agreed to in writing, software
 * distributed under the License is distributed on an "AS IS" BASIS, WITHOUT
 * WARRANTIES OR CONDITIONS OF ANY KIND, either express or implied. See the
 * License for the specific language governing permissions and limitations
 * under the License.
 */


#ifndef AIE_TRACE_DOT_H
#define AIE_TRACE_DOT_H

#include <cstdint>

#include "xdp/profile/plugin/aie_trace_new/aie_trace_impl.h"
#include "xaiefal/xaiefal.hpp"

namespace xdp {

  class AieTrace_EdgeImpl : public AieTraceImpl{
    public:
      XDP_EXPORT
      AieTrace_EdgeImpl(VPDatabase* database, std::shared_ptr<AieTraceMetadata> metadata);
        // : AieTraceImpl(database, metadata);
      ~AieTrace_EdgeImpl() = default;
      
      XDP_EXPORT
      virtual void updateDevice();

    private: 
      typedef XAie_Events            EventType;
      typedef std::vector<EventType> EventVector;
      typedef std::vector<uint32_t>  ValueVector;

<<<<<<< HEAD
      module_type getTileType(uint16_t row);
      std::vector<std::string> getSettingsVector(std::string settingsString); 
      void configEventSelections(XAie_DevInst* aieDevInst,
                                 const XAie_LocType loc,
                                 const XAie_ModuleType mod,
                                 const module_type type,
                                 const std::string metricSet,
                                 const uint8_t channel0,
                                 const uint8_t channel);
      bool setMetrics(uint64_t deviceId, 
                      void* handle);
      void releaseCurrentTileCounters(int numCoreCounters, 
                                      int numMemoryCounters);
      bool tileHasFreeRsc(xaiefal::XAieDev* aieDevice, 
                          XAie_LocType& loc, 
                          const std::string& metricSet);
      void printTileStats(xaiefal::XAieDev* aieDevice, 
                          const tile_type& tile);
=======
      bool setMetricsSettings(uint64_t deviceId, void* handle);
      void releaseCurrentTileCounters(int numCoreCounters, int numMemoryCounters);
      bool tileHasFreeRsc(xaiefal::XAieDev* aieDevice, XAie_LocType& loc, const std::string& metricSet);
      void printTileStats(xaiefal::XAieDev* aieDevice, const tile_type& tile);
>>>>>>> f9d18dee
      bool configureStartIteration(xaiefal::XAieMod& core);
      bool configureStartDelay(xaiefal::XAieMod& core);
     
      bool checkAieDeviceAndRuntimeMetrics(uint64_t deviceId, void* handle);
      void setTraceStartControl(void* handle);
<<<<<<< HEAD
      uint64_t checkTraceBufSize(uint64_t size);
=======
      uint64_t checkTraceBufSize(uint64_t size);                                   
>>>>>>> f9d18dee
      inline uint32_t bcIdToEvent(int bcId);

    private:
      XAie_DevInst*     aieDevInst = nullptr;
      xaiefal::XAieDev* aieDevice  = nullptr;

      std::set<std::string> metricSets;
      std::map<std::string, EventVector> mCoreEventSets;
      std::map<std::string, EventVector> mMemoryEventSets;
      std::map<std::string, EventVector> mMemTileEventSets;

      // AIE profile counters
      std::vector<tile_type> mCoreCounterTiles;
      std::vector<std::shared_ptr<xaiefal::XAiePerfCounter>> mCoreCounters;
      std::vector<std::shared_ptr<xaiefal::XAiePerfCounter>> mMemoryCounters;

      // Counter metrics (same for all sets)
      EventType   mCoreTraceStartEvent;
      EventType   mCoreTraceEndEvent;
      EventType   mMemTileTraceStartEvent;
      EventType   mMemTileTraceEndEvent;

      EventVector mCoreCounterStartEvents;
      EventVector mCoreCounterEndEvents;
      ValueVector mCoreCounterEventValues;

      EventVector mMemoryCounterStartEvents;
      EventVector mMemoryCounterEndEvents;
      ValueVector mMemoryCounterEventValues;

  };

}   

#endif<|MERGE_RESOLUTION|>--- conflicted
+++ resolved
@@ -40,9 +40,7 @@
       typedef std::vector<EventType> EventVector;
       typedef std::vector<uint32_t>  ValueVector;
 
-<<<<<<< HEAD
       module_type getTileType(uint16_t row);
-      std::vector<std::string> getSettingsVector(std::string settingsString); 
       void configEventSelections(XAie_DevInst* aieDevInst,
                                  const XAie_LocType loc,
                                  const XAie_ModuleType mod,
@@ -50,7 +48,7 @@
                                  const std::string metricSet,
                                  const uint8_t channel0,
                                  const uint8_t channel);
-      bool setMetrics(uint64_t deviceId, 
+      bool setMetricsSettings(uint64_t deviceId, 
                       void* handle);
       void releaseCurrentTileCounters(int numCoreCounters, 
                                       int numMemoryCounters);
@@ -59,22 +57,12 @@
                           const std::string& metricSet);
       void printTileStats(xaiefal::XAieDev* aieDevice, 
                           const tile_type& tile);
-=======
-      bool setMetricsSettings(uint64_t deviceId, void* handle);
-      void releaseCurrentTileCounters(int numCoreCounters, int numMemoryCounters);
-      bool tileHasFreeRsc(xaiefal::XAieDev* aieDevice, XAie_LocType& loc, const std::string& metricSet);
-      void printTileStats(xaiefal::XAieDev* aieDevice, const tile_type& tile);
->>>>>>> f9d18dee
       bool configureStartIteration(xaiefal::XAieMod& core);
       bool configureStartDelay(xaiefal::XAieMod& core);
      
       bool checkAieDeviceAndRuntimeMetrics(uint64_t deviceId, void* handle);
       void setTraceStartControl(void* handle);
-<<<<<<< HEAD
       uint64_t checkTraceBufSize(uint64_t size);
-=======
-      uint64_t checkTraceBufSize(uint64_t size);                                   
->>>>>>> f9d18dee
       inline uint32_t bcIdToEvent(int bcId);
 
     private:
