/**
 * Copyright (C) 2020-2021 Xilinx, Inc
 *
 * Licensed under the Apache License, Version 2.0 (the "License"). You may
 * not use this file except in compliance with the License. A copy of the
 * License is located at
 *
 *     http://www.apache.org/licenses/LICENSE-2.0
 *
 * Unless required by applicable law or agreed to in writing, software
 * distributed under the License is distributed on an "AS IS" BASIS, WITHOUT
 * WARRANTIES OR CONDITIONS OF ANY KIND, either express or implied. See the
 * License for the specific language governing permissions and limitations
 * under the License.
 */

#define XDP_SOURCE

#include <boost/algorithm/string.hpp>
#include <cmath>
#include <iostream>
#include <memory>
#include <limits>

#include "core/common/message.h"
#include "core/common/xrt_profiling.h"
#include "core/edge/user/shim.h"

#include "xdp/profile/database/database.h"
#include "xdp/profile/database/events/creator/aie_trace_data_logger.h"
#include "xdp/profile/database/static_info/aie_constructs.h"
#include "xdp/profile/database/static_info/pl_constructs.h"
#include "xdp/profile/device/aie_trace/aie_trace_offload.h"
#include "xdp/profile/device/device_intf.h"
#include "xdp/profile/device/hal_device/xdp_hal_device.h"
#include "xdp/profile/device/tracedefs.h"
#include "xdp/profile/plugin/aie_trace/aie_trace_plugin.h"
#include "xdp/profile/plugin/vp_base/info.h"
#include "xdp/profile/writer/aie_trace/aie_trace_writer.h"
#include "xdp/profile/writer/aie_trace/aie_trace_config_writer.h"

#define NUM_CORE_TRACE_EVENTS   8
#define NUM_MEMORY_TRACE_EVENTS 8
#define CORE_BROADCAST_EVENT_BASE 107

namespace {
  static void* fetchAieDevInst(void* devHandle)
  {
    auto drv = ZYNQ::shim::handleCheck(devHandle);
    if (!drv)
      return nullptr ;
    auto aieArray = drv->getAieArray() ;
    if (!aieArray)
      return nullptr ;
    return aieArray->getDevInst() ;
  }

  static void* allocateAieDevice(void* devHandle)
  {
    XAie_DevInst* aieDevInst =
      static_cast<XAie_DevInst*>(fetchAieDevInst(devHandle)) ;
    if (!aieDevInst)
      return nullptr ;
    return new xaiefal::XAieDev(aieDevInst, false) ;
  }

  static void deallocateAieDevice(void* aieDevice)
  {
    xaiefal::XAieDev* object = static_cast<xaiefal::XAieDev*>(aieDevice) ;
    if (object != nullptr)
      delete object ;
  }
} // end anonymous namespace

namespace xdp {
  using severity_level = xrt_core::message::severity_level;
  using module_type = xrt_core::edge::aie::module_type;

  constexpr double AIE_DEFAULT_FREQ_MHZ = 1000.0;

  bool AieTracePlugin::live = false;

  AieTracePlugin::AieTracePlugin()
                : XDPPlugin(),
                  continuousTrace(false),
                  offloadIntervalUs(0)
  {
    AieTracePlugin::live = true;

    db->registerPlugin(this);
    db->registerInfo(info::aie_trace);

    // Check whether continuous trace is enabled in xrt.ini
    // AIE trace is now supported for HW only
    continuousTrace = xrt_core::config::get_aie_trace_periodic_offload();
    if (continuousTrace) {
      auto offloadIntervalms = xrt_core::config::get_aie_trace_buffer_offload_interval_ms();
      if (offloadIntervalms != 10) {
        std::stringstream msg;
        msg << "aie_trace_buffer_offload_interval_ms will be deprecated in future. "
            << "Please use aie_trace_buffer_offload_interval_us instead.";
        xrt_core::message::send(xrt_core::message::severity_level::warning, "XRT", msg.str());
        offloadIntervalUs = offloadIntervalms * 1e3;
      } else {
        offloadIntervalUs = xrt_core::config::get_aie_trace_buffer_offload_interval_us();
      }
    }

    // Pre-defined metric sets
    metricSets = {"functions", "functions_partial_stalls", "functions_all_stalls", "all"};
    
    // Pre-defined metric sets
    //
    // **** Core Module Trace ****
    // NOTE: these are supplemented with counter events as those are dependent on counter #
    coreEventSets = {
      {"functions",                {XAIE_EVENT_INSTR_CALL_CORE,       XAIE_EVENT_INSTR_RETURN_CORE}},
      {"functions_partial_stalls", {XAIE_EVENT_INSTR_CALL_CORE,       XAIE_EVENT_INSTR_RETURN_CORE}},
      {"functions_all_stalls",     {XAIE_EVENT_INSTR_CALL_CORE,       XAIE_EVENT_INSTR_RETURN_CORE}},
      {"all",                      {XAIE_EVENT_INSTR_CALL_CORE,       XAIE_EVENT_INSTR_RETURN_CORE}}
    };

    // These are also broadcast to memory module
    coreTraceStartEvent = XAIE_EVENT_ACTIVE_CORE;
    coreTraceEndEvent   = XAIE_EVENT_DISABLED_CORE;
    
    // **** Memory Module Trace ****
    // NOTE 1: Core events listed here are broadcast by the resource manager
    // NOTE 2: These are supplemented with counter events as those are dependent on counter #
    // NOTE 3: For now, 'all' is the same as 'functions_all_stalls'. Combo events (required 
    //         for all) have limited support in the resource manager.
    memoryEventSets = {
      {"functions",                {XAIE_EVENT_INSTR_CALL_CORE,       XAIE_EVENT_INSTR_RETURN_CORE}},
      {"functions_partial_stalls", {XAIE_EVENT_INSTR_CALL_CORE,       XAIE_EVENT_INSTR_RETURN_CORE,
                                    XAIE_EVENT_STREAM_STALL_CORE, 
                                    XAIE_EVENT_CASCADE_STALL_CORE,    XAIE_EVENT_LOCK_STALL_CORE}},
      {"functions_all_stalls",     {XAIE_EVENT_INSTR_CALL_CORE,       XAIE_EVENT_INSTR_RETURN_CORE,
                                    XAIE_EVENT_MEMORY_STALL_CORE,     XAIE_EVENT_STREAM_STALL_CORE, 
                                    XAIE_EVENT_CASCADE_STALL_CORE,    XAIE_EVENT_LOCK_STALL_CORE}},
      {"all",                      {XAIE_EVENT_INSTR_CALL_CORE,       XAIE_EVENT_INSTR_RETURN_CORE,
                                    XAIE_EVENT_MEMORY_STALL_CORE,     XAIE_EVENT_STREAM_STALL_CORE, 
                                    XAIE_EVENT_CASCADE_STALL_CORE,    XAIE_EVENT_LOCK_STALL_CORE}}
    };

    // **** Core Module Counters ****
    // NOTE 1: Reset events are dependent on actual profile counter reserved.
    // NOTE 2: These counters are required HW workarounds with thresholds chosen 
    //         to produce events before hitting the bug. For example, sync packets 
    //         occur after 1024 cycles and with no events, is incorrectly repeated.
    auto counterScheme = xrt_core::config::get_aie_trace_counter_scheme();

    if (counterScheme == "es1") {
      coreCounterStartEvents   = {XAIE_EVENT_ACTIVE_CORE,             XAIE_EVENT_ACTIVE_CORE};
      coreCounterEndEvents     = {XAIE_EVENT_DISABLED_CORE,           XAIE_EVENT_DISABLED_CORE};
      coreCounterEventValues   = {1020, 1020*1020};
    }
    else if (counterScheme == "es2") {
      coreCounterStartEvents   = {XAIE_EVENT_ACTIVE_CORE};
      coreCounterEndEvents     = {XAIE_EVENT_DISABLED_CORE};
      coreCounterEventValues   = {0x3FF00};
    }
    
    // **** Memory Module Counters ****
    // NOTE 1: Reset events are dependent on actual profile counter reserved.
    // NOTE 2: These counters are required HW workarounds (see description above).
    //         They are only required for ES1 devices. For ES2 devices, the core
    //         counter is broadcast.
    if (counterScheme == "es1") {
      memoryCounterStartEvents = {XAIE_EVENT_TRUE_MEM,                XAIE_EVENT_TRUE_MEM};
      memoryCounterEndEvents   = {XAIE_EVENT_NONE_MEM,                XAIE_EVENT_NONE_MEM};
      memoryCounterEventValues = {1020, 1020*1020};
    }
    else if (counterScheme == "es2") {
      memoryCounterStartEvents = {XAIE_EVENT_TRUE_MEM};
      memoryCounterEndEvents   = {XAIE_EVENT_NONE_MEM};
      memoryCounterEventValues = {0x3FF00};
    }

    //Process the file dump interval
    aie_trace_file_dump_int_s = xrt_core::config::get_aie_trace_file_dump_interval_s();
    if (aie_trace_file_dump_int_s < MIN_TRACE_DUMP_INTERVAL_S) {
      aie_trace_file_dump_int_s = MIN_TRACE_DUMP_INTERVAL_S;
      xrt_core::message::send(xrt_core::message::severity_level::warning, "XRT", AIE_TRACE_DUMP_INTERVAL_WARN_MSG);
    }
  }

  AieTracePlugin::~AieTracePlugin()
  {
    if (VPDatabase::alive()) {
      try {
        writeAll(false);
      }
      catch(...) {
      }
      db->unregisterPlugin(this);
    }

    // If the database is dead, then we must have already forced a 
    //  write at the database destructor so we can just move on

    for (auto h : deviceHandles)
      xclClose(h);

    AieTracePlugin::live = false;
  }

  // Convert broadcast ID to event ID
  inline uint32_t AieTracePlugin::bcIdToEvent(int bcId)
  {
    return bcId + CORE_BROADCAST_EVENT_BASE;
  }

  // Release counters from latest tile (because something went wrong)
  void AieTracePlugin::releaseCurrentTileCounters(int numCoreCounters, int numMemoryCounters)
  {
    for (int i=0; i < numCoreCounters; i++) {
      mCoreCounters.back()->stop();
      mCoreCounters.back()->release();
      mCoreCounters.pop_back();
      mCoreCounterTiles.pop_back();
    }
    for (int i=0; i < numMemoryCounters; i++) {
      mMemoryCounters.back()->stop();
      mMemoryCounters.back()->release();
      mMemoryCounters.pop_back();
    }
  }

  bool tileCompare(tile_type tile1, tile_type tile2) 
  {
    return ((tile1.col == tile2.col) && (tile1.row == tile2.row));
  }

  bool AieTracePlugin::tileHasFreeRsc(xaiefal::XAieDev* aieDevice, XAie_LocType& loc, const std::string& metricSet)
  {
    auto stats = aieDevice->getRscStat(XAIEDEV_DEFAULT_GROUP_AVAIL);
    uint32_t available = 0;
    uint32_t required = 0;
    std::stringstream msg;

    // Core Module perf counters
    available = stats.getNumRsc(loc, XAIE_CORE_MOD, XAIE_PERFCNT_RSC);
    required = coreCounterStartEvents.size();
    if (mUseDelay) {
      ++required;
      if (!mUseOneDelayCtr)
        ++required;
    }
    if (available < required) {
      msg << "Available core module performance counters for aie trace : " << available << std::endl
          << "Required core module performance counters for aie trace : "  << required;
      xrt_core::message::send(severity_level::info, "XRT", msg.str());
      return false;
    }

    // Core Module trace slots
    available = stats.getNumRsc(loc, XAIE_CORE_MOD, xaiefal::XAIE_TRACE_EVENTS_RSC);
    required = coreCounterStartEvents.size() + coreEventSets[metricSet].size();
    if (available < required) {
      msg << "Available core module trace slots for aie trace : " << available << std::endl
          << "Required core module trace slots for aie trace : "  << required;
      xrt_core::message::send(severity_level::info, "XRT", msg.str());
      return false;
    }

    // Core Module broadcasts. 2 events for starting/ending trace
    available = stats.getNumRsc(loc, XAIE_CORE_MOD, XAIE_BCAST_CHANNEL_RSC);
    required = memoryEventSets[metricSet].size() + 2;
    if (available < required) {
      msg << "Available core module broadcast channels for aie trace : " << available << std::endl
          << "Required core module broadcast channels for aie trace : "  << required;
      xrt_core::message::send(severity_level::info, "XRT", msg.str());
      return false;
    }

   // Memory Module perf counters
    available = stats.getNumRsc(loc, XAIE_MEM_MOD, XAIE_PERFCNT_RSC);
    required = memoryCounterStartEvents.size();
    if (available < required) {
      msg << "Available memory module performance counters for aie trace : " << available << std::endl
          << "Required memory module performance counters for aie trace : "  << required;
      xrt_core::message::send(severity_level::info, "XRT", msg.str());
      return false;
    }

    // Memory Module trace slots
    available = stats.getNumRsc(loc, XAIE_MEM_MOD, xaiefal::XAIE_TRACE_EVENTS_RSC);
    required = memoryCounterStartEvents.size() + memoryEventSets[metricSet].size();
    if (available < required) {
      msg << "Available memory module trace slots for aie trace : " << available << std::endl
          << "Required memory module trace slots for aie trace : "  << required;
      xrt_core::message::send(severity_level::info, "XRT", msg.str());
      return false;
    }

    // No need to check memory module broadcast

    return true;
  }

  void AieTracePlugin::printTileStats(xaiefal::XAieDev* aieDevice, const tile_type& tile)
  {
    auto col = tile.col;
    auto row = tile.row + 1;
    auto loc = XAie_TileLoc(col, row);
    std::stringstream msg;

    const std::string groups[3] = {
      XAIEDEV_DEFAULT_GROUP_GENERIC,
      XAIEDEV_DEFAULT_GROUP_STATIC,
      XAIEDEV_DEFAULT_GROUP_AVAIL
    };

    msg << "Resource usage stats for Tile : (" << col << "," << row << ") Module : Core" << std::endl;
    for (auto&g : groups) {
      auto stats = aieDevice->getRscStat(g);
      auto pc = stats.getNumRsc(loc, XAIE_CORE_MOD, XAIE_PERFCNT_RSC);
      auto ts = stats.getNumRsc(loc, XAIE_CORE_MOD, xaiefal::XAIE_TRACE_EVENTS_RSC);
      auto bc = stats.getNumRsc(loc, XAIE_CORE_MOD, XAIE_BCAST_CHANNEL_RSC);
      msg << "Resource Group : " << std::left <<  std::setw(10) << g << " "
          << "Performance Counters : " << pc << " "
          << "Trace Slots : " << ts << " "
          << "Broadcast Channels : " << bc << " "
          << std::endl;
    }
    msg << "Resource usage stats for Tile : (" << col << "," << row << ") Module : Memory" << std::endl;
    for (auto&g : groups) {
    auto stats = aieDevice->getRscStat(g);
    auto pc = stats.getNumRsc(loc, XAIE_MEM_MOD, XAIE_PERFCNT_RSC);
    auto ts = stats.getNumRsc(loc, XAIE_MEM_MOD, xaiefal::XAIE_TRACE_EVENTS_RSC);
    auto bc = stats.getNumRsc(loc, XAIE_MEM_MOD, XAIE_BCAST_CHANNEL_RSC);
    msg << "Resource Group : "  << std::left <<  std::setw(10) << g << " "
        << "Performance Counters : " << pc << " "
        << "Trace Slots : " << ts << " "
        << "Broadcast Channels : " << bc << " "
        << std::endl;
    }
    xrt_core::message::send(severity_level::info, "XRT", msg.str());
  }

  std::string AieTracePlugin::getMetricSet(void* handle)
  {
    // Catch when compile-time trace is specified (e.g., --event-trace=functions)
    std::shared_ptr<xrt_core::device> device = xrt_core::get_userpf_device(handle);
    auto compilerOptions = xrt_core::edge::aie::get_aiecompiler_options(device.get());
    runtimeMetrics = (compilerOptions.event_trace == "runtime");

    if (!runtimeMetrics) {
      std::stringstream msg;
      msg << "Found compiler trace option of " << compilerOptions.event_trace
          << ". No runtime AIE metrics will be changed.";
      xrt_core::message::send(severity_level::info, "XRT", msg.str());
      return {};
    }

    std::string metricsStr = xrt_core::config::get_aie_trace_metrics();
    if (metricsStr.empty()) {
      std::string msg("The setting aie_trace_metrics was not specified in xrt.ini. AIE event trace will not be available.");
      xrt_core::message::send(severity_level::warning, "XRT", msg);
      return {};
    }

    std::vector<std::string> vec;
    boost::split(vec, metricsStr, boost::is_any_of(":"));

    for (int i=0; i < vec.size(); ++i) {
      boost::replace_all(vec.at(i), "{", "");
      boost::replace_all(vec.at(i), "}", "");
    }

    // Determine specification type based on vector size:
    //   * Size = 1: All tiles
    //     * aie_trace_metrics = <functions|functions_partial_stalls|functions_all_stalls|all>
    //   * Size = 2: Single tile or kernel name (supported in future release)
    //     * aie_trace_metrics = {<column>,<row>}:<functions|functions_partial_stalls|functions_all_stalls|all>
    //     * aie_trace_metrics= <kernel name>:<functions|functions_partial_stalls|functions_all_stalls|all>
    //   * Size = 3: Range of tiles (supported in future release)
    //     * aie_trace_metrics= {<mincolumn,<minrow>}:{<maxcolumn>,<maxrow>}:<functions|functions_partial_stalls|functions_all_stalls|all>
    metricSet = vec.at( vec.size()-1 );

    if (metricSets.find(metricSet) == metricSets.end()) {
      std::string defaultSet = "functions";
      std::stringstream msg;
      msg << "Unable to find AIE trace metric set " << metricSet 
          << ". Using default of " << defaultSet << ".";
      xrt_core::message::send(severity_level::warning, "XRT", msg.str());
      metricSet = defaultSet;
    }

    // If requested, turn on debug fal messages
    if (xrt_core::config::get_verbosity() >= static_cast<uint32_t>(severity_level::debug))
      xaiefal::Logger::get().setLogLevel(xaiefal::LogLevel::DEBUG);

    return metricSet;
  }

  bool AieTracePlugin::alive()
  {
    return AieTracePlugin::live;
  }

  std::vector<tile_type> AieTracePlugin::getTilesForTracing(void* handle)
  {
    std::vector<tile_type> tiles;
    // Create superset of all tiles across all graphs
    // NOTE: future releases will support the specification of tile subsets
    auto device = xrt_core::get_userpf_device(handle);
    auto graphs = xrt_core::edge::aie::get_graphs(device.get());
    for (auto& graph : graphs) {
      auto currTiles = xrt_core::edge::aie::get_tiles(device.get(), graph);
      std::copy(currTiles.begin(), currTiles.end(), back_inserter(tiles));

      // TODO: Differentiate between core and DMA-only tiles when 'all' is supported

      // Core Tiles
      //auto coreTiles = xrt_core::edge::aie::get_event_tiles(device.get(), graph, module_type::core);
      //std::unique_copy(coreTiles.begin(), coreTiles.end(), std::back_inserter(tiles), tileCompare);

      // DMA-Only Tiles
      // NOTE: These tiles are only needed when aie_trace_metrics = all
      //auto dmaTiles = xrt_core::edge::aie::get_event_tiles(device.get(), graph, module_type::dma);
      //std::unique_copy(dmaTiles.begin(), dmaTiles.end(), std::back_inserter(tiles), tileCompare);
    }
    return tiles;
  }

  void AieTracePlugin::setTraceStartDelayCycles(void* handle)
  {
    double freqMhz = AIE_DEFAULT_FREQ_MHZ;

    if (handle != nullptr) {
      auto device = xrt_core::get_userpf_device(handle);
      freqMhz = xrt_core::edge::aie::get_clock_freq_mhz(device.get());
    }

    std::smatch pieces_match;
    uint64_t cycles_per_sec = static_cast<uint64_t>(freqMhz * 1e6);
<<<<<<< HEAD
    const uint64_t max_cycles = 0xffffffff;
    // AIE_trace_settings configs have higher priority than older Debug configs
    std::string size_str = xrt_core::config::get_aie_trace_settings_start_time();
    if(0 == size_str.compare("0")) {
      size_str = xrt_core::config::get_aie_trace_start_time();
    }
=======
    std::string size_str = xrt_core::config::get_aie_trace_start_time();
>>>>>>> 49f007a4

    // Catch cases like "1Ms" "1NS"
    std::transform(size_str.begin(), size_str.end(), size_str.begin(),
      [](unsigned char c){ return std::tolower(c); });

    // Default is 0 cycles
    uint64_t cycles = 0;
    // Regex can parse values like : "1s" "1ms" "1ns"
    const std::regex size_regex("\\s*(\\d+\\.?\\d*)\\s*(s|ms|us|ns|)\\s*");
    if (std::regex_match(size_str, pieces_match, size_regex)) {
      try {
        if (pieces_match[2] == "s") {
          cycles = static_cast<uint64_t>(std::stof(pieces_match[1]) * cycles_per_sec);
        } else if (pieces_match[2] == "ms") {
          cycles = static_cast<uint64_t>(std::stof(pieces_match[1]) * cycles_per_sec /  1e3);
        } else if (pieces_match[2] == "us") {
          cycles = static_cast<uint64_t>(std::stof(pieces_match[1]) * cycles_per_sec /  1e6);
        } else if (pieces_match[2] == "ns") {
          cycles = static_cast<uint64_t>(std::stof(pieces_match[1]) * cycles_per_sec /  1e9);
        } else {
          cycles = static_cast<uint64_t>(std::stof(pieces_match[1]));
        }
        
        std::string msg("Parsed aie_trace_start_time: " + std::to_string(cycles) + " cycles.");
        xrt_core::message::send(xrt_core::message::severity_level::info, "XRT", msg);

      } catch (const std::exception& ) {
        // User specified number cannot be parsed
        std::string msg("Unable to parse aie_trace_start_time. Setting start time to 0.");
        xrt_core::message::send(xrt_core::message::severity_level::warning, "XRT", msg);
      }
    } else {  
      std::string msg("Unable to parse aie_trace_start_time. Setting start time to 0.");
      xrt_core::message::send(xrt_core::message::severity_level::warning, "XRT", msg);
    }

    if (cycles > std::numeric_limits<uint32_t>::max())
      mUseOneDelayCtr = false;

    mUseDelay = ( cycles != 0 );
    mDelayCycles = cycles;
  }

  bool AieTracePlugin::configureStartDelay(xaiefal::XAieMod& core)
  {
    if (!mDelayCycles)
      return false;

    // This algorithm daisy chains counters to get an effective 64 bit delay
    // counterLow -> counterHigh -> trace start
    uint32_t delayCyclesHigh = 0;
    uint32_t delayCyclesLow = 0;
    XAie_ModuleType mod = XAIE_CORE_MOD;

    if (!mUseOneDelayCtr) {
      // ceil(x/y) where x and y are  positive integers
      delayCyclesHigh = static_cast<uint32_t>(1 + ((mDelayCycles - 1) / std::numeric_limits<uint32_t>::max()));
      delayCyclesLow =  static_cast<uint32_t>(mDelayCycles / delayCyclesHigh);
    } else {
      delayCyclesLow = static_cast<uint32_t>(mDelayCycles);
    }

    // Configure lower 32 bits
    auto pc = core.perfCounter();
    if (pc->initialize(mod, XAIE_EVENT_ACTIVE_CORE,
                       mod, XAIE_EVENT_DISABLED_CORE) != XAIE_OK)
      return false;
    if (pc->reserve() != XAIE_OK)
      return false;
    pc->changeThreshold(delayCyclesLow);
    XAie_Events counterEvent;
    pc->getCounterEvent(mod, counterEvent);
    // Reset when done counting
    pc->changeRstEvent(mod, counterEvent);
    if (pc->start() != XAIE_OK)
        return false;

    // Configure upper 32 bits if necessary
    // Use previous counter to start a new counter
    if (!mUseOneDelayCtr && delayCyclesHigh) {
      auto pc = core.perfCounter();
      // Count by 1 when previous counter generates event
      if (pc->initialize(mod, counterEvent,
                         mod, counterEvent) != XAIE_OK)
        return false;
      if (pc->reserve() != XAIE_OK)
      return false;
      pc->changeThreshold(delayCyclesHigh);
      pc->getCounterEvent(mod, counterEvent);
      // Reset when done counting
      pc->changeRstEvent(mod, counterEvent);
      if (pc->start() != XAIE_OK)
        return false;
    }

    if (xrt_core::config::get_verbosity() >= static_cast<uint32_t>(severity_level::debug)) {
      std::stringstream msg;
      msg << "Configuring delay : "
          << "mDelay : "<< mDelayCycles << " "
          << "low : " << delayCyclesLow << " "
          << "high : " << delayCyclesHigh << " "
          << std::endl;
      xrt_core::message::send(severity_level::debug, "XRT", msg.str());
    }

    coreTraceStartEvent = counterEvent;
    // This is needed because the cores are started/stopped during execution
    // to get around some hw bugs. We cannot restart tracemodules when that happens
    coreTraceEndEvent = XAIE_EVENT_NONE_CORE;

    return true;
  }

  // Configure all resources necessary for trace control and events
  bool AieTracePlugin::setMetrics(uint64_t deviceId, void* handle)
  {
    XAie_DevInst* aieDevInst =
      static_cast<XAie_DevInst*>(db->getStaticInfo().getAieDevInst(fetchAieDevInst, handle)) ;
    xaiefal::XAieDev* aieDevice =
      static_cast<xaiefal::XAieDev*>(db->getStaticInfo().getAieDevice(allocateAieDevice, deallocateAieDevice, handle)) ;
    if (!aieDevInst || !aieDevice) {
      xrt_core::message::send(severity_level::warning, "XRT",
          "Unable to get AIE device. AIE event trace will not be available.");
      return false;
    }

    auto metricSet = getMetricSet(handle);
    if (metricSet.empty()) {
      if (!runtimeMetrics)
        return true;
      return false;
    }

    auto tiles = getTilesForTracing(handle);
    setTraceStartDelayCycles(handle);

    // Keep track of number of events reserved per tile
    int numTileCoreTraceEvents[NUM_CORE_TRACE_EVENTS+1] = {0};
    int numTileMemoryTraceEvents[NUM_MEMORY_TRACE_EVENTS+1] = {0};

    // Iterate over all used/specified tiles
    for (auto& tile : tiles) {
      auto  col    = tile.col;
      auto  row    = tile.row;
      // NOTE: resource manager requires absolute row number
      auto& core   = aieDevice->tile(col, row + 1).core();
      auto& memory = aieDevice->tile(col, row + 1).mem();
      auto loc = XAie_TileLoc(col, row + 1);

      // AIE config object for this tile
      auto cfgTile  = std::make_unique<aie_cfg_tile>(col, row + 1);

      // Get vector of pre-defined metrics for this set
      // NOTE: these are local copies as we are adding tile/counter-specific events
      EventVector coreEvents = coreEventSets[metricSet];
      EventVector memoryCrossEvents = memoryEventSets[metricSet];
      EventVector memoryEvents;

      // Check Resource Availability
      // For now only counters are checked
      if (!tileHasFreeRsc(aieDevice, loc, metricSet)) {
        xrt_core::message::send(severity_level::warning, "XRT", "Tile doesn't have enough free resources for trace. Aborting trace configuration.");
        printTileStats(aieDevice, tile);
        return false;
      }

      //
      // 1. Reserve and start core module counters (as needed)
      //
      int numCoreCounters = 0;
      {
        XAie_ModuleType mod = XAIE_CORE_MOD;

        for (int i=0; i < coreCounterStartEvents.size(); ++i) {
          auto perfCounter = core.perfCounter();
          if (perfCounter->initialize(mod, coreCounterStartEvents.at(i),
                                      mod, coreCounterEndEvents.at(i)) != XAIE_OK)
            break;
          if (perfCounter->reserve() != XAIE_OK) 
            break;

          // NOTE: store events for later use in trace
          XAie_Events counterEvent;
          perfCounter->getCounterEvent(mod, counterEvent);
          int idx = static_cast<int>(counterEvent) - static_cast<int>(XAIE_EVENT_PERF_CNT_0_CORE);
          perfCounter->changeThreshold(coreCounterEventValues.at(i));

          // Set reset event based on counter number
          perfCounter->changeRstEvent(mod, counterEvent);
          coreEvents.push_back(counterEvent);

          // If no memory counters are used, then we need to broadcast the core counter
          if (memoryCounterStartEvents.empty())
            memoryCrossEvents.push_back(counterEvent);

          if (perfCounter->start() != XAIE_OK) 
            break;

          mCoreCounterTiles.push_back(tile);
          mCoreCounters.push_back(perfCounter);
          numCoreCounters++;

          // Update config file
          uint8_t phyEvent = 0;
          auto& cfg = cfgTile->core_trace_config.pc[idx];
          XAie_EventLogicalToPhysicalConv(aieDevInst, loc, mod, coreCounterStartEvents[i], &phyEvent);
          cfg.start_event = phyEvent;
          XAie_EventLogicalToPhysicalConv(aieDevInst, loc, mod, coreCounterEndEvents[i], &phyEvent);
          cfg.stop_event = phyEvent;
          XAie_EventLogicalToPhysicalConv(aieDevInst, loc, mod, counterEvent, &phyEvent);
          cfg.reset_event = phyEvent;
          cfg.event_value = coreCounterEventValues[i];
        }
      }

      //
      // 2. Reserve and start memory module counters (as needed)
      //
      int numMemoryCounters = 0;
      {
        XAie_ModuleType mod = XAIE_MEM_MOD;

        for (int i=0; i < memoryCounterStartEvents.size(); ++i) {
          auto perfCounter = memory.perfCounter();
          if (perfCounter->initialize(mod, memoryCounterStartEvents.at(i),
                                      mod, memoryCounterEndEvents.at(i)) != XAIE_OK) 
            break;
          if (perfCounter->reserve() != XAIE_OK) 
            break;

          // Set reset event based on counter number
          XAie_Events counterEvent;
          perfCounter->getCounterEvent(mod, counterEvent);
          int idx = static_cast<int>(counterEvent) - static_cast<int>(XAIE_EVENT_PERF_CNT_0_MEM);
          perfCounter->changeThreshold(memoryCounterEventValues.at(i));

          perfCounter->changeRstEvent(mod, counterEvent);
          memoryEvents.push_back(counterEvent);

          if (perfCounter->start() != XAIE_OK) 
            break;

          mMemoryCounters.push_back(perfCounter);
          numMemoryCounters++;

          // Update config file
          uint8_t phyEvent = 0;
          auto& cfg = cfgTile->memory_trace_config.pc[idx];
          XAie_EventLogicalToPhysicalConv(aieDevInst, loc, mod, memoryCounterStartEvents[i], &phyEvent);
          cfg.start_event = phyEvent;
          XAie_EventLogicalToPhysicalConv(aieDevInst, loc, mod, memoryCounterEndEvents[i], &phyEvent);
          cfg.stop_event = phyEvent;
          XAie_EventLogicalToPhysicalConv(aieDevInst, loc, mod, counterEvent, &phyEvent);
          cfg.reset_event = phyEvent;
          cfg.event_value = memoryCounterEventValues[i];
        }
      }

      // Catch when counters cannot be reserved: report, release, and return
      if ((numCoreCounters < coreCounterStartEvents.size())
          || (numMemoryCounters < memoryCounterStartEvents.size())) {
        std::stringstream msg;
        msg << "Unable to reserve " << coreCounterStartEvents.size() << " core counters"
            << " and " << memoryCounterStartEvents.size() << " memory counters"
            << " for AIE tile (" << col << "," << row + 1 << ") required for trace.";
        xrt_core::message::send(severity_level::warning, "XRT", msg.str());

        releaseCurrentTileCounters(numCoreCounters, numMemoryCounters);
        // Print resources availability for this tile
        printTileStats(aieDevice, tile);
        return false;
      }

      //
      // 3. Configure Core Tracing Events
      //
      {
        XAie_ModuleType mod = XAIE_CORE_MOD;
        uint8_t phyEvent = 0;
        auto coreTrace = core.traceControl();

        // Delay cycles and user control are not compatible with each other
        if (xrt_core::config::get_aie_trace_user_control()) {
          coreTraceStartEvent = XAIE_EVENT_INSTR_EVENT_0_CORE;
          coreTraceEndEvent = XAIE_EVENT_INSTR_EVENT_1_CORE;
        } else if (mUseDelay && !configureStartDelay(core)) {
          break;
        }

        // Set overall start/end for trace capture
        // Wendy said this should be done first
        if (coreTrace->setCntrEvent(coreTraceStartEvent, coreTraceEndEvent) != XAIE_OK) 
          break;

        auto ret = coreTrace->reserve();
        if (ret != XAIE_OK) {
          std::stringstream msg;
          msg << "Unable to reserve core module trace control for AIE tile (" 
              << col << "," << row + 1 << ").";
          xrt_core::message::send(severity_level::warning, "XRT", msg.str());

          releaseCurrentTileCounters(numCoreCounters, numMemoryCounters);
          // Print resources availability for this tile
          printTileStats(aieDevice, tile);
          return false;
        }

        int numTraceEvents = 0;
        for (int i=0; i < coreEvents.size(); i++) {
          uint8_t slot;
          if (coreTrace->reserveTraceSlot(slot) != XAIE_OK) 
            break;
          if (coreTrace->setTraceEvent(slot, coreEvents[i]) != XAIE_OK) 
            break;
          numTraceEvents++;

          // Update config file
          XAie_EventLogicalToPhysicalConv(aieDevInst, loc, mod, coreEvents[i], &phyEvent);
          cfgTile->core_trace_config.traced_events[slot] = phyEvent;
        }
        // Update config file
        XAie_EventLogicalToPhysicalConv(aieDevInst, loc, mod, coreTraceStartEvent, &phyEvent);
        cfgTile->core_trace_config.start_event = phyEvent;
        XAie_EventLogicalToPhysicalConv(aieDevInst, loc, mod, coreTraceEndEvent, &phyEvent);
        cfgTile->core_trace_config.stop_event = phyEvent;
        
        coreEvents.clear();
        numTileCoreTraceEvents[numTraceEvents]++;

        std::stringstream msg;
        msg << "Reserved " << numTraceEvents << " core trace events for AIE tile (" << col << "," << row << ").";
        xrt_core::message::send(severity_level::debug, "XRT", msg.str());

        if (coreTrace->setMode(XAIE_TRACE_EVENT_PC) != XAIE_OK) 
          break;
        XAie_Packet pkt = {0, 0};
        if (coreTrace->setPkt(pkt) != XAIE_OK) 
          break;
        if (coreTrace->start() != XAIE_OK) 
          break;
      }

      //
      // 4. Configure Memory Tracing Events
      //
      // TODO: Configure group or combo events where applicable
      uint32_t coreToMemBcMask = 0;
      {
        auto memoryTrace = memory.traceControl();
        // Set overall start/end for trace capture
        // Wendy said this should be done first
        if (memoryTrace->setCntrEvent(coreTraceStartEvent, coreTraceEndEvent) != XAIE_OK) 
          break;

        auto ret = memoryTrace->reserve();
        if (ret != XAIE_OK) {
          std::stringstream msg;
          msg << "Unable to reserve memory module trace control for AIE tile (" 
              << col << "," << row + 1 << ").";
          xrt_core::message::send(severity_level::warning, "XRT", msg.str());

          releaseCurrentTileCounters(numCoreCounters, numMemoryCounters);
          // Print resources availability for this tile
          printTileStats(aieDevice, tile);
          return false;
        }

        int numTraceEvents = 0;
        
        // Configure cross module events
        for (int i=0; i < memoryCrossEvents.size(); i++) {
          uint32_t bcBit = 0x1;
          auto TraceE = memory.traceEvent();
          TraceE->setEvent(XAIE_CORE_MOD, memoryCrossEvents[i]);
          if (TraceE->reserve() != XAIE_OK) 
            break;

          int bcId = TraceE->getBc();
          coreToMemBcMask |= (bcBit << bcId);

          if (TraceE->start() != XAIE_OK) 
            break;
          numTraceEvents++;

          // Update config file
          uint32_t S = 0;
          XAie_LocType L;
          XAie_ModuleType M;
          TraceE->getRscId(L, M, S);
          cfgTile->memory_trace_config.traced_events[S] = bcIdToEvent(bcId);
          auto mod = XAIE_CORE_MOD;
          uint8_t phyEvent = 0;
          XAie_EventLogicalToPhysicalConv(aieDevInst, loc, mod, memoryCrossEvents[i], &phyEvent);
          cfgTile->core_trace_config.internal_events_broadcast[bcId] = phyEvent;
        }

        // Configure same module events
        for (int i=0; i < memoryEvents.size(); i++) {
          auto TraceE = memory.traceEvent();
          TraceE->setEvent(XAIE_MEM_MOD, memoryEvents[i]);
          if (TraceE->reserve() != XAIE_OK) 
            break;
          if (TraceE->start() != XAIE_OK) 
            break;
          numTraceEvents++;

          // Update config file
          // Get Trace slot
          uint32_t S = 0;
          XAie_LocType L;
          XAie_ModuleType M;
          TraceE->getRscId(L, M, S);
          // Get Physical event
          auto mod = XAIE_MEM_MOD;
          uint8_t phyEvent = 0;
          XAie_EventLogicalToPhysicalConv(aieDevInst, loc, mod, memoryEvents[i], &phyEvent);
          cfgTile->memory_trace_config.traced_events[S] = phyEvent;
        }

        // Update config file
        {
          // Add Memory module trace control events
          uint32_t bcBit = 0x1;
          auto bcId = memoryTrace->getStartBc();
          coreToMemBcMask |= (bcBit << bcId);
          auto mod = XAIE_CORE_MOD;
          uint8_t phyEvent = 0;
          XAie_EventLogicalToPhysicalConv(aieDevInst, loc, mod, coreTraceStartEvent, &phyEvent);
          cfgTile->memory_trace_config.start_event = bcIdToEvent(bcId);
          cfgTile->core_trace_config.internal_events_broadcast[bcId] = phyEvent;

          bcBit = 0x1;
          bcId = memoryTrace->getStopBc();
          coreToMemBcMask |= (bcBit << bcId);
          XAie_EventLogicalToPhysicalConv(aieDevInst, loc, mod, coreTraceEndEvent, &phyEvent);
          cfgTile->memory_trace_config.stop_event = bcIdToEvent(bcId);
          cfgTile->core_trace_config.internal_events_broadcast[bcId] = phyEvent;
        }

        // Odd absolute rows change east mask end even row change west mask
        if ((row + 1) % 2) {
          cfgTile->core_trace_config.broadcast_mask_east = coreToMemBcMask;
        } else {
          cfgTile->core_trace_config.broadcast_mask_west = coreToMemBcMask;
        }
        // Done update config file

        memoryEvents.clear();
        numTileMemoryTraceEvents[numTraceEvents]++;

        std::stringstream msg;
        msg << "Reserved " << numTraceEvents << " memory trace events for AIE tile (" << col << "," << row << ").";
        xrt_core::message::send(severity_level::debug, "XRT", msg.str());

        if (memoryTrace->setMode(XAIE_TRACE_EVENT_TIME) != XAIE_OK) 
          break;
        XAie_Packet pkt = {0, 1};
        if (memoryTrace->setPkt(pkt) != XAIE_OK) 
          break;
        if (memoryTrace->start() != XAIE_OK) 
          break;

        // Update memory packet type in config file
        // NOTE: Use time packets for memory module (type 1)
        cfgTile->memory_trace_config.packet_type = 1;
      }

      std::stringstream msg;
      msg << "Adding tile (" << col << "," << row << ") to static database";
      xrt_core::message::send(severity_level::debug, "XRT", msg.str());

      // Add config info to static database
      // NOTE: Do not access cfgTile after this
      (db->getStaticInfo()).addAIECfgTile(deviceId, cfgTile);
    } // For tiles

    // Report trace events reserved per tile
    {
      std::stringstream msg;
      msg << "AIE trace events reserved in core modules - ";
      for (int n=0; n <= NUM_CORE_TRACE_EVENTS; ++n) {
        if (numTileCoreTraceEvents[n] == 0)
          continue;
        msg << n << ": " << numTileCoreTraceEvents[n] << " tiles";
        if (n != NUM_CORE_TRACE_EVENTS)
          msg << ", ";

        (db->getStaticInfo()).addAIECoreEventResources(deviceId, n, numTileCoreTraceEvents[n]);
      }
      xrt_core::message::send(severity_level::info, "XRT", msg.str());
    }
    {
      std::stringstream msg;
      msg << "AIE trace events reserved in memory modules - ";
      for (int n=0; n <= NUM_MEMORY_TRACE_EVENTS; ++n) {
        if (numTileMemoryTraceEvents[n] == 0)
          continue;
        msg << n << ": " << numTileMemoryTraceEvents[n] << " tiles";
        if (n != NUM_MEMORY_TRACE_EVENTS)
          msg << ", ";

        (db->getStaticInfo()).addAIEMemoryEventResources(deviceId, n, numTileMemoryTraceEvents[n]);
      }
      xrt_core::message::send(severity_level::info, "XRT", msg.str());
    }

    return true;
  } // end setMetrics

  void AieTracePlugin::updateAIEDevice(void* handle)
  {
    if (handle == nullptr)
      return;

    char pathBuf[512];
    memset(pathBuf, 0, 512);
    xclGetDebugIPlayoutPath(handle, pathBuf, 512);

    std::string sysfspath(pathBuf);

    uint64_t deviceId = db->addDevice(sysfspath); // Get the unique device Id

    deviceIdToHandle[deviceId] = handle;
    // handle is not added to "deviceHandles" as this is user provided handle, not owned by XDP

    if (!(db->getStaticInfo()).isDeviceReady(deviceId)) {
      // first delete the offloader, logger
      // Delete the old offloader as data is already from it
      if (aieOffloaders.find(deviceId) != aieOffloaders.end()) {
        auto entry = aieOffloaders[deviceId];

        auto aieOffloader = std::get<0>(entry);
        auto aieLogger    = std::get<1>(entry);

        delete aieOffloader;
        delete aieLogger;
        // don't delete DeviceIntf

        aieOffloaders.erase(deviceId);
      }

      // Update the static database with information from xclbin
      (db->getStaticInfo()).updateDevice(deviceId, handle);
      {
        struct xclDeviceInfo2 info;
        if (xclGetDeviceInfo2(handle, &info) == 0)
          (db->getStaticInfo()).setDeviceName(deviceId, std::string(info.mName));
      }
    }

    // Set metrics for counters and trace events 
    if (!setMetrics(deviceId, handle)) {
      std::string msg("Unable to configure AIE trace control and events. No trace will be generated.");
      xrt_core::message::send(severity_level::warning, "XRT", msg);
      return;
    }
    
    if (!(db->getStaticInfo()).isGMIORead(deviceId)) {
      // Update the AIE specific portion of the device
      // When new xclbin is loaded, the xclbin specific datastructure is already recreated
      std::shared_ptr<xrt_core::device> device = xrt_core::get_userpf_device(handle) ;
      if (device != nullptr) {
        for (auto& gmio : xrt_core::edge::aie::get_trace_gmios(device.get())) {
          (db->getStaticInfo()).addTraceGMIO(deviceId, gmio.id, gmio.shimColumn, gmio.channelNum, gmio.streamId, gmio.burstLength) ;
        }
      }
      (db->getStaticInfo()).setIsGMIORead(deviceId, true);
    }

    uint64_t numAIETraceOutput = (db->getStaticInfo()).getNumAIETraceStream(deviceId);
    if (numAIETraceOutput == 0) {
      // no AIE Trace Stream to offload trace, so return
      std::string msg("Neither PLIO nor GMIO trace infrastucture is found in the given design. So, AIE event trace will not be available.");
      xrt_core::message::send(severity_level::warning, "XRT", msg);
      return;
    }

    DeviceIntf* deviceIntf = (db->getStaticInfo()).getDeviceIntf(deviceId);
    if (deviceIntf == nullptr) {
      // If DeviceIntf is not already created, create a new one to communicate with physical device
      deviceIntf = new DeviceIntf();
      try {
        deviceIntf->setDevice(new HalDevice(handle));
        deviceIntf->readDebugIPlayout();
      } catch(std::exception& e) {
        // Read debug IP layout could throw an exception
        std::stringstream msg;
        msg << "Unable to read debug IP layout for device " << deviceId << ": " << e.what();
        xrt_core::message::send(severity_level::warning, "XRT", msg.str());
        delete deviceIntf;
        return;
      }
      (db->getStaticInfo()).setDeviceIntf(deviceId, deviceIntf);
      // configure dataflow etc. may not be required here as those are for PL side
    }

    // Create runtime config file
    if (runtimeMetrics) {
      std::string configFile = "aie_event_runtime_config.json";
      VPWriter* writer = new AieTraceConfigWriter(configFile.c_str(),
                                                  deviceId, metricSet) ;
      writers.push_back(writer);
      (db->getStaticInfo()).addOpenedFile(writer->getcurrentFileName(), "AIE_EVENT_RUNTIME_CONFIG");
    }

    // Create trace output files
    for (uint64_t n = 0; n < numAIETraceOutput; n++) {
      // Consider both Device Id and Stream Id to create the output file name
      std::string fileName = "aie_trace_" + std::to_string(deviceId) + "_" + std::to_string(n) + ".txt";
      VPWriter* writer = new AIETraceWriter(fileName.c_str(), deviceId, n,
                                            "" /*version*/,
                                            "" /*creationTime*/,
                                            "" /*xrtVersion*/,
                                            "" /*toolVersion*/);
      writers.push_back(writer);
      (db->getStaticInfo()).addOpenedFile(writer->getcurrentFileName(), "AIE_EVENT_TRACE");

      std::stringstream msg;
      msg << "Creating AIE trace file " << fileName << " for device " << deviceId;
      xrt_core::message::send(severity_level::info, "XRT", msg.str());
    }

    // Ensure trace buffer size is appropriate
    uint64_t aieTraceBufSize = GetTS2MMBufSize(true /*isAIETrace*/);
    bool isPLIO = (db->getStaticInfo()).getNumTracePLIO(deviceId) ? true : false;

    if (continuousTrace) {
      // Continuous Trace Offload is supported only for PLIO flow
      if (isPLIO) {
        XDPPlugin::startWriteThread(aie_trace_file_dump_int_s, "AIE_EVENT_TRACE", false);
      } else {
        std::string msg("Continuous offload of AIE Trace is not supported for GMIO mode. So, AIE Trace for GMIO mode will be offloaded only at the end of application.");
        xrt_core::message::send(severity_level::warning, "XRT", msg);
      }
    }

    // First, check against memory bank size
    // NOTE: Check first buffer for PLIO; assume bank 0 for GMIO
    uint8_t memIndex = isPLIO ? deviceIntf->getAIETs2mmMemIndex(0) : 0;
    Memory* memory = (db->getStaticInfo()).getMemory(deviceId, memIndex);
    if (memory != nullptr) {
      uint64_t fullBankSize = memory->size * 1024;
      
      if ((fullBankSize > 0) && (aieTraceBufSize > fullBankSize)) {
        aieTraceBufSize = fullBankSize;
        std::string msg = "Requested AIE trace buffer is too big for memory resource. Limiting to " + std::to_string(fullBankSize) + "." ;
        xrt_core::message::send(severity_level::warning, "XRT", msg);
      }
    }

    // Second, check against amount dedicated as device memory (Linux only)
#ifndef _WIN32
    try {
      std::string line;
      std::ifstream ifs;
      ifs.open("/proc/meminfo");
      while (getline(ifs, line)) {
        if (line.find("CmaTotal") == std::string::npos)
          continue;
          
        // Memory sizes are always expressed in kB
        std::vector<std::string> cmaVector;
        boost::split(cmaVector, line, boost::is_any_of(":"));
        auto deviceMemorySize = std::stoull(cmaVector.at(1)) * 1024;
        if (deviceMemorySize == 0)
          break;

        double percentSize = (100.0 * aieTraceBufSize) / deviceMemorySize;
        std::stringstream percentSizeStr;
        percentSizeStr << std::fixed << std::setprecision(3) << percentSize;

        // Limit size of trace buffer if requested amount is too high
        if (percentSize >= 80.0) {
          uint64_t newAieTraceBufSize = (uint64_t)std::ceil(0.8 * deviceMemorySize);
          aieTraceBufSize = newAieTraceBufSize;

          std::stringstream newBufSizeStr;
          newBufSizeStr << std::fixed << std::setprecision(3) << (newAieTraceBufSize / (1024.0 * 1024.0));
          
          std::string msg = "Requested AIE trace buffer is " + percentSizeStr.str() + "% of device memory."
              + " You may run into errors depending upon memory usage of your application."
              + " Limiting to " + newBufSizeStr.str() + " MB.";
          xrt_core::message::send(severity_level::warning, "XRT", msg);
        }
        else {
          std::string msg = "Requested AIE trace buffer is " + percentSizeStr.str() + "% of device memory.";
          xrt_core::message::send(severity_level::info, "XRT", msg);
        }
        
        break;
      }
      ifs.close();
    }
    catch (...) {
        // Do nothing
    }
#endif

    // Create AIE Trace Offloader
    AIETraceDataLogger* aieTraceLogger = new AIETraceDataLogger(deviceId);

    if (xrt_core::config::get_verbosity() >= static_cast<uint32_t>(severity_level::debug)) {
      std::string flowType = (isPLIO) ? "PLIO" : "GMIO";
      std::stringstream msg;
      msg << "Total size of " << std::fixed << std::setprecision(3) << (aieTraceBufSize / (1024.0 * 1024.0))
          << " MB is used for AIE trace buffer for " << std::to_string(numAIETraceOutput) << " " << flowType 
          << " streams.";
      xrt_core::message::send(severity_level::debug, "XRT", msg.str());
    }

    AIETraceOffload* aieTraceOffloader = new AIETraceOffload(handle, deviceId,
                                              deviceIntf, aieTraceLogger,
                                              isPLIO,              // isPLIO?
                                              aieTraceBufSize,     // total trace buffer size
                                              numAIETraceOutput);  // numStream

    // Can't call init without setting important details in offloader
    if (continuousTrace && isPLIO) {
      aieTraceOffloader->setContinuousTrace();
      aieTraceOffloader->setOffloadIntervalUs(offloadIntervalUs);
    }

    if (!aieTraceOffloader->initReadTrace()) {
      std::string msg = "Allocation of buffer for AIE trace failed. AIE trace will not be available.";
      xrt_core::message::send(severity_level::warning, "XRT", msg);
      delete aieTraceOffloader;
      delete aieTraceLogger;
      return;
    }
    aieOffloaders[deviceId] = std::make_tuple(aieTraceOffloader, aieTraceLogger, deviceIntf);

    // Continuous Trace Offload is supported only for PLIO flow
    if (continuousTrace && isPLIO)
      aieTraceOffloader->startOffload();
  }

  void AieTracePlugin::setFlushMetrics(uint64_t deviceId, void* handle)
  {
    XAie_DevInst* aieDevInst =
      static_cast<XAie_DevInst*>(db->getStaticInfo().getAieDevInst(fetchAieDevInst, handle)) ;
    xaiefal::XAieDev* aieDevice =
      static_cast<xaiefal::XAieDev*>(db->getStaticInfo().getAieDevice(allocateAieDevice, deallocateAieDevice, handle)) ;

    if (!aieDevInst || !aieDevice) {
      xrt_core::message::send(severity_level::warning, "XRT", 
          "Unable to get AIE device. There will be no flushing of AIE event trace.");
      return;
    }

    // New start & end events for trace control and counters
    coreTraceStartEvent = XAIE_EVENT_TIMER_SYNC_CORE;
    //coreTraceStartEvent = XAIE_EVENT_TRUE_CORE;
    coreTraceEndEvent   = XAIE_EVENT_TIMER_VALUE_REACHED_CORE;

    // Timer trigger value: 300*1020*1020 = 312,120,000 = 0x129A92C0
    // NOTES: Each packet has 7 payload words (one word: 32 bits)
    //        We need 64 packets, so we need 7 * 64 = 448 words.
    //        Existing counters generates 1.5 words for every perf 
    //        counter 2 triggers. Thus, 300 perf 2 counter events.
    //uint32_t timerTrigValueLow  = 0x129A92C0;
    //uint32_t timerTrigValueLow  = 0x4A6A4B00;
    uint32_t timerTrigValueLow  = 0x29A92C00;
    uint32_t timerTrigValueHigh = 0x1;

    uint32_t prevCol = 0;
    uint32_t prevRow = 0;
    constexpr int numFlushCounters = 2;

    // 1. Ensure we have counters, whether or not requested previously
    if (coreCounterStartEvents.size() < numFlushCounters) {
      XAie_ModuleType mod = XAIE_CORE_MOD;
      auto tiles = getTilesForTracing(handle);
      auto numCountersToRequest = numFlushCounters - coreCounterStartEvents.size();

      // For consistency, always use ES1 counter values for flushing
      ValueVector flushEventValues = {1020, 1020*1020};

      for (auto& tile : tiles) {
        auto& core = aieDevice->tile(tile.col, tile.row + 1).core();

        // We need two counters to flush out the trace
        for (int c=0; c < numCountersToRequest; ++c) {
          auto perfCounter = core.perfCounter();
          if (perfCounter->initialize(mod, XAIE_EVENT_NONE_CORE,
                                      mod, XAIE_EVENT_NONE_CORE) != XAIE_OK) 
            continue;
          if (perfCounter->reserve() != XAIE_OK) 
            continue;

          // Configure threshold and reset of counter
          XAie_Events counterEvent;
          perfCounter->getCounterEvent(mod, counterEvent);
          perfCounter->changeThreshold(flushEventValues.at(c));
          perfCounter->changeRstEvent(mod, counterEvent);

          // Add the counter event to trace so it forces the flush
          auto coreTrace = core.traceControl();
          coreTrace->stop();
          uint8_t slot = 0;
          if (coreTrace->reserveTraceSlot(slot) != XAIE_OK) 
            break;
          if (coreTrace->setTraceEvent(slot, counterEvent) != XAIE_OK) 
            break;

          mCoreCounters.push_back(perfCounter);
          mCoreCounterTiles.push_back(tile);
        }
      }
    }
    
    // Reconfigure profile counters
    for (int i=0; i < mCoreCounters.size(); ++i) {
      // 2. For every tile, stop trace & change trace start/stop and timer
      auto& tile = mCoreCounterTiles.at(i);
      auto  col  = tile.col;
      auto  row  = tile.row;
      if ((col != prevCol) || (row != prevRow)) {
        std::stringstream msg;
        msg << "AIE Trace Flush: Modifying control and timer for tile (" << col << "," << row << ")";
        xrt_core::message::send(severity_level::debug, "XRT", msg.str());

        prevCol        = col;
        prevRow        = row;
        auto& core     = aieDevice->tile(col, row + 1).core();
        auto coreTrace = core.traceControl();

        coreTrace->stop();
        coreTrace->setCntrEvent(coreTraceStartEvent, coreTraceEndEvent);
      }

      // 3. For every counter, change start/stop events
      std::stringstream msg;
      msg << "AIE Trace Flush: Modifying start/stop events for counter " << i;
      xrt_core::message::send(severity_level::debug, "XRT", msg.str());
      
      auto& counter = mCoreCounters.at(i);
      counter->stop();
      counter->changeStartEvent(XAIE_CORE_MOD, coreTraceStartEvent);
      counter->changeStopEvent(XAIE_CORE_MOD,  coreTraceEndEvent);
      counter->start();
    }

    // 4. For every tile, restart trace and reset timer
    prevCol = 0;
    prevRow = 0;
    for (int i=0; i < mCoreCounters.size(); ++i) {
      auto& tile = mCoreCounterTiles.at(i);
      auto  col  = tile.col;
      auto  row  = tile.row;
      if ((col != prevCol) || (row != prevRow)) {
        prevCol        = col;
        prevRow        = row;
        auto& core     = aieDevice->tile(col, row + 1).core();
        auto coreTrace = core.traceControl();
        coreTrace->start();

        XAie_LocType tileLocation = XAie_TileLoc(col, row + 1);
        XAie_SetTimerTrigEventVal(aieDevInst, tileLocation, XAIE_CORE_MOD,
                                  timerTrigValueLow, timerTrigValueHigh);
        XAie_ResetTimer(aieDevInst, tileLocation, XAIE_CORE_MOD);
      }
    }
  }

  void AieTracePlugin::flushAIEDevice(void* handle)
  {
    if (handle == nullptr)
      return;

    char pathBuf[512];
    memset(pathBuf, 0, 512);
    xclGetDebugIPlayoutPath(handle, pathBuf, 512);

    std::string sysfspath(pathBuf);

    uint64_t deviceId = db->addDevice(sysfspath); // Get the unique device Id

    if (aieOffloaders.find(deviceId) != aieOffloaders.end())
      (std::get<0>(aieOffloaders[deviceId]))->readTrace(true);
  }

  void AieTracePlugin::finishFlushAIEDevice(void* handle)
  {
    if (handle == nullptr)
      return;
    
    char pathBuf[512];
    memset(pathBuf, 0, 512);
    xclGetDebugIPlayoutPath(handle, pathBuf, 512);

    std::string sysfspath(pathBuf);

    uint64_t deviceId = db->addDevice(sysfspath); // Get the unique device Id

    auto itr =  deviceIdToHandle.find(deviceId);
    if ((itr == deviceIdToHandle.end()) || (itr->second != handle))
      return;

    // Set metrics to flush the trace FIFOs
    // NOTE 1: The data mover uses a burst length of 128, so we need dummy packets
    //         to ensure all execution trace gets written to DDR.
    // NOTE 2: This flush mechanism is only valid for runtime event trace
    // NOTE 3: Disable flush if we have new datamover
    DeviceIntf* deviceIntf = (db->getStaticInfo()).getDeviceIntf(deviceId);
    bool ts2mmFlushSupported = false;
    if (deviceIntf)
      ts2mmFlushSupported = deviceIntf->supportsflushAIE();
    if (runtimeMetrics && xrt_core::config::get_aie_trace_flush() && !ts2mmFlushSupported) {
      setFlushMetrics(deviceId, handle);
      std::this_thread::sleep_for(std::chrono::milliseconds(100));
    }

    if (aieOffloaders.find(deviceId) != aieOffloaders.end()) {
      auto offloader = std::get<0>(aieOffloaders[deviceId]);
      auto logger    = std::get<1>(aieOffloaders[deviceId]);

      if (offloader->continuousTrace()) {
        offloader->stopOffload() ;
        while(offloader->getOffloadStatus() != AIEOffloadThreadStatus::STOPPED) ;
      }

      offloader->readTrace(true);
      if (offloader->isTraceBufferFull())
        xrt_core::message::send(severity_level::warning, "XRT", AIE_TS2MM_WARN_MSG_BUF_FULL);
      offloader->endReadTrace();

      delete (offloader);
      delete (logger);

      aieOffloaders.erase(deviceId);
    }

  }

  void AieTracePlugin::writeAll(bool /*openNewFiles*/)
  {
    // read the trace data from device and wrie to the output file
    for (auto o : aieOffloaders) {
      auto offloader = std::get<0>(o.second);
      auto logger    = std::get<1>(o.second);

      if (offloader->continuousTrace()) {
        offloader->stopOffload() ;
        while(offloader->getOffloadStatus() != AIEOffloadThreadStatus::STOPPED) ;
      }

      offloader->readTrace(true);
      if (offloader->isTraceBufferFull())
        xrt_core::message::send(severity_level::warning, "XRT", AIE_TS2MM_WARN_MSG_BUF_FULL);
      offloader->endReadTrace();

      delete offloader;
      delete logger;
      // don't delete DeviceIntf
    }
    aieOffloaders.clear();

    XDPPlugin::endWrite();
  }

} // namespace xdp<|MERGE_RESOLUTION|>--- conflicted
+++ resolved
@@ -435,16 +435,13 @@
 
     std::smatch pieces_match;
     uint64_t cycles_per_sec = static_cast<uint64_t>(freqMhz * 1e6);
-<<<<<<< HEAD
+
     const uint64_t max_cycles = 0xffffffff;
     // AIE_trace_settings configs have higher priority than older Debug configs
     std::string size_str = xrt_core::config::get_aie_trace_settings_start_time();
     if(0 == size_str.compare("0")) {
       size_str = xrt_core::config::get_aie_trace_start_time();
     }
-=======
-    std::string size_str = xrt_core::config::get_aie_trace_start_time();
->>>>>>> 49f007a4
 
     // Catch cases like "1Ms" "1NS"
     std::transform(size_str.begin(), size_str.end(), size_str.begin(),
