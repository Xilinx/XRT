--- conflicted
+++ resolved
@@ -188,11 +188,6 @@
         // NOTE: If partition is not used, this value is zero.
         // This is later required for GMIO trace offload.
         uint8_t startColShift = AIEData.metadata->getPartitionOverlayStartCols().front();
-<<<<<<< HEAD
-        (db->getStaticInfo()).addTraceGMIO(deviceID, gmio.id, gmio.shimColumn+startColShift,
-                                           gmio.channelNum, gmio.streamId, gmio.burstLength,
-                                           static_cast<uint8_t>(gmio.type));
-=======
         // Get the column relative to partition.
         // For loadxclbin flow currently XRT creates partition of whole device from 0th column.
         // Hence absolute and relative columns are same.
@@ -200,8 +195,8 @@
         //       hence we should stop adding partition shift to col for passing to XAIE Apis.
         uint8_t relCol = ((db->getStaticInfo()).getAppStyle() == xdp::AppStyle::LOAD_XCLBIN_STYLE) ? gmio.shimColumn + startColShift : gmio.shimColumn;
         (db->getStaticInfo()).addTraceGMIO(deviceID, gmio.id, relCol, gmio.channelNum,
-                                            gmio.streamId, gmio.burstLength);
->>>>>>> dba6e51c
+                                           gmio.streamId, gmio.burstLength, 
+                                           static_cast<uint8_t>(gmio.type));
       }
     }
 
@@ -220,20 +215,12 @@
   }
 
   if (AIEData.metadata->getRuntimeMetrics()) {
-<<<<<<< HEAD
-    std::string configFile = "aie_event_runtime_config.json";
+    std::string configFile = "aie_event_runtime_config_" + std::to_string(deviceID) + ".json";
     configWriter = new AieTraceConfigWriter(configFile.c_str(), deviceID);
     writers.push_back(configWriter);
-    (db->getStaticInfo()).addOpenedFile(configWriter->getcurrentFileName(),
-                                        "AIE_EVENT_RUNTIME_CONFIG");
-=======
-    std::string configFile = "aie_event_runtime_config_" + std::to_string(deviceID) + ".json";
-    VPWriter *writer = new AieTraceConfigWriter(configFile.c_str(), deviceID);
-    writers.push_back(writer);
     (db->getStaticInfo())
-        .addOpenedFile(writer->getcurrentFileName(),
+        .addOpenedFile(configWriter->getcurrentFileName(),
                        "AIE_EVENT_RUNTIME_CONFIG");
->>>>>>> dba6e51c
   }
 
   // Add writer for every stream
