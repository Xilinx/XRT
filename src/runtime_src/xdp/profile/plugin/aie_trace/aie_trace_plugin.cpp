/**
 * Copyright (C) 2022-2024 Advanced Micro Devices, Inc. - All rights reserved
 *
 * Licensed under the Apache License, Version 2.0 (the "License"). You may
 * not use this file except in compliance with the License. A copy of the
 * License is located at
 *
 *     http://www.apache.org/licenses/LICENSE-2.0
 *
 * Unless required by applicable law or agreed to in writing, software
 * distributed under the License is distributed on an "AS IS" BASIS, WITHOUT
 * WARRANTIES OR CONDITIONS OF ANY KIND, either express or implied. See the
 * License for the specific language governing permissions and limitations
 * under the License.
 */

#define XDP_PLUGIN_SOURCE

#include "core/common/api/device_int.h"
#include "core/common/api/hw_context_int.h"
#include "core/common/message.h"

#include "xdp/profile/database/database.h"
#include "xdp/profile/database/events/creator/aie_trace_data_logger.h"
#include "xdp/profile/database/static_info/pl_constructs.h"
#include "xdp/profile/device/pl_device_intf.h"
#include "xdp/profile/device/utility.h"
#include "xdp/profile/plugin/vp_base/info.h"
#include "xdp/profile/plugin/aie_base/aie_base_util.h"
#include "xdp/profile/writer/aie_trace/aie_trace_config_writer.h"
#include "xdp/profile/writer/aie_trace/aie_trace_timestamps_writer.h"
// #include "xdp/profile/writer/aie_trace/aie_trace_writer.h"
#include "aie_trace_offload_manager.h"

#ifdef XDP_NPU3_BUILD
#include "client/aie_trace.h"
#include "client/aie_trace_npu3.h"
#elif XDP_CLIENT_BUILD
#include "client/aie_trace.h"
#elif XRT_X86_BUILD
#include "x86/aie_trace.h"
#include "xdp/profile/device/hal_device/xdp_hal_device.h"
#elif XDP_VE2_BUILD
#include "ve2/aie_trace.h"
#include "xdp/profile/device/hal_device/xdp_hal_device.h"
#else
#include "edge/aie_trace.h"
#include "xdp/profile/device/hal_device/xdp_hal_device.h"
#endif

#include "aie_trace_impl.h"
#include "aie_trace_plugin.h"

#ifdef _WIN32
#pragma warning(disable : 4702) //TODO remove when test is implemented properly
#endif

namespace xdp {
using severity_level = xrt_core::message::severity_level;
bool AieTracePluginUnified::live = false;

AieTracePluginUnified::AieTracePluginUnified() : XDPPlugin() {
  AieTracePluginUnified::live = true;

  db->registerPlugin(this);
  db->registerInfo(info::aie_trace);
  db->getStaticInfo().setAieApplication();
}

AieTracePluginUnified::~AieTracePluginUnified() {
  xrt_core::message::send(severity_level::info, "XRT",
                          "Destroying AIE Trace Plugin");

  // Stop thread to write timestamps
  endPoll();

  if (VPDatabase::alive()) {
    try {
      writeAll(false);
    } catch (...) {
    }

    db->unregisterPlugin(this);
  }

  // If the database is dead, then we must have already forced a
  // write at the database destructor so we can just move on
  AieTracePluginUnified::live = false;
}

uint64_t AieTracePluginUnified::getDeviceIDFromHandle(void *handle) {
  auto itr = handleToAIEData.find(handle);

  if (itr != handleToAIEData.end())
    return itr->second.deviceID;

  return (db->getStaticInfo()).getDeviceContextUniqueId(handle);
}

void AieTracePluginUnified::updateAIEDevice(void *handle, bool hw_context_flow) {
  xrt_core::message::send(severity_level::info, "XRT",
                          "Calling AIE Trace updateAIEDevice.");

  if (!handle)
    return;
  
  if (!((db->getStaticInfo()).continueXDPConfig(hw_context_flow))) {
    return;
  }
  
  auto device = util::convertToCoreDevice(handle, hw_context_flow);
#if ! defined (XRT_X86_BUILD) && ! defined (XDP_CLIENT_BUILD)
  if (1 == device->get_device_id() && xrt_core::config::get_xdp_mode() == "xdna") {  // Device 0 for xdna(ML) and device 1 for zocl(PL)
    xrt_core::message::send(severity_level::warning, "XRT", "Got ZOCL device when xdp_mode is set to XDNA. AIE Event Trace is not yet supported for this combination.");
    return;
  }
  else if(0 == device->get_device_id() && xrt_core::config::get_xdp_mode() == "zocl") {
  #ifdef XDP_VE2_ZOCL_BUILD
    xrt_core::message::send(severity_level::warning, "XRT", "Got XDNA device when xdp_mode is set to ZOCL. AIE Event Trace is not yet supported for this combination.");
    return;
  #else
    xrt_core::message::send(severity_level::debug, "XRT", "Got EDGE device when xdp_mode is set to ZOCL. AIE Event Trace should be available.");
  #endif
    }
#endif
  // Clean out old data every time xclbin gets updated
  if (handleToAIEData.find(handle) != handleToAIEData.end())
    handleToAIEData.erase(handle);

  auto deviceID = getDeviceIDFromHandle(handle);

  // Setting up struct
  auto &AIEData = handleToAIEData[handle];
  AIEData.deviceID = deviceID;
  AIEData.valid = true; // initialize struct

  // Update the static database with information from xclbin
#ifdef XDP_CLIENT_BUILD
  (db->getStaticInfo()).updateDeviceFromCoreDevice(deviceID, device);
  (db->getStaticInfo()).setDeviceName(deviceID, "win_device");  
#else
    if((db->getStaticInfo()).getAppStyle() == xdp::AppStyle::REGISTER_XCLBIN_STYLE)
      (db->getStaticInfo()).updateDeviceFromCoreDevice(deviceID, device, true, std::move(std::make_unique<HalDevice>(device->get_device_handle())));
    else
      (db->getStaticInfo()).updateDeviceFromHandle(deviceID, std::move(std::make_unique<HalDevice>(handle)), handle);
#endif

  // Metadata depends on static information from the database
  AIEData.metadata = std::make_shared<AieTraceMetadata>(deviceID, handle);
  if(AIEData.metadata->aieMetadataEmpty())
  {
    AIEData.valid = false;
    xrt_core::message::send(severity_level::warning, "XRT", "AIE Metadata is empty for AIE Trace");
    return;
  }
  if (AIEData.metadata->configMetricsEmpty()) {
    AIEData.valid = false;
    xrt_core::message::send(severity_level::warning, "XRT",
                            AIE_TRACE_TILES_UNAVAILABLE);
    return;
  }
  AIEData.valid = true; // initialize struct

#ifdef XDP_CLIENT_BUILD
  xrt::hw_context context = xrt_core::hw_context_int::create_hw_context_from_implementation(handle);
  AIEData.metadata->setHwContext(context);
#ifdef XDP_NPU3_BUILD
  if (aie::isNPU3(AIEData.metadata->getHardwareGen()))
    AIEData.implementation = std::make_unique<AieTrace_NPU3Impl>(db, AIEData.metadata);
  else
#endif
    AIEData.implementation = std::make_unique<AieTrace_WinImpl>(db, AIEData.metadata);
#elif XRT_X86_BUILD
  AIEData.implementation = std::make_unique<AieTrace_x86Impl>(db, AIEData.metadata);
#elif XDP_VE2_BUILD
  AIEData.implementation = std::make_unique<AieTrace_VE2Impl>(db, AIEData.metadata);
#else
  AIEData.implementation = std::make_unique<AieTrace_EdgeImpl>(db, AIEData.metadata);
#endif

  // Check for device interface
  PLDeviceIntf *deviceIntf = (db->getStaticInfo()).getDeviceIntf(deviceID);

  // Create gmio metadata
  if (!(db->getStaticInfo()).isGMIORead(deviceID)) {
    // Update the AIE specific portion of the device
    // When new xclbin is loaded, the xclbin specific datastructure is already
    // recreated
    if (device != nullptr) {
      for (auto &gmioEntry : AIEData.metadata->get_trace_gmios()) {
        auto gmio = gmioEntry.second;
        // Get the column shift for partition
        // NOTE: If partition is not used, this value is zero.
        // This is later required for GMIO trace offload.
        uint8_t startColShift = AIEData.metadata->getPartitionOverlayStartCols().front();
        // Get the column relative to partition.
        // For loadxclbin flow currently XRT creates partition of whole device from 0th column.
        // Hence absolute and relative columns are same.
        // TODO: For loadxclbin flow XRT will start creating partition of the specified columns,
        //       hence we should stop adding partition shift to col for passing to XAIE Apis.
        uint8_t relCol = ((db->getStaticInfo()).getAppStyle() == xdp::AppStyle::LOAD_XCLBIN_STYLE) ? gmio.shimColumn + startColShift : gmio.shimColumn;
        (db->getStaticInfo()).addTraceGMIO(deviceID, gmio.id, relCol, gmio.channelNum,
                                           gmio.streamId, gmio.burstLength, 
                                           static_cast<uint8_t>(gmio.type));
      }
    }

    (db->getStaticInfo()).setIsGMIORead(deviceID, true);
  }

  // Check if trace streams are available TODO
  AIEData.metadata->setNumStreamsPLIO(
      (db->getStaticInfo()).getNumAIETraceStream(deviceID, io_type::PLIO));
  AIEData.metadata->setNumStreamsGMIO(
      (db->getStaticInfo()).getNumAIETraceStream(deviceID, io_type::GMIO));

  if ((AIEData.metadata->getNumStreamsPLIO() == 0) && 
      (AIEData.metadata->getNumStreamsGMIO() == 0)) {
    AIEData.valid = false;
    xrt_core::message::send(severity_level::warning, "XRT",
                            AIE_TRACE_UNAVAILABLE);
    return;
  }

  if (AIEData.metadata->getRuntimeMetrics()) {
    std::string configFile = "aie_event_runtime_config_" + std::to_string(deviceID) + ".json";
    configWriter = new AieTraceConfigWriter(configFile.c_str(), deviceID);
    writers.push_back(configWriter);
    (db->getStaticInfo())
        .addOpenedFile(configWriter->getcurrentFileName(),
                       "AIE_EVENT_RUNTIME_CONFIG");
  }

  if (!AIEData.offloadManager)
    AIEData.offloadManager = std::make_unique<AIETraceOffloadManager>(deviceID, db, AIEData.implementation.get());

  uint64_t numStreamsPLIO = AIEData.metadata->getNumStreamsPLIO();
  uint64_t numStreamsGMIO = AIEData.metadata->getNumStreamsGMIO();
  bool isPLIO = (numStreamsPLIO > 0) ? true : false;
  bool isGMIO = (numStreamsGMIO > 0) ? true : false;
  AIEData.offloadManager->createTraceWriters(numStreamsPLIO, numStreamsGMIO, writers);

  // Ensure trace buffer size is appropriate
  uint64_t aieTraceBufSize = GetTS2MMBufSize(true /*isAIETrace*/);
  // uint64_t aieTraceBufSizePLIO = aieTraceBufSize;
  // uint64_t aieTraceBufSizeGMIO = aieTraceBufSize;
  if (isPLIO) {

    XAie_DevInst* devInst = static_cast<XAie_DevInst*>(AIEData.implementation->setAieDeviceInst(handle, deviceID));
    if(!devInst) {
      xrt_core::message::send(severity_level::warning, "XRT",
        "Unable to get AIE device instance. AIE event trace will not be available.");
      return;
    }
    AIEData.offloadManager->configureAndInitPLIO(handle, deviceIntf, aieTraceBufSize,
                                      AIEData.metadata->getNumStreamsPLIO(), devInst);
  }
  if (isGMIO) {
#ifdef XDP_CLIENT_BUILD
<<<<<<< HEAD
  AIEData.offloader = std::make_unique<AIETraceOffload>(
      handle, deviceID, deviceIntf, AIEData.logger.get(), isPLIO, aieTraceBufSize,
      AIEData.metadata->getNumStreams(), AIEData.metadata->getHwContext(), AIEData.metadata);
#elif XDP_VE2_BUILD
  XAie_DevInst* devInst = static_cast<XAie_DevInst*>(AIEData.implementation->setAieDeviceInst(handle, deviceID));
  if(!devInst) {
    xrt_core::message::send(severity_level::warning, "XRT",
      "Unable to get AIE device instance. AIE event trace will not be available.");
=======
  if (!AIEData.offloadManager->configureAndInitGMIO(
        handle, deviceIntf, aieTraceBufSize,
        AIEData.metadata->getNumStreamsGMIO(),
        AIEData.metadata->getHwContext(), AIEData.metadata))
>>>>>>> a9577bd6
    return;
#else
  XAie_DevInst* devInst =
    static_cast<XAie_DevInst*>(AIEData.implementation->setAieDeviceInst(handle, deviceID));
  if (!AIEData.offloadManager->configureAndInitGMIO(
        handle, deviceIntf, aieTraceBufSize,
        AIEData.metadata->getNumStreamsGMIO(), devInst))
    return;
#endif
  }

  auto &offloaderManager = AIEData.offloadManager;
  try {
    if (!offloaderManager->initReadTraces()) {
      xrt_core::message::send(severity_level::warning, "XRT",
                              AIE_TRACE_BUF_ALLOC_FAIL);
      AIEData.valid = false;
      return;
    }
  } catch (...) {
    std::string msg = "AIE trace is currently not supported on this platform.";
    xrt_core::message::send(xrt_core::message::severity_level::warning, "XRT",
                            msg);
    AIEData.valid = false;
  }

  // Support system timeline
  if (xrt_core::config::get_aie_trace_settings_enable_system_timeline()) {
#ifdef _WIN32
    std::string deviceName = "win_device";
#else
    std::string deviceName = util::getDeviceName(handle, hw_context_flow);
#endif

    // Writer for timestamp file
    std::string outputFile = "aie_event_timestamps.bin";
    auto tsWriter = new AIETraceTimestampsWriter(outputFile.c_str(),
                                                 deviceName.c_str(), deviceID);
    writers.push_back(tsWriter);
    db->getStaticInfo().addOpenedFile(tsWriter->getcurrentFileName(),
                                      "AIE_EVENT_TRACE_TIMESTAMPS");

    // Start the AIE trace timestamps thread
    // NOTE: we purposely start polling before configuring trace events
    AIEData.pollAIETimerThreadCtrlBool = true;
    auto device_thread = std::thread(&AieTracePluginUnified::pollAIETimers,
                                     this, deviceID, handle);
    AIEData.pollAIETimerThread = std::move(device_thread);
  } else {
    AIEData.pollAIETimerThreadCtrlBool = false;
  }

  // Sets up and calls the PS kernel on x86 implementation
  // Sets up and the hardware on the edge implementation
  xrt_core::message::send(severity_level::info, "XRT",
                          "Calling AIE Trace updateDevice.");

  AIEData.implementation->updateDevice();
  if (configWriter)
    configWriter->write(false);

  // Continuous Trace Offload is supported only for PLIO flow
  if (AIEData.metadata->getContinuousTrace())
    offloaderManager->startOffload(AIEData.metadata->getContinuousTrace(),
                                  AIEData.metadata->getOffloadIntervalUs());
  xrt_core::message::send(severity_level::info, "XRT",
                          "Finished AIE Trace updateAIEDevice.");
}

void AieTracePluginUnified::pollAIETimers(uint64_t index, void *handle) {
  auto it = handleToAIEData.find(handle);

  if (it == handleToAIEData.end())
    return;

  auto &should_continue = it->second.pollAIETimerThreadCtrlBool;

  while (should_continue) {
    handleToAIEData[handle].implementation->pollTimers(index, handle);
    std::this_thread::sleep_for(std::chrono::microseconds(
        handleToAIEData[handle].metadata->getPollingIntervalVal()));
  }
}

void AieTracePluginUnified::flushAIEDevice(void *handle) {
  if (!handle)
    return;

  auto itr = handleToAIEData.find(handle);

  if (itr == handleToAIEData.end())
    return;

  auto &AIEData = itr->second;

  if (!AIEData.valid)
    return;

  // Flush AIE then datamovers
  AIEData.implementation->flushTraceModules();
  if (AIEData.offloadManager)
    AIEData.offloadManager->flushAll(false);
}

void AieTracePluginUnified::finishFlushAIEDevice(void *handle) {
  xrt_core::message::send(severity_level::info, "XRT",
                          "Beginning AIE Trace finishFlushAIEDevice.");
  #ifdef XDP_CLIENT_BUILD
    // For now, just return please
    return;
  #endif

  if (!handle)
    return;

  auto itr = handleToAIEData.find(handle);

  if (itr == handleToAIEData.end())
    return;

  auto &AIEData = itr->second;

  if (!AIEData.valid)
    return;

  // End polling thread
  endPollforDevice(handle);

  // Flush AIE then datamovers
  AIEData.implementation->flushTraceModules();
  if (AIEData.offloadManager)
    AIEData.offloadManager->flushAll(true);


  XDPPlugin::endWrite();

  handleToAIEData.erase(itr);
}

void AieTracePluginUnified::writeAll(bool openNewFiles) {
  xrt_core::message::send(severity_level::info, "XRT",
                          "Beginning AIE Trace WriteAll.");
  (void)openNewFiles;

  for (const auto &kv : handleToAIEData) {
    // End polling thread
    endPollforDevice(kv.first);

    auto &AIEData = kv.second;

    if (AIEData.valid) {
      AIEData.implementation->flushTraceModules();
      if (AIEData.offloadManager)
        AIEData.offloadManager->flushAll(true);
    }
  }

  XDPPlugin::endWrite();
  handleToAIEData.clear();
}

bool AieTracePluginUnified::alive() { return AieTracePluginUnified::live; }

void AieTracePluginUnified::endPollforDevice(void *handle) {
  auto itr = handleToAIEData.find(handle);

  if (itr == handleToAIEData.end())
    return;

  auto &AIEData = itr->second;

  if (!AIEData.valid || !AIEData.pollAIETimerThreadCtrlBool)
    return;

  AIEData.pollAIETimerThreadCtrlBool = false;

  if (AIEData.pollAIETimerThread.joinable())
    AIEData.pollAIETimerThread.join();

  if (AIEData.implementation)
    AIEData.implementation->freeResources();
}

void AieTracePluginUnified::endPoll() {
  // Ask all threads to end
  for (auto &p : handleToAIEData) {
    auto& data = p.second;
    if (data.pollAIETimerThreadCtrlBool) {
      data.pollAIETimerThreadCtrlBool = false;

      if (data.pollAIETimerThread.joinable())
        data.pollAIETimerThread.join();
      if (data.implementation)
        data.implementation->freeResources();
    }
  }
}
} // end namespace xdp<|MERGE_RESOLUTION|>--- conflicted
+++ resolved
@@ -257,21 +257,10 @@
   }
   if (isGMIO) {
 #ifdef XDP_CLIENT_BUILD
-<<<<<<< HEAD
-  AIEData.offloader = std::make_unique<AIETraceOffload>(
-      handle, deviceID, deviceIntf, AIEData.logger.get(), isPLIO, aieTraceBufSize,
-      AIEData.metadata->getNumStreams(), AIEData.metadata->getHwContext(), AIEData.metadata);
-#elif XDP_VE2_BUILD
-  XAie_DevInst* devInst = static_cast<XAie_DevInst*>(AIEData.implementation->setAieDeviceInst(handle, deviceID));
-  if(!devInst) {
-    xrt_core::message::send(severity_level::warning, "XRT",
-      "Unable to get AIE device instance. AIE event trace will not be available.");
-=======
   if (!AIEData.offloadManager->configureAndInitGMIO(
         handle, deviceIntf, aieTraceBufSize,
         AIEData.metadata->getNumStreamsGMIO(),
         AIEData.metadata->getHwContext(), AIEData.metadata))
->>>>>>> a9577bd6
     return;
 #else
   XAie_DevInst* devInst =
