/**
 * Copyright (C) 2020-2021 Xilinx, Inc
 *
 * Licensed under the Apache License, Version 2.0 (the "License"). You may
 * not use this file except in compliance with the License. A copy of the
 * License is located at
 *
 *     http://www.apache.org/licenses/LICENSE-2.0
 *
 * Unless required by applicable law or agreed to in writing, software
 * distributed under the License is distributed on an "AS IS" BASIS, WITHOUT
 * WARRANTIES OR CONDITIONS OF ANY KIND, either express or implied. See the
 * License for the specific language governing permissions and limitations
 * under the License.
 */

#define XDP_SOURCE

#include <boost/algorithm/string.hpp>
#include <cmath>
#include <iostream>
#include <memory>
#include <limits>

#include "core/common/message.h"
#include "core/common/xrt_profiling.h"
#include "core/edge/user/shim.h"

#include "xdp/profile/database/database.h"
#include "xdp/profile/database/events/creator/aie_trace_data_logger.h"
#include "xdp/profile/database/static_info/aie_constructs.h"
#include "xdp/profile/database/static_info/pl_constructs.h"
#include "xdp/profile/device/aie_trace/aie_trace_offload.h"
#include "xdp/profile/device/device_intf.h"
#include "xdp/profile/device/hal_device/xdp_hal_device.h"
#include "xdp/profile/device/tracedefs.h"
#include "xdp/profile/plugin/aie_trace/aie_trace_plugin.h"
#include "xdp/profile/plugin/vp_base/info.h"
#include "xdp/profile/writer/aie_trace/aie_trace_writer.h"
#include "xdp/profile/writer/aie_trace/aie_trace_config_writer.h"

#define NUM_CORE_TRACE_EVENTS   8
#define NUM_MEMORY_TRACE_EVENTS 8
#define CORE_BROADCAST_EVENT_BASE 107

namespace {
  static void* fetchAieDevInst(void* devHandle)
  {
    auto drv = ZYNQ::shim::handleCheck(devHandle);
    if (!drv)
      return nullptr ;
    auto aieArray = drv->getAieArray() ;
    if (!aieArray)
      return nullptr ;
    return aieArray->getDevInst() ;
  }

  static void* allocateAieDevice(void* devHandle)
  {
    XAie_DevInst* aieDevInst =
      static_cast<XAie_DevInst*>(fetchAieDevInst(devHandle)) ;
    if (!aieDevInst)
      return nullptr ;
    return new xaiefal::XAieDev(aieDevInst, false) ;
  }

  static void deallocateAieDevice(void* aieDevice)
  {
    xaiefal::XAieDev* object = static_cast<xaiefal::XAieDev*>(aieDevice) ;
    if (object != nullptr)
      delete object ;
  }
} // end anonymous namespace

namespace xdp {
  using severity_level = xrt_core::message::severity_level;
  using module_type = xrt_core::edge::aie::module_type;

  constexpr double AIE_DEFAULT_FREQ_MHZ = 1000.0;

  bool AieTracePlugin::live = false;

  AieTracePlugin::AieTracePlugin()
                : XDPPlugin(),
                  continuousTrace(false),
                  offloadIntervalUs(0)
  {
    AieTracePlugin::live = true;

    db->registerPlugin(this);
    db->registerInfo(info::aie_trace);

    // Check whether continuous trace is enabled in xrt.ini
    // AIE trace is now supported for HW only
    continuousTrace = xrt_core::config::get_aie_trace_periodic_offload();
    if (continuousTrace) {
      auto offloadIntervalms = xrt_core::config::get_aie_trace_buffer_offload_interval_ms();
      if (offloadIntervalms != 10) {
        std::stringstream msg;
        msg << "aie_trace_buffer_offload_interval_ms will be deprecated in future. "
            << "Please use aie_trace_buffer_offload_interval_us instead.";
        xrt_core::message::send(xrt_core::message::severity_level::warning, "XRT", msg.str());
        offloadIntervalUs = offloadIntervalms * 1e3;
      } else {
        offloadIntervalUs = xrt_core::config::get_aie_trace_buffer_offload_interval_us();
      }
    }

    // Pre-defined metric sets
    metricSets = {"functions", "functions_partial_stalls", "functions_all_stalls", "all"};
    
    // Pre-defined metric sets
    //
    // **** Core Module Trace ****
    // NOTE: these are supplemented with counter events as those are dependent on counter #
    coreEventSets = {
      {"functions",                {XAIE_EVENT_INSTR_CALL_CORE,       XAIE_EVENT_INSTR_RETURN_CORE}},
      {"functions_partial_stalls", {XAIE_EVENT_INSTR_CALL_CORE,       XAIE_EVENT_INSTR_RETURN_CORE}},
      {"functions_all_stalls",     {XAIE_EVENT_INSTR_CALL_CORE,       XAIE_EVENT_INSTR_RETURN_CORE}},
      {"all",                      {XAIE_EVENT_INSTR_CALL_CORE,       XAIE_EVENT_INSTR_RETURN_CORE}}
    };

    // These are also broadcast to memory module
    coreTraceStartEvent = XAIE_EVENT_ACTIVE_CORE;
    coreTraceEndEvent   = XAIE_EVENT_DISABLED_CORE;
    
    // **** Memory Module Trace ****
    // NOTE 1: Core events listed here are broadcast by the resource manager
    // NOTE 2: These are supplemented with counter events as those are dependent on counter #
    // NOTE 3: For now, 'all' is the same as 'functions_all_stalls'. Combo events (required 
    //         for all) have limited support in the resource manager.
    memoryEventSets = {
      {"functions",                {XAIE_EVENT_INSTR_CALL_CORE,       XAIE_EVENT_INSTR_RETURN_CORE}},
      {"functions_partial_stalls", {XAIE_EVENT_INSTR_CALL_CORE,       XAIE_EVENT_INSTR_RETURN_CORE,
                                    XAIE_EVENT_STREAM_STALL_CORE, 
                                    XAIE_EVENT_CASCADE_STALL_CORE,    XAIE_EVENT_LOCK_STALL_CORE}},
      {"functions_all_stalls",     {XAIE_EVENT_INSTR_CALL_CORE,       XAIE_EVENT_INSTR_RETURN_CORE,
                                    XAIE_EVENT_MEMORY_STALL_CORE,     XAIE_EVENT_STREAM_STALL_CORE, 
                                    XAIE_EVENT_CASCADE_STALL_CORE,    XAIE_EVENT_LOCK_STALL_CORE}},
      {"all",                      {XAIE_EVENT_INSTR_CALL_CORE,       XAIE_EVENT_INSTR_RETURN_CORE,
                                    XAIE_EVENT_MEMORY_STALL_CORE,     XAIE_EVENT_STREAM_STALL_CORE, 
                                    XAIE_EVENT_CASCADE_STALL_CORE,    XAIE_EVENT_LOCK_STALL_CORE}}
    };

    // **** Core Module Counters ****
    // NOTE 1: Reset events are dependent on actual profile counter reserved.
    // NOTE 2: These counters are required HW workarounds with thresholds chosen 
    //         to produce events before hitting the bug. For example, sync packets 
    //         occur after 1024 cycles and with no events, is incorrectly repeated.
    auto counterScheme = xrt_core::config::get_aie_trace_counter_scheme();

    if (counterScheme == "es1") {
      coreCounterStartEvents   = {XAIE_EVENT_ACTIVE_CORE,             XAIE_EVENT_ACTIVE_CORE};
      coreCounterEndEvents     = {XAIE_EVENT_DISABLED_CORE,           XAIE_EVENT_DISABLED_CORE};
      coreCounterEventValues   = {1020, 1020*1020};
    }
    else if (counterScheme == "es2") {
      coreCounterStartEvents   = {XAIE_EVENT_ACTIVE_CORE};
      coreCounterEndEvents     = {XAIE_EVENT_DISABLED_CORE};
      coreCounterEventValues   = {0x3FF00};
    }
    
    // **** Memory Module Counters ****
    // NOTE 1: Reset events are dependent on actual profile counter reserved.
    // NOTE 2: These counters are required HW workarounds (see description above).
    //         They are only required for ES1 devices. For ES2 devices, the core
    //         counter is broadcast.
    if (counterScheme == "es1") {
      memoryCounterStartEvents = {XAIE_EVENT_TRUE_MEM,                XAIE_EVENT_TRUE_MEM};
      memoryCounterEndEvents   = {XAIE_EVENT_NONE_MEM,                XAIE_EVENT_NONE_MEM};
      memoryCounterEventValues = {1020, 1020*1020};
    }
    else if (counterScheme == "es2") {
      memoryCounterStartEvents = {XAIE_EVENT_TRUE_MEM};
      memoryCounterEndEvents   = {XAIE_EVENT_NONE_MEM};
      memoryCounterEventValues = {0x3FF00};
    }

    //Process the file dump interval
    aie_trace_file_dump_int_s = xrt_core::config::get_aie_trace_file_dump_interval_s();
    if (aie_trace_file_dump_int_s < MIN_TRACE_DUMP_INTERVAL_S) {
      aie_trace_file_dump_int_s = MIN_TRACE_DUMP_INTERVAL_S;
      xrt_core::message::send(xrt_core::message::severity_level::warning, "XRT", AIE_TRACE_DUMP_INTERVAL_WARN_MSG);
    }
  }

  AieTracePlugin::~AieTracePlugin()
  {
    if (VPDatabase::alive()) {
      try {
        writeAll(false);
      }
      catch(...) {
      }
      db->unregisterPlugin(this);
    }

    // If the database is dead, then we must have already forced a 
    //  write at the database destructor so we can just move on

    for (auto h : deviceHandles)
      xclClose(h);

    AieTracePlugin::live = false;
  }

  // Convert broadcast ID to event ID
  inline uint32_t AieTracePlugin::bcIdToEvent(int bcId)
  {
    return bcId + CORE_BROADCAST_EVENT_BASE;
  }

  // Release counters from latest tile (because something went wrong)
  void AieTracePlugin::releaseCurrentTileCounters(int numCoreCounters, int numMemoryCounters)
  {
    for (int i=0; i < numCoreCounters; i++) {
      mCoreCounters.back()->stop();
      mCoreCounters.back()->release();
      mCoreCounters.pop_back();
      mCoreCounterTiles.pop_back();
    }
    for (int i=0; i < numMemoryCounters; i++) {
      mMemoryCounters.back()->stop();
      mMemoryCounters.back()->release();
      mMemoryCounters.pop_back();
    }
  }

  bool tileCompare(tile_type tile1, tile_type tile2) 
  {
    return ((tile1.col == tile2.col) && (tile1.row == tile2.row));
  }

  bool AieTracePlugin::tileHasFreeRsc(xaiefal::XAieDev* aieDevice, XAie_LocType& loc, const std::string& metricSet)
  {
    auto stats = aieDevice->getRscStat(XAIEDEV_DEFAULT_GROUP_AVAIL);
    uint32_t available = 0;
    uint32_t required = 0;
    std::stringstream msg;

    // Core Module perf counters
    available = stats.getNumRsc(loc, XAIE_CORE_MOD, XAIE_PERFCNT_RSC);
    required = coreCounterStartEvents.size();
    if (mUseDelay) {
      ++required;
      if (!mUseOneDelayCtr)
        ++required;
    } else if (mUseGraphIterator)
      ++required;
    if (available < required) {
      msg << "Available core module performance counters for aie trace : " << available << std::endl
          << "Required core module performance counters for aie trace : "  << required;
      xrt_core::message::send(severity_level::info, "XRT", msg.str());
      return false;
    }

    // Core Module trace slots
    available = stats.getNumRsc(loc, XAIE_CORE_MOD, xaiefal::XAIE_TRACE_EVENTS_RSC);
    required = coreCounterStartEvents.size() + coreEventSets[metricSet].size();
    if (available < required) {
      msg << "Available core module trace slots for aie trace : " << available << std::endl
          << "Required core module trace slots for aie trace : "  << required;
      xrt_core::message::send(severity_level::info, "XRT", msg.str());
      return false;
    }

    // Core Module broadcasts. 2 events for starting/ending trace
    available = stats.getNumRsc(loc, XAIE_CORE_MOD, XAIE_BCAST_CHANNEL_RSC);
    required = memoryEventSets[metricSet].size() + 2;
    if (available < required) {
      msg << "Available core module broadcast channels for aie trace : " << available << std::endl
          << "Required core module broadcast channels for aie trace : "  << required;
      xrt_core::message::send(severity_level::info, "XRT", msg.str());
      return false;
    }

   // Memory Module perf counters
    available = stats.getNumRsc(loc, XAIE_MEM_MOD, XAIE_PERFCNT_RSC);
    required = memoryCounterStartEvents.size();
    if (available < required) {
      msg << "Available memory module performance counters for aie trace : " << available << std::endl
          << "Required memory module performance counters for aie trace : "  << required;
      xrt_core::message::send(severity_level::info, "XRT", msg.str());
      return false;
    }

    // Memory Module trace slots
    available = stats.getNumRsc(loc, XAIE_MEM_MOD, xaiefal::XAIE_TRACE_EVENTS_RSC);
    required = memoryCounterStartEvents.size() + memoryEventSets[metricSet].size();
    if (available < required) {
      msg << "Available memory module trace slots for aie trace : " << available << std::endl
          << "Required memory module trace slots for aie trace : "  << required;
      xrt_core::message::send(severity_level::info, "XRT", msg.str());
      return false;
    }

    // No need to check memory module broadcast

    return true;
  }

  void AieTracePlugin::printTileStats(xaiefal::XAieDev* aieDevice, const tile_type& tile)
  {
    auto col = tile.col;
    auto row = tile.row + 1;
    auto loc = XAie_TileLoc(col, row);
    std::stringstream msg;

    const std::string groups[3] = {
      XAIEDEV_DEFAULT_GROUP_GENERIC,
      XAIEDEV_DEFAULT_GROUP_STATIC,
      XAIEDEV_DEFAULT_GROUP_AVAIL
    };

    msg << "Resource usage stats for Tile : (" << col << "," << row << ") Module : Core" << std::endl;
    for (auto&g : groups) {
      auto stats = aieDevice->getRscStat(g);
      auto pc = stats.getNumRsc(loc, XAIE_CORE_MOD, XAIE_PERFCNT_RSC);
      auto ts = stats.getNumRsc(loc, XAIE_CORE_MOD, xaiefal::XAIE_TRACE_EVENTS_RSC);
      auto bc = stats.getNumRsc(loc, XAIE_CORE_MOD, XAIE_BCAST_CHANNEL_RSC);
      msg << "Resource Group : " << std::left <<  std::setw(10) << g << " "
          << "Performance Counters : " << pc << " "
          << "Trace Slots : " << ts << " "
          << "Broadcast Channels : " << bc << " "
          << std::endl;
    }
    msg << "Resource usage stats for Tile : (" << col << "," << row << ") Module : Memory" << std::endl;
    for (auto&g : groups) {
    auto stats = aieDevice->getRscStat(g);
    auto pc = stats.getNumRsc(loc, XAIE_MEM_MOD, XAIE_PERFCNT_RSC);
    auto ts = stats.getNumRsc(loc, XAIE_MEM_MOD, xaiefal::XAIE_TRACE_EVENTS_RSC);
    auto bc = stats.getNumRsc(loc, XAIE_MEM_MOD, XAIE_BCAST_CHANNEL_RSC);
    msg << "Resource Group : "  << std::left <<  std::setw(10) << g << " "
        << "Performance Counters : " << pc << " "
        << "Trace Slots : " << ts << " "
        << "Broadcast Channels : " << bc << " "
        << std::endl;
    }
    xrt_core::message::send(severity_level::info, "XRT", msg.str());
  }

  std::string AieTracePlugin::getMetricSet(void* handle, const std::string& metricsStr)
  {

    std::vector<std::string> vec;
    boost::split(vec, metricsStr, boost::is_any_of(":"));

    for (int i=0; i < vec.size(); ++i) {
      boost::replace_all(vec.at(i), "{", "");
      boost::replace_all(vec.at(i), "}", "");
    }

    // Determine specification type based on vector size:
    //   * Size = 1: All tiles
    //     * aie_trace_metrics = <functions|functions_partial_stalls|functions_all_stalls|all>
    //   * Size = 2: Single tile or kernel name (supported in future release)
    //     * aie_trace_metrics = {<column>,<row>}:<functions|functions_partial_stalls|functions_all_stalls|all>
    //     * aie_trace_metrics= <kernel name>:<functions|functions_partial_stalls|functions_all_stalls|all>
    //   * Size = 3: Range of tiles (supported in future release)
    //     * aie_trace_metrics= {<mincolumn,<minrow>}:{<maxcolumn>,<maxrow>}:<functions|functions_partial_stalls|functions_all_stalls|all>
    metricSet = vec.at( vec.size()-1 );

    if (metricSets.find(metricSet) == metricSets.end()) {
      std::string defaultSet = "functions";
      std::stringstream msg;
      msg << "Unable to find AIE trace metric set " << metricSet 
          << ". Using default of " << defaultSet << ".";
      xrt_core::message::send(severity_level::warning, "XRT", msg.str());
      metricSet = defaultSet;
    }

    // If requested, turn on debug fal messages
    if (xrt_core::config::get_verbosity() >= static_cast<uint32_t>(severity_level::debug))
      xaiefal::Logger::get().setLogLevel(xaiefal::LogLevel::DEBUG);

    return metricSet;
  }

  bool AieTracePlugin::alive()
  {
    return AieTracePlugin::live;
  }

  std::vector<tile_type> AieTracePlugin::getTilesForTracing(void* handle)
  {
    std::vector<tile_type> tiles;
    // Create superset of all tiles across all graphs
    // NOTE: future releases will support the specification of tile subsets
    auto device = xrt_core::get_userpf_device(handle);
    auto graphs = xrt_core::edge::aie::get_graphs(device.get());
    for (auto& graph : graphs) {
      auto currTiles = xrt_core::edge::aie::get_tiles(device.get(), graph);
      std::copy(currTiles.begin(), currTiles.end(), back_inserter(tiles));

      // TODO: Differentiate between core and DMA-only tiles when 'all' is supported

      // Core Tiles
      //auto coreTiles = xrt_core::edge::aie::get_event_tiles(device.get(), graph, module_type::core);
      //std::unique_copy(coreTiles.begin(), coreTiles.end(), std::back_inserter(tiles), tileCompare);

      // DMA-Only Tiles
      // NOTE: These tiles are only needed when aie_trace_metrics = all
      //auto dmaTiles = xrt_core::edge::aie::get_event_tiles(device.get(), graph, module_type::dma);
      //std::unique_copy(dmaTiles.begin(), dmaTiles.end(), std::back_inserter(tiles), tileCompare);
    }
    return tiles;
  }

  void AieTracePlugin::setTraceStartControl(void* handle)
  {
<<<<<<< HEAD
    mUseDelay = false;
    mUseGraphIterator = false;
    mUseUserControl = false;

    auto startType = xrt_core::config::get_aie_trace_start_type();

    if (startType == "time") {
    // Use number of cycles to start trace
      double freqMhz = AIE_DEFAULT_FREQ_MHZ;
      if (handle != nullptr) {
        auto device = xrt_core::get_userpf_device(handle);
        freqMhz = xrt_core::edge::aie::get_clock_freq_mhz(device.get());
      }
=======
    double freqMhz = AIE_DEFAULT_FREQ_MHZ;

    if (handle != nullptr) {
      auto device = xrt_core::get_userpf_device(handle);
      freqMhz = xrt_core::edge::aie::get_clock_freq_mhz(device.get());
    }

    std::smatch pieces_match;
    uint64_t cycles_per_sec = static_cast<uint64_t>(freqMhz * 1e6);

    // AIE_trace_settings configs have higher priority than older Debug configs
    std::string size_str = xrt_core::config::get_aie_trace_settings_start_time();
    if(0 == size_str.compare("0")) {
      size_str = xrt_core::config::get_aie_trace_start_time();
    }

    // Catch cases like "1Ms" "1NS"
    std::transform(size_str.begin(), size_str.end(), size_str.begin(),
      [](unsigned char c){ return std::tolower(c); });
>>>>>>> e1403ece

      std::smatch pieces_match;
      uint64_t cycles_per_sec = static_cast<uint64_t>(freqMhz * 1e6);
      std::string size_str = xrt_core::config::get_aie_trace_start_time();

      // Catch cases like "1Ms" "1NS"
      std::transform(size_str.begin(), size_str.end(), size_str.begin(),
        [](unsigned char c){ return std::tolower(c); });

      // Default is 0 cycles
      uint64_t cycles = 0;
      // Regex can parse values like : "1s" "1ms" "1ns"
      const std::regex size_regex("\\s*(\\d+\\.?\\d*)\\s*(s|ms|us|ns|)\\s*");
      if (std::regex_match(size_str, pieces_match, size_regex)) {
        try {
          if (pieces_match[2] == "s") {
            cycles = static_cast<uint64_t>(std::stof(pieces_match[1]) * cycles_per_sec);
          } else if (pieces_match[2] == "ms") {
            cycles = static_cast<uint64_t>(std::stof(pieces_match[1]) * cycles_per_sec /  1e3);
          } else if (pieces_match[2] == "us") {
            cycles = static_cast<uint64_t>(std::stof(pieces_match[1]) * cycles_per_sec /  1e6);
          } else if (pieces_match[2] == "ns") {
            cycles = static_cast<uint64_t>(std::stof(pieces_match[1]) * cycles_per_sec /  1e9);
          } else {
            cycles = static_cast<uint64_t>(std::stof(pieces_match[1]));
          }
        
          std::string msg("Parsed aie_trace_start_time: " + std::to_string(cycles) + " cycles.");
          xrt_core::message::send(xrt_core::message::severity_level::info, "XRT", msg);

        } catch (const std::exception& ) {
          // User specified number cannot be parsed
          std::string msg("Unable to parse aie_trace_start_time. Setting start time to 0.");
          xrt_core::message::send(xrt_core::message::severity_level::warning, "XRT", msg);
        }
      } else {
        std::string msg("Unable to parse aie_trace_start_time. Setting start time to 0.");
        xrt_core::message::send(xrt_core::message::severity_level::warning, "XRT", msg);
      }

      if (cycles > std::numeric_limits<uint32_t>::max())
        mUseOneDelayCtr = false;

      mUseDelay = (cycles != 0);
      mDelayCycles = cycles;
    } else if (startType == "graph") {
    // Start trace when graph iterator reaches a threshold
      mIterationCount = xrt_core::config::get_aie_trace_start_iteration();
      mUseGraphIterator = (mIterationCount != 0);
    } else if (startType == "user") {
    // Start trace using user events
      mUseUserControl = true;
    }

  }

  bool AieTracePlugin::configureStartDelay(xaiefal::XAieMod& core)
  {
    if (!mDelayCycles)
      return false;

    // This algorithm daisy chains counters to get an effective 64 bit delay
    // counterLow -> counterHigh -> trace start
    uint32_t delayCyclesHigh = 0;
    uint32_t delayCyclesLow = 0;
    XAie_ModuleType mod = XAIE_CORE_MOD;

    if (!mUseOneDelayCtr) {
      // ceil(x/y) where x and y are  positive integers
      delayCyclesHigh = static_cast<uint32_t>(1 + ((mDelayCycles - 1) / std::numeric_limits<uint32_t>::max()));
      delayCyclesLow =  static_cast<uint32_t>(mDelayCycles / delayCyclesHigh);
    } else {
      delayCyclesLow = static_cast<uint32_t>(mDelayCycles);
    }

    // Configure lower 32 bits
    auto pc = core.perfCounter();
    if (pc->initialize(mod, XAIE_EVENT_ACTIVE_CORE,
                       mod, XAIE_EVENT_DISABLED_CORE) != XAIE_OK)
      return false;
    if (pc->reserve() != XAIE_OK)
      return false;
    pc->changeThreshold(delayCyclesLow);
    XAie_Events counterEvent;
    pc->getCounterEvent(mod, counterEvent);
    // Reset when done counting
    pc->changeRstEvent(mod, counterEvent);
    if (pc->start() != XAIE_OK)
        return false;

    // Configure upper 32 bits if necessary
    // Use previous counter to start a new counter
    if (!mUseOneDelayCtr && delayCyclesHigh) {
      auto pc = core.perfCounter();
      // Count by 1 when previous counter generates event
      if (pc->initialize(mod, counterEvent,
                         mod, counterEvent) != XAIE_OK)
        return false;
      if (pc->reserve() != XAIE_OK)
      return false;
      pc->changeThreshold(delayCyclesHigh);
      pc->getCounterEvent(mod, counterEvent);
      // Reset when done counting
      pc->changeRstEvent(mod, counterEvent);
      if (pc->start() != XAIE_OK)
        return false;
    }

    if (xrt_core::config::get_verbosity() >= static_cast<uint32_t>(severity_level::debug)) {
      std::stringstream msg;
      msg << "Configuring delay : "
          << "mDelay : "<< mDelayCycles << " "
          << "low : " << delayCyclesLow << " "
          << "high : " << delayCyclesHigh << " "
          << std::endl;
      xrt_core::message::send(severity_level::debug, "XRT", msg.str());
    }

    coreTraceStartEvent = counterEvent;
    // This is needed because the cores are started/stopped during execution
    // to get around some hw bugs. We cannot restart tracemodules when that happens
    coreTraceEndEvent = XAIE_EVENT_NONE_CORE;

    return true;
  }

bool AieTracePlugin::configureStartIteration(xaiefal::XAieMod& core)
  {
    XAie_ModuleType mod = XAIE_CORE_MOD;
    // Count up by 1 for every iteration
    auto pc = core.perfCounter();
    if (pc->initialize(mod, XAIE_EVENT_INSTR_EVENT_0_CORE,
                       mod, XAIE_EVENT_INSTR_EVENT_0_CORE) != XAIE_OK)
      return false;
    if (pc->reserve() != XAIE_OK)
      return false;
    pc->changeThreshold(mIterationCount);
    XAie_Events counterEvent;
    pc->getCounterEvent(mod, counterEvent);
    // Reset when done counting
    pc->changeRstEvent(mod, counterEvent);
    if (pc->start() != XAIE_OK)
        return false;

    if (xrt_core::config::get_verbosity() >= static_cast<uint32_t>(severity_level::debug)) {
      std::stringstream msg;
      msg << "Configuring aie trace to start on iteration : " << mIterationCount;
      xrt_core::message::send(severity_level::debug, "XRT", msg.str());
    }

    coreTraceStartEvent = counterEvent;
    // This is needed because the cores are started/stopped during execution
    // to get around some hw bugs. We cannot restart tracemodules when that happens
    coreTraceEndEvent = XAIE_EVENT_NONE_CORE;

    return true;
  }

  // Configure all resources necessary for trace control and events
  bool AieTracePlugin::setMetrics(uint64_t deviceId, void* handle)
  {
    std::string metricsStr = xrt_core::config::get_aie_trace_metrics();
    if (metricsStr.empty()) {
      std::string msg("The setting aie_trace_metrics was not specified in xrt.ini. AIE event trace will not be available.");
      xrt_core::message::send(severity_level::warning, "XRT", msg);
      if (!runtimeMetrics)
        return true;
      return false;
    }

    auto metricSet = getMetricSet(handle, metricsStr);
    if (metricSet.empty()) {
      if (!runtimeMetrics)
        return true;
      return false;
    }

    auto tiles = getTilesForTracing(handle);
    setTraceStartControl(handle);

    // Keep track of number of events reserved per tile
    int numTileCoreTraceEvents[NUM_CORE_TRACE_EVENTS+1] = {0};
    int numTileMemoryTraceEvents[NUM_MEMORY_TRACE_EVENTS+1] = {0};

    // Iterate over all used/specified tiles
    for (auto& tile : tiles) {
      auto  col    = tile.col;
      auto  row    = tile.row;
      // NOTE: resource manager requires absolute row number
      auto& core   = aieDevice->tile(col, row + 1).core();
      auto& memory = aieDevice->tile(col, row + 1).mem();
      auto loc = XAie_TileLoc(col, row + 1);

      // AIE config object for this tile
      auto cfgTile  = std::make_unique<aie_cfg_tile>(col, row + 1);

      // Get vector of pre-defined metrics for this set
      // NOTE: these are local copies as we are adding tile/counter-specific events
      EventVector coreEvents = coreEventSets[metricSet];
      EventVector memoryCrossEvents = memoryEventSets[metricSet];
      EventVector memoryEvents;

      // Check Resource Availability
      // For now only counters are checked
      if (!tileHasFreeRsc(aieDevice, loc, metricSet)) {
        xrt_core::message::send(severity_level::warning, "XRT", "Tile doesn't have enough free resources for trace. Aborting trace configuration.");
        printTileStats(aieDevice, tile);
        return false;
      }

      //
      // 1. Reserve and start core module counters (as needed)
      //
      int numCoreCounters = 0;
      {
        XAie_ModuleType mod = XAIE_CORE_MOD;

        for (int i=0; i < coreCounterStartEvents.size(); ++i) {
          auto perfCounter = core.perfCounter();
          if (perfCounter->initialize(mod, coreCounterStartEvents.at(i),
                                      mod, coreCounterEndEvents.at(i)) != XAIE_OK)
            break;
          if (perfCounter->reserve() != XAIE_OK) 
            break;

          // NOTE: store events for later use in trace
          XAie_Events counterEvent;
          perfCounter->getCounterEvent(mod, counterEvent);
          int idx = static_cast<int>(counterEvent) - static_cast<int>(XAIE_EVENT_PERF_CNT_0_CORE);
          perfCounter->changeThreshold(coreCounterEventValues.at(i));

          // Set reset event based on counter number
          perfCounter->changeRstEvent(mod, counterEvent);
          coreEvents.push_back(counterEvent);

          // If no memory counters are used, then we need to broadcast the core counter
          if (memoryCounterStartEvents.empty())
            memoryCrossEvents.push_back(counterEvent);

          if (perfCounter->start() != XAIE_OK) 
            break;

          mCoreCounterTiles.push_back(tile);
          mCoreCounters.push_back(perfCounter);
          numCoreCounters++;

          // Update config file
          uint8_t phyEvent = 0;
          auto& cfg = cfgTile->core_trace_config.pc[idx];
          XAie_EventLogicalToPhysicalConv(aieDevInst, loc, mod, coreCounterStartEvents[i], &phyEvent);
          cfg.start_event = phyEvent;
          XAie_EventLogicalToPhysicalConv(aieDevInst, loc, mod, coreCounterEndEvents[i], &phyEvent);
          cfg.stop_event = phyEvent;
          XAie_EventLogicalToPhysicalConv(aieDevInst, loc, mod, counterEvent, &phyEvent);
          cfg.reset_event = phyEvent;
          cfg.event_value = coreCounterEventValues[i];
        }
      }

      //
      // 2. Reserve and start memory module counters (as needed)
      //
      int numMemoryCounters = 0;
      {
        XAie_ModuleType mod = XAIE_MEM_MOD;

        for (int i=0; i < memoryCounterStartEvents.size(); ++i) {
          auto perfCounter = memory.perfCounter();
          if (perfCounter->initialize(mod, memoryCounterStartEvents.at(i),
                                      mod, memoryCounterEndEvents.at(i)) != XAIE_OK) 
            break;
          if (perfCounter->reserve() != XAIE_OK) 
            break;

          // Set reset event based on counter number
          XAie_Events counterEvent;
          perfCounter->getCounterEvent(mod, counterEvent);
          int idx = static_cast<int>(counterEvent) - static_cast<int>(XAIE_EVENT_PERF_CNT_0_MEM);
          perfCounter->changeThreshold(memoryCounterEventValues.at(i));

          perfCounter->changeRstEvent(mod, counterEvent);
          memoryEvents.push_back(counterEvent);

          if (perfCounter->start() != XAIE_OK) 
            break;

          mMemoryCounters.push_back(perfCounter);
          numMemoryCounters++;

          // Update config file
          uint8_t phyEvent = 0;
          auto& cfg = cfgTile->memory_trace_config.pc[idx];
          XAie_EventLogicalToPhysicalConv(aieDevInst, loc, mod, memoryCounterStartEvents[i], &phyEvent);
          cfg.start_event = phyEvent;
          XAie_EventLogicalToPhysicalConv(aieDevInst, loc, mod, memoryCounterEndEvents[i], &phyEvent);
          cfg.stop_event = phyEvent;
          XAie_EventLogicalToPhysicalConv(aieDevInst, loc, mod, counterEvent, &phyEvent);
          cfg.reset_event = phyEvent;
          cfg.event_value = memoryCounterEventValues[i];
        }
      }

      // Catch when counters cannot be reserved: report, release, and return
      if ((numCoreCounters < coreCounterStartEvents.size())
          || (numMemoryCounters < memoryCounterStartEvents.size())) {
        std::stringstream msg;
        msg << "Unable to reserve " << coreCounterStartEvents.size() << " core counters"
            << " and " << memoryCounterStartEvents.size() << " memory counters"
            << " for AIE tile (" << col << "," << row + 1 << ") required for trace.";
        xrt_core::message::send(severity_level::warning, "XRT", msg.str());

        releaseCurrentTileCounters(numCoreCounters, numMemoryCounters);
        // Print resources availability for this tile
        printTileStats(aieDevice, tile);
        return false;
      }

      //
      // 3. Configure Core Tracing Events
      //
      {
        XAie_ModuleType mod = XAIE_CORE_MOD;
        uint8_t phyEvent = 0;
        auto coreTrace = core.traceControl();

        // Delay cycles and user control are not compatible with each other
        if (mUseUserControl) {
          coreTraceStartEvent = XAIE_EVENT_INSTR_EVENT_0_CORE;
          coreTraceEndEvent = XAIE_EVENT_INSTR_EVENT_1_CORE;
        } else if (mUseGraphIterator && !configureStartIteration(core)) {
          break;
        } else if (mUseDelay && !configureStartDelay(core)) {
          break;
        }

        // Set overall start/end for trace capture
        // Wendy said this should be done first
        if (coreTrace->setCntrEvent(coreTraceStartEvent, coreTraceEndEvent) != XAIE_OK) 
          break;

        auto ret = coreTrace->reserve();
        if (ret != XAIE_OK) {
          std::stringstream msg;
          msg << "Unable to reserve core module trace control for AIE tile (" 
              << col << "," << row + 1 << ").";
          xrt_core::message::send(severity_level::warning, "XRT", msg.str());

          releaseCurrentTileCounters(numCoreCounters, numMemoryCounters);
          // Print resources availability for this tile
          printTileStats(aieDevice, tile);
          return false;
        }

        int numTraceEvents = 0;
        for (int i=0; i < coreEvents.size(); i++) {
          uint8_t slot;
          if (coreTrace->reserveTraceSlot(slot) != XAIE_OK) 
            break;
          if (coreTrace->setTraceEvent(slot, coreEvents[i]) != XAIE_OK) 
            break;
          numTraceEvents++;

          // Update config file
          XAie_EventLogicalToPhysicalConv(aieDevInst, loc, mod, coreEvents[i], &phyEvent);
          cfgTile->core_trace_config.traced_events[slot] = phyEvent;
        }
        // Update config file
        XAie_EventLogicalToPhysicalConv(aieDevInst, loc, mod, coreTraceStartEvent, &phyEvent);
        cfgTile->core_trace_config.start_event = phyEvent;
        XAie_EventLogicalToPhysicalConv(aieDevInst, loc, mod, coreTraceEndEvent, &phyEvent);
        cfgTile->core_trace_config.stop_event = phyEvent;
        
        coreEvents.clear();
        numTileCoreTraceEvents[numTraceEvents]++;

        std::stringstream msg;
        msg << "Reserved " << numTraceEvents << " core trace events for AIE tile (" << col << "," << row << ").";
        xrt_core::message::send(severity_level::debug, "XRT", msg.str());

        if (coreTrace->setMode(XAIE_TRACE_EVENT_PC) != XAIE_OK) 
          break;
        XAie_Packet pkt = {0, 0};
        if (coreTrace->setPkt(pkt) != XAIE_OK) 
          break;
        if (coreTrace->start() != XAIE_OK) 
          break;
      }

      //
      // 4. Configure Memory Tracing Events
      //
      // TODO: Configure group or combo events where applicable
      uint32_t coreToMemBcMask = 0;
      {
        auto memoryTrace = memory.traceControl();
        // Set overall start/end for trace capture
        // Wendy said this should be done first
        if (memoryTrace->setCntrEvent(coreTraceStartEvent, coreTraceEndEvent) != XAIE_OK) 
          break;

        auto ret = memoryTrace->reserve();
        if (ret != XAIE_OK) {
          std::stringstream msg;
          msg << "Unable to reserve memory module trace control for AIE tile (" 
              << col << "," << row + 1 << ").";
          xrt_core::message::send(severity_level::warning, "XRT", msg.str());

          releaseCurrentTileCounters(numCoreCounters, numMemoryCounters);
          // Print resources availability for this tile
          printTileStats(aieDevice, tile);
          return false;
        }

        int numTraceEvents = 0;
        
        // Configure cross module events
        for (int i=0; i < memoryCrossEvents.size(); i++) {
          uint32_t bcBit = 0x1;
          auto TraceE = memory.traceEvent();
          TraceE->setEvent(XAIE_CORE_MOD, memoryCrossEvents[i]);
          if (TraceE->reserve() != XAIE_OK) 
            break;

          int bcId = TraceE->getBc();
          coreToMemBcMask |= (bcBit << bcId);

          if (TraceE->start() != XAIE_OK) 
            break;
          numTraceEvents++;

          // Update config file
          uint32_t S = 0;
          XAie_LocType L;
          XAie_ModuleType M;
          TraceE->getRscId(L, M, S);
          cfgTile->memory_trace_config.traced_events[S] = bcIdToEvent(bcId);
          auto mod = XAIE_CORE_MOD;
          uint8_t phyEvent = 0;
          XAie_EventLogicalToPhysicalConv(aieDevInst, loc, mod, memoryCrossEvents[i], &phyEvent);
          cfgTile->core_trace_config.internal_events_broadcast[bcId] = phyEvent;
        }

        // Configure same module events
        for (int i=0; i < memoryEvents.size(); i++) {
          auto TraceE = memory.traceEvent();
          TraceE->setEvent(XAIE_MEM_MOD, memoryEvents[i]);
          if (TraceE->reserve() != XAIE_OK) 
            break;
          if (TraceE->start() != XAIE_OK) 
            break;
          numTraceEvents++;

          // Update config file
          // Get Trace slot
          uint32_t S = 0;
          XAie_LocType L;
          XAie_ModuleType M;
          TraceE->getRscId(L, M, S);
          // Get Physical event
          auto mod = XAIE_MEM_MOD;
          uint8_t phyEvent = 0;
          XAie_EventLogicalToPhysicalConv(aieDevInst, loc, mod, memoryEvents[i], &phyEvent);
          cfgTile->memory_trace_config.traced_events[S] = phyEvent;
        }

        // Update config file
        {
          // Add Memory module trace control events
          uint32_t bcBit = 0x1;
          auto bcId = memoryTrace->getStartBc();
          coreToMemBcMask |= (bcBit << bcId);
          auto mod = XAIE_CORE_MOD;
          uint8_t phyEvent = 0;
          XAie_EventLogicalToPhysicalConv(aieDevInst, loc, mod, coreTraceStartEvent, &phyEvent);
          cfgTile->memory_trace_config.start_event = bcIdToEvent(bcId);
          cfgTile->core_trace_config.internal_events_broadcast[bcId] = phyEvent;

          bcBit = 0x1;
          bcId = memoryTrace->getStopBc();
          coreToMemBcMask |= (bcBit << bcId);
          XAie_EventLogicalToPhysicalConv(aieDevInst, loc, mod, coreTraceEndEvent, &phyEvent);
          cfgTile->memory_trace_config.stop_event = bcIdToEvent(bcId);
          cfgTile->core_trace_config.internal_events_broadcast[bcId] = phyEvent;
        }

        // Odd absolute rows change east mask end even row change west mask
        if ((row + 1) % 2) {
          cfgTile->core_trace_config.broadcast_mask_east = coreToMemBcMask;
        } else {
          cfgTile->core_trace_config.broadcast_mask_west = coreToMemBcMask;
        }
        // Done update config file

        memoryEvents.clear();
        numTileMemoryTraceEvents[numTraceEvents]++;

        std::stringstream msg;
        msg << "Reserved " << numTraceEvents << " memory trace events for AIE tile (" << col << "," << row << ").";
        xrt_core::message::send(severity_level::debug, "XRT", msg.str());

        if (memoryTrace->setMode(XAIE_TRACE_EVENT_TIME) != XAIE_OK) 
          break;
        XAie_Packet pkt = {0, 1};
        if (memoryTrace->setPkt(pkt) != XAIE_OK) 
          break;
        if (memoryTrace->start() != XAIE_OK) 
          break;

        // Update memory packet type in config file
        // NOTE: Use time packets for memory module (type 1)
        cfgTile->memory_trace_config.packet_type = 1;
      }

      std::stringstream msg;
      msg << "Adding tile (" << col << "," << row << ") to static database";
      xrt_core::message::send(severity_level::debug, "XRT", msg.str());

      // Add config info to static database
      // NOTE: Do not access cfgTile after this
      (db->getStaticInfo()).addAIECfgTile(deviceId, cfgTile);
    } // For tiles

    // Report trace events reserved per tile
    {
      std::stringstream msg;
      msg << "AIE trace events reserved in core modules - ";
      for (int n=0; n <= NUM_CORE_TRACE_EVENTS; ++n) {
        if (numTileCoreTraceEvents[n] == 0)
          continue;
        msg << n << ": " << numTileCoreTraceEvents[n] << " tiles";
        if (n != NUM_CORE_TRACE_EVENTS)
          msg << ", ";

        (db->getStaticInfo()).addAIECoreEventResources(deviceId, n, numTileCoreTraceEvents[n]);
      }
      xrt_core::message::send(severity_level::info, "XRT", msg.str());
    }
    {
      std::stringstream msg;
      msg << "AIE trace events reserved in memory modules - ";
      for (int n=0; n <= NUM_MEMORY_TRACE_EVENTS; ++n) {
        if (numTileMemoryTraceEvents[n] == 0)
          continue;
        msg << n << ": " << numTileMemoryTraceEvents[n] << " tiles";
        if (n != NUM_MEMORY_TRACE_EVENTS)
          msg << ", ";

        (db->getStaticInfo()).addAIEMemoryEventResources(deviceId, n, numTileMemoryTraceEvents[n]);
      }
      xrt_core::message::send(severity_level::info, "XRT", msg.str());
    }

    return true;
  } // end setMetrics

  bool AieTracePlugin::checkAieDeviceAndRuntimeMetrics(uint64_t deviceId, void* handle)
  {
    aieDevInst = static_cast<XAie_DevInst*>(db->getStaticInfo().getAieDevInst(fetchAieDevInst, handle));
    aieDevice  = static_cast<xaiefal::XAieDev*>(db->getStaticInfo().getAieDevice(allocateAieDevice, deallocateAieDevice, handle));
    if (!aieDevInst || !aieDevice) {
      xrt_core::message::send(severity_level::warning, "XRT",
          "Unable to get AIE device. AIE event trace will not be available.");
      return false;
    }

    // Catch when compile-time trace is specified (e.g., --event-trace=functions)
    std::shared_ptr<xrt_core::device> device = xrt_core::get_userpf_device(handle);
    auto compilerOptions = xrt_core::edge::aie::get_aiecompiler_options(device.get());
    runtimeMetrics = (compilerOptions.event_trace == "runtime");

    if (!runtimeMetrics) {
      std::stringstream msg;
      msg << "Found compiler trace option of " << compilerOptions.event_trace
          << ". No runtime AIE metrics will be changed.";
      xrt_core::message::send(severity_level::info, "XRT", msg.str());
      return true;
    }
    return true;
  }

  void AieTracePlugin::updateAIEDevice(void* handle)
  {
    if (handle == nullptr)
      return;

    char pathBuf[512];
    memset(pathBuf, 0, 512);
    xclGetDebugIPlayoutPath(handle, pathBuf, 512);

    std::string sysfspath(pathBuf);

    uint64_t deviceId = db->addDevice(sysfspath); // Get the unique device Id

    deviceIdToHandle[deviceId] = handle;
    // handle is not added to "deviceHandles" as this is user provided handle, not owned by XDP

    if (!(db->getStaticInfo()).isDeviceReady(deviceId)) {
      // first delete the offloader, logger
      // Delete the old offloader as data is already from it
      if (aieOffloaders.find(deviceId) != aieOffloaders.end()) {
        auto entry = aieOffloaders[deviceId];

        auto aieOffloader = std::get<0>(entry);
        auto aieLogger    = std::get<1>(entry);

        delete aieOffloader;
        delete aieLogger;
        // don't delete DeviceIntf

        aieOffloaders.erase(deviceId);
      }

      // Update the static database with information from xclbin
      (db->getStaticInfo()).updateDevice(deviceId, handle);
      {
        struct xclDeviceInfo2 info;
        if (xclGetDeviceInfo2(handle, &info) == 0)
          (db->getStaticInfo()).setDeviceName(deviceId, std::string(info.mName));
      }
    }

    if (!checkAieDeviceAndRuntimeMetrics(deviceId, handle))
      return;

    if (runtimeMetrics) {
      // Set runtime metrics for counters and trace events 
      if (!setMetricsSettings(deviceId, handle)) {
        if (!setMetrics(deviceId, handle)) {
          std::string msg("Unable to configure AIE trace control and events. No trace will be generated.");
          xrt_core::message::send(severity_level::warning, "XRT", msg);
          return;
        }
      }
    }
    
    if (!(db->getStaticInfo()).isGMIORead(deviceId)) {
      // Update the AIE specific portion of the device
      // When new xclbin is loaded, the xclbin specific datastructure is already recreated
      std::shared_ptr<xrt_core::device> device = xrt_core::get_userpf_device(handle) ;
      if (device != nullptr) {
        for (auto& gmio : xrt_core::edge::aie::get_trace_gmios(device.get())) {
          (db->getStaticInfo()).addTraceGMIO(deviceId, gmio.id, gmio.shimColumn, gmio.channelNum, gmio.streamId, gmio.burstLength) ;
        }
      }
      (db->getStaticInfo()).setIsGMIORead(deviceId, true);
    }

    uint64_t numAIETraceOutput = (db->getStaticInfo()).getNumAIETraceStream(deviceId);
    if (numAIETraceOutput == 0) {
      // no AIE Trace Stream to offload trace, so return
      std::string msg("Neither PLIO nor GMIO trace infrastucture is found in the given design. So, AIE event trace will not be available.");
      xrt_core::message::send(severity_level::warning, "XRT", msg);
      return;
    }

    DeviceIntf* deviceIntf = (db->getStaticInfo()).getDeviceIntf(deviceId);
    if (deviceIntf == nullptr) {
      // If DeviceIntf is not already created, create a new one to communicate with physical device
      deviceIntf = new DeviceIntf();
      try {
        deviceIntf->setDevice(new HalDevice(handle));
        deviceIntf->readDebugIPlayout();
      } catch(std::exception& e) {
        // Read debug IP layout could throw an exception
        std::stringstream msg;
        msg << "Unable to read debug IP layout for device " << deviceId << ": " << e.what();
        xrt_core::message::send(severity_level::warning, "XRT", msg.str());
        delete deviceIntf;
        return;
      }
      (db->getStaticInfo()).setDeviceIntf(deviceId, deviceIntf);
      // configure dataflow etc. may not be required here as those are for PL side
    }

    // Create runtime config file
    if (runtimeMetrics) {
      std::string configFile = "aie_event_runtime_config.json";
      VPWriter* writer = new AieTraceConfigWriter(configFile.c_str(),
                                                  deviceId, metricSet) ;
      writers.push_back(writer);
      (db->getStaticInfo()).addOpenedFile(writer->getcurrentFileName(), "AIE_EVENT_RUNTIME_CONFIG");
    }

    // Create trace output files
    for (uint64_t n = 0; n < numAIETraceOutput; n++) {
      // Consider both Device Id and Stream Id to create the output file name
      std::string fileName = "aie_trace_" + std::to_string(deviceId) + "_" + std::to_string(n) + ".txt";
      VPWriter* writer = new AIETraceWriter(fileName.c_str(), deviceId, n,
                                            "" /*version*/,
                                            "" /*creationTime*/,
                                            "" /*xrtVersion*/,
                                            "" /*toolVersion*/);
      writers.push_back(writer);
      (db->getStaticInfo()).addOpenedFile(writer->getcurrentFileName(), "AIE_EVENT_TRACE");

      std::stringstream msg;
      msg << "Creating AIE trace file " << fileName << " for device " << deviceId;
      xrt_core::message::send(severity_level::info, "XRT", msg.str());
    }

    // Ensure trace buffer size is appropriate
    uint64_t aieTraceBufSize = GetTS2MMBufSize(true /*isAIETrace*/);
    bool isPLIO = (db->getStaticInfo()).getNumTracePLIO(deviceId) ? true : false;

    if (continuousTrace) {
      // Continuous Trace Offload is supported only for PLIO flow
      if (isPLIO) {
        XDPPlugin::startWriteThread(aie_trace_file_dump_int_s, "AIE_EVENT_TRACE", false);
      } else {
        std::string msg("Continuous offload of AIE Trace is not supported for GMIO mode. So, AIE Trace for GMIO mode will be offloaded only at the end of application.");
        xrt_core::message::send(severity_level::warning, "XRT", msg);
      }
    }

    // First, check against memory bank size
    // NOTE: Check first buffer for PLIO; assume bank 0 for GMIO
    uint8_t memIndex = isPLIO ? deviceIntf->getAIETs2mmMemIndex(0) : 0;
    Memory* memory = (db->getStaticInfo()).getMemory(deviceId, memIndex);
    if (memory != nullptr) {
      uint64_t fullBankSize = memory->size * 1024;
      
      if ((fullBankSize > 0) && (aieTraceBufSize > fullBankSize)) {
        aieTraceBufSize = fullBankSize;
        std::string msg = "Requested AIE trace buffer is too big for memory resource. Limiting to " + std::to_string(fullBankSize) + "." ;
        xrt_core::message::send(severity_level::warning, "XRT", msg);
      }
    }

    // Second, check against amount dedicated as device memory (Linux only)
#ifndef _WIN32
    try {
      std::string line;
      std::ifstream ifs;
      ifs.open("/proc/meminfo");
      while (getline(ifs, line)) {
        if (line.find("CmaTotal") == std::string::npos)
          continue;
          
        // Memory sizes are always expressed in kB
        std::vector<std::string> cmaVector;
        boost::split(cmaVector, line, boost::is_any_of(":"));
        auto deviceMemorySize = std::stoull(cmaVector.at(1)) * 1024;
        if (deviceMemorySize == 0)
          break;

        double percentSize = (100.0 * aieTraceBufSize) / deviceMemorySize;
        std::stringstream percentSizeStr;
        percentSizeStr << std::fixed << std::setprecision(3) << percentSize;

        // Limit size of trace buffer if requested amount is too high
        if (percentSize >= 80.0) {
          uint64_t newAieTraceBufSize = (uint64_t)std::ceil(0.8 * deviceMemorySize);
          aieTraceBufSize = newAieTraceBufSize;

          std::stringstream newBufSizeStr;
          newBufSizeStr << std::fixed << std::setprecision(3) << (newAieTraceBufSize / (1024.0 * 1024.0));
          
          std::string msg = "Requested AIE trace buffer is " + percentSizeStr.str() + "% of device memory."
              + " You may run into errors depending upon memory usage of your application."
              + " Limiting to " + newBufSizeStr.str() + " MB.";
          xrt_core::message::send(severity_level::warning, "XRT", msg);
        }
        else {
          std::string msg = "Requested AIE trace buffer is " + percentSizeStr.str() + "% of device memory.";
          xrt_core::message::send(severity_level::info, "XRT", msg);
        }
        
        break;
      }
      ifs.close();
    }
    catch (...) {
        // Do nothing
    }
#endif

    // Create AIE Trace Offloader
    AIETraceDataLogger* aieTraceLogger = new AIETraceDataLogger(deviceId);

    if (xrt_core::config::get_verbosity() >= static_cast<uint32_t>(severity_level::debug)) {
      std::string flowType = (isPLIO) ? "PLIO" : "GMIO";
      std::stringstream msg;
      msg << "Total size of " << std::fixed << std::setprecision(3) << (aieTraceBufSize / (1024.0 * 1024.0))
          << " MB is used for AIE trace buffer for " << std::to_string(numAIETraceOutput) << " " << flowType 
          << " streams.";
      xrt_core::message::send(severity_level::debug, "XRT", msg.str());
    }

    AIETraceOffload* aieTraceOffloader = new AIETraceOffload(handle, deviceId,
                                              deviceIntf, aieTraceLogger,
                                              isPLIO,              // isPLIO?
                                              aieTraceBufSize,     // total trace buffer size
                                              numAIETraceOutput);  // numStream

    // Can't call init without setting important details in offloader
    if (continuousTrace && isPLIO) {
      aieTraceOffloader->setContinuousTrace();
      aieTraceOffloader->setOffloadIntervalUs(offloadIntervalUs);
    }

    if (!aieTraceOffloader->initReadTrace()) {
      std::string msg = "Allocation of buffer for AIE trace failed. AIE trace will not be available.";
      xrt_core::message::send(severity_level::warning, "XRT", msg);
      delete aieTraceOffloader;
      delete aieTraceLogger;
      return;
    }
    aieOffloaders[deviceId] = std::make_tuple(aieTraceOffloader, aieTraceLogger, deviceIntf);

    // Continuous Trace Offload is supported only for PLIO flow
    if (continuousTrace && isPLIO)
      aieTraceOffloader->startOffload();
  }

  void AieTracePlugin::setFlushMetrics(uint64_t deviceId, void* handle)
  {
    XAie_DevInst* aieDevInst =
      static_cast<XAie_DevInst*>(db->getStaticInfo().getAieDevInst(fetchAieDevInst, handle)) ;
    xaiefal::XAieDev* aieDevice =
      static_cast<xaiefal::XAieDev*>(db->getStaticInfo().getAieDevice(allocateAieDevice, deallocateAieDevice, handle)) ;

    if (!aieDevInst || !aieDevice) {
      xrt_core::message::send(severity_level::warning, "XRT", 
          "Unable to get AIE device. There will be no flushing of AIE event trace.");
      return;
    }

    // New start & end events for trace control and counters
    coreTraceStartEvent = XAIE_EVENT_TIMER_SYNC_CORE;
    //coreTraceStartEvent = XAIE_EVENT_TRUE_CORE;
    coreTraceEndEvent   = XAIE_EVENT_TIMER_VALUE_REACHED_CORE;

    // Timer trigger value: 300*1020*1020 = 312,120,000 = 0x129A92C0
    // NOTES: Each packet has 7 payload words (one word: 32 bits)
    //        We need 64 packets, so we need 7 * 64 = 448 words.
    //        Existing counters generates 1.5 words for every perf 
    //        counter 2 triggers. Thus, 300 perf 2 counter events.
    //uint32_t timerTrigValueLow  = 0x129A92C0;
    //uint32_t timerTrigValueLow  = 0x4A6A4B00;
    uint32_t timerTrigValueLow  = 0x29A92C00;
    uint32_t timerTrigValueHigh = 0x1;

    uint32_t prevCol = 0;
    uint32_t prevRow = 0;
    constexpr int numFlushCounters = 2;

    // 1. Ensure we have counters, whether or not requested previously
    if (coreCounterStartEvents.size() < numFlushCounters) {
      XAie_ModuleType mod = XAIE_CORE_MOD;
      auto tiles = getTilesForTracing(handle);
      auto numCountersToRequest = numFlushCounters - coreCounterStartEvents.size();

      // For consistency, always use ES1 counter values for flushing
      ValueVector flushEventValues = {1020, 1020*1020};

      for (auto& tile : tiles) {
        auto& core = aieDevice->tile(tile.col, tile.row + 1).core();

        // We need two counters to flush out the trace
        for (int c=0; c < numCountersToRequest; ++c) {
          auto perfCounter = core.perfCounter();
          if (perfCounter->initialize(mod, XAIE_EVENT_NONE_CORE,
                                      mod, XAIE_EVENT_NONE_CORE) != XAIE_OK) 
            continue;
          if (perfCounter->reserve() != XAIE_OK) 
            continue;

          // Configure threshold and reset of counter
          XAie_Events counterEvent;
          perfCounter->getCounterEvent(mod, counterEvent);
          perfCounter->changeThreshold(flushEventValues.at(c));
          perfCounter->changeRstEvent(mod, counterEvent);

          // Add the counter event to trace so it forces the flush
          auto coreTrace = core.traceControl();
          coreTrace->stop();
          uint8_t slot = 0;
          if (coreTrace->reserveTraceSlot(slot) != XAIE_OK) 
            break;
          if (coreTrace->setTraceEvent(slot, counterEvent) != XAIE_OK) 
            break;

          mCoreCounters.push_back(perfCounter);
          mCoreCounterTiles.push_back(tile);
        }
      }
    }
    
    // Reconfigure profile counters
    for (int i=0; i < mCoreCounters.size(); ++i) {
      // 2. For every tile, stop trace & change trace start/stop and timer
      auto& tile = mCoreCounterTiles.at(i);
      auto  col  = tile.col;
      auto  row  = tile.row;
      if ((col != prevCol) || (row != prevRow)) {
        std::stringstream msg;
        msg << "AIE Trace Flush: Modifying control and timer for tile (" << col << "," << row << ")";
        xrt_core::message::send(severity_level::debug, "XRT", msg.str());

        prevCol        = col;
        prevRow        = row;
        auto& core     = aieDevice->tile(col, row + 1).core();
        auto coreTrace = core.traceControl();

        coreTrace->stop();
        coreTrace->setCntrEvent(coreTraceStartEvent, coreTraceEndEvent);
      }

      // 3. For every counter, change start/stop events
      std::stringstream msg;
      msg << "AIE Trace Flush: Modifying start/stop events for counter " << i;
      xrt_core::message::send(severity_level::debug, "XRT", msg.str());
      
      auto& counter = mCoreCounters.at(i);
      counter->stop();
      counter->changeStartEvent(XAIE_CORE_MOD, coreTraceStartEvent);
      counter->changeStopEvent(XAIE_CORE_MOD,  coreTraceEndEvent);
      counter->start();
    }

    // 4. For every tile, restart trace and reset timer
    prevCol = 0;
    prevRow = 0;
    for (int i=0; i < mCoreCounters.size(); ++i) {
      auto& tile = mCoreCounterTiles.at(i);
      auto  col  = tile.col;
      auto  row  = tile.row;
      if ((col != prevCol) || (row != prevRow)) {
        prevCol        = col;
        prevRow        = row;
        auto& core     = aieDevice->tile(col, row + 1).core();
        auto coreTrace = core.traceControl();
        coreTrace->start();

        XAie_LocType tileLocation = XAie_TileLoc(col, row + 1);
        XAie_SetTimerTrigEventVal(aieDevInst, tileLocation, XAIE_CORE_MOD,
                                  timerTrigValueLow, timerTrigValueHigh);
        XAie_ResetTimer(aieDevInst, tileLocation, XAIE_CORE_MOD);
      }
    }
  }

  void AieTracePlugin::flushAIEDevice(void* handle)
  {
    if (handle == nullptr)
      return;

    char pathBuf[512];
    memset(pathBuf, 0, 512);
    xclGetDebugIPlayoutPath(handle, pathBuf, 512);

    std::string sysfspath(pathBuf);

    uint64_t deviceId = db->addDevice(sysfspath); // Get the unique device Id

    if (aieOffloaders.find(deviceId) != aieOffloaders.end())
      (std::get<0>(aieOffloaders[deviceId]))->readTrace(true);
  }

  void AieTracePlugin::finishFlushAIEDevice(void* handle)
  {
    if (handle == nullptr)
      return;
    
    char pathBuf[512];
    memset(pathBuf, 0, 512);
    xclGetDebugIPlayoutPath(handle, pathBuf, 512);

    std::string sysfspath(pathBuf);

    uint64_t deviceId = db->addDevice(sysfspath); // Get the unique device Id

    auto itr =  deviceIdToHandle.find(deviceId);
    if ((itr == deviceIdToHandle.end()) || (itr->second != handle))
      return;

    // Set metrics to flush the trace FIFOs
    // NOTE 1: The data mover uses a burst length of 128, so we need dummy packets
    //         to ensure all execution trace gets written to DDR.
    // NOTE 2: This flush mechanism is only valid for runtime event trace
    // NOTE 3: Disable flush if we have new datamover
    DeviceIntf* deviceIntf = (db->getStaticInfo()).getDeviceIntf(deviceId);
    bool ts2mmFlushSupported = false;
    if (deviceIntf)
      ts2mmFlushSupported = deviceIntf->supportsflushAIE();
    if (runtimeMetrics && xrt_core::config::get_aie_trace_flush() && !ts2mmFlushSupported) {
      setFlushMetrics(deviceId, handle);
      std::this_thread::sleep_for(std::chrono::milliseconds(100));
    }

    if (aieOffloaders.find(deviceId) != aieOffloaders.end()) {
      auto offloader = std::get<0>(aieOffloaders[deviceId]);
      auto logger    = std::get<1>(aieOffloaders[deviceId]);

      if (offloader->continuousTrace()) {
        offloader->stopOffload() ;
        while(offloader->getOffloadStatus() != AIEOffloadThreadStatus::STOPPED) ;
      }

      offloader->readTrace(true);
      if (offloader->isTraceBufferFull())
        xrt_core::message::send(severity_level::warning, "XRT", AIE_TS2MM_WARN_MSG_BUF_FULL);
      offloader->endReadTrace();

      delete (offloader);
      delete (logger);

      aieOffloaders.erase(deviceId);
    }

  }

  void AieTracePlugin::writeAll(bool /*openNewFiles*/)
  {
    // read the trace data from device and wrie to the output file
    for (auto o : aieOffloaders) {
      auto offloader = std::get<0>(o.second);
      auto logger    = std::get<1>(o.second);

      if (offloader->continuousTrace()) {
        offloader->stopOffload() ;
        while(offloader->getOffloadStatus() != AIEOffloadThreadStatus::STOPPED) ;
      }

      offloader->readTrace(true);
      if (offloader->isTraceBufferFull())
        xrt_core::message::send(severity_level::warning, "XRT", AIE_TS2MM_WARN_MSG_BUF_FULL);
      offloader->endReadTrace();

      delete offloader;
      delete logger;
      // don't delete DeviceIntf
    }
    aieOffloaders.clear();

    XDPPlugin::endWrite();
  }

  // Configure all resources necessary for trace control and events
  bool AieTracePlugin::setMetricsSettings(uint64_t deviceId, void* handle)
  {
    constexpr int NUM_MODULES = 2; // aie_tile, mem_tile

    std::vector<std::string> metricsConfig;

    metricsConfig.push_back(xrt_core::config::get_aie_trace_settings_aie_tile_metrics());
    metricsConfig.push_back(xrt_core::config::get_aie_trace_settings_mem_tile_metrics());
//    metricsConfig.push_back(xrt_core::config::get_aie_trace_settings_graph_metrics());
#if 0
    // Post 2022.2
    metricsConfig.push_back(xrt_core::config::get_aie_trace_settings_interface_tile_metrics());
#endif

    if (metricsConfig[0].empty() && metricsConfig[1].empty()) {
      std::string msg("AIE_trace_settings.aie_tile_metrics and mem_tile_metrics were not specified in xrt.ini. AIE event trace will not be available.");
      xrt_core::message::send(severity_level::warning, "XRT", msg);
      if (!runtimeMetrics)
        return true;
      return false;
    }

    // Process AIE_profile_settings metrics
    // Each of the metrics can have ; separated multiple values. Process and save all
    std::vector<std::vector<std::string>> metricsSettings(NUM_MODULES);

    std::string moduleNames[NUM_MODULES] = {"aie tile", "memory tile"};

    for(int module = 0; module < NUM_MODULES; ++module) {
      if (metricsConfig[module].empty()){
        std::string modName = moduleNames[module].substr(0, moduleNames[module].find(" "));
        std::string metricMsg("AIE_trace_settings.aie_tile_metrics and mem_tile_metrics were not specified in xrt.ini. AIE event trace will not be available.");
        xrt_core::message::send(severity_level::warning, "XRT", metricMsg);
        continue;
      }
      boost::split(metricsSettings[module], metricsConfig[module], boost::is_any_of(";"));

    }

   // Configure aie, memory tiles
    for (int module=0; module < NUM_MODULES; ++module) {

      for(auto &metricsStr : metricsSettings[module]) {
        auto metricSet = getMetricSet(handle, metricsStr);
        if (metricSet.empty()) {
          if (!runtimeMetrics)
            return true;
          return false;
        }
    
        auto tiles = getTilesForTracing(handle);
        setTraceStartDelayCycles(handle);
    
        // Keep track of number of events reserved per tile
        int numTileCoreTraceEvents[NUM_CORE_TRACE_EVENTS+1] = {0};
        int numTileMemoryTraceEvents[NUM_MEMORY_TRACE_EVENTS+1] = {0};
    
        // Iterate over all used/specified tiles
        for (auto& tile : tiles) {
          auto  col    = tile.col;
          auto  row    = tile.row;
          // NOTE: resource manager requires absolute row number
          auto& core   = aieDevice->tile(col, row + 1).core();
          auto& memory = aieDevice->tile(col, row + 1).mem();
          auto loc = XAie_TileLoc(col, row + 1);
    
          // AIE config object for this tile
          auto cfgTile  = std::make_unique<aie_cfg_tile>(col, row + 1);
    
          // Get vector of pre-defined metrics for this set
          // NOTE: these are local copies as we are adding tile/counter-specific events
          EventVector coreEvents = coreEventSets[metricSet];
          EventVector memoryCrossEvents = memoryEventSets[metricSet];
          EventVector memoryEvents;
    
          // Check Resource Availability
          // For now only counters are checked
          if (!tileHasFreeRsc(aieDevice, loc, metricSet)) {
            xrt_core::message::send(severity_level::warning, "XRT", "Tile doesn't have enough free resources for trace. Aborting trace configuration.");
            printTileStats(aieDevice, tile);
            return false;
          }
    
          //
          // 1. Reserve and start core module counters (as needed)
          //
          int numCoreCounters = 0;
          {
            XAie_ModuleType mod = XAIE_CORE_MOD;
    
            for (int i=0; i < coreCounterStartEvents.size(); ++i) {
              auto perfCounter = core.perfCounter();
              if (perfCounter->initialize(mod, coreCounterStartEvents.at(i),
                                          mod, coreCounterEndEvents.at(i)) != XAIE_OK)
                break;
              if (perfCounter->reserve() != XAIE_OK) 
                break;
    
              // NOTE: store events for later use in trace
              XAie_Events counterEvent;
              perfCounter->getCounterEvent(mod, counterEvent);
              int idx = static_cast<int>(counterEvent) - static_cast<int>(XAIE_EVENT_PERF_CNT_0_CORE);
              perfCounter->changeThreshold(coreCounterEventValues.at(i));
    
              // Set reset event based on counter number
              perfCounter->changeRstEvent(mod, counterEvent);
              coreEvents.push_back(counterEvent);
    
              // If no memory counters are used, then we need to broadcast the core counter
              if (memoryCounterStartEvents.empty())
                memoryCrossEvents.push_back(counterEvent);
    
              if (perfCounter->start() != XAIE_OK) 
                break;
    
              mCoreCounterTiles.push_back(tile);
              mCoreCounters.push_back(perfCounter);
              numCoreCounters++;
    
              // Update config file
              uint8_t phyEvent = 0;
              auto& cfg = cfgTile->core_trace_config.pc[idx];
              XAie_EventLogicalToPhysicalConv(aieDevInst, loc, mod, coreCounterStartEvents[i], &phyEvent);
              cfg.start_event = phyEvent;
              XAie_EventLogicalToPhysicalConv(aieDevInst, loc, mod, coreCounterEndEvents[i], &phyEvent);
              cfg.stop_event = phyEvent;
              XAie_EventLogicalToPhysicalConv(aieDevInst, loc, mod, counterEvent, &phyEvent);
              cfg.reset_event = phyEvent;
              cfg.event_value = coreCounterEventValues[i];
            }
          }
    
          //
          // 2. Reserve and start memory module counters (as needed)
          //
          int numMemoryCounters = 0;
          {
            XAie_ModuleType mod = XAIE_MEM_MOD;
    
            for (int i=0; i < memoryCounterStartEvents.size(); ++i) {
              auto perfCounter = memory.perfCounter();
              if (perfCounter->initialize(mod, memoryCounterStartEvents.at(i),
                                          mod, memoryCounterEndEvents.at(i)) != XAIE_OK) 
                break;
              if (perfCounter->reserve() != XAIE_OK) 
                break;
    
              // Set reset event based on counter number
              XAie_Events counterEvent;
              perfCounter->getCounterEvent(mod, counterEvent);
              int idx = static_cast<int>(counterEvent) - static_cast<int>(XAIE_EVENT_PERF_CNT_0_MEM);
              perfCounter->changeThreshold(memoryCounterEventValues.at(i));
    
              perfCounter->changeRstEvent(mod, counterEvent);
              memoryEvents.push_back(counterEvent);
    
              if (perfCounter->start() != XAIE_OK) 
                break;
    
              mMemoryCounters.push_back(perfCounter);
              numMemoryCounters++;
    
              // Update config file
              uint8_t phyEvent = 0;
              auto& cfg = cfgTile->memory_trace_config.pc[idx];
              XAie_EventLogicalToPhysicalConv(aieDevInst, loc, mod, memoryCounterStartEvents[i], &phyEvent);
              cfg.start_event = phyEvent;
              XAie_EventLogicalToPhysicalConv(aieDevInst, loc, mod, memoryCounterEndEvents[i], &phyEvent);
              cfg.stop_event = phyEvent;
              XAie_EventLogicalToPhysicalConv(aieDevInst, loc, mod, counterEvent, &phyEvent);
              cfg.reset_event = phyEvent;
              cfg.event_value = memoryCounterEventValues[i];
            }
          }
    
          // Catch when counters cannot be reserved: report, release, and return
          if ((numCoreCounters < coreCounterStartEvents.size())
              || (numMemoryCounters < memoryCounterStartEvents.size())) {
            std::stringstream msg;
            msg << "Unable to reserve " << coreCounterStartEvents.size() << " core counters"
                << " and " << memoryCounterStartEvents.size() << " memory counters"
                << " for AIE tile (" << col << "," << row + 1 << ") required for trace.";
            xrt_core::message::send(severity_level::warning, "XRT", msg.str());
    
            releaseCurrentTileCounters(numCoreCounters, numMemoryCounters);
            // Print resources availability for this tile
            printTileStats(aieDevice, tile);
            return false;
          }
    
          //
          // 3. Configure Core Tracing Events
          //
          {
            XAie_ModuleType mod = XAIE_CORE_MOD;
            uint8_t phyEvent = 0;
            auto coreTrace = core.traceControl();
    
            // Delay cycles and user control are not compatible with each other
            if (xrt_core::config::get_aie_trace_user_control()) {
              coreTraceStartEvent = XAIE_EVENT_INSTR_EVENT_0_CORE;
              coreTraceEndEvent = XAIE_EVENT_INSTR_EVENT_1_CORE;
            } else if (mUseDelay && !configureStartDelay(core)) {
              break;
            }
    
            // Set overall start/end for trace capture
            // Wendy said this should be done first
            if (coreTrace->setCntrEvent(coreTraceStartEvent, coreTraceEndEvent) != XAIE_OK) 
              break;
    
            auto ret = coreTrace->reserve();
            if (ret != XAIE_OK) {
              std::stringstream msg;
              msg << "Unable to reserve core module trace control for AIE tile (" 
                  << col << "," << row + 1 << ").";
              xrt_core::message::send(severity_level::warning, "XRT", msg.str());
    
              releaseCurrentTileCounters(numCoreCounters, numMemoryCounters);
              // Print resources availability for this tile
              printTileStats(aieDevice, tile);
              return false;
            }
    
            int numTraceEvents = 0;
            for (int i=0; i < coreEvents.size(); i++) {
              uint8_t slot;
              if (coreTrace->reserveTraceSlot(slot) != XAIE_OK) 
                break;
              if (coreTrace->setTraceEvent(slot, coreEvents[i]) != XAIE_OK) 
                break;
              numTraceEvents++;
    
              // Update config file
              XAie_EventLogicalToPhysicalConv(aieDevInst, loc, mod, coreEvents[i], &phyEvent);
              cfgTile->core_trace_config.traced_events[slot] = phyEvent;
            }
            // Update config file
            XAie_EventLogicalToPhysicalConv(aieDevInst, loc, mod, coreTraceStartEvent, &phyEvent);
            cfgTile->core_trace_config.start_event = phyEvent;
            XAie_EventLogicalToPhysicalConv(aieDevInst, loc, mod, coreTraceEndEvent, &phyEvent);
            cfgTile->core_trace_config.stop_event = phyEvent;
            
            coreEvents.clear();
            numTileCoreTraceEvents[numTraceEvents]++;
    
            std::stringstream msg;
            msg << "Reserved " << numTraceEvents << " core trace events for AIE tile (" << col << "," << row << ").";
            xrt_core::message::send(severity_level::debug, "XRT", msg.str());
    
            if (coreTrace->setMode(XAIE_TRACE_EVENT_PC) != XAIE_OK) 
              break;
            XAie_Packet pkt = {0, 0};
            if (coreTrace->setPkt(pkt) != XAIE_OK) 
              break;
            if (coreTrace->start() != XAIE_OK) 
              break;
          }
    
          //
          // 4. Configure Memory Tracing Events
          //
          // TODO: Configure group or combo events where applicable
          uint32_t coreToMemBcMask = 0;
          {
            auto memoryTrace = memory.traceControl();
            // Set overall start/end for trace capture
            // Wendy said this should be done first
            if (memoryTrace->setCntrEvent(coreTraceStartEvent, coreTraceEndEvent) != XAIE_OK) 
              break;
    
            auto ret = memoryTrace->reserve();
            if (ret != XAIE_OK) {
              std::stringstream msg;
              msg << "Unable to reserve memory module trace control for AIE tile (" 
                  << col << "," << row + 1 << ").";
              xrt_core::message::send(severity_level::warning, "XRT", msg.str());
    
              releaseCurrentTileCounters(numCoreCounters, numMemoryCounters);
              // Print resources availability for this tile
              printTileStats(aieDevice, tile);
              return false;
            }
    
            int numTraceEvents = 0;
            
            // Configure cross module events
            for (int i=0; i < memoryCrossEvents.size(); i++) {
              uint32_t bcBit = 0x1;
              auto TraceE = memory.traceEvent();
              TraceE->setEvent(XAIE_CORE_MOD, memoryCrossEvents[i]);
              if (TraceE->reserve() != XAIE_OK) 
                break;
    
              int bcId = TraceE->getBc();
              coreToMemBcMask |= (bcBit << bcId);
    
              if (TraceE->start() != XAIE_OK) 
                break;
              numTraceEvents++;
    
              // Update config file
              uint32_t S = 0;
              XAie_LocType L;
              XAie_ModuleType M;
              TraceE->getRscId(L, M, S);
              cfgTile->memory_trace_config.traced_events[S] = bcIdToEvent(bcId);
              auto mod = XAIE_CORE_MOD;
              uint8_t phyEvent = 0;
              XAie_EventLogicalToPhysicalConv(aieDevInst, loc, mod, memoryCrossEvents[i], &phyEvent);
              cfgTile->core_trace_config.internal_events_broadcast[bcId] = phyEvent;
            }
    
            // Configure same module events
            for (int i=0; i < memoryEvents.size(); i++) {
              auto TraceE = memory.traceEvent();
              TraceE->setEvent(XAIE_MEM_MOD, memoryEvents[i]);
              if (TraceE->reserve() != XAIE_OK) 
                break;
              if (TraceE->start() != XAIE_OK) 
                break;
              numTraceEvents++;
    
              // Update config file
              // Get Trace slot
              uint32_t S = 0;
              XAie_LocType L;
              XAie_ModuleType M;
              TraceE->getRscId(L, M, S);
              // Get Physical event
              auto mod = XAIE_MEM_MOD;
              uint8_t phyEvent = 0;
              XAie_EventLogicalToPhysicalConv(aieDevInst, loc, mod, memoryEvents[i], &phyEvent);
              cfgTile->memory_trace_config.traced_events[S] = phyEvent;
            }
    
            // Update config file
            {
              // Add Memory module trace control events
              uint32_t bcBit = 0x1;
              auto bcId = memoryTrace->getStartBc();
              coreToMemBcMask |= (bcBit << bcId);
              auto mod = XAIE_CORE_MOD;
              uint8_t phyEvent = 0;
              XAie_EventLogicalToPhysicalConv(aieDevInst, loc, mod, coreTraceStartEvent, &phyEvent);
              cfgTile->memory_trace_config.start_event = bcIdToEvent(bcId);
              cfgTile->core_trace_config.internal_events_broadcast[bcId] = phyEvent;
    
              bcBit = 0x1;
              bcId = memoryTrace->getStopBc();
              coreToMemBcMask |= (bcBit << bcId);
              XAie_EventLogicalToPhysicalConv(aieDevInst, loc, mod, coreTraceEndEvent, &phyEvent);
              cfgTile->memory_trace_config.stop_event = bcIdToEvent(bcId);
              cfgTile->core_trace_config.internal_events_broadcast[bcId] = phyEvent;
            }
    
            // Odd absolute rows change east mask end even row change west mask
            if ((row + 1) % 2) {
              cfgTile->core_trace_config.broadcast_mask_east = coreToMemBcMask;
            } else {
              cfgTile->core_trace_config.broadcast_mask_west = coreToMemBcMask;
            }
            // Done update config file
    
            memoryEvents.clear();
            numTileMemoryTraceEvents[numTraceEvents]++;
    
            std::stringstream msg;
            msg << "Reserved " << numTraceEvents << " memory trace events for AIE tile (" << col << "," << row << ").";
            xrt_core::message::send(severity_level::debug, "XRT", msg.str());
    
            if (memoryTrace->setMode(XAIE_TRACE_EVENT_TIME) != XAIE_OK) 
              break;
            XAie_Packet pkt = {0, 1};
            if (memoryTrace->setPkt(pkt) != XAIE_OK) 
              break;
            if (memoryTrace->start() != XAIE_OK) 
              break;
    
            // Update memory packet type in config file
            // NOTE: Use time packets for memory module (type 1)
            cfgTile->memory_trace_config.packet_type = 1;
          }
    
          std::stringstream msg;
          msg << "Adding tile (" << col << "," << row << ") to static database";
          xrt_core::message::send(severity_level::debug, "XRT", msg.str());
    
          // Add config info to static database
          // NOTE: Do not access cfgTile after this
          (db->getStaticInfo()).addAIECfgTile(deviceId, cfgTile);
        } // For tiles
    
        // Report trace events reserved per tile
        {
          std::stringstream msg;
          msg << "AIE trace events reserved in core modules - ";
          for (int n=0; n <= NUM_CORE_TRACE_EVENTS; ++n) {
            if (numTileCoreTraceEvents[n] == 0)
              continue;
            msg << n << ": " << numTileCoreTraceEvents[n] << " tiles";
            if (n != NUM_CORE_TRACE_EVENTS)
              msg << ", ";
    
            (db->getStaticInfo()).addAIECoreEventResources(deviceId, n, numTileCoreTraceEvents[n]);
          }
          xrt_core::message::send(severity_level::info, "XRT", msg.str());
        }
        {
          std::stringstream msg;
          msg << "AIE trace events reserved in memory modules - ";
          for (int n=0; n <= NUM_MEMORY_TRACE_EVENTS; ++n) {
            if (numTileMemoryTraceEvents[n] == 0)
              continue;
            msg << n << ": " << numTileMemoryTraceEvents[n] << " tiles";
            if (n != NUM_MEMORY_TRACE_EVENTS)
              msg << ", ";
    
            (db->getStaticInfo()).addAIEMemoryEventResources(deviceId, n, numTileMemoryTraceEvents[n]);
          }
          xrt_core::message::send(severity_level::info, "XRT", msg.str());
        }

      } // multiple metrics
    } // modules

    return true;
  } // end setMetricsSettings

} // namespace xdp<|MERGE_RESOLUTION|>--- conflicted
+++ resolved
@@ -408,7 +408,6 @@
 
   void AieTracePlugin::setTraceStartControl(void* handle)
   {
-<<<<<<< HEAD
     mUseDelay = false;
     mUseGraphIterator = false;
     mUseUserControl = false;
@@ -422,31 +421,14 @@
         auto device = xrt_core::get_userpf_device(handle);
         freqMhz = xrt_core::edge::aie::get_clock_freq_mhz(device.get());
       }
-=======
-    double freqMhz = AIE_DEFAULT_FREQ_MHZ;
-
-    if (handle != nullptr) {
-      auto device = xrt_core::get_userpf_device(handle);
-      freqMhz = xrt_core::edge::aie::get_clock_freq_mhz(device.get());
-    }
-
-    std::smatch pieces_match;
-    uint64_t cycles_per_sec = static_cast<uint64_t>(freqMhz * 1e6);
-
-    // AIE_trace_settings configs have higher priority than older Debug configs
-    std::string size_str = xrt_core::config::get_aie_trace_settings_start_time();
-    if(0 == size_str.compare("0")) {
-      size_str = xrt_core::config::get_aie_trace_start_time();
-    }
-
-    // Catch cases like "1Ms" "1NS"
-    std::transform(size_str.begin(), size_str.end(), size_str.begin(),
-      [](unsigned char c){ return std::tolower(c); });
->>>>>>> e1403ece
 
       std::smatch pieces_match;
       uint64_t cycles_per_sec = static_cast<uint64_t>(freqMhz * 1e6);
-      std::string size_str = xrt_core::config::get_aie_trace_start_time();
+
+      // AIE_trace_settings configs have higher priority than older Debug configs
+      std::string size_str = xrt_core::config::get_aie_trace_settings_start_time();
+      if (size_str =="0")
+        size_str = xrt_core::config::get_aie_trace_start_time();
 
       // Catch cases like "1Ms" "1NS"
       std::transform(size_str.begin(), size_str.end(), size_str.begin(),
