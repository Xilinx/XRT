/**
 * Copyright (C) 2020 Xilinx, Inc
 *
 * Licensed under the Apache License, Version 2.0 (the "License"). You may
 * not use this file except in compliance with the License. A copy of the
 * License is located at
 *
 *     http://www.apache.org/licenses/LICENSE-2.0
 *
 * Unless required by applicable law or agreed to in writing, software
 * distributed under the License is distributed on an "AS IS" BASIS, WITHOUT
 * WARRANTIES OR CONDITIONS OF ANY KIND, either express or implied. See the
 * License for the specific language governing permissions and limitations
 * under the License.
 */

#define XDP_SOURCE

#include "xdp/profile/plugin/aie_trace/aie_trace_plugin.h"
#include "xdp/profile/writer/aie_trace/aie_trace_writer.h"
#include "xdp/profile/writer/aie_trace/aie_trace_config_writer.h"

#include "core/common/xrt_profiling.h"
#include "core/edge/user/shim.h"
#include "xdp/profile/database/database.h"
#include "xdp/profile/device/device_intf.h"
#include "xdp/profile/device/tracedefs.h"
#include "xdp/profile/device/hal_device/xdp_hal_device.h"
#include "xdp/profile/device/aie_trace/aie_trace_offload.h"
#include "xdp/profile/database/events/creator/aie_trace_data_logger.h"

#include "core/common/message.h"
#include <iostream>
#include <boost/algorithm/string.hpp>
#include <memory>

#define NUM_CORE_TRACE_EVENTS   8
#define NUM_MEMORY_TRACE_EVENTS 8
#define CORE_BROADCAST_EVENT_BASE 107

namespace {
  static void* fetchAieDevInst(void* devHandle)
  {
    auto drv = ZYNQ::shim::handleCheck(devHandle);
    if (!drv)
      return nullptr ;
    auto aieArray = drv->getAieArray() ;
    if (!aieArray)
      return nullptr ;
    return aieArray->getDevInst() ;
  }

  static void* allocateAieDevice(void* devHandle)
  {
    XAie_DevInst* aieDevInst =
      static_cast<XAie_DevInst*>(fetchAieDevInst(devHandle)) ;
    if (!aieDevInst)
      return nullptr ;
    return new xaiefal::XAieDev(aieDevInst, false) ;
  }

  static void deallocateAieDevice(void* aieDevice)
  {
    xaiefal::XAieDev* object = static_cast<xaiefal::XAieDev*>(aieDevice) ;
    if (object != nullptr)
      delete object ;
  }
} // end anonymous namespace

namespace xdp {

  AieTracePlugin::AieTracePlugin()
                : XDPPlugin()
  {
    db->registerPlugin(this);

    // Pre-defined metric sets
    metricSets = {"functions", "functions_partial_stalls", "functions_all_stalls", "all"};
    
    // Pre-defined metric sets
    //
    // **** Core Module Trace ****
    // functions: "traced_events": [35, 36, 7, 8, 0, 0, 0, 0]
    // functions_partial_stalls: "traced_events": [35, 36, 7, 8, 0, 0, 0, 0]
    // functions_all_stalls: "traced_events": [35, 36, 7, 8, 0, 0, 0, 0]
    // all: "traced_events": [35, 36, 7, 8, 0, 0, 0, 0]
    //      "group_event_config": {
    //          "2": 0,
    //          "15": 0,
    //          "22": 15,
    //          "32": 12,
    //          "46": 0,
    //          "47": 0,
    //          "73": 8738,
    //          "106": 0,
    //          "123": 0
    //      },
    // NOTE: these are supplemented with counter events as those are dependent on counter #
    coreEventSets = {
      {"functions",                {XAIE_EVENT_INSTR_CALL_CORE,       XAIE_EVENT_INSTR_RETURN_CORE}},
      {"functions_partial_stalls", {XAIE_EVENT_INSTR_CALL_CORE,       XAIE_EVENT_INSTR_RETURN_CORE}},
      {"functions_all_stalls",     {XAIE_EVENT_INSTR_CALL_CORE,       XAIE_EVENT_INSTR_RETURN_CORE}},
      {"all",                      {XAIE_EVENT_INSTR_CALL_CORE,       XAIE_EVENT_INSTR_RETURN_CORE}}
    };

    // These are also broadcast to memory module
    coreTraceStartEvent = XAIE_EVENT_ACTIVE_CORE;
    coreTraceEndEvent   = XAIE_EVENT_DISABLED_CORE;
    
    // **** Memory Module Trace ****
    // functions: "traced_events": [120, 119, 5, 6, 0, 0, 0, 0]
    // functions_partial_stalls: "traced_events": [120, 119, 118, 117, 116, 5, 6, 0]
    // functions_all_stalls: "traced_events": [120, 119, 118, 117, 116, 115, 5, 6]
    // all: "traced_events": [120, 119, 118, 117, 116, 115, 5, 6]
    //
    // NOTE: core events listed here are broadcast by the resource manager
    // NOTE: these are supplemented with counter events as those are dependent on counter #
    memoryEventSets = {
      {"functions",                {XAIE_EVENT_INSTR_CALL_CORE,       XAIE_EVENT_INSTR_RETURN_CORE}},
      {"functions_partial_stalls", {XAIE_EVENT_INSTR_CALL_CORE,       XAIE_EVENT_INSTR_RETURN_CORE,
                                    XAIE_EVENT_STREAM_STALL_CORE, 
                                    XAIE_EVENT_CASCADE_STALL_CORE,    XAIE_EVENT_LOCK_STALL_CORE}},
      {"functions_all_stalls",     {XAIE_EVENT_INSTR_CALL_CORE,       XAIE_EVENT_INSTR_RETURN_CORE,
                                    XAIE_EVENT_MEMORY_STALL_CORE,     XAIE_EVENT_STREAM_STALL_CORE, 
                                    XAIE_EVENT_CASCADE_STALL_CORE,    XAIE_EVENT_LOCK_STALL_CORE}},
      {"all",                      {XAIE_EVENT_GROUP_CORE_STALL_CORE, XAIE_EVENT_GROUP_CORE_PROGRAM_FLOW_CORE}}
    };

    // **** Core Module Counters ****
    // NOTE: reset events are dependent on actual profile counter reserved
    coreCounterStartEvents   = {XAIE_EVENT_ACTIVE_CORE,               XAIE_EVENT_ACTIVE_CORE};
    coreCounterEndEvents     = {XAIE_EVENT_DISABLED_CORE,             XAIE_EVENT_DISABLED_CORE};
    coreCounterResetEvents   = {XAIE_EVENT_PERF_CNT_0_CORE,           XAIE_EVENT_PERF_CNT_1_CORE,
                                XAIE_EVENT_PERF_CNT_2_CORE,           XAIE_EVENT_PERF_CNT_3_CORE};
    coreCounterEventValues   = {1020, 1040400};

    // **** Memory Module Counters ****
    // NOTE: reset events are dependent on actual profile counter reserved
    memoryCounterStartEvents = {XAIE_EVENT_TRUE_MEM,                  XAIE_EVENT_TRUE_MEM};
    memoryCounterEndEvents   = {XAIE_EVENT_NONE_MEM,                  XAIE_EVENT_NONE_MEM};
    memoryCounterEventValues = {1020, 1040400};
  }

  AieTracePlugin::~AieTracePlugin()
  {
    if(VPDatabase::alive()) {
      try {
        writeAll(false);
      }
      catch(...) {
      }
      db->unregisterPlugin(this);
    }

    // If the database is dead, then we must have already forced a 
    //  write at the database destructor so we can just move on

    for(auto h : deviceHandles) {
      xclClose(h);
    }
  }

  // Convert broadcast ID to event ID
  inline uint32_t AieTracePlugin::bcIdToEvent(int bcId)
  {
    return bcId + CORE_BROADCAST_EVENT_BASE;
  }

  // Release counters from latest tile (because something went wrong)
  void AieTracePlugin::releaseCurrentTileCounters(int numCoreCounters, int numMemoryCounters)
  {
    for (int i=0; i < numCoreCounters; i++) {
      coreCounters.back()->stop();
      coreCounters.back()->release();
      coreCounters.pop_back();
      coreCounterTiles.pop_back();
    }
    for (int i=0; i < numMemoryCounters; i++) {
      memoryCounters.back()->stop();
      memoryCounters.back()->release();
      memoryCounters.pop_back();
    }
  }

  // Configure all resources necessary for trace control and events
  bool AieTracePlugin::setMetrics(uint64_t deviceId, void* handle)
  {
<<<<<<< HEAD
    // Catch when compile-time trace is specified (e.g., --event-trace=functions)
    std::shared_ptr<xrt_core::device> device = xrt_core::get_userpf_device(handle);
    auto compilerOptions = xrt_core::edge::aie::get_aiecompiler_options(device.get());
    runtimeMetrics = (compilerOptions.event_trace == "runtime");
    if (!runtimeMetrics) {
      std::stringstream msg;
      msg << "Found compiler trace option of " << compilerOptions.event_trace 
          << ". No runtime AIE metrics will be changed.";
      xrt_core::message::send(xrt_core::message::severity_level::info, "XRT", msg.str());
      return true;
    }

    auto aieDevInst = (db->getStaticInfo()).getAieDevInst(handle);
    auto aieDevice  = (db->getStaticInfo()).getAieDevice(handle);
=======
    XAie_DevInst* aieDevInst =
      static_cast<XAie_DevInst*>(db->getStaticInfo().getAieDevInst(fetchAieDevInst, handle)) ;
    xaiefal::XAieDev* aieDevice =
      static_cast<xaiefal::XAieDev*>(db->getStaticInfo().getAieDevice(allocateAieDevice, deallocateAieDevice, handle)) ;
>>>>>>> 8285b365
    if (!aieDevInst || !aieDevice) {
      xrt_core::message::send(xrt_core::message::severity_level::warning, "XRT", 
          "Unable to get AIE device. AIE event trace will not be available.");
      return false;
    }

    // Get AIE tiles and metric set
    std::string metricsStr = xrt_core::config::get_aie_trace_metrics();
    if (metricsStr.empty()) {
      std::string msg("The setting aie_trace_metrics was not specified in xrt.ini. AIE event trace will not be available.");
      xrt_core::message::send(xrt_core::message::severity_level::warning, "XRT", msg);
      return false;
    }

    std::vector<std::string> vec;
    boost::split(vec, metricsStr, boost::is_any_of(":"));

    for (int i=0; i < vec.size(); ++i) {
      boost::replace_all(vec.at(i), "{", "");
      boost::replace_all(vec.at(i), "}", "");
    }

    // If requested, turn on debug fal messages
    if (xrt_core::config::get_verbosity() >= (uint32_t)xrt_core::message::severity_level::debug)
      xaiefal::Logger::get().setLogLevel(xaiefal::LogLevel::DEBUG);

    // Determine specification type based on vector size:
    //   * Size = 1: All tiles
    //     * aie_trace_metrics = <functions|functions_partial_stalls|functions_all_stalls|all>
    //   * Size = 2: Single tile or kernel name (supported in future release)
    //     * aie_trace_metrics = {<column>,<row>}:<functions|functions_partial_stalls|functions_all_stalls|all>
    //     * aie_trace_metrics= <kernel name>:<functions|functions_partial_stalls|functions_all_stalls|all>
    //   * Size = 3: Range of tiles (supported in future release)
    //     * aie_trace_metrics= {<mincolumn,<minrow>}:{<maxcolumn>,<maxrow>}:<functions|functions_partial_stalls|functions_all_stalls|all>
    metricSet = vec.at( vec.size()-1 );

    if (metricSets.find(metricSet) == metricSets.end()) {
      std::string defaultSet = "functions";
      std::stringstream msg;
      msg << "Unable to find AIE trace metric set " << metricSet 
          << ". Using default of " << defaultSet << ".";
      xrt_core::message::send(xrt_core::message::severity_level::warning, "XRT", msg.str());
      metricSet = defaultSet;
    }

    // Capture all tiles across all graphs
    // NOTE: future releases will support the specification of tile subsets
    auto graphs = xrt_core::edge::aie::get_graphs(device.get());
    std::vector<xrt_core::edge::aie::tile_type> tiles;
    for (auto& graph : graphs) {
      auto currTiles = xrt_core::edge::aie::get_tiles(device.get(), graph);
      std::copy(currTiles.begin(), currTiles.end(), back_inserter(tiles));
    }

    // Keep track of number of events reserved per tile
    int numTileCoreTraceEvents[NUM_CORE_TRACE_EVENTS+1] = {0};
    int numTileMemoryTraceEvents[NUM_MEMORY_TRACE_EVENTS+1] = {0};

    // Iterate over all used/specified tiles
    for (auto& tile : tiles) {
      auto  col    = tile.col;
      auto  row    = tile.row;
      // NOTE: resource manager requires absolute row number
      auto& core   = aieDevice->tile(col, row + 1).core();
      auto& memory = aieDevice->tile(col, row + 1).mem();

      auto loc = XAie_TileLoc(col, row + 1);

      // AIE config object for this tile
      auto cfgTile  = std::make_unique<aie_cfg_tile>(col, row + 1);

      // Get vector of pre-defined metrics for this set
      // NOTE: these are local copies as we are adding tile/counter-specific events
      EventVector coreEvents;
      EventVector memoryCrossEvents;
      EventVector memoryEvents;
      std::copy(coreEventSets[metricSet].begin(), coreEventSets[metricSet].end(), 
                back_inserter(coreEvents));
      std::copy(memoryEventSets[metricSet].begin(), memoryEventSets[metricSet].end(), 
                back_inserter(memoryCrossEvents));

      //
      // 1. Reserve and start core module counters
      //
      int numCoreCounters = 0;
      XAie_ModuleType mod = XAIE_CORE_MOD;
      for (int i=0; i < coreCounterStartEvents.size(); ++i) {
        auto perfCounter = core.perfCounter();
        auto ret = perfCounter->initialize(mod, coreCounterStartEvents.at(i),
                                           mod, coreCounterEndEvents.at(i));
        if (ret != XAIE_OK) break;
        ret = perfCounter->reserve();
        if (ret != XAIE_OK) break;

        perfCounter->changeThreshold( coreCounterEventValues.at(i) );

        // Set reset event based on counter number
        // NOTE: store events for later use in trace
        XAie_Events counterEvent;
        perfCounter->getCounterEvent(mod, counterEvent);

        perfCounter->changeRstEvent(mod, counterEvent);
        coreEvents.push_back(counterEvent);

        ret = perfCounter->start();
        if (ret != XAIE_OK) break;

        coreCounterTiles.push_back(tile);
        coreCounters.push_back(perfCounter);
        numCoreCounters++;

        // Update config file
        uint8_t phyEvent = 0;
        int idx = static_cast<int>(counterEvent) - static_cast<int>(XAIE_EVENT_PERF_CNT_0_CORE);
        auto& cfg = cfgTile->core_trace_config.pc[idx];
        XAie_EventLogicalToPhysicalConv(aieDevInst, loc, mod, coreCounterStartEvents[i], &phyEvent);
        cfg.start_event = phyEvent;
        XAie_EventLogicalToPhysicalConv(aieDevInst, loc, mod, coreCounterEndEvents[i], &phyEvent);
        cfg.stop_event = phyEvent;
        XAie_EventLogicalToPhysicalConv(aieDevInst, loc, mod, counterEvent, &phyEvent);
        cfg.reset_event = phyEvent;
        cfg.event_value = coreCounterEventValues[i];
      }

      //
      // 2. Reserve and start memory module counters
      //
      int numMemoryCounters = 0;
      for (int i=0; i < memoryCounterStartEvents.size(); ++i) {
        auto perfCounter = memory.perfCounter();
        XAie_ModuleType mod = XAIE_MEM_MOD;
        auto ret = perfCounter->initialize(mod, memoryCounterStartEvents.at(i),
                                           mod, memoryCounterEndEvents.at(i));
        if (ret != XAIE_OK) break;
        ret = perfCounter->reserve();
        if (ret != XAIE_OK) break;

        perfCounter->changeThreshold( memoryCounterEventValues.at(i) );

        // Set reset event based on counter number
        XAie_Events counterEvent;
        perfCounter->getCounterEvent(mod, counterEvent);

        perfCounter->changeRstEvent(mod, counterEvent);
        memoryEvents.push_back(counterEvent);

        ret = perfCounter->start();
        if (ret != XAIE_OK) break;

        memoryCounters.push_back(perfCounter);
        numMemoryCounters++;

        // Update config file
        uint8_t phyEvent = 0;
        int idx = static_cast<int>(counterEvent) - static_cast<int>(XAIE_EVENT_PERF_CNT_0_MEM);
        auto& cfg = cfgTile->memory_trace_config.pc[idx];
        XAie_EventLogicalToPhysicalConv(aieDevInst, loc, mod, memoryCounterStartEvents[i], &phyEvent);
        cfg.start_event = phyEvent;
        XAie_EventLogicalToPhysicalConv(aieDevInst, loc, mod, memoryCounterEndEvents[i], &phyEvent);
        cfg.stop_event = phyEvent;
        XAie_EventLogicalToPhysicalConv(aieDevInst, loc, mod, counterEvent, &phyEvent);
        cfg.reset_event = phyEvent;
        cfg.event_value = memoryCounterEventValues[i];
        cfgTile->memory_trace_config.packet_type=1;
      }

      // Catch when counters cannot be reserved: report, release, and return
      if ((numCoreCounters < coreCounterStartEvents.size())
          || (numMemoryCounters < memoryCounterStartEvents.size())) {
        std::stringstream msg;
        msg << "Unable to reserve " << coreCounterStartEvents.size() << " core counters"
            << " and " << memoryCounterStartEvents.size() << " memory counters"
            << " for AIE tile (" << col << "," << row + 1 << ") required for trace.";
        xrt_core::message::send(xrt_core::message::severity_level::warning, "XRT", msg.str());

        releaseCurrentTileCounters(numCoreCounters, numMemoryCounters);
        return false;
      }

      //
      // 3. Configure Core Tracing Events
      //
      // TODO: Configure group or combo events where applicable
      {
        XAie_ModuleType mod = XAIE_CORE_MOD;
        uint8_t phyEvent = 0;
        auto coreTrace = core.traceControl();
        // Set overall start/end for trace capture
        // Wendy said this should be done first
        auto ret = coreTrace->setCntrEvent(coreTraceStartEvent, coreTraceEndEvent);
        if (ret != XAIE_OK) break;

        ret = coreTrace->reserve();
        if (ret != XAIE_OK) {
          std::stringstream msg;
          msg << "Unable to reserve core module trace control for AIE tile (" 
              << col << "," << row + 1 << ").";
          xrt_core::message::send(xrt_core::message::severity_level::warning, "XRT", msg.str());

          releaseCurrentTileCounters(numCoreCounters, numMemoryCounters);
          return false;
        }

        int numTraceEvents = 0;
        for (int i=0; i < coreEvents.size(); i++) {
          uint8_t slot;
          ret = coreTrace->reserveTraceSlot(slot);
          if (ret != XAIE_OK) break;
          ret = coreTrace->setTraceEvent(slot, coreEvents[i]);
          if (ret != XAIE_OK) break;
          numTraceEvents++;

          // Update config file
          XAie_EventLogicalToPhysicalConv(aieDevInst, loc, mod, coreEvents[i], &phyEvent);
          cfgTile->core_trace_config.traced_events[slot] = phyEvent;
        }
        // Update config file
        XAie_EventLogicalToPhysicalConv(aieDevInst, loc, mod, coreTraceStartEvent, &phyEvent);
        cfgTile->core_trace_config.start_event = phyEvent;
        XAie_EventLogicalToPhysicalConv(aieDevInst, loc, mod, coreTraceEndEvent, &phyEvent);
        cfgTile->core_trace_config.stop_event = phyEvent;
        
        coreEvents.clear();
        numTileCoreTraceEvents[numTraceEvents]++;

        std::stringstream msg;
        msg << "Reserved " << numTraceEvents << " core trace events for AIE tile (" << col << "," << row << ").";
        xrt_core::message::send(xrt_core::message::severity_level::debug, "XRT", msg.str());

        if (ret != XAIE_OK) break;
        ret = coreTrace->setMode(XAIE_TRACE_EVENT_PC);
        if (ret != XAIE_OK) break;
        XAie_Packet pkt = {0, 0};
        ret = coreTrace->setPkt(pkt);
        if (ret != XAIE_OK) break;
        ret = coreTrace->start();
        if (ret != XAIE_OK) break;
      }

      //
      // 4. Configure Memory Tracing Events
      //
      // TODO: Configure group or combo events where applicable
      uint32_t coreToMemBcMask = 0;
      {
        auto memoryTrace = memory.traceControl();
        // Set overall start/end for trace capture
        // Wendy said this should be done first
        auto ret = memoryTrace->setCntrEvent(coreTraceStartEvent, coreTraceEndEvent);
        if (ret != XAIE_OK) break;

        ret = memoryTrace->reserve();
        if (ret != XAIE_OK) {
          std::stringstream msg;
          msg << "Unable to reserve memory module trace control for AIE tile (" 
              << col << "," << row + 1 << ").";
          xrt_core::message::send(xrt_core::message::severity_level::warning, "XRT", msg.str());

          releaseCurrentTileCounters(numCoreCounters, numMemoryCounters);
          return false;
        }

        int numTraceEvents = 0;
        
        // Configure cross module events
        for (int i=0; i < memoryCrossEvents.size(); i++) {
          uint32_t bcBit = 0x1;
          auto TraceE = memory.traceEvent();
          TraceE->setEvent(XAIE_CORE_MOD, memoryCrossEvents[i]);
          if (ret != XAIE_OK) break;
          auto ret = TraceE->reserve();
          if (ret != XAIE_OK) break;

          int bcId = TraceE->getBc();
          if (ret != XAIE_OK) break;
          coreToMemBcMask |= (bcBit << bcId);

          ret = TraceE->start();
          if (ret != XAIE_OK) break;

          numTraceEvents++;

          // Update config file
          uint32_t S = 0;
          XAie_LocType L;
          XAie_ModuleType M;
          TraceE->getRscId(L, M, S);
          cfgTile->memory_trace_config.traced_events[S] = bcIdToEvent(bcId);
          auto mod = XAIE_CORE_MOD;
          uint8_t phyEvent = 0;
          XAie_EventLogicalToPhysicalConv(aieDevInst, loc, mod, memoryCrossEvents[i], &phyEvent);
          cfgTile->core_trace_config.internal_events_broadcast[bcId] = phyEvent;
        }

        // Configure same module events
        for (int i=0; i < memoryEvents.size(); i++) {
          auto TraceE = memory.traceEvent();
          TraceE->setEvent(XAIE_MEM_MOD, memoryEvents[i]);
          if (ret != XAIE_OK) break;
          auto ret = TraceE->reserve();
          if (ret != XAIE_OK) break;
          ret = TraceE->start();
          if (ret != XAIE_OK) break;
          numTraceEvents++;

          // Update config file
          // Get Trace slot
          uint32_t S = 0;
          XAie_LocType L;
          XAie_ModuleType M;
          TraceE->getRscId(L, M, S);
          // Get Physical event
          auto mod = XAIE_MEM_MOD;
          uint8_t phyEvent = 0;
          XAie_EventLogicalToPhysicalConv(aieDevInst, loc, mod, memoryEvents[i], &phyEvent);
          cfgTile->memory_trace_config.traced_events[S] = phyEvent;
        }

        // Update config file
        {
          // Add Memory module trace control events
          uint32_t bcBit = 0x1;
          auto bcId = memoryTrace->getStartBc();
          coreToMemBcMask |= (bcBit << bcId);
          auto mod = XAIE_CORE_MOD;
          uint8_t phyEvent = 0;
          XAie_EventLogicalToPhysicalConv(aieDevInst, loc, mod, coreTraceStartEvent, &phyEvent);
          cfgTile->memory_trace_config.start_event = bcIdToEvent(bcId);
          cfgTile->core_trace_config.internal_events_broadcast[bcId] = phyEvent;

          bcBit = 0x1;
          bcId = memoryTrace->getStopBc();
          coreToMemBcMask |= (bcBit << bcId);
          XAie_EventLogicalToPhysicalConv(aieDevInst, loc, mod, coreTraceEndEvent, &phyEvent);
          cfgTile->memory_trace_config.stop_event = bcIdToEvent(bcId);
          cfgTile->core_trace_config.internal_events_broadcast[bcId] = phyEvent;
        }

        // Odd absolute rows change east mask end even row change west mask
        if ((row + 1) % 2) {
          cfgTile->core_trace_config.broadcast_mask_east = coreToMemBcMask;
        } else {
          cfgTile->core_trace_config.broadcast_mask_west = coreToMemBcMask;
        }
        // Done update config file

        memoryEvents.clear();
        numTileMemoryTraceEvents[numTraceEvents]++;

        std::stringstream msg;
        msg << "Reserved " << numTraceEvents << " memory trace events for AIE tile (" << col << "," << row << ").";
        xrt_core::message::send(xrt_core::message::severity_level::debug, "XRT", msg.str());

        if (ret != XAIE_OK) break;
        ret = memoryTrace->setMode(XAIE_TRACE_EVENT_TIME);
        if (ret != XAIE_OK) break;
        XAie_Packet  pkt = {0, 1};
        ret = memoryTrace->setPkt(pkt);
        if (ret != XAIE_OK) break;
        ret = memoryTrace->start();
        if (ret != XAIE_OK) break;
      }

      std::stringstream msg;
      msg << "Adding tile (" << col << "," << row << ") to static database";
      xrt_core::message::send(xrt_core::message::severity_level::debug, "XRT", msg.str());

      // Add config info to static database
      // NOTE: Do not access cfgTile after this
      (db->getStaticInfo()).addAIECfgTile(deviceId, cfgTile);
    } // For tiles

    // Report trace events reserved per tile
    {
      std::stringstream msg;
      msg << "AIE trace events reserved in core modules - ";
      for (int n=0; n <= NUM_CORE_TRACE_EVENTS; ++n) {
        if (numTileCoreTraceEvents[n] == 0) continue;
        msg << n << ": " << numTileCoreTraceEvents[n] << " tiles";
        if (n != NUM_CORE_TRACE_EVENTS) msg << ", ";

        (db->getStaticInfo()).addAIECoreEventResources(deviceId, n, numTileCoreTraceEvents[n]);
      }
      xrt_core::message::send(xrt_core::message::severity_level::info, "XRT", msg.str());
    }
    {
      std::stringstream msg;
      msg << "AIE trace events reserved in memory modules - ";
      for (int n=0; n <= NUM_MEMORY_TRACE_EVENTS; ++n) {
        if (numTileMemoryTraceEvents[n] == 0) continue;
        msg << n << ": " << numTileMemoryTraceEvents[n] << " tiles";
        if (n != NUM_MEMORY_TRACE_EVENTS) msg << ", ";

        (db->getStaticInfo()).addAIEMemoryEventResources(deviceId, n, numTileMemoryTraceEvents[n]);
      }
      xrt_core::message::send(xrt_core::message::severity_level::info, "XRT", msg.str());
    }

    return true;
  } // end setMetrics

  void AieTracePlugin::updateAIEDevice(void* handle)
  {
    if (handle == nullptr)
      return;

    char pathBuf[512];
    memset(pathBuf, 0, 512);
    xclGetDebugIPlayoutPath(handle, pathBuf, 512);

    std::string sysfspath(pathBuf);

    uint64_t deviceId = db->addDevice(sysfspath); // Get the unique device Id

    deviceIdToHandle[deviceId] = handle;
    // handle is not added to "deviceHandles" as this is user provided handle, not owned by XDP

    if (!(db->getStaticInfo()).isDeviceReady(deviceId)) {
      // first delete the offloader, logger
      // Delete the old offloader as data is already from it
      if(aieOffloaders.find(deviceId) != aieOffloaders.end()) {
        auto entry = aieOffloaders[deviceId];

        auto aieOffloader = std::get<0>(entry);
        auto aieLogger    = std::get<1>(entry);

        delete aieOffloader;
        delete aieLogger;
        // don't delete DeviceIntf

        aieOffloaders.erase(deviceId);
      }

      // Update the static database with information from xclbin
      (db->getStaticInfo()).updateDevice(deviceId, handle);
      {
        struct xclDeviceInfo2 info;
        if(xclGetDeviceInfo2(handle, &info) == 0) {
          (db->getStaticInfo()).setDeviceName(deviceId, std::string(info.mName));
        }
      }
    }

    // Set metrics for counters and trace events 
    if (!setMetrics(deviceId, handle)) {
      std::string msg("Unable to configure AIE trace control and events. No trace will be generated.");
      xrt_core::message::send(xrt_core::message::severity_level::warning, "XRT", msg);
      return;
    }
    
    if (!(db->getStaticInfo()).isGMIORead(deviceId)) {
      // Update the AIE specific portion of the device
      // When new xclbin is loaded, the xclbin specific datastructure is already recreated
      std::shared_ptr<xrt_core::device> device = xrt_core::get_userpf_device(handle) ;
      if (device != nullptr) {
        for (auto& gmio : xrt_core::edge::aie::get_trace_gmios(device.get())) {
          (db->getStaticInfo()).addTraceGMIO(deviceId, gmio.id, gmio.shim_col, gmio.channel_number, gmio.stream_id, gmio.burst_len) ;
        }
      }
      (db->getStaticInfo()).setIsGMIORead(deviceId, true);
    }

    uint64_t numAIETraceOutput = (db->getStaticInfo()).getNumAIETraceStream(deviceId);
    if (numAIETraceOutput == 0) {
      // no AIE Trace Stream to offload trace, so return
      std::string msg("Neither PLIO nor GMIO trace infrastucture is found in the given design. So, AIE event trace will not be available.");
      xrt_core::message::send(xrt_core::message::severity_level::warning, "XRT", msg);
      return;
    }

    DeviceIntf* deviceIntf = (db->getStaticInfo()).getDeviceIntf(deviceId);
    if (deviceIntf == nullptr) {
      // If DeviceIntf is not already created, create a new one to communicate with physical device
      deviceIntf = new DeviceIntf();
      try {
        deviceIntf->setDevice(new HalDevice(handle));
        deviceIntf->readDebugIPlayout();
      } catch(std::exception& e) {
        // Read debug IP layout could throw an exception
        std::stringstream msg;
        msg << "Unable to read debug IP layout for device " << deviceId << ": " << e.what();
        xrt_core::message::send(xrt_core::message::severity_level::warning, "XRT", msg.str());
        delete deviceIntf;
        return;
      }
      (db->getStaticInfo()).setDeviceIntf(deviceId, deviceIntf);
      // configure dataflow etc. may not be required here as those are for PL side
    }

    // Create runtime config file
    if (runtimeMetrics) {
      std::string configFile = "aie_event_runtime_config.json";
      writers.push_back(new AieTraceConfigWriter(configFile.c_str(),
                                                 deviceId, metricSet));
      (db->getStaticInfo()).addOpenedFile(configFile, "AIE_EVENT_RUNTIME_CONFIG");
    }

    // Create trace output files
    for(uint64_t n = 0; n < numAIETraceOutput; n++) {
      // Consider both Device Id and Stream Id to create the output file name
      std::string fileName = "aie_trace_" + std::to_string(deviceId) + "_" + std::to_string(n) + ".txt";
      writers.push_back(new AIETraceWriter(fileName.c_str(), deviceId, n,
                            "" /*version*/,
                            "" /*creationTime*/,
                            "" /*xrtVersion*/,
                            "" /*toolVersion*/));
      (db->getStaticInfo()).addOpenedFile(fileName, "AIE_EVENT_TRACE");

      std::stringstream msg;
      msg << "Creating AIE trace file " << fileName << " for device " << deviceId;
      xrt_core::message::send(xrt_core::message::severity_level::info, "XRT", msg.str());
    }

    // Create AIE Trace Offloader
    uint64_t aieTraceBufSz = GetTS2MMBufSize(true /*isAIETrace*/);
    bool     isPLIO = ((db->getStaticInfo()).getNumTracePLIO(deviceId)) ? true : false;

#if 0
    uint8_t memIndex = 0;
    if(isPLIO) { // check only one memory for PLIO and for GMIO , assume bank 0 for now
      memIndex = deviceIntf->getAIETs2mmMemIndex(0);
    }
    Memory* memory = (db->getStaticInfo()).getMemory(deviceId, memIndex);
    if(nullptr == memory) {
      std::string msg = "Information about memory index " + std::to_string(memIndex)
                         + " not found in given xclbin. So, cannot check availability of memory resource for device trace offload.";
      xrt_core::message::send(xrt_core::message::severity_level::warning, "XRT", msg);
      return;
    }
    uint64_t aieMemorySz = (((db->getStaticInfo()).getMemory(deviceId, memIndex))->size) * 1024;
    if(aieMemorySz > 0 && aieTraceBufSz > aieMemorySz) {
      aieTraceBufSz = aieMemorySz;
      std::string msg = "Trace buffer size is too big for memory resource.  Using " + std::to_string(aieMemorySz) + " instead." ;
      xrt_core::message::send(xrt_core::message::severity_level::warning, "XRT", msg);
    }
#endif

    AIETraceDataLogger* aieTraceLogger = new AIETraceDataLogger(deviceId);

    AIETraceOffload* aieTraceOffloader = new AIETraceOffload(handle, deviceId,
                                              deviceIntf, aieTraceLogger,
                                              isPLIO,          // isPLIO 
                                              aieTraceBufSz,   // total trace buffer size
                                              numAIETraceOutput);  // numStream

    if(!aieTraceOffloader->initReadTrace()) {
      std::string msg = "Allocation of buffer for AIE trace failed. AIE trace will not be available.";
      xrt_core::message::send(xrt_core::message::severity_level::warning, "XRT", msg);
      delete aieTraceOffloader;
      delete aieTraceLogger;
      return;
    }
    aieOffloaders[deviceId] = std::make_tuple(aieTraceOffloader, aieTraceLogger, deviceIntf);
  }

  void AieTracePlugin::setFlushMetrics(uint64_t deviceId, void* handle)
  {
    XAie_DevInst* aieDevInst =
      static_cast<XAie_DevInst*>(db->getStaticInfo().getAieDevInst(fetchAieDevInst, handle)) ;
    xaiefal::XAieDev* aieDevice =
      static_cast<xaiefal::XAieDev*>(db->getStaticInfo().getAieDevice(allocateAieDevice, deallocateAieDevice, handle)) ;

    if (!aieDevInst || !aieDevice) {
      xrt_core::message::send(xrt_core::message::severity_level::warning, "XRT", 
          "Unable to get AIE device. There will be no flushing of AIE event trace.");
      return;
    }

    // New start & end events for trace control and counters
    //coreTraceStartEvent = XAIE_EVENT_TIMER_SYNC_CORE;
    coreTraceStartEvent = XAIE_EVENT_TRUE_CORE;
    coreTraceEndEvent   = XAIE_EVENT_TIMER_VALUE_REACHED_CORE;

    // Timer trigger value: 300* 1020*1020 = 312,120,000 = 0x129A92C0
    // NOTES: Each packet has 7 payload words (one word: 32bits)
    //        We need 64 packets, so we need 7 * 64 = 448 words.
    //        Existing counters generates 1.5 words for every perf counter 2 triggers.
    //        Thus, 300 (299 exactly,, but 300 would have no harm) perf 2 counter events.
    uint32_t timerTrigValueLow  = 0x92C0;
    uint32_t timerTrigValueHigh = 0x129A;

    uint32_t prevCol = 0;
    uint32_t prevRow = 0;

    // Reconfigure profile counters
    for (int i=0; i < coreCounters.size(); ++i) {
      // 1. For every tile, stop trace & change trace start/stop and timer
      auto& tile = coreCounterTiles.at(i);
      auto  col  = tile.col;
      auto  row  = tile.row;
      if ((col != prevCol) || (row != prevRow)) {
        std::stringstream msg;
        msg << "AIE Trace Flush: Modifying control and timer for tile (" << col << "," << row << ")";
        xrt_core::message::send(xrt_core::message::severity_level::debug, "XRT", msg.str());

        prevCol        = col;
        prevRow        = row;
        auto& core     = aieDevice->tile(col, row + 1).core();
        auto coreTrace = core.traceControl();

        coreTrace->stop();
        coreTrace->setCntrEvent(coreTraceStartEvent, coreTraceEndEvent);

        XAie_LocType tileLocation = XAie_TileLoc(col, row + 1);
        XAie_SetTimerTrigEventVal(aieDevInst, tileLocation, XAIE_CORE_MOD,
                                  timerTrigValueLow, timerTrigValueHigh);
        //XAie_ResetTimer(aieDevInst, tileLocation, XAIE_CORE_MOD);
      }

      // 2. For every counter, change start/stop events
      std::stringstream msg;
      msg << "AIE Trace Flush: Modifying start/stop events for counter " << i;
      xrt_core::message::send(xrt_core::message::severity_level::debug, "XRT", msg.str());
      
      auto& counter = coreCounters.at(i);
      counter->stop();
      counter->changeStartEvent(XAIE_CORE_MOD, coreTraceStartEvent);
      counter->changeStopEvent(XAIE_CORE_MOD,  coreTraceEndEvent);
      counter->changeThreshold( coreCounterEventValues.at(i % 2) );
      counter->start();
    }

    // 3. For every tile, restart trace and reset timer
    prevCol = 0;
    prevRow = 0;
    for (int i=0; i < coreCounters.size(); ++i) {
      auto& tile = coreCounterTiles.at(i);
      auto  col  = tile.col;
      auto  row  = tile.row;
      if ((col != prevCol) || (row != prevRow)) {
        prevCol        = col;
        prevRow        = row;
        auto& core     = aieDevice->tile(col, row + 1).core();
        auto coreTrace = core.traceControl();
        coreTrace->start();

        XAie_LocType tileLocation = XAie_TileLoc(col, row + 1);
        XAie_ResetTimer(aieDevInst, tileLocation, XAIE_CORE_MOD);
      }
    }
  }

  void AieTracePlugin::flushAIEDevice(void* handle)
  {
    if (handle == nullptr)
      return;

    char pathBuf[512];
    memset(pathBuf, 0, 512);
    xclGetDebugIPlayoutPath(handle, pathBuf, 512);

    std::string sysfspath(pathBuf);

    uint64_t deviceId = db->addDevice(sysfspath); // Get the unique device Id

    if(aieOffloaders.find(deviceId) != aieOffloaders.end()) {
      (std::get<0>(aieOffloaders[deviceId]))->readTrace();
    }
  }

  void AieTracePlugin::finishFlushAIEDevice(void* handle)
  {
    if (handle == nullptr)
      return;
      
    char pathBuf[512];
    memset(pathBuf, 0, 512);
    xclGetDebugIPlayoutPath(handle, pathBuf, 512);

    std::string sysfspath(pathBuf);

    uint64_t deviceId = db->addDevice(sysfspath); // Get the unique device Id

    auto itr = deviceIdToHandle.find(deviceId);
    if ((itr == deviceIdToHandle.end()) || (itr->second != handle)) {
      return;
    }
    
    // Set metrics to flush the trace FIFOs
    // NOTE: The data mover uses a burst length of 256, so we need 64 more 
    // dummy packets to ensure all execution trace gets written to DDR.
    if (xrt_core::config::get_aie_trace_flush()) {
      setFlushMetrics(deviceId, handle);
      std::this_thread::sleep_for(std::chrono::microseconds(10));
    }

    if(aieOffloaders.find(deviceId) != aieOffloaders.end()) {
      auto offloader = std::get<0>(aieOffloaders[deviceId]);
      auto logger    = std::get<1>(aieOffloaders[deviceId]);

      offloader->readTrace();
      if (offloader->isTraceBufferFull())
        xrt_core::message::send(xrt_core::message::severity_level::warning, "XRT", AIE_TS2MM_WARN_MSG_BUF_FULL);
      offloader->endReadTrace();

      delete (offloader);
      delete (logger);

      aieOffloaders.erase(deviceId);
    }
    
  }

  void AieTracePlugin::writeAll(bool openNewFiles)
  {
    // read the trace data from device and wrie to the output file
    for(auto o : aieOffloaders) {
      auto offloader = std::get<0>(o.second);
      auto logger    = std::get<1>(o.second);

      offloader->readTrace();
      if (offloader->isTraceBufferFull())
        xrt_core::message::send(xrt_core::message::severity_level::warning, "XRT", AIE_TS2MM_WARN_MSG_BUF_FULL);
      offloader->endReadTrace();

      delete offloader;
      delete logger;
      // don't delete DeviceIntf
    }
    aieOffloaders.clear();

    for(auto w : writers) {
      w->write(openNewFiles);
    }
  }

}
<|MERGE_RESOLUTION|>--- conflicted
+++ resolved
@@ -185,7 +185,6 @@
   // Configure all resources necessary for trace control and events
   bool AieTracePlugin::setMetrics(uint64_t deviceId, void* handle)
   {
-<<<<<<< HEAD
     // Catch when compile-time trace is specified (e.g., --event-trace=functions)
     std::shared_ptr<xrt_core::device> device = xrt_core::get_userpf_device(handle);
     auto compilerOptions = xrt_core::edge::aie::get_aiecompiler_options(device.get());
@@ -198,14 +197,10 @@
       return true;
     }
 
-    auto aieDevInst = (db->getStaticInfo()).getAieDevInst(handle);
-    auto aieDevice  = (db->getStaticInfo()).getAieDevice(handle);
-=======
     XAie_DevInst* aieDevInst =
       static_cast<XAie_DevInst*>(db->getStaticInfo().getAieDevInst(fetchAieDevInst, handle)) ;
     xaiefal::XAieDev* aieDevice =
       static_cast<xaiefal::XAieDev*>(db->getStaticInfo().getAieDevice(allocateAieDevice, deallocateAieDevice, handle)) ;
->>>>>>> 8285b365
     if (!aieDevInst || !aieDevice) {
       xrt_core::message::send(xrt_core::message::severity_level::warning, "XRT", 
           "Unable to get AIE device. AIE event trace will not be available.");
