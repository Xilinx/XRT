--- conflicted
+++ resolved
@@ -240,21 +240,6 @@
         numCoreCounters++;
       }
 
-<<<<<<< HEAD
-      // Catch when core counters cannot be reserved: report, release, and continue
-      if (numCoreCounters < coreCounterStartEvents.size()) {
-        std::stringstream msg;
-        msg << "Unable to reserve " << coreCounterStartEvents.size()
-            << " core counters for AIE tile (" << col << "," << row << ") required for trace.";
-        xrt_core::message::send(xrt_core::message::severity_level::warning, "XRT", msg.str());
-
-        for (auto& perfCounter : perfCounters)
-          perfCounter->release();
-        continue;
-      }
-
-=======
->>>>>>> c83f6c95
       //
       // 2. Reserve and start memory module counters
       //
@@ -295,13 +280,8 @@
         xrt_core::message::send(xrt_core::message::severity_level::warning, "XRT", msg.str());
         
         for (auto& perfCounter : perfCounters)
-<<<<<<< HEAD
           perfCounter->release();
-        continue;
-=======
-          perfCounters->release();
         return;
->>>>>>> c83f6c95
       }
       
       //
