--- conflicted
+++ resolved
@@ -154,13 +154,8 @@
 
     // Check trace events for interface tiles
     if (type == module_type::shim) {
-<<<<<<< HEAD
       available = stats.getNumRsc(loc, XAIE_PL_MOD, xaiefal::XAIE_TRACEEVENT);
-      required = mInterfaceTileEventSets[metricSet].size();
-=======
-      available = stats.getNumRsc(loc, XAIE_PL_MOD, xaiefal::XAIE_TRACE_EVENTS_RSC);
       required = interfaceTileEventSets[metricSet].size();
->>>>>>> 6b651106
       if (available < required) {
         msg << "Available interface tile trace slots for AIE trace : " << available << std::endl
             << "Required interface tile trace slots for AIE trace  : " << required;
@@ -171,13 +166,8 @@
     }
 
     // Memory module/tile perf counters
-<<<<<<< HEAD
     available = stats.getNumRsc(loc, XAIE_MEM_MOD, xaiefal::XAIE_PERFCOUNT);
-    required = mMemoryCounterStartEvents.size();
-=======
-    available = stats.getNumRsc(loc, XAIE_MEM_MOD, XAIE_PERFCNT_RSC);
     required = memoryCounterStartEvents.size();
->>>>>>> 6b651106
     if (available < required) {
       msg << "Available memory performance counters for AIE trace : " << available << std::endl
           << "Required memory performance counters for AIE trace  : " << required;
@@ -186,13 +176,8 @@
     }
 
     // Memory module/tile trace slots
-<<<<<<< HEAD
     available = stats.getNumRsc(loc, XAIE_MEM_MOD, xaiefal::XAIE_TRACEEVENT);
-    required = mMemoryCounterStartEvents.size() + mMemoryEventSets[metricSet].size();
-=======
-    available = stats.getNumRsc(loc, XAIE_MEM_MOD, xaiefal::XAIE_TRACE_EVENTS_RSC);
     required = memoryCounterStartEvents.size() + memoryEventSets[metricSet].size();
->>>>>>> 6b651106
     if (available < required) {
       msg << "Available memory trace slots for AIE trace : " << available << std::endl
           << "Required memory trace slots for AIE trace  : " << required;
@@ -205,13 +190,8 @@
       return true;
 
     // Core module perf counters
-<<<<<<< HEAD
     available = stats.getNumRsc(loc, XAIE_CORE_MOD, xaiefal::XAIE_PERFCOUNT);
-    required = mCoreCounterStartEvents.size();
-=======
-    available = stats.getNumRsc(loc, XAIE_CORE_MOD, XAIE_PERFCNT_RSC);
     required = coreCounterStartEvents.size();
->>>>>>> 6b651106
     if (metadata->getUseDelay()) {
       ++required;
       if (!metadata->getUseOneDelayCounter())
@@ -227,13 +207,8 @@
     }
 
     // Core module trace slots
-<<<<<<< HEAD
     available = stats.getNumRsc(loc, XAIE_CORE_MOD, xaiefal::XAIE_TRACEEVENT);
-    required = mCoreCounterStartEvents.size() + mCoreEventSets[metricSet].size();
-=======
-    available = stats.getNumRsc(loc, XAIE_CORE_MOD, xaiefal::XAIE_TRACE_EVENTS_RSC);
     required = coreCounterStartEvents.size() + coreEventSets[metricSet].size();
->>>>>>> 6b651106
     if (available < required) {
       msg << "Available core module trace slots for AIE trace : " << available << std::endl
           << "Required core module trace slots for AIE trace  : " << required;
@@ -242,13 +217,8 @@
     }
 
     // Core module broadcasts. 2 events for starting/ending trace
-<<<<<<< HEAD
     available = stats.getNumRsc(loc, XAIE_CORE_MOD, xaiefal::XAIE_BROADCAST);
-    required = mMemoryEventSets[metricSet].size() + 2;
-=======
-    available = stats.getNumRsc(loc, XAIE_CORE_MOD, XAIE_BCAST_CHANNEL_RSC);
     required = memoryEventSets[metricSet].size() + 2;
->>>>>>> 6b651106
     if (available < required) {
       msg << "Available core module broadcast channels for AIE trace : " << available << std::endl
           << "Required core module broadcast channels for AIE trace  : " << required;
