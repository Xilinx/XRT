/**
 * Copyright (C) 2022-2023 Advanced Micro Devices, Inc. - All rights reserved
 *
 * Licensed under the Apache License, Version 2.0 (the "License"). You may
 * not use this file except in compliance with the License. A copy of the
 * License is located at
 *
 *     http://www.apache.org/licenses/LICENSE-2.0
 *
 * Unless required by applicable law or agreed to in writing, software
 * distributed under the License is distributed on an "AS IS" BASIS, WITHOUT
 * WARRANTIES OR CONDITIONS OF ANY KIND, either express or implied. See the
 * License for the specific language governing permissions and limitations
 * under the License.
 */

#ifndef AIE_TRACE_CONFIG_DOT_H
#define AIE_TRACE_CONFIG_DOT_H

#include <stdint.h>

#include "xdp/profile/device/tracedefs.h"

namespace xdp {
<<<<<<< HEAD
namespace built_in {

  enum class MetricSet : uint8_t 
  {
    FUNCTIONS = 0,
    PARTIAL_STALLS = 1,
    ALL_STALLS = 2,
    ALL = 3
  };

  enum class MemTileMetricSet : uint8_t 
  {
    INPUT_CHANNELS = 0,
    INPUT_CHANNELS_STALLS = 1,
    OUTPUT_CHANNELS = 2,
    OUTPUT_CHANNELS_STALLS = 3
  };

  enum class CounterScheme : uint8_t 
  {
    ES1 = 0,
    ES2 = 1,
    AIE2 = 2
  };

  enum class Messages : uint8_t
  {
    NO_CORE_MODULE_PCS = 0,
    NO_CORE_MODULE_TRACE_SLOTS = 1,
    NO_CORE_MODULE_BROADCAST_CHANNELS = 2,
    NO_MEM_MODULE_PCS = 3,
    NO_MEM_MODULE_TRACE_SLOTS = 4,
    NO_RESOURCES = 5,
    COUNTERS_NOT_RESERVED = 6,
    CORE_MODULE_TRACE_NOT_RESERVED = 7,
    CORE_TRACE_EVENTS_RESERVED = 8,
    MEMORY_MODULE_TRACE_NOT_RESERVED = 9,
    MEMORY_TRACE_EVENTS_RESERVED = 10,
    ALL_TRACE_EVENTS_RESERVED = 11
  };

  struct MessagePacket
  {
    uint8_t messageCode; 
    uint32_t params[4] = {}; // Tile information to display to user based on message type
  };

  struct MessageConfiguration
  {
    static constexpr auto MAX_NUM_MESSAGES = 800;
    uint32_t numMessages;
    MessagePacket packets[MAX_NUM_MESSAGES];
  };

  struct TraceTileType
  {
    uint16_t col;
    uint16_t row;
    uint8_t metricSet;
    uint8_t channel0 = -1; // Only relevant for MemTiles
    uint8_t channel1 = -1; // Only relevant for MemTiles
  };

  // This struct is used for input for the PS kernel.  It contains all of
  // the information gathered from the user controls in the xrt.ini file
  // and the information we can infer from the debug ip layout file.
  // The struct should be constructed and then transferred via a buffer object.
  //
  // Since this is transferred from host to device, it should have
  // a C-Style interface.
  struct TraceInputConfiguration
  {
    static constexpr auto NUM_CORE_TRACE_EVENTS = 8;
    static constexpr auto NUM_MEMORY_TRACE_EVENTS = 8;
    static constexpr auto NUM_MEM_TILE_TRACE_EVENTS = 8;

    uint32_t delayCycles;
    uint32_t iterationCount;
    uint16_t numTiles;
    uint8_t counterScheme;
    uint8_t hwGen;
    uint8_t offset;
   
    bool useGraphIterator;
    bool useDelay;
    bool useUserControl;
    bool useOneDelayCounter;
    TraceTileType tiles[1]; //Flexible array member
  };

  struct PCData
  {
    public:
=======
  namespace built_in {

    enum class MetricSet : uint8_t { FUNCTIONS = 0, PARTIAL_STALLS = 1, ALL_STALLS = 2, ALL = 3 };

    enum class MemTileMetricSet : uint8_t {
      INPUT_CHANNELS = 0,
      INPUT_CHANNELS_STALLS = 1,
      OUTPUT_CHANNELS = 2,
      OUTPUT_CHANNELS_STALLS = 3
    };

    enum class CounterScheme : uint8_t { ES1 = 0, ES2 = 1, AIE2 = 2 };

    enum class Messages : uint8_t {
      NO_CORE_MODULE_PCS = 0,
      NO_CORE_MODULE_TRACE_SLOTS = 1,
      NO_CORE_MODULE_BROADCAST_CHANNELS = 2,
      NO_MEM_MODULE_PCS = 3,
      NO_MEM_MODULE_TRACE_SLOTS = 4,
      NO_RESOURCES = 5,
      COUNTERS_NOT_RESERVED = 6,
      CORE_MODULE_TRACE_NOT_RESERVED = 7,
      CORE_TRACE_EVENTS_RESERVED = 8,
      MEMORY_MODULE_TRACE_NOT_RESERVED = 9,
      MEMORY_TRACE_EVENTS_RESERVED = 10,
      ALL_TRACE_EVENTS_RESERVED = 11,
      ENABLE_TRACE_FLUSH = 12,
    };

    struct MessagePacket {
      uint8_t messageCode;
      uint32_t params[4] = {};  // Tile information to display to user based on message type
    };

    struct MessageConfiguration {
      static constexpr auto MAX_NUM_MESSAGES = 800;
      uint32_t numMessages;
      MessagePacket packets[MAX_NUM_MESSAGES];
    };

    struct TraceTileType {
      uint16_t col;
      uint16_t row;
      uint8_t metricSet;
      uint8_t channel0 = -1;  // Only relevant for MemTiles
      uint8_t channel1 = -1;  // Only relevant for MemTiles
    };

    // This struct is used for input for the PS kernel.  It contains all of
    // the information gathered from the user controls in the xrt.ini file
    // and the information we can infer from the debug ip layout file.
    // The struct should be constructed and then transferred via a buffer object.
    //
    // Since this is transferred from host to device, it should have
    // a C-Style interface.
    struct TraceInputConfiguration {
      static constexpr auto NUM_CORE_TRACE_EVENTS = 8;
      static constexpr auto NUM_MEMORY_TRACE_EVENTS = 8;
      static constexpr auto NUM_MEM_TILE_TRACE_EVENTS = 8;

      uint32_t delayCycles;
      uint32_t iterationCount;
      uint16_t numTiles;
      uint8_t counterScheme;
      uint8_t hwGen;
      uint8_t offset;

      bool useGraphIterator;
      bool useDelay;
      bool useUserControl;
      bool useOneDelayCounter;
      TraceTileType tiles[1];  // Flexible array member
    };

    struct PCData {
     public:
>>>>>>> 47b38eaa
      uint32_t start_event = 0;
      uint32_t stop_event = 0;
      uint32_t reset_event = 0;
      uint32_t event_value = 0;
      uint32_t counter_value = 0;
    };

    struct TileTraceData {
     public:
      uint32_t packet_type = 0;
      uint32_t start_event = EVENT_CORE_ACTIVE;
      uint32_t stop_event = EVENT_CORE_DISABLED;
      uint32_t traced_events[NUM_TRACE_EVENTS] = {};
      uint32_t internal_events_broadcast[NUM_BROADCAST_EVENTS] = {};
      uint32_t broadcast_mask_west = BROADCAST_MASK_DEFAULT;
      uint32_t broadcast_mask_east = BROADCAST_MASK_DEFAULT;
      PCData pc[NUM_TRACE_PCS];
    };

    struct MemTileTraceData {
      uint8_t port_trace_ids[NUM_MEM_TILE_PORTS] = {};
      bool port_trace_is_master[NUM_MEM_TILE_PORTS];
      uint8_t s2mm_channels[NUM_MEM_TILE_CHAN_SEL] = {};
      uint8_t mm2s_channels[NUM_MEM_TILE_CHAN_SEL] = {};

      uint32_t packet_type = 0;
      uint32_t start_event = EVENT_CORE_ACTIVE;
      uint32_t stop_event = EVENT_CORE_DISABLED;
      uint32_t traced_events[NUM_TRACE_EVENTS] = {};
      uint32_t internal_events_broadcast[NUM_BROADCAST_EVENTS] = {};
      uint32_t broadcast_mask_west = BROADCAST_MASK_DEFAULT;
      uint32_t broadcast_mask_east = BROADCAST_MASK_DEFAULT;
      PCData pc[NUM_TRACE_PCS];
<<<<<<< HEAD
  };  

  struct MemTileTraceData 
  {
    uint8_t port_trace_ids[NUM_SWITCH_MONITOR_PORTS] = {};
    bool port_trace_is_master[NUM_SWITCH_MONITOR_PORTS];
    uint8_t s2mm_channels[NUM_CHANNEL_SELECTS] = {};
    uint8_t mm2s_channels[NUM_CHANNEL_SELECTS] = {};

    uint32_t packet_type = 0;
    uint32_t start_event = EVENT_CORE_ACTIVE; 
    uint32_t stop_event = EVENT_CORE_DISABLED; 
    uint32_t traced_events[NUM_TRACE_EVENTS] = {};
    uint32_t internal_events_broadcast[NUM_BROADCAST_EVENTS] = {};
    uint32_t broadcast_mask_west = BROADCAST_MASK_DEFAULT;
    uint32_t broadcast_mask_east = BROADCAST_MASK_DEFAULT;
    PCData pc[NUM_TRACE_PCS];
  };


  struct TileData
  {
    public:
=======
    };

    struct TileData {
     public:
>>>>>>> 47b38eaa
      uint8_t type;
      uint8_t trace_metric_set;
      uint32_t column;
      uint32_t row;
      TileTraceData core_trace_config;
      TileTraceData memory_trace_config;
      MemTileTraceData mem_tile_trace_config;
      TileData(uint32_t c, uint32_t r) : column(c), row(r)
      {}
    };

    struct TraceOutputConfiguration {
     public:
      uint16_t numTiles;
      uint32_t numTileCoreTraceEvents[NUM_OUTPUT_TRACE_EVENTS] = {};
      uint32_t numTileMemoryTraceEvents[NUM_OUTPUT_TRACE_EVENTS] = {};
      uint32_t numTileMemTileTraceEvents[NUM_OUTPUT_TRACE_EVENTS] = {};
      TileData tiles[1];
    };

    struct GMIOBuffer {
      uint32_t shimColumn;  // From TraceGMIo
      uint32_t channelNumber;
      uint32_t burstLength;
      uint64_t physAddr;
    };

    struct GMIOConfiguration {
      uint64_t bufAllocSz;
      uint8_t numStreams;
      struct GMIOBuffer gmioData[1];  // Flexible Array Member
    };

  }  // end namespace built_in
}  // end namespace xdp

#endif<|MERGE_RESOLUTION|>--- conflicted
+++ resolved
@@ -22,101 +22,6 @@
 #include "xdp/profile/device/tracedefs.h"
 
 namespace xdp {
-<<<<<<< HEAD
-namespace built_in {
-
-  enum class MetricSet : uint8_t 
-  {
-    FUNCTIONS = 0,
-    PARTIAL_STALLS = 1,
-    ALL_STALLS = 2,
-    ALL = 3
-  };
-
-  enum class MemTileMetricSet : uint8_t 
-  {
-    INPUT_CHANNELS = 0,
-    INPUT_CHANNELS_STALLS = 1,
-    OUTPUT_CHANNELS = 2,
-    OUTPUT_CHANNELS_STALLS = 3
-  };
-
-  enum class CounterScheme : uint8_t 
-  {
-    ES1 = 0,
-    ES2 = 1,
-    AIE2 = 2
-  };
-
-  enum class Messages : uint8_t
-  {
-    NO_CORE_MODULE_PCS = 0,
-    NO_CORE_MODULE_TRACE_SLOTS = 1,
-    NO_CORE_MODULE_BROADCAST_CHANNELS = 2,
-    NO_MEM_MODULE_PCS = 3,
-    NO_MEM_MODULE_TRACE_SLOTS = 4,
-    NO_RESOURCES = 5,
-    COUNTERS_NOT_RESERVED = 6,
-    CORE_MODULE_TRACE_NOT_RESERVED = 7,
-    CORE_TRACE_EVENTS_RESERVED = 8,
-    MEMORY_MODULE_TRACE_NOT_RESERVED = 9,
-    MEMORY_TRACE_EVENTS_RESERVED = 10,
-    ALL_TRACE_EVENTS_RESERVED = 11
-  };
-
-  struct MessagePacket
-  {
-    uint8_t messageCode; 
-    uint32_t params[4] = {}; // Tile information to display to user based on message type
-  };
-
-  struct MessageConfiguration
-  {
-    static constexpr auto MAX_NUM_MESSAGES = 800;
-    uint32_t numMessages;
-    MessagePacket packets[MAX_NUM_MESSAGES];
-  };
-
-  struct TraceTileType
-  {
-    uint16_t col;
-    uint16_t row;
-    uint8_t metricSet;
-    uint8_t channel0 = -1; // Only relevant for MemTiles
-    uint8_t channel1 = -1; // Only relevant for MemTiles
-  };
-
-  // This struct is used for input for the PS kernel.  It contains all of
-  // the information gathered from the user controls in the xrt.ini file
-  // and the information we can infer from the debug ip layout file.
-  // The struct should be constructed and then transferred via a buffer object.
-  //
-  // Since this is transferred from host to device, it should have
-  // a C-Style interface.
-  struct TraceInputConfiguration
-  {
-    static constexpr auto NUM_CORE_TRACE_EVENTS = 8;
-    static constexpr auto NUM_MEMORY_TRACE_EVENTS = 8;
-    static constexpr auto NUM_MEM_TILE_TRACE_EVENTS = 8;
-
-    uint32_t delayCycles;
-    uint32_t iterationCount;
-    uint16_t numTiles;
-    uint8_t counterScheme;
-    uint8_t hwGen;
-    uint8_t offset;
-   
-    bool useGraphIterator;
-    bool useDelay;
-    bool useUserControl;
-    bool useOneDelayCounter;
-    TraceTileType tiles[1]; //Flexible array member
-  };
-
-  struct PCData
-  {
-    public:
-=======
   namespace built_in {
 
     enum class MetricSet : uint8_t { FUNCTIONS = 0, PARTIAL_STALLS = 1, ALL_STALLS = 2, ALL = 3 };
@@ -193,7 +98,6 @@
 
     struct PCData {
      public:
->>>>>>> 47b38eaa
       uint32_t start_event = 0;
       uint32_t stop_event = 0;
       uint32_t reset_event = 0;
@@ -214,10 +118,10 @@
     };
 
     struct MemTileTraceData {
-      uint8_t port_trace_ids[NUM_MEM_TILE_PORTS] = {};
-      bool port_trace_is_master[NUM_MEM_TILE_PORTS];
-      uint8_t s2mm_channels[NUM_MEM_TILE_CHAN_SEL] = {};
-      uint8_t mm2s_channels[NUM_MEM_TILE_CHAN_SEL] = {};
+      uint8_t port_trace_ids[NUM_SWITCH_MONITOR_PORTS] = {};
+      bool port_trace_is_master[NUM_SWITCH_MONITOR_PORTS];
+      uint8_t s2mm_channels[NUM_CHANNEL_SELECTS] = {};
+      uint8_t mm2s_channels[NUM_CHANNEL_SELECTS] = {};
 
       uint32_t packet_type = 0;
       uint32_t start_event = EVENT_CORE_ACTIVE;
@@ -227,36 +131,10 @@
       uint32_t broadcast_mask_west = BROADCAST_MASK_DEFAULT;
       uint32_t broadcast_mask_east = BROADCAST_MASK_DEFAULT;
       PCData pc[NUM_TRACE_PCS];
-<<<<<<< HEAD
-  };  
-
-  struct MemTileTraceData 
-  {
-    uint8_t port_trace_ids[NUM_SWITCH_MONITOR_PORTS] = {};
-    bool port_trace_is_master[NUM_SWITCH_MONITOR_PORTS];
-    uint8_t s2mm_channels[NUM_CHANNEL_SELECTS] = {};
-    uint8_t mm2s_channels[NUM_CHANNEL_SELECTS] = {};
-
-    uint32_t packet_type = 0;
-    uint32_t start_event = EVENT_CORE_ACTIVE; 
-    uint32_t stop_event = EVENT_CORE_DISABLED; 
-    uint32_t traced_events[NUM_TRACE_EVENTS] = {};
-    uint32_t internal_events_broadcast[NUM_BROADCAST_EVENTS] = {};
-    uint32_t broadcast_mask_west = BROADCAST_MASK_DEFAULT;
-    uint32_t broadcast_mask_east = BROADCAST_MASK_DEFAULT;
-    PCData pc[NUM_TRACE_PCS];
-  };
-
-
-  struct TileData
-  {
-    public:
-=======
     };
 
     struct TileData {
      public:
->>>>>>> 47b38eaa
       uint8_t type;
       uint8_t trace_metric_set;
       uint32_t column;
