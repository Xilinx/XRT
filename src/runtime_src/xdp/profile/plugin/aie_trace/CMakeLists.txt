# SPDX-License-Identifier: Apache-2.0
# Copyright (C) 2022-2025 Advanced Micro Devices, Inc.  All rights reserved.
#

# ====================================================================
# This builds the AIE Trace plugin.  It is currently built on x86,
# Edge, Client, NPU3, and VE2 platforms that support AIE.  It also
# has a dependency on the hardware shim.
# ====================================================================

file(GLOB AIE_TRACE_PLUGIN_FILES
  "${PROFILE_DIR}/plugin/aie_base/*.h"
  "${PROFILE_DIR}/plugin/aie_base/*.cpp"
  "${PROFILE_DIR}/plugin/aie_trace/*.h"
  "${PROFILE_DIR}/plugin/aie_trace/*.cpp"
  "${PROFILE_DIR}/writer/aie_trace/*.h"
  "${PROFILE_DIR}/writer/aie_trace/*.cpp"
)
file(GLOB AIE_TRACE_UTIL_FILES
  "${PROFILE_DIR}/plugin/aie_base/*"
  "${PROFILE_DIR}/plugin/aie_base/generations/*"
  "${PROFILE_DIR}/plugin/aie_trace/util/aie_trace_util.h"
  "${PROFILE_DIR}/plugin/aie_trace/util/aie_trace_util.cpp"
)
file(GLOB AIE_TRACE_CONFIG_FILES
  "${PROFILE_DIR}/plugin/aie_trace/util/aie_trace_config.h"
  "${PROFILE_DIR}/plugin/aie_trace/util/aie_trace_config.cpp"
)

if (XDP_CLIENT_BUILD_CMAKE STREQUAL "yes")
  set(IMPL_DIR "${PROFILE_DIR}/plugin/aie_trace/client")
  set(BASE_DIR "${PROFILE_DIR}/device/aie_trace")
  set(OFFLOAD_DIR "${PROFILE_DIR}/device/aie_trace/client")
  set(DEVICE_DIR "${PROFILE_DIR}/device/client_device")

  file(GLOB AIE_DRIVER_COMMON_UTIL_FILES
    "${PROFILE_DIR}/device/common/*.h"
    "${PROFILE_DIR}/device/common/*.cpp"
  )

  file(GLOB AIE_TRACE_COMPONENT_FILES
    "${BASE_DIR}/aie_trace_offload_base.h"
    "${OFFLOAD_DIR}/*.h"
    "${OFFLOAD_DIR}/*.cpp"
    "${DEVICE_DIR}/*.h"
    "${DEVICE_DIR}/*.cpp"
    "${IMPL_DIR}/*.h"
    "${IMPL_DIR}/*.cpp"
  )

  add_library(xdp_aie_trace_plugin MODULE ${AIE_TRACE_PLUGIN_FILES} ${AIE_TRACE_COMPONENT_FILES} 
              ${AIE_TRACE_UTIL_FILES} ${AIE_DRIVER_COMMON_UTIL_FILES})
  add_dependencies(xdp_aie_trace_plugin xdp_core xrt_coreutil)
  target_link_libraries(xdp_aie_trace_plugin PRIVATE 
                        xdp_core xrt_coreutil xaiengine aiebu_library_objects)
  target_compile_definitions(xdp_aie_trace_plugin PRIVATE XDP_CLIENT_BUILD=1 -DXAIE_FEATURE_MSVC)
  target_include_directories(xdp_aie_trace_plugin PRIVATE 
                             ${AIERT_DIR}/include ${AIEBU_SOURCE_DIR}/src/cpp/include)
  set_target_properties(xdp_aie_trace_plugin PROPERTIES VERSION ${XRT_VERSION_STRING} SOVERSION ${XRT_SOVERSION})

  install (TARGETS xdp_aie_trace_plugin
    LIBRARY DESTINATION ${XDP_PLUGIN_INSTALL_DIR} COMPONENT ${XRT_COMPONENT}
  )

elseif (DEFINED XRT_AIE_BUILD AND (NOT XRT_EDGE))
  set(IMPL_DIR "${PROFILE_DIR}/plugin/aie_trace/x86")
  set(OFFLOAD_DIR "${PROFILE_DIR}/device/aie_trace")
  set(DEVICE_DIR "${PROFILE_DIR}/device/hal_device")

  file(GLOB AIE_TRACE_COMPONENT_FILES
    "${OFFLOAD_DIR}/*.h"
    "${OFFLOAD_DIR}/*.cpp"
    "${DEVICE_DIR}/*.h"
    "${DEVICE_DIR}/*.cpp"
    "${IMPL_DIR}/*.h"
    "${IMPL_DIR}/*.cpp"
  )

  add_library(xdp_aie_trace_plugin MODULE ${AIE_TRACE_PLUGIN_FILES} ${AIE_TRACE_COMPONENT_FILES})
  add_dependencies(xdp_aie_trace_plugin xdp_core xrt_coreutil)
  target_link_libraries(xdp_aie_trace_plugin PRIVATE xdp_core xrt_coreutil)
  target_compile_definitions(xdp_aie_trace_plugin PRIVATE XRT_X86_BUILD=1)
  set_target_properties(xdp_aie_trace_plugin PROPERTIES VERSION ${XRT_VERSION_STRING} SOVERSION ${XRT_SOVERSION})

  install (TARGETS xdp_aie_trace_plugin
    LIBRARY DESTINATION ${XDP_PLUGIN_INSTALL_DIR} COMPONENT ${XRT_COMPONENT}
  )  

elseif (XDP_VE2_BUILD_CMAKE STREQUAL "yes")
    set(IMPL_DIR "${PROFILE_DIR}/plugin/aie_trace/ve2")
    set(OFFLOAD_DIR "${PROFILE_DIR}/device/aie_trace/ve2")
    set(DEVICE_DIR "${PROFILE_DIR}/device/hal_device")

    file(GLOB AIE_TRACE_COMPONENT_FILES
      "${OFFLOAD_DIR}/*.h"
      "${OFFLOAD_DIR}/*.cpp"
      "${DEVICE_DIR}/*.h"
      "${DEVICE_DIR}/*.cpp"
      "${IMPL_DIR}/*.h"
      "${IMPL_DIR}/*.cpp"
    )

    add_library(xdp_aie_trace_plugin_xdna MODULE ${AIE_TRACE_PLUGIN_FILES} ${AIE_TRACE_COMPONENT_FILES} 
                ${AIE_TRACE_UTIL_FILES} ${AIE_TRACE_CONFIG_FILES})
    add_dependencies(xdp_aie_trace_plugin_xdna xdp_core xrt_coreutil)
    target_link_libraries(xdp_aie_trace_plugin_xdna PRIVATE xdp_core xrt_coreutil xaiengine)
    target_compile_definitions(xdp_aie_trace_plugin_xdna PRIVATE XDP_VE2_BUILD=1 FAL_LINUX="on")
    target_include_directories(xdp_aie_trace_plugin_xdna PRIVATE ${CMAKE_SOURCE_DIR}/src)
    set_target_properties(xdp_aie_trace_plugin_xdna PROPERTIES VERSION ${XRT_VERSION_STRING} SOVERSION ${XRT_SOVERSION})

    install (TARGETS xdp_aie_trace_plugin_xdna
      LIBRARY DESTINATION ${XDP_PLUGIN_INSTALL_DIR} COMPONENT ${XRT_COMPONENT}
    )
    
<<<<<<< HEAD
else()
=======
  if (DEFINED XRT_AIE_BUILD AND XRT_EDGE)
    set(IMPL_DIR "${PROFILE_DIR}/plugin/aie_trace/edge")
    set(OFFLOAD_DIR "${PROFILE_DIR}/device/aie_trace")
    set(DEVICE_DIR "${PROFILE_DIR}/device/hal_device")

    file(GLOB AIE_TRACE_COMPONENT_FILES
      "${OFFLOAD_DIR}/*.h"
      "${OFFLOAD_DIR}/*.cpp"
      "${DEVICE_DIR}/*.h"
      "${DEVICE_DIR}/*.cpp"
      "${IMPL_DIR}/*.h"
      "${IMPL_DIR}/*.cpp"
    )

    add_library(xdp_aie_trace_plugin MODULE ${AIE_TRACE_PLUGIN_FILES} ${AIE_TRACE_COMPONENT_FILES} ${AIE_TRACE_UTIL_FILES} ${AIE_TRACE_CONFIG_FILES})
    add_dependencies(xdp_aie_trace_plugin xdp_core xrt_coreutil)
    target_link_libraries(xdp_aie_trace_plugin PRIVATE xdp_core xrt_coreutil xaiengine)
    if (XDP_VE2_BUILD_CMAKE STREQUAL "yes")
      target_compile_definitions(xdp_aie_trace_plugin PRIVATE XDP_VE2_ZOCL_BUILD=1 FAL_LINUX="on")
    else()
      target_compile_definitions(xdp_aie_trace_plugin PRIVATE FAL_LINUX="on")
    endif()
    set_target_properties(xdp_aie_trace_plugin PROPERTIES VERSION ${XRT_VERSION_STRING} SOVERSION ${XRT_SOVERSION})

    install (TARGETS xdp_aie_trace_plugin
      LIBRARY DESTINATION ${XDP_PLUGIN_INSTALL_DIR} COMPONENT ${XRT_COMPONENT}
    )
  endif()
>>>>>>> f328c379

# Else, on edge-aarch64 don't build at all

endif()<|MERGE_RESOLUTION|>--- conflicted
+++ resolved
@@ -112,9 +112,6 @@
       LIBRARY DESTINATION ${XDP_PLUGIN_INSTALL_DIR} COMPONENT ${XRT_COMPONENT}
     )
     
-<<<<<<< HEAD
-else()
-=======
   if (DEFINED XRT_AIE_BUILD AND XRT_EDGE)
     set(IMPL_DIR "${PROFILE_DIR}/plugin/aie_trace/edge")
     set(OFFLOAD_DIR "${PROFILE_DIR}/device/aie_trace")
@@ -143,7 +140,6 @@
       LIBRARY DESTINATION ${XDP_PLUGIN_INSTALL_DIR} COMPONENT ${XRT_COMPONENT}
     )
   endif()
->>>>>>> f328c379
 
 # Else, on edge-aarch64 don't build at all
 
