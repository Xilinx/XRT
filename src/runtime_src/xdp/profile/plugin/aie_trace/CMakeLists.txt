# SPDX-License-Identifier: Apache-2.0
# Copyright (C) 2022-2025 Advanced Micro Devices, Inc.  All rights reserved.
#

# ====================================================================
# This builds the AIE Trace plugin.  It is currently built on x86,
# Edge, Client, and VE2 platforms that support AIE.  It also has
# a dependency on the hardware shim.
# ====================================================================

file(GLOB AIE_TRACE_PLUGIN_FILES
  "${PROFILE_DIR}/plugin/aie_base/*"
  "${PROFILE_DIR}/plugin/aie_base/generations/*"
  "${PROFILE_DIR}/plugin/aie_trace/*.h"
  "${PROFILE_DIR}/plugin/aie_trace/*.cpp"
  "${PROFILE_DIR}/writer/aie_trace/*.h"
  "${PROFILE_DIR}/writer/aie_trace/*.cpp"
)
file(GLOB AIE_TRACE_UTIL_FILES
  "${PROFILE_DIR}/plugin/aie_base/*"
  "${PROFILE_DIR}/plugin/aie_base/generations/*"
  "${PROFILE_DIR}/plugin/aie_trace/util/aie_trace_util.h"
  "${PROFILE_DIR}/plugin/aie_trace/util/aie_trace_util.cpp"
)
file(GLOB AIE_TRACE_CONFIG_FILES
  "${PROFILE_DIR}/plugin/aie_trace/util/aie_trace_config.h"
  "${PROFILE_DIR}/plugin/aie_trace/util/aie_trace_config.cpp"
)

if (XDP_CLIENT_BUILD_CMAKE STREQUAL "yes")
  set(IMPL_DIR "${PROFILE_DIR}/plugin/aie_trace/client")
  set(OFFLOAD_DIR "${PROFILE_DIR}/device/aie_trace/client")

  file(GLOB AIE_DRIVER_COMMON_UTIL_FILES
    "${PROFILE_DIR}/device/common/*.h"
    "${PROFILE_DIR}/device/common/*.cpp"
  )

  if (XDP_NPU3_BUILD_CMAKE STREQUAL "yes")
    file(GLOB AIE_TRACE_COMPONENT_FILES
      "${IMPL_DIR}/aie_trace_npu3.h"
      "${IMPL_DIR}/aie_trace_npu3.cpp"
      "${IMPL_DIR}/aie_trace.h"
      "${IMPL_DIR}/aie_trace.cpp"
    )
    file(GLOB AIE_TRACE_OFFLOAD_FILES
      "${OFFLOAD_DIR}/aie_trace_offload_npu3.h"
      "${OFFLOAD_DIR}/aie_trace_offload_npu3.cpp"
    )
  else()
    file(GLOB AIE_TRACE_COMPONENT_FILES
      "${IMPL_DIR}/aie_trace.h"
      "${IMPL_DIR}/aie_trace.cpp"
    )
    file(GLOB AIE_TRACE_OFFLOAD_FILES
      "${OFFLOAD_DIR}/aie_trace_offload_client.h"
      "${OFFLOAD_DIR}/aie_trace_offload_client.cpp"
    )
  endif()

  if (XDP_NPU3_BUILD_CMAKE STREQUAL "yes")
    file(GLOB AIE_DEVICE_NPU3_FILES "${PROFILE_DIR}/device/common/npu3/*")
    add_library(xdp_aie_trace_plugin MODULE ${AIE_TRACE_PLUGIN_FILES} ${AIE_TRACE_COMPONENT_FILES}
                ${AIE_TRACE_OFFLOAD_FILES} ${AIE_TRACE_UTIL_FILES} ${AIE_DRIVER_COMMON_UTIL_FILES}
                ${AIE_DEVICE_NPU3_FILES})
  else()
    add_library(xdp_aie_trace_plugin MODULE ${AIE_TRACE_PLUGIN_FILES} ${AIE_TRACE_COMPONENT_FILES}
                ${AIE_TRACE_OFFLOAD_FILES} ${AIE_TRACE_UTIL_FILES} ${AIE_DRIVER_COMMON_UTIL_FILES})
  endif()

<<<<<<< HEAD
=======
  add_library(xdp_aie_trace_plugin SHARED ${AIE_TRACE_PLUGIN_FILES} ${AIE_TRACE_COMPONENT_FILES} ${AIE_TRACE_UTIL_FILES} ${AIE_DRIVER_COMMON_UTIL_FILES})
>>>>>>> ed6be298
  add_dependencies(xdp_aie_trace_plugin xdp_core xrt_coreutil)
  target_link_libraries(xdp_aie_trace_plugin PRIVATE 
                        xdp_core xrt_coreutil xaiengine aiebu_library_objects)
  target_compile_definitions(xdp_aie_trace_plugin PRIVATE XDP_CLIENT_BUILD=1 -DXAIE_FEATURE_MSVC)
  if (XDP_NPU3_BUILD_CMAKE STREQUAL "yes")
    target_compile_definitions(xdp_aie_trace_plugin PRIVATE XDP_NPU3_BUILD=1)
  endif()
  target_include_directories(xdp_aie_trace_plugin PRIVATE 
                             ${AIERT_DIR}/include ${AIEBU_SOURCE_DIR}/src/cpp/include)
  set_target_properties(xdp_aie_trace_plugin PROPERTIES VERSION ${XRT_VERSION_STRING} SOVERSION ${XRT_SOVERSION})

  install (TARGETS xdp_aie_trace_plugin
    LIBRARY DESTINATION ${XDP_PLUGIN_INSTALL_DIR} COMPONENT ${XRT_COMPONENT} NAMELINK_SKIP
  )

elseif (DEFINED XRT_AIE_BUILD AND (NOT XRT_EDGE))
  set(IMPL_DIR "${PROFILE_DIR}/plugin/aie_trace/x86")
  set(OFFLOAD_DIR "${PROFILE_DIR}/device/aie_trace")
  set(DEVICE_DIR "${PROFILE_DIR}/device/hal_device")

  file(GLOB AIE_TRACE_COMPONENT_FILES
    "${OFFLOAD_DIR}/*.h"
    "${OFFLOAD_DIR}/*.cpp"
    "${DEVICE_DIR}/*.h"
    "${DEVICE_DIR}/*.cpp"
    "${IMPL_DIR}/*.h"
    "${IMPL_DIR}/*.cpp"
  )

  add_library(xdp_aie_trace_plugin SHARED ${AIE_TRACE_PLUGIN_FILES} ${AIE_TRACE_COMPONENT_FILES})
  add_dependencies(xdp_aie_trace_plugin xdp_core xrt_coreutil)
  target_link_libraries(xdp_aie_trace_plugin PRIVATE xdp_core xrt_coreutil)
  target_compile_definitions(xdp_aie_trace_plugin PRIVATE XRT_X86_BUILD=1)
  set_target_properties(xdp_aie_trace_plugin PROPERTIES VERSION ${XRT_VERSION_STRING} SOVERSION ${XRT_SOVERSION})

  install (TARGETS xdp_aie_trace_plugin
    LIBRARY DESTINATION ${XDP_PLUGIN_INSTALL_DIR} COMPONENT ${XRT_COMPONENT} NAMELINK_SKIP
  )  

else()
  if (XDP_VE2_BUILD_CMAKE STREQUAL "yes")
    set(IMPL_DIR "${PROFILE_DIR}/plugin/aie_trace/ve2")
    set(OFFLOAD_DIR "${PROFILE_DIR}/device/aie_trace/ve2")
    set(DEVICE_DIR "${PROFILE_DIR}/device/hal_device")

    file(GLOB AIE_TRACE_COMPONENT_FILES
      "${OFFLOAD_DIR}/*.h"
      "${OFFLOAD_DIR}/*.cpp"
      "${DEVICE_DIR}/*.h"
      "${DEVICE_DIR}/*.cpp"
      "${IMPL_DIR}/*.h"
      "${IMPL_DIR}/*.cpp"
    )

<<<<<<< HEAD
    add_library(xdp_aie_trace_plugin_xdna MODULE ${AIE_TRACE_PLUGIN_FILES} ${AIE_TRACE_COMPONENT_FILES} 
                ${AIE_TRACE_UTIL_FILES} ${AIE_TRACE_CONFIG_FILES})
=======
    add_library(xdp_aie_trace_plugin_xdna SHARED ${AIE_TRACE_PLUGIN_FILES} ${AIE_TRACE_COMPONENT_FILES} ${AIE_TRACE_UTIL_FILES} ${AIE_TRACE_CONFIG_FILES})
>>>>>>> ed6be298
    add_dependencies(xdp_aie_trace_plugin_xdna xdp_core xrt_coreutil)
    target_link_libraries(xdp_aie_trace_plugin_xdna PRIVATE xdp_core xrt_coreutil xaiengine)
    target_compile_definitions(xdp_aie_trace_plugin_xdna PRIVATE XDP_VE2_BUILD=1 FAL_LINUX="on")
    target_include_directories(xdp_aie_trace_plugin_xdna PRIVATE ${CMAKE_SOURCE_DIR}/src)
    set_target_properties(xdp_aie_trace_plugin_xdna PROPERTIES VERSION ${XRT_VERSION_STRING} SOVERSION ${XRT_SOVERSION})

    install (TARGETS xdp_aie_trace_plugin_xdna
      LIBRARY DESTINATION ${XDP_PLUGIN_INSTALL_DIR} COMPONENT ${XRT_COMPONENT} NAMELINK_SKIP
    )
  endif()

  if (DEFINED XRT_AIE_BUILD AND XRT_EDGE)
    set(IMPL_DIR "${PROFILE_DIR}/plugin/aie_trace/edge")
    set(OFFLOAD_DIR "${PROFILE_DIR}/device/aie_trace")
    set(DEVICE_DIR "${PROFILE_DIR}/device/hal_device")

    file(GLOB AIE_TRACE_COMPONENT_FILES
      "${OFFLOAD_DIR}/*.h"
      "${OFFLOAD_DIR}/*.cpp"
      "${DEVICE_DIR}/*.h"
      "${DEVICE_DIR}/*.cpp"
      "${IMPL_DIR}/*.h"
      "${IMPL_DIR}/*.cpp"
    )

    add_library(xdp_aie_trace_plugin SHARED ${AIE_TRACE_PLUGIN_FILES} ${AIE_TRACE_COMPONENT_FILES} ${AIE_TRACE_UTIL_FILES} ${AIE_TRACE_CONFIG_FILES})
    add_dependencies(xdp_aie_trace_plugin xdp_core xrt_coreutil)
    target_link_libraries(xdp_aie_trace_plugin PRIVATE xdp_core xrt_coreutil xaiengine)
    if (XDP_VE2_BUILD_CMAKE STREQUAL "yes")
      target_compile_definitions(xdp_aie_trace_plugin PRIVATE XDP_VE2_ZOCL_BUILD=1 FAL_LINUX="on")
    else()
      target_compile_definitions(xdp_aie_trace_plugin PRIVATE FAL_LINUX="on")
    endif()
    set_target_properties(xdp_aie_trace_plugin PROPERTIES VERSION ${XRT_VERSION_STRING} SOVERSION ${XRT_SOVERSION})

    install (TARGETS xdp_aie_trace_plugin
      LIBRARY DESTINATION ${XDP_PLUGIN_INSTALL_DIR} COMPONENT ${XRT_COMPONENT} NAMELINK_SKIP
    )
  endif()

    # Else, on edge-aarch64 don't build at all

endif()<|MERGE_RESOLUTION|>--- conflicted
+++ resolved
@@ -60,18 +60,14 @@
 
   if (XDP_NPU3_BUILD_CMAKE STREQUAL "yes")
     file(GLOB AIE_DEVICE_NPU3_FILES "${PROFILE_DIR}/device/common/npu3/*")
-    add_library(xdp_aie_trace_plugin MODULE ${AIE_TRACE_PLUGIN_FILES} ${AIE_TRACE_COMPONENT_FILES}
+    add_library(xdp_aie_trace_plugin SHARED ${AIE_TRACE_PLUGIN_FILES} ${AIE_TRACE_COMPONENT_FILES}
                 ${AIE_TRACE_OFFLOAD_FILES} ${AIE_TRACE_UTIL_FILES} ${AIE_DRIVER_COMMON_UTIL_FILES}
                 ${AIE_DEVICE_NPU3_FILES})
   else()
-    add_library(xdp_aie_trace_plugin MODULE ${AIE_TRACE_PLUGIN_FILES} ${AIE_TRACE_COMPONENT_FILES}
+    add_library(xdp_aie_trace_plugin SHARED ${AIE_TRACE_PLUGIN_FILES} ${AIE_TRACE_COMPONENT_FILES}
                 ${AIE_TRACE_OFFLOAD_FILES} ${AIE_TRACE_UTIL_FILES} ${AIE_DRIVER_COMMON_UTIL_FILES})
   endif()
 
-<<<<<<< HEAD
-=======
-  add_library(xdp_aie_trace_plugin SHARED ${AIE_TRACE_PLUGIN_FILES} ${AIE_TRACE_COMPONENT_FILES} ${AIE_TRACE_UTIL_FILES} ${AIE_DRIVER_COMMON_UTIL_FILES})
->>>>>>> ed6be298
   add_dependencies(xdp_aie_trace_plugin xdp_core xrt_coreutil)
   target_link_libraries(xdp_aie_trace_plugin PRIVATE 
                         xdp_core xrt_coreutil xaiengine aiebu_library_objects)
@@ -126,12 +122,8 @@
       "${IMPL_DIR}/*.cpp"
     )
 
-<<<<<<< HEAD
-    add_library(xdp_aie_trace_plugin_xdna MODULE ${AIE_TRACE_PLUGIN_FILES} ${AIE_TRACE_COMPONENT_FILES} 
+    add_library(xdp_aie_trace_plugin_xdna SHARED ${AIE_TRACE_PLUGIN_FILES} ${AIE_TRACE_COMPONENT_FILES} 
                 ${AIE_TRACE_UTIL_FILES} ${AIE_TRACE_CONFIG_FILES})
-=======
-    add_library(xdp_aie_trace_plugin_xdna SHARED ${AIE_TRACE_PLUGIN_FILES} ${AIE_TRACE_COMPONENT_FILES} ${AIE_TRACE_UTIL_FILES} ${AIE_TRACE_CONFIG_FILES})
->>>>>>> ed6be298
     add_dependencies(xdp_aie_trace_plugin_xdna xdp_core xrt_coreutil)
     target_link_libraries(xdp_aie_trace_plugin_xdna PRIVATE xdp_core xrt_coreutil xaiengine)
     target_compile_definitions(xdp_aie_trace_plugin_xdna PRIVATE XDP_VE2_BUILD=1 FAL_LINUX="on")
