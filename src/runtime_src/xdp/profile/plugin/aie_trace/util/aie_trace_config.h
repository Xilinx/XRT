/**
 * Copyright (C) 2022-2023 Advanced Micro Devices, Inc. - All rights reserved
 *
 * Licensed under the Apache License, Version 2.0 (the "License"). You may
 * not use this file except in compliance with the License. A copy of the
 * License is located at
 *
 *     http://www.apache.org/licenses/LICENSE-2.0
 *
 * Unless required by applicable law or agreed to in writing, software
 * distributed under the License is distributed on an "AS IS" BASIS, WITHOUT
 * WARRANTIES OR CONDITIONS OF ANY KIND, either express or implied. See the
 * License for the specific language governing permissions and limitations
 * under the License.
 */

#ifndef AIE_TRACE_CONFIG_DOT_H
#define AIE_TRACE_CONFIG_DOT_H

#include <cstdint>
#include "xaiefal/xaiefal.hpp"
#include "xdp/profile/database/static_info/aie_constructs.h"

<<<<<<< HEAD
constexpr uint32_t GROUP_CORE_STALL_MASK            = 0x0000000F;
constexpr uint32_t GROUP_CORE_FUNCTIONS_MASK        = 0x0000000C;
constexpr uint32_t GROUP_STREAM_SWITCH_RUNNING_MASK = 0x00002222;

namespace xdp::aie::trace {  
=======
namespace xdp::aie::trace {
>>>>>>> a54592d9
  /**
   * @brief Configure stream switch monitor ports
   * @param aieDevInst AIE device instance
   * @param tile       Tile metadata
   * @param xaieTile   Tile instance in FAL/resource manager
   * @param loc        Location of tile
   * @param type       Module/tile type
   * @param metricSet  Name of requested metric set
   * @param channel0   First specified channel number
   * @param channel1   Second specified channel number
   * @param events     Vector of original events in metric set
   * @return Vector of stream switch monitor ports used
   */
  std::vector<std::shared_ptr<xaiefal::XAieStreamPortSelect>>
  configStreamSwitchPorts(XAie_DevInst* aieDevInst, const tile_type& tile,
                          xaiefal::XAieTile& xaieTile, const XAie_LocType loc,
                          const module_type type, const std::string metricSet, 
                          const uint8_t channel0, const uint8_t channel1,
                          std::vector<XAie_Events>& events);

  /**
   * @brief Configure combo events (AIE tiles only)
   * @param aieDevInst AIE device instance
   * @param xaieTile   Tile instance in FAL/resource manager
   * @param type       Module/tile type
   * @param metricSet  Name of requested metric set
   * @return Vector of events to use for trace start and end
   */
  std::vector<XAie_Events>
  configComboEvents(XAie_DevInst* aieDevInst, xaiefal::XAieTile& xaieTile, 
                    const module_type type, const std::string metricSet);

  /**
   * @brief Configure group events (core modules only)
   * @param aieDevInst AIE device instance
   * @param loc        Location of tile
   * @param mod        Module type (used by driver)
   * @param type       Module/tile type
   * @param metricSet  Name of requested metric set
   */
  void configGroupEvents(XAie_DevInst* aieDevInst, const XAie_LocType loc,
                         const XAie_ModuleType mod, const module_type type, 
                         const std::string metricSet);

  /**
   * @brief Configure event selections for DMA channels
   * @param aieDevInst AIE device instance
   * @param loc        Location of tile
   * @param type       Module/tile type
   * @param metricSet  Name of requested metric set
   * @param channel0   First specified channel number
   * @param channel1   Second specified channel number
   */
  void configEventSelections(XAie_DevInst* aieDevInst, const XAie_LocType loc,
                             const module_type type, const std::string metricSet, 
                             const uint8_t channel0, const uint8_t channel);

  /**
   * @brief Configure edge detection events
   * @param aieDevInst AIE device instance
   * @param tile       Tile metadata
   * @param type       Module/tile type
   * @param metricSet  Name of requested metric set
   * @param event      Requested event ID
   */
  void configEdgeEvents(XAie_DevInst* aieDevInst, const tile_type& tile,
                        const module_type type, const std::string metricSet, 
                        const XAie_Events event);

  /**
   * @brief Configure start of event trace using time delay
   * @param core       Core module in FAL/resource manager
   * @param delay      Requested delay (in AIE clock cycles)
   * @param startEvent Event ID to start trace
   * @return True if able to reserve and configure counter(s)
   */
  bool configStartDelay(xaiefal::XAieMod& core, uint64_t delay,
                        XAie_Events& startEvent);

  /**
   * @brief Configure start of event trace using graph iteration
   * @param core       Core module in FAL/resource manager
   * @param iteration  Requested graph iteration to start on
   * @param startEvent Event ID to start trace
   * @return True if able to reserve and configure counter
   */
  bool configStartIteration(xaiefal::XAieMod& core, uint32_t iteration,
                            XAie_Events& startEvent);
}  // namespace xdp::aie::trace

#endif<|MERGE_RESOLUTION|>--- conflicted
+++ resolved
@@ -21,15 +21,11 @@
 #include "xaiefal/xaiefal.hpp"
 #include "xdp/profile/database/static_info/aie_constructs.h"
 
-<<<<<<< HEAD
 constexpr uint32_t GROUP_CORE_STALL_MASK            = 0x0000000F;
 constexpr uint32_t GROUP_CORE_FUNCTIONS_MASK        = 0x0000000C;
 constexpr uint32_t GROUP_STREAM_SWITCH_RUNNING_MASK = 0x00002222;
 
 namespace xdp::aie::trace {  
-=======
-namespace xdp::aie::trace {
->>>>>>> a54592d9
   /**
    * @brief Configure stream switch monitor ports
    * @param aieDevInst AIE device instance
