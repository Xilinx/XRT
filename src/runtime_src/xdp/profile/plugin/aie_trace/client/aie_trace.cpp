--- conflicted
+++ resolved
@@ -60,15 +60,8 @@
     coreTraceEndEvent = XAIE_EVENT_DISABLED_CORE;
 
     // **** Memory Module Trace ****
-<<<<<<< HEAD
-    // NOTE: Core events listed here are broadcast by the resource manager
-    mMemoryEventSets = {
-=======
-    // NOTE 1: Core events listed here are broadcast by the resource manager 
-    // NOTE 2: For now, 'all' is the same as 'functions_all_stalls'.
-    //         Combo events (required for all) have limited support in resource manager.
+    // NOTE: Core module events are broadcast to the memory module
     memoryEventSets = {
->>>>>>> c734af27
         {"functions", 
          {XAIE_EVENT_INSTR_CALL_CORE,                      XAIE_EVENT_INSTR_RETURN_CORE}},
         {"partial_stalls",
@@ -835,13 +828,8 @@
       EventVector memoryEvents;
       EventVector interfaceEvents;
       if (type == module_type::core) {
-<<<<<<< HEAD
-        coreEvents = mCoreEventSets[metricSet];
-        memoryEvents = mMemoryEventSets[metricSet];
-=======
         coreEvents = coreEventSets[metricSet];
-        memoryCrossEvents = memoryEventSets[metricSet];
->>>>>>> c734af27
+        memoryEvents = memoryEventSets[metricSet];
       }
       else if (type == module_type::mem_tile) {
         memoryEvents = memoryTileEventSets[metricSet];
@@ -1010,16 +998,12 @@
           firstBroadcastId = 10;
         }
 
-<<<<<<< HEAD
         // Configure event ports on stream switch
         // NOTE: These are events from the core module stream switch
         //       outputted on the memory module trace stream. 
         configStreamSwitchPorts(tile, loc, type, metricSet, 0, 0, memoryEvents, aieConfig);
         
-        mMemoryModTraceStartEvent = traceStartEvent;
-=======
         memoryModTraceStartEvent = traceStartEvent;
->>>>>>> c734af27
         if (XAie_TraceStopEvent(&aieDevInst, loc, mod, traceEndEvent) != XAIE_OK)
           break;
 
@@ -1111,55 +1095,12 @@
           auto phyMod = isCoreEvent ? XAIE_CORE_MOD : XAIE_MEM_MOD;
           XAie_EventLogicalToPhysicalConv(&aieDevInst, loc, phyMod, memoryEvents[i], &phyEvent);
 
-<<<<<<< HEAD
           if (isCoreEvent) {
-=======
-        xrt_core::message::send(severity_level::info, "XRT", "Updating Config File");
-
-        // Update config file
-        /*{
-          // Add Memory trace control events
-          // Start
-          uint32_t bcBit = 0x1;
-          // TODO: figure out BC ID for start
-          int bcId = 0;
-          //auto bcId = memoryTrace->getStartBc();
-          coreToMemBcMask |= (bcBit << bcId);
-          uint8_t phyEvent = 0;
-          if (type == module_type::mem_tile) {
-            XAie_EventLogicalToPhysicalConv(&aieDevInst, loc, XAIE_MEM_MOD, traceStartEvent, &phyEvent);
-            cfgTile->memory_tile_trace_config.start_event = phyEvent;
-          } else {
-            XAie_EventLogicalToPhysicalConv(&aieDevInst, loc, XAIE_CORE_MOD, coreTraceStartEvent, &phyEvent);
-            cfgTile->memory_trace_config.start_event = bcIdToEvent(bcId);
->>>>>>> c734af27
             cfgTile->core_trace_config.internal_events_broadcast[bcId] = phyEvent;
             cfgTile->memory_trace_config.traced_events[i] = bcIdToEvent(bcId);
           }
-<<<<<<< HEAD
           else {
             cfgTile->memory_tile_trace_config.traced_events[i] = phyEvent;
-=======
-          // Stop
-          bcBit = 0x1;
-          // TODO: figure out BC ID for stop
-          // int bcId = 1;
-          //bcId = memoryTrace->getStopBc();
-          coreToMemBcMask |= (bcBit << bcId);
-          if (type == module_type::mem_tile) {
-            XAie_EventLogicalToPhysicalConv(&aieDevInst, loc, XAIE_MEM_MOD, traceEndEvent, &phyEvent);
-            cfgTile->memory_tile_trace_config.stop_event = phyEvent;
-          } else {
-            XAie_EventLogicalToPhysicalConv(&aieDevInst, loc, XAIE_CORE_MOD, coreTraceEndEvent, &phyEvent);
-            cfgTile->memory_trace_config.stop_event = bcIdToEvent(bcId);
-            cfgTile->core_trace_config.internal_events_broadcast[bcId] = phyEvent;
-
-            // Odd absolute rows change east mask end even row change west mask
-            if (row % 2)
-              cfgTile->core_trace_config.broadcast_mask_east = coreToMemBcMask;
-            else
-              cfgTile->core_trace_config.broadcast_mask_west = coreToMemBcMask;
->>>>>>> c734af27
           }
         }
 
