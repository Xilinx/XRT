--- conflicted
+++ resolved
@@ -253,15 +253,10 @@
 
 void hal_level_xdp_cb_func(HalCallbackType cb_type, void* payload)
 {
-<<<<<<< HEAD
   if(!xdp::VPDatabase::alive()) {
     return;
   }
-=======
-  if(!xdp::VPDatabase::alive())
-    return;
-
->>>>>>> cd21b745
+
   switch (cb_type) {
     case HalCallbackType::ALLOC_BO_START:
       xdp::alloc_bo_start(payload);
