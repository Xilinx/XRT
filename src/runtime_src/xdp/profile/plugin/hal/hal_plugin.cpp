--- conflicted
+++ resolved
@@ -154,13 +154,8 @@
     devInterface->readDebugIPlayout();
 
     xclCounterResults counters ;
-<<<<<<< HEAD
-    devInterface->readCounters(XCL_PERF_MON_MEMORY, counters);
-    //(db->getStats()).updateCounters(deviceId, counters) ;
-=======
     devInterface->readCounters(counters) ;
     (db->getStats()).updateCounters(devInterface, counters) ;
->>>>>>> cd21b745
 
     // Next, read trace and update the dynamic database with appropriate events
     xclTraceResultsVector trace ;
@@ -173,14 +168,8 @@
       // TODO: Sync the data and parse it.
       /*
       void* hostBuffer = nullptr ; // Need to sync the data
-<<<<<<< HEAD
       devInterface->parseTraceData(hostBuffer, devInterface->getWordCountTs2mm(), trace) ;
-=======
-      devInterface->parseTraceData(hostBuffer, 
-				   devInterface->getWordCountTs2mm(),
-				   trace) ;
       */
->>>>>>> cd21b745
     }
     (db->getDynamicInfo()).addDeviceEvents(deviceId, trace);
   }
@@ -218,24 +207,15 @@
       devInterface->readDebugIPlayout() ;
 
       xclCounterResults counters ;
-<<<<<<< HEAD
-      devInterface->readCounters(XCL_PERF_MON_MEMORY, counters) ;
-      //(db->getStats()).updateCounters(deviceId, counters) ;
-=======
       devInterface->readCounters(counters) ;
       (db->getStats()).updateCounters(counters) ;
->>>>>>> cd21b745
       
       // Next, read trace and update the dynamic database with
       //  appropriate events
       xclTraceResultsVector trace ;
       if (devInterface->hasFIFO())
       {
-<<<<<<< HEAD
-	      devInterface->readTrace(XCL_PERF_MON_MEMORY, trace) ;
-=======
-	devInterface->readTrace(trace) ;
->>>>>>> cd21b745
+	      devInterface->readTrace(trace) ;
       }
       else if (devInterface->hasTs2mm())
       {
