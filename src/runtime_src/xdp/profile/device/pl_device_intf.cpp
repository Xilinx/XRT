--- conflicted
+++ resolved
@@ -212,16 +212,12 @@
   delete mDeadlockDetector;
 }
 
-<<<<<<< HEAD
 // Destructor
 PLDeviceIntf::~PLDeviceIntf() {
   releaseResources();
 }
 
-void PLDeviceIntf::setDevice(xdp::Device *devHandle) {
-=======
 void PLDeviceIntf::setDevice(std::unique_ptr<xdp::Device> devHandle) {
->>>>>>> 8cb9262f
   if (mDevice && mDevice != devHandle) {
     // ERROR : trying to set device when it is already populated with some other
     // device
