/**
 * Copyright (C) 2016-2017 Xilinx, Inc
 *
 * Licensed under the Apache License, Version 2.0 (the "License"). You may
 * not use this file except in compliance with the License. A copy of the
 * License is located at
 *
 *     http://www.apache.org/licenses/LICENSE-2.0
 *
 * Unless required by applicable law or agreed to in writing, software
 * distributed under the License is distributed on an "AS IS" BASIS, WITHOUT
 * WARRANTIES OR CONDITIONS OF ANY KIND, either express or implied. See the
 * License for the specific language governing permissions and limitations
 * under the License.
 */

#include "trace_parser.h"

#include <iostream>
#include <fstream>
#include <sstream>
#include <algorithm>
#include <cmath>
#include <cstdio>
#include <cstring>
#include <iomanip>
#include <chrono>

#define getBit(word, bit) (((word) >> bit) & 0x1)

namespace xdp {

  // Constructor
  TraceParser::TraceParser(XDPPluginI* Plugin)
    : PCIE_DELAY_OFFSET_MSEC(0.25),
      mStartTimeNsec(0),
      mPluginHandle(Plugin)
  {
    mNumTraceEvents = 0;
    // NOTE: setting this to 0x80000 causes runtime crash when running
    // HW emulation on 070_max_wg_size or 079_median1
    mMaxTraceEventsHwEm = 0x40000;
    mEmuTraceMsecOneCycle = 0.0;

    mTraceSamplesThreshold = MAX_TRACE_NUMBER_SAMPLES / 4;
    mSampleIntervalMsec = 10;

    mTraceClockRateMHz = 300.0;
    mDeviceClockRateMHz = 300.0;
    mGlobalMemoryClockRateMHz = 300.0;

    // Default bit width of global memory defined at APM monitoring slaves
    mGlobalMemoryBitWidth = XPAR_AXI_PERF_MON_0_SLOT0_DATA_WIDTH;

    // Analyzer assumes ID 0 as blank
    mCuEventID = 1;

    // Since device timestamps are in cycles and host timestamps are in msec,
    // then the slope of the line to convert from device to host timestamps
    // is in msec/cycle
    for (int i=0; i < XCL_PERF_MON_TOTAL_PROFILE; i++) {
      mTrainSlope[i] = 1000.0 / mTraceClockRateMHz;
      mTrainOffset[i] = 0.0;
    }
  }

  // Destructor
  TraceParser::~TraceParser() {
    ResetState();
  }

  void TraceParser::ResetState() {
    std::fill_n(mAccelMonStartedEvents,XAM_MAX_NUMBER_SLOTS,0);
    // Clear queues
    for (int i=0; i < XAIM_MAX_NUMBER_SLOTS; i++) {
      mWriteStarts[i].clear();
      mHostWriteStarts[i].clear();
      mReadStarts[i].clear();
      mHostReadStarts[i].clear();
    }
    for (int i=0; i< XASM_MAX_NUMBER_SLOTS; i++) {
      mStreamTxStarts[i].clear();
      mStreamStallStarts[i].clear();
      mStreamStarveStarts[i].clear();
      mStreamTxStartsHostTime[i].clear();
      mStreamStallStartsHostTime[i].clear();
      mStreamStarveStartsHostTime[i].clear();
    }
    for (int i=0; i< XAM_MAX_NUMBER_SLOTS; i++) {
      mAccelMonCuStarts[i].clear();
    }
  }

  // Log device trace results: store in queues and report events as they are completed
  void TraceParser::logTrace(const std::string& deviceName, xclPerfMonType type,
      xclTraceResultsVector& traceVector, TraceResultVector& resultVector) {
    if (traceVector.mLength == 0)
      return;

    // Hardware Emulation Trace
    bool isHwEmu = (mPluginHandle->getFlowMode() == xdp::RTUtil::HW_EM);
    if (isHwEmu) {
      logTraceHWEmu(deviceName, traceVector, resultVector);
      return;
    }

    XDP_LOG("[profile_device] Logging %u device trace samples (total = %ld)...\n",
      traceVector.mLength, mNumTraceEvents);
    mNumTraceEvents += traceVector.mLength;

    uint64_t timestamp = 0;
    uint64_t startTime = 0;
    // x, y coordinates used for clock training
    double y1=0;
    double y2=0;
    double x1=0;
    double x2=0;
    bool clockTrainingSelect = true;
    DeviceTrace kernelTrace;
    // Parse Start
    for (unsigned int i=0; i < traceVector.mLength; i++) {
      auto& trace = traceVector.mArray[i];
      XDP_LOG("[profile_device] Parsing trace sample %d...\n", i);
      packets_parsed++;

      timestamp = trace.Timestamp;
      // clock training relation is linear within small durations (1 sec)
      // Assume clock training packets come in pairs
      if (trace.isClockTrain) {
        if (clockTrainingSelect) {
          y1 = static_cast <double> (trace.HostTimestamp);
          x1 = static_cast <double> (timestamp);
          clockTrainingSelect = false;
        } else {
          y2 = static_cast <double> (trace.HostTimestamp);
          x2 = static_cast <double> (timestamp);
          mTrainSlope[type] = (y2 - y1) / (x2 - x1);
          mTrainOffset[type] = y2 - mTrainSlope[type] * x2;
          trainDeviceHostTimestamps(deviceName, type);
          clockTrainingSelect = true;
        }
        continue;
      }

      if (trace.Overflow == 1)
        timestamp += LOOP_ADD_TIME_AIM;

      uint32_t s = 0;
<<<<<<< HEAD
      bool SAMPacket = (trace.TraceID >= MIN_TRACE_ID_SAM && trace.TraceID <= MAX_TRACE_ID_SAM);
      bool SPMPacket = (trace.TraceID >= MIN_TRACE_ID_SPM && trace.TraceID <= MAX_TRACE_ID_SPM);
      bool SSPMPacket = (trace.TraceID >= MIN_TRACE_ID_SSPM && trace.TraceID < MAX_TRACE_ID_SSPM);
      if (!SAMPacket && !SPMPacket && !SSPMPacket) {
=======
      bool SAMPacket = (trace.TraceID >= MIN_TRACE_ID_AM && trace.TraceID <= MAX_TRACE_ID_AM);
      bool SPMPacket = (trace.TraceID >= MIN_TRACE_ID_AIM && trace.TraceID <= MAX_TRACE_ID_AIM);
      bool SSPMPacket = (trace.TraceID >= MIN_TRACE_ID_ASM && trace.TraceID < MAX_TRACE_ID_ASM);
      if (!SAMPacket && !SPMPacket && !SSPMPacket)
>>>>>>> 97bb400b
        continue;
      }

      if (SSPMPacket) {
        s = trace.TraceID - MIN_TRACE_ID_ASM;
        bool isSingle =    trace.EventFlags & 0x10;
        bool txEvent =     trace.EventFlags & 0x8;
        bool stallEvent =  trace.EventFlags & 0x4;
        bool starveEvent = trace.EventFlags & 0x2;
        bool isStart =     trace.EventFlags & 0x1;
        unsigned int ipInfo = mPluginHandle->getProfileSlotProperties(XCL_PERF_MON_STR, deviceName, s);
        bool isRead = (ipInfo & 0x2) ? true : false;
        if (isStart) {
          if (txEvent)
            mStreamTxStarts[s].push_back(timestamp);
          else if (starveEvent)
            mStreamStarveStarts[s].push_back(timestamp);
          else if (stallEvent)
            mStreamStallStarts[s].push_back(timestamp);
        } else {
          DeviceTrace streamTrace;
          streamTrace.Kind =  DeviceTrace::DEVICE_STREAM;
          if (txEvent) {
            if (isSingle || mStreamTxStarts[s].empty()) {
              startTime = timestamp;
            } else {
              startTime = mStreamTxStarts[s].front();
              mStreamTxStarts[s].pop_front();
            }
            streamTrace.Type = isRead ? "Stream_Read" : "Stream_Write";
          } else if (starveEvent) {
            if (mStreamStarveStarts[s].empty()) {
              startTime = timestamp;
            } else {
              startTime = mStreamStarveStarts[s].front();
              mStreamStarveStarts[s].pop_front();
            }
            streamTrace.Type = "Stream_Starve";
          } else if (stallEvent) {
            if (mStreamStallStarts[s].empty()) {
              startTime = timestamp;
            } else {
              startTime = mStreamStallStarts[s].front();
              mStreamStallStarts[s].pop_front();
            }
            streamTrace.Type = "Stream_Stall";
          }
          streamTrace.SlotNum = s;
          streamTrace.Name = isRead ? "Kernel_Stream_Read" : "Kernel_Stream_Write";
          streamTrace.StartTime = startTime;
          streamTrace.EndTime = timestamp;
          streamTrace.BurstLength = timestamp - startTime + 1;
          streamTrace.Start = convertDeviceToHostTimestamp(startTime, type, deviceName);
          streamTrace.End = convertDeviceToHostTimestamp(timestamp, type, deviceName);
          resultVector.push_back(streamTrace);
          mStreamMonLastTranx[s] = timestamp;
        } // !isStart
      } else if (SAMPacket) {
        s = ((trace.TraceID - MIN_TRACE_ID_AM) / 16);
        uint32_t cuEvent       = trace.TraceID & XAM_TRACE_CU_MASK;
        uint32_t stallIntEvent = trace.TraceID & XAM_TRACE_STALL_INT_MASK;
        uint32_t stallStrEvent = trace.TraceID & XAM_TRACE_STALL_STR_MASK;
        uint32_t stallExtEvent = trace.TraceID & XAM_TRACE_STALL_EXT_MASK;
        // Common Params for all event types
        kernelTrace.SlotNum = s;
        kernelTrace.Name = "OCL Region";
        kernelTrace.Kind = DeviceTrace::DEVICE_KERNEL;
        kernelTrace.EndTime = timestamp;
        kernelTrace.BurstLength = 0;
        kernelTrace.NumBytes = 0;
        kernelTrace.End = convertDeviceToHostTimestamp(timestamp, type, deviceName);
        if (cuEvent) {
          if (!(trace.EventFlags & XAM_TRACE_CU_MASK)) {
            kernelTrace.Type = "Kernel";
            if (!mAccelMonCuStarts[s].empty()) {
              startTime = mAccelMonCuStarts[s].front();
              mAccelMonCuStarts[s].pop_front();
              kernelTrace.StartTime = startTime;
              kernelTrace.Start = convertDeviceToHostTimestamp(startTime, type, deviceName);
              kernelTrace.TraceStart = kernelTrace.Start;
              kernelTrace.EventID = mCuEventID++;
              resultVector.insert(resultVector.begin(), kernelTrace);
            }
          }
          else {
            mAccelMonCuStarts[s].push_back(timestamp);
          }
        }
        if (stallIntEvent) {
          if (mAccelMonStartedEvents[s] & XAM_TRACE_STALL_INT_MASK) {
            kernelTrace.Type = "Intra-Kernel Dataflow Stall";
            startTime = mAccelMonStallIntTime[s];
            kernelTrace.StartTime = startTime;
            kernelTrace.Start = convertDeviceToHostTimestamp(startTime, type, deviceName);
            kernelTrace.TraceStart = kernelTrace.Start;
            resultVector.push_back(kernelTrace);
          }
          else {
            mAccelMonStallIntTime[s] = timestamp;
          }
        }
        if (stallStrEvent) {
          if (mAccelMonStartedEvents[s] & XAM_TRACE_STALL_STR_MASK) {
            kernelTrace.Type = "Inter-Kernel Pipe Stall";
            startTime = mAccelMonStallStrTime[s];
            kernelTrace.StartTime = startTime;
            kernelTrace.Start = convertDeviceToHostTimestamp(startTime, type, deviceName);
            kernelTrace.TraceStart = kernelTrace.Start;
            resultVector.push_back(kernelTrace);
          }
          else {
            mAccelMonStallStrTime[s] = timestamp;
          }
        }
        if (stallExtEvent) {
          if (mAccelMonStartedEvents[s] & XAM_TRACE_STALL_EXT_MASK) {
            kernelTrace.Type = "External Memory Stall";
            startTime = mAccelMonStallExtTime[s];
            kernelTrace.StartTime = startTime;
            kernelTrace.Start = convertDeviceToHostTimestamp(startTime, type, deviceName);
            kernelTrace.TraceStart = kernelTrace.Start;
            resultVector.push_back(kernelTrace);
          }
          else {
            mAccelMonStallExtTime[s] = timestamp;
          }
        }
        // Update Events
        mAccelMonStartedEvents[s] ^= (trace.TraceID & 0xf);
        mAccelMonLastTranx[s] = timestamp;
      } else if (IS_READ(trace.TraceID)) {         // SPM Read Trace
        s = trace.TraceID/2;
        if (trace.EventType == XCL_PERF_MON_START_EVENT) {
          mReadStarts[s].push_back(timestamp);
        }
        else if (trace.EventType == XCL_PERF_MON_END_EVENT) {
           if (trace.Reserved == 1) {
            startTime = timestamp;
           }
           else {
            if(mReadStarts[s].empty()) {
              startTime = timestamp;
            } else {
              startTime = mReadStarts[s].front();
              mReadStarts[s].pop_front();
            }
           }
          DeviceTrace readTrace;
          readTrace.SlotNum = s;
          readTrace.Type = "Read";
          readTrace.StartTime = startTime;
          readTrace.EndTime = timestamp;
          readTrace.BurstLength = timestamp - startTime + 1;
          readTrace.Start = convertDeviceToHostTimestamp(startTime, type, deviceName);
          readTrace.End = convertDeviceToHostTimestamp(timestamp, type, deviceName);
          resultVector.push_back(readTrace);
          mPerfMonLastTranx[s] = timestamp;
        }
      } else if (IS_WRITE(trace.TraceID)) {           // SPM Write Trace
        s = trace.TraceID/2;
        if (trace.EventType == XCL_PERF_MON_START_EVENT) {
          mWriteStarts[s].push_back(timestamp);
        }
        else if (trace.EventType == XCL_PERF_MON_END_EVENT) {
          if (trace.Reserved == 1) {
            startTime = timestamp;
          }
          else {
            if(mWriteStarts[s].empty()) {
              startTime = timestamp;
            } else {
              startTime = mWriteStarts[s].front();
              mWriteStarts[s].pop_front();
            }
          }
          DeviceTrace writeTrace;
          writeTrace.SlotNum = s;
          writeTrace.Type = "Write";
          writeTrace.StartTime = startTime;
          writeTrace.EndTime = timestamp;
          writeTrace.BurstLength = timestamp - startTime + 1;
          writeTrace.Start = convertDeviceToHostTimestamp(startTime, type, deviceName);
          writeTrace.End = convertDeviceToHostTimestamp(timestamp, type, deviceName);
          resultVector.push_back(writeTrace);
          mPerfMonLastTranx[s] = timestamp;
        }
      }
    } // for i
    XDP_LOG("[profile_device] Done logging device trace samples\n");
  }

  // Try to approximate CU Ends from residue state and reset
  // Only applicable to Device Trace State
  void TraceParser::endLogTrace(const std::string& deviceName, xclPerfMonType type, TraceResultVector& resultVector) {
    if (mPluginHandle->getFlowMode() == xdp::RTUtil::HW_EM)
      return;
    DeviceTrace kernelTrace;
    bool warning = false;
    unsigned int numCu = mPluginHandle->getProfileNumberSlots(XCL_PERF_MON_ACCEL, deviceName);
    for (unsigned int i = 0; i < numCu; i++) {
      if (!mAccelMonCuStarts[i].empty()) {
        kernelTrace.SlotNum = i;
        kernelTrace.Name = "OCL Region";
        kernelTrace.Type = "Kernel";
        kernelTrace.Kind = DeviceTrace::DEVICE_KERNEL;
        kernelTrace.StartTime = mAccelMonCuStarts[i].front();
        kernelTrace.Start = convertDeviceToHostTimestamp(kernelTrace.StartTime, type, deviceName);
        kernelTrace.BurstLength = 0;
        kernelTrace.NumBytes = 0;
        uint64_t lastTimeStamp = 0;
        std::string cu;
        mPluginHandle->getProfileSlotName(XCL_PERF_MON_ACCEL, deviceName, i, cu);
        // Check if any memory port on current CU had a trace packet
        unsigned int numMem = mPluginHandle->getProfileNumberSlots(XCL_PERF_MON_MEMORY, deviceName);
        for (unsigned int j = 0; j < numMem; j++) {
          std::string port;
          mPluginHandle->getProfileSlotName(XCL_PERF_MON_MEMORY, deviceName, j, port);
          auto found = port.find(cu);
          if (found != std::string::npos && lastTimeStamp < mPerfMonLastTranx[j])
            lastTimeStamp = mPerfMonLastTranx[j];
        }
        // Check if any streaming port on current CU had a trace packet
        unsigned int numStream = mPluginHandle->getProfileNumberSlots(XCL_PERF_MON_STR, deviceName);
        for (unsigned int j = 0; j < numStream; j++) {
          std::string port;
          mPluginHandle->getProfileSlotName(XCL_PERF_MON_STR, deviceName, j, port);
          auto found = port.find(cu);
          if (found != std::string::npos && lastTimeStamp < mStreamMonLastTranx[j])
            lastTimeStamp = mStreamMonLastTranx[j];
        }
        // Default case
        if (lastTimeStamp < mAccelMonLastTranx[i])
          lastTimeStamp = mAccelMonLastTranx[i];
        if (lastTimeStamp) {
          if (!warning) {
            mPluginHandle->sendMessage(
            "Incomplete CU profile trace detected. Timeline trace will have approximate CU End");
            warning = true;
          }
          kernelTrace.EndTime = lastTimeStamp;
          kernelTrace.End = convertDeviceToHostTimestamp(kernelTrace.EndTime, type, deviceName);
          kernelTrace.EventID = mCuEventID++;
          // Insert is needed in case there are only stalls
          resultVector.insert(resultVector.begin(), kernelTrace);
        }
      }
    }
    ResetState();
  }

  void TraceParser::logTraceHWEmu(const std::string& deviceName,
          xclTraceResultsVector& traceVector, TraceResultVector& resultVector) {
    if (mNumTraceEvents >= mMaxTraceEventsHwEm)
      return;
    XDP_LOG("[profile_device] Logging %u device trace samples (total = %ld)...\n",
        traceVector.mLength, mNumTraceEvents);
    mNumTraceEvents += traceVector.mLength;

    // Find and set minimum timestamp in case of multiple Kernels
    uint64_t minHostTimestampNsec = traceVector.mArray[0].HostTimestamp;
    for (unsigned int i=0; i < traceVector.mLength; i++) {
      if (traceVector.mArray[i].HostTimestamp < minHostTimestampNsec)
        minHostTimestampNsec = traceVector.mArray[i].HostTimestamp;
    }
    getTimestampNsec(minHostTimestampNsec);
    DeviceTrace kernelTrace;
    uint32_t prevHostTimestamp = 0xFFFFFFFF;
    uint32_t timestamp = 0;
    uint64_t hostTimestampNsec = 0;
    uint64_t mPrevTimestamp = 0;
    for (unsigned int i=0; i < traceVector.mLength; i++) {
      auto& trace = traceVector.mArray[i];
      XDP_LOG("[profile_device] Parsing trace sample %d...\n", i);
      timestamp = trace.Timestamp + mPrevTimestamp;
      mPrevTimestamp = timestamp;
      if (trace.HostTimestamp == prevHostTimestamp && trace.Timestamp == 1) {
        XDP_LOG("[profile_device] Ignoring host timestamp: 0x%X\n",
                trace.HostTimestamp);
        continue;
      }
      hostTimestampNsec = getTimestampNsec(trace.HostTimestamp);
      XDP_LOG("[profile_device] Timestamp pair: Device: 0x%X, Host: 0x%X\n",
              timestamp, hostTimestampNsec);
      prevHostTimestamp = trace.HostTimestamp;

      uint32_t s = 0;
      bool SPMPacket = (trace.TraceID < MAX_TRACE_ID_AIM);
      bool SAMPacket = (trace.TraceID >= MIN_TRACE_ID_AM && trace.TraceID <= MAX_TRACE_ID_AM_HWEM);
      bool SSPMPacket = (trace.TraceID >= MIN_TRACE_ID_ASM && trace.TraceID < MAX_TRACE_ID_ASM);

      if (SPMPacket) {
        uint8_t flags = 0;
        s = trace.TraceID / 2;
        flags = trace.EventFlags;
        XDP_LOG("[profile_device] slot %d event flags = %s @ timestamp %d\n",
              s, RTUtil::dec2bin(flags, 7).c_str(), timestamp);
        
        // Write start
        if (getBit(flags, XAPM_WRITE_FIRST)) {
          mWriteStarts[s].push_back(timestamp);
          mHostWriteStarts[s].push_back(hostTimestampNsec);
        }
  
        // Write end
        // NOTE: does not support out-of-order tranx
        if (getBit(flags, XAPM_WRITE_LAST)) {
          if (mWriteStarts[s].empty()) {
            XDP_LOG("[profile_device] WARNING: Found write end with write start queue empty @ %d\n", timestamp);
            continue;
          }

          uint64_t startTime = mWriteStarts[s].front();
          uint64_t hostStartTime = mHostWriteStarts[s].front();  
          mWriteStarts[s].pop_front();
          mHostWriteStarts[s].pop_front();
  
          // Add write trace class to vector
          DeviceTrace writeTrace;
          writeTrace.SlotNum = s;
          writeTrace.Type = "Write";
          writeTrace.StartTime = startTime;
          writeTrace.EndTime = timestamp;
          writeTrace.Start = hostStartTime / 1e6;
          writeTrace.End = hostTimestampNsec / 1e6;
          if (writeTrace.Start == writeTrace.End) writeTrace.End += mEmuTraceMsecOneCycle;
          writeTrace.BurstLength = timestamp - startTime + 1;
  
          // Only report tranx that make sense
          if (writeTrace.End >= writeTrace.Start) {
            writeTrace.TraceStart = hostStartTime / 1e6;
            resultVector.push_back(writeTrace);
          }
        }
  
        // Read start
        if (getBit(flags, XAPM_READ_FIRST)) {
          mReadStarts[s].push_back(timestamp);
          mHostReadStarts[s].push_back(hostTimestampNsec);
        }
  
        // Read end
        // NOTE: does not support out-of-order tranx
        if (getBit(flags, XAPM_READ_LAST)) {
          if (mReadStarts[s].empty()) {
            XDP_LOG("[profile_device] WARNING: Found read end with read start queue empty @ %d\n", timestamp);
            continue;
          }

          uint64_t startTime = mReadStarts[s].front();
          uint64_t hostStartTime = mHostReadStarts[s].front();
          mReadStarts[s].pop_front();
          mHostReadStarts[s].pop_front();
  
          // Add read trace class to vector
          DeviceTrace readTrace;
          readTrace.SlotNum = s;
          readTrace.Type = "Read";
          readTrace.StartTime = startTime;
          readTrace.EndTime = timestamp;
          readTrace.Start = hostStartTime / 1e6;
          readTrace.End = hostTimestampNsec / 1e6;
          // Single Burst
          if (readTrace.Start == readTrace.End) readTrace.End += mEmuTraceMsecOneCycle;
          readTrace.BurstLength = timestamp - startTime + 1;
  
          // Only report tranx that make sense
          if (readTrace.End >= readTrace.Start) {
            readTrace.TraceStart = hostStartTime / 1e6;
            resultVector.push_back(readTrace);
          }
        }
      }
      else if (SAMPacket) {
        uint32_t cuEvent = trace.EventFlags & XAM_TRACE_CU_MASK;
        s = trace.TraceID - 64;
        // Common Params for all event types
        kernelTrace.SlotNum = s;
        kernelTrace.Name = "OCL Region";
        kernelTrace.Kind = DeviceTrace::DEVICE_KERNEL;
        kernelTrace.EndTime = timestamp;
        kernelTrace.End = hostTimestampNsec / 1e6;
        kernelTrace.BurstLength = 0;
        kernelTrace.NumBytes = 0;
        if (cuEvent) {
          if (mAccelMonStartedEvents[s] & XAM_TRACE_CU_MASK) {
            kernelTrace.Type = "Kernel";
            kernelTrace.StartTime = mAccelMonCuTime[s];
            kernelTrace.Start = mAccelMonCuHostTime[s] / 1e6;
            kernelTrace.EventID = mCuEventID++;
            resultVector.push_back(kernelTrace);
            // Divide by 2 just to be safe
            mEmuTraceMsecOneCycle = (kernelTrace.End - kernelTrace.Start) / (2 *(kernelTrace.EndTime - kernelTrace.StartTime));
          }
          else {
            mAccelMonCuHostTime[s] = hostTimestampNsec;
            mAccelMonCuTime[s] = timestamp;
          }
          mAccelMonStartedEvents[s] ^= XAM_TRACE_CU_MASK;
        }
      }
      else if (SSPMPacket) {
        s = trace.TraceID - MIN_TRACE_ID_ASM;
        kernelTrace.Kind = DeviceTrace::DEVICE_STREAM;

        bool isSingle    = trace.EventFlags & 0x10;
        bool txEvent     = trace.EventFlags & 0x8;
        bool stallEvent  = trace.EventFlags & 0x4;
        bool starveEvent = trace.EventFlags & 0x2;
        bool isStart     = trace.EventFlags & 0x1;
        uint64_t startTime = 0;
        uint64_t hostStartTime = 0;

        unsigned int ipInfo = mPluginHandle->getProfileSlotProperties(XCL_PERF_MON_STR, deviceName, s);
        bool isRead     = (ipInfo & 0x2) ? true : false;
        if (isStart) {
          if (txEvent) {
            mStreamTxStarts[s].push_back(timestamp);
            mStreamTxStartsHostTime[s].push_back(hostTimestampNsec);
          } else if (starveEvent) {
            mStreamStarveStarts[s].push_back(timestamp);
            mStreamStarveStartsHostTime[s].push_back(hostTimestampNsec);
          } else if (stallEvent) {
            mStreamStallStarts[s].push_back(timestamp);
            mStreamStallStartsHostTime[s].push_back(hostTimestampNsec);
          }
        } else {
          if (txEvent) {
            if (isSingle || mStreamTxStarts[s].empty()) {
              startTime = timestamp;
              hostStartTime = hostTimestampNsec;
            } else {
              startTime = mStreamTxStarts[s].front();
              hostStartTime = mStreamTxStartsHostTime[s].front();
              mStreamTxStarts[s].pop_front();
              mStreamTxStartsHostTime[s].pop_front();
            }
            kernelTrace.Type = isRead ? "Stream_Read" : "Stream_Write";
          } else if (starveEvent) {
            if (mStreamStarveStarts[s].empty()) {
              startTime = timestamp;
              hostStartTime = hostTimestampNsec;
            } else {
              startTime = mStreamStarveStarts[s].front();
              hostStartTime = mStreamStarveStartsHostTime[s].front();
              mStreamStarveStarts[s].pop_front();
              mStreamStarveStartsHostTime[s].pop_front();
            }
            kernelTrace.Type = "Stream_Starve";
          } else if (stallEvent) {
            if (mStreamStallStarts[s].empty()) {
              startTime = timestamp;
              hostStartTime = hostTimestampNsec;
            } else {
              startTime = mStreamStallStarts[s].front();
              hostStartTime = mStreamStallStartsHostTime[s].front();
              mStreamStallStarts[s].pop_front();
              mStreamStallStartsHostTime[s].pop_front();
            }
            kernelTrace.Type = "Stream_Stall";
          }
          kernelTrace.SlotNum = s;
          kernelTrace.Name = isRead ? "Kernel_Stream_Read" : "Kernel_Stream_Write";
          kernelTrace.StartTime = startTime;
          kernelTrace.EndTime = timestamp;
          kernelTrace.BurstLength = timestamp - startTime + 1;
          kernelTrace.Start = hostStartTime / 1e6;
          kernelTrace.End = hostTimestampNsec / 1e6;
          resultVector.push_back(kernelTrace);
        }
      }
      else continue;
    }
    std::fill_n(mAccelMonStartedEvents,XAM_MAX_NUMBER_SLOTS,0);
    XDP_LOG("[profile_device] Done logging device trace samples\n");
  }

  // Complete training to convert device timestamp to host time domain
  // NOTE: see description of PTP @ http://en.wikipedia.org/wiki/Precision_Time_Protocol
  void TraceParser::trainDeviceHostTimestamps(const std::string& deviceName, xclPerfMonType type) {
    using namespace std::chrono;
    typedef duration<uint64_t, std::ratio<1, 1000000000>> duration_ns;
    duration_ns time_span =
        duration_cast<duration_ns>(high_resolution_clock::now().time_since_epoch());
    uint64_t currentOffset = static_cast<uint64_t>(xrt::time_ns());
    uint64_t currentTime = time_span.count();
    mTrainProgramStart[type] = static_cast<double>(currentTime - currentOffset);
  }

  // Convert device timestamp to host time domain (in msec)
  double TraceParser::convertDeviceToHostTimestamp(uint64_t deviceTimestamp, xclPerfMonType type,
      const std::string& deviceName) {
    // Return y = m*x + b with b relative to program start
    return (mTrainSlope[type] * (double)deviceTimestamp)/1e6 + (mTrainOffset[type]-mTrainProgramStart[type])/1e6;
  }

} // xdp<|MERGE_RESOLUTION|>--- conflicted
+++ resolved
@@ -146,17 +146,10 @@
         timestamp += LOOP_ADD_TIME_AIM;
 
       uint32_t s = 0;
-<<<<<<< HEAD
-      bool SAMPacket = (trace.TraceID >= MIN_TRACE_ID_SAM && trace.TraceID <= MAX_TRACE_ID_SAM);
-      bool SPMPacket = (trace.TraceID >= MIN_TRACE_ID_SPM && trace.TraceID <= MAX_TRACE_ID_SPM);
-      bool SSPMPacket = (trace.TraceID >= MIN_TRACE_ID_SSPM && trace.TraceID < MAX_TRACE_ID_SSPM);
-      if (!SAMPacket && !SPMPacket && !SSPMPacket) {
-=======
       bool SAMPacket = (trace.TraceID >= MIN_TRACE_ID_AM && trace.TraceID <= MAX_TRACE_ID_AM);
       bool SPMPacket = (trace.TraceID >= MIN_TRACE_ID_AIM && trace.TraceID <= MAX_TRACE_ID_AIM);
       bool SSPMPacket = (trace.TraceID >= MIN_TRACE_ID_ASM && trace.TraceID < MAX_TRACE_ID_ASM);
-      if (!SAMPacket && !SPMPacket && !SSPMPacket)
->>>>>>> 97bb400b
+      if (!SAMPacket && !SPMPacket && !SSPMPacket) {
         continue;
       }
 
