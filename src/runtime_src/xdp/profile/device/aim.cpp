--- conflicted
+++ resolved
@@ -159,11 +159,7 @@
     // Samples are taken almost immediately and it is assumed that the intervals are close to each other.
     // So, only one sample interval reading is okay.
     if (s==0 && getDevice()) {
-<<<<<<< HEAD
-       counterResults.SampleIntervalUsec = sampleInterval / (getDevice()->getDeviceClock());
-=======
-        counterResults.SampleIntervalUsec = sampleInterval / (getDevice()->getDeviceClock());
->>>>>>> c6125acb
+      counterResults.SampleIntervalUsec = sampleInterval / (getDevice()->getDeviceClock());
     }
 
     size += read(XAIM_SAMPLE_WRITE_BYTES_OFFSET, 4, &counterResults.WriteBytes[s]);
