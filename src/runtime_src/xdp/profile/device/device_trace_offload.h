/**
 * Copyright (C) 2019 Xilinx, Inc
 *
 * Licensed under the Apache License, Version 2.0 (the "License"). You may
 * not use this file except in compliance with the License. A copy of the
 * License is located at
 *
 *     http://www.apache.org/licenses/LICENSE-2.0
 *
 * Unless required by applicable law or agreed to in writing, software
 * distributed under the License is distributed on an "AS IS" BASIS, WITHOUT
 * WARRANTIES OR CONDITIONS OF ANY KIND, either express or implied. See the
 * License for the specific language governing permissions and limitations
 * under the License.
 */

#ifndef XDP_PROFILE_DEVICE_TRACE_OFFLOAD_H_
#define XDP_PROFILE_DEVICE_TRACE_OFFLOAD_H_

#include <fstream>
#include <mutex>
#include <iostream>
#include <thread>
#include <chrono>
#include <functional>

#include "xdp/config.h"
#include "core/include/xclperf.h"
#include "xdp/profile/device/device_intf.h"

namespace xdp {

enum class OffloadThreadStatus {
    IDLE,
    RUNNING,
    STOPPING,
    STOPPED
};

<<<<<<< HEAD
class DeviceTraceLogger;
=======
enum class OffloadThreadType {
    TRACE,
    CLOCK_TRAIN
};
>>>>>>> 29fdfe5b

#define debug_stream \
if(!m_debug); else std::cout

class DeviceTraceOffload {
public:
    XDP_EXPORT
    DeviceTraceOffload(DeviceIntf* dInt, DeviceTraceLogger* dTraceLogger,
                     uint64_t offload_sleep_ms, uint64_t trbuf_sz,
                     bool start_thread = true);
    XDP_EXPORT
    ~DeviceTraceOffload();
    XDP_EXPORT
    void start_offload(OffloadThreadType type);
    XDP_EXPORT
    void stop_offload();

public:
    XDP_EXPORT
    bool read_trace_init();
    XDP_EXPORT
    void read_trace_end();

public:
    void set_trbuf_alloc_sz(uint64_t sz) {
        m_trbuf_alloc_sz = sz;
    };
    bool trace_buffer_full() {
        return m_trbuf_full;
    };
    bool has_fifo() {
        return dev_intf->hasFIFO();
    };
    bool has_ts2mm() {
        return dev_intf->hasTs2mm();
    };
    void read_trace() {
        m_read_trace();
    };

    DeviceTraceLogger* getDeviceTraceLogger() { return deviceTraceLogger; }

private:
    std::mutex status_lock;
    OffloadThreadStatus status = OffloadThreadStatus::IDLE;
    std::thread offload_thread;

    uint64_t sleep_interval_ms;
    uint64_t m_trbuf_alloc_sz;
    DeviceIntf* dev_intf;
    DeviceTraceLogger* deviceTraceLogger;

    xclTraceResultsVector m_trace_vector = {};
    std::function<void()> m_read_trace;
    size_t m_trbuf = 0;
    uint64_t m_trbuf_sz = 0;
    uint64_t m_trbuf_offset = 0;
    uint64_t m_trbuf_chunk_sz = 0;

    void train_clock();
    void read_trace_fifo();
    void read_trace_s2mm();
    void* sync_trace_buf(uint64_t offset, uint64_t bytes);
    uint64_t read_trace_s2mm_partial();
    void config_s2mm_reader(uint64_t wordCount);
    bool init_s2mm();
    void reset_s2mm();
    bool should_continue();
    void train_clock_continuous();
    void offload_device_continuous();

    bool m_trbuf_full = false;
    bool m_debug = false; /* Enable Output stream for log */
};

}

#endif<|MERGE_RESOLUTION|>--- conflicted
+++ resolved
@@ -37,14 +37,12 @@
     STOPPED
 };
 
-<<<<<<< HEAD
-class DeviceTraceLogger;
-=======
 enum class OffloadThreadType {
     TRACE,
     CLOCK_TRAIN
 };
->>>>>>> 29fdfe5b
+
+class DeviceTraceLogger;
 
 #define debug_stream \
 if(!m_debug); else std::cout
