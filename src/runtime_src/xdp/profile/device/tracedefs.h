--- conflicted
+++ resolved
@@ -147,12 +147,8 @@
 constexpr uint64_t AIE_OFFSET_EDGE_CONTROL_MEM_TILE = 0x94408;
 constexpr uint64_t AIE_OFFSET_EDGE_CONTROL_MEM      = 0x14408;
 
-<<<<<<< HEAD
-
-=======
 #define XDP_DEV_GEN_AIE     1U
 #define XDP_DEV_GEN_AIEML   2U
->>>>>>> e4a659dc
 
 }
 
