--- conflicted
+++ resolved
@@ -1,202 +1,198 @@
-/*
- * Copyright (C) 2019-2020, Xilinx Inc - All rights reserved
- * Xilinx Debug & Profile (XDP) APIs
- *
- * Licensed under the Apache License, Version 2.0 (the "License"). You may
- * not use this file except in compliance with the License. A copy of the
- * License is located at
- *
- *     http://www.apache.org/licenses/LICENSE-2.0
- *
- * Unless required by applicable law or agreed to in writing, software
- * distributed under the License is distributed on an "AS IS" BASIS, WITHOUT
- * WARRANTIES OR CONDITIONS OF ANY KIND, either express or implied. See the
- * License for the specific language governing permissions and limitations
- * under the License.
- */
-
-#include "profile_ip_access.h"
-
-namespace xdp {
-
-ProfileIP::ProfileIP(Device* handle, int index, debug_ip_data* data)
-          : device(nullptr),
-            mapped(false),
-            exclusive(false),
-            ip_index(-1),
-            ip_base_address(0),
-            mapped_address(0)
-{
-    // check for exclusive access to this IP
-    request_exclusive_ip_access(index);
-
-    // For now, set these to true
-    mapped = true;  
-    exclusive = true;
-
-    if (exclusive) {
-        device = handle;
-        ip_index = index;
-        ip_base_address = data->m_base_address;
-        ip_name.assign(reinterpret_cast<const char*>(&data->m_name), 128);
-        // Strip away extraneous null characters
-        ip_name.assign(ip_name.c_str()); 
-
-        mapped_address = 0; 
-        /* 0 for now. This will be populated when XRT implements APIs to share the user-space address of Monitor IP registers.
-         * Then data can be directly read using those addresses instead of xclRead/xclWrite/xclUnmgdPread
-         */
-    } else {
-        showWarning("Cannot get exclusive access");
-    }
-}
-
-ProfileIP::~ProfileIP() {
-    if (mapped) {
-        unmap();
-    }
-    if (exclusive) {
-<<<<<<< HEAD
-        release_exclusive_ip_access(device, ip_index);
-=======
-        release_exclusive_ip_access(ip_index);
->>>>>>> c6125acb
-    }
-} 
-
-void ProfileIP::request_exclusive_ip_access(int index) {
-    /**
-     * TODO: when the XRT implements the exclusive context hal API, this
-     * method should try to open a exclusive context here and set the
-     * exclusive flag to be true if successful and save the context object
-     * into a member variable. If it fails, it should show a proper warning
-     * and return gracefully.
-     */
-    exclusive = true;
-    return;
-}
-
-void ProfileIP::release_exclusive_ip_access(int index) {
-    /**
-     * TODO: when the XRT implements the exclusive context hal API, this
-     * method should close the previously requested exclusive context if
-     * one was request and then set the exclusive flag back to false. If
-     * it fails, it should show a proper warning and return gracefully.
-     */
-    exclusive = false;
-    return;
-}
-
-void ProfileIP::map() {
-    /**
-     * TODO: so far we are asking the debug_ip_layout where the IP is. Once the XRT hal implements
-     * the function that maps the IP registers to user memory space, this method should be simplified
-     * to one function call to the hal API and saves the result in a mapped_address and set mapped flag.
-     */
-    if (!exclusive) {
-        return;
-    }
-}
-
-void ProfileIP::unmap() {
-    /**
-     * TODO: This should use the unmapping API provided by XRT hal in
-     * the future. Now the API is not in place
-     */
-    if (!exclusive || !mapped) {
-        return;
-    }
-    mapped = false;
-    mapped_address = 0;
-    return;
-}
-
-int ProfileIP::read(uint64_t offset, size_t size, void* data) {
-    /**
-     * TODO: so far we are using xclRead under the hood because the hal API that maps
-     * the IP is not ready yet. Once the API is ready, xclRead should be replaced by a
-     * memcpy from the mapped address with exception handling.
-     */
-    if (!exclusive || !mapped) {
-        return -1;
-    }
-    uint64_t absolute_offset = ip_base_address + offset;
-    
-    size_t read_size = 1;
-    device->read(XCL_ADDR_SPACE_DEVICE_PERFMON, absolute_offset, data, size);
-//    size_t read_size = xDevice->xclRead(device_handle, XCL_ADDR_SPACE_DEVICE_PERFMON, absolute_offset, data, size);
-    if (read_size < 0) {
-        showWarning("xclRead failed");
-        return read_size;
-    }
-    return 0;
-}
-
-int ProfileIP::write(uint64_t offset, size_t size, void* data) {
-    /**
-     * TODO: so far we are using xclWrite under the hood because the hal API that maps
-     * the IP is not ready yet. Once the API is ready, xclWrite should be replaced by a
-     * memcpy to the mapped address with exception handling.
-     */
-    if (!exclusive || !mapped) {
-        return -1;
-    }
-    uint64_t absolute_offset = ip_base_address + offset;
-
-    size_t write_size = 1;
-    device->write(XCL_ADDR_SPACE_DEVICE_PERFMON, absolute_offset, data, size);
-//    size_t write_size = xclWrite(xrt_device_handle, XCL_ADDR_SPACE_DEVICE_PERFMON, absolute_offset, data, size);
-    if (write_size < 0) {
-        showWarning("xclWrite failed");
-        return write_size;
-    }
-    return 0;
-}
-
-int ProfileIP::unmgdRead(unsigned flags, void *buf, size_t count, uint64_t offset)
-{
-    if (!exclusive || !mapped) {
-        return -1;
-    }
-    uint64_t absolute_offset = ip_base_address + offset;
-    device->unmgdRead(flags, buf, count, absolute_offset);
-    // warning ?
-    return 0;
-}
-
-void ProfileIP::showWarning(std::string reason) {
-    /**
-     * TODO: we will need to discuss more on how xdp should
-     * handle failure, and what are the effective ways of
-     * notifying the user that there is a problem in xde and
-     * do not expect any profiling information.
-     */
-    std::ostream* outputStream = (out_stream) ? out_stream : (&(std::cout));
-    (*outputStream) << "Error: profiling will not be avaiable. Reason: " << reason << std::endl;
-    return;
-}
-
-void ProfileIP::showProperties()
-{
-    std::ostream* outputStream = (out_stream) ? out_stream : (&(std::cout));
-   
-    std::ios_base::fmtflags formatF = outputStream->flags();
-
-    (*outputStream) << "    IP Name : " << ip_name << std::endl
-                    << "    Index   : " << ip_index << std::endl
-                    << "    Base Address : " << std::hex << ip_base_address << std::endl
-                    << std::endl;
-    outputStream->flags(formatF);
-}
-
-uint32_t ProfileIP::setLogStream(std::ostream* oStream)
-{
-    if(!oStream)
-        return 0;
-
-    out_stream = oStream;
-    return 1;
-}
-
-} //  xdp
-
+/*
+ * Copyright (C) 2019-2020, Xilinx Inc - All rights reserved
+ * Xilinx Debug & Profile (XDP) APIs
+ *
+ * Licensed under the Apache License, Version 2.0 (the "License"). You may
+ * not use this file except in compliance with the License. A copy of the
+ * License is located at
+ *
+ *     http://www.apache.org/licenses/LICENSE-2.0
+ *
+ * Unless required by applicable law or agreed to in writing, software
+ * distributed under the License is distributed on an "AS IS" BASIS, WITHOUT
+ * WARRANTIES OR CONDITIONS OF ANY KIND, either express or implied. See the
+ * License for the specific language governing permissions and limitations
+ * under the License.
+ */
+
+#include "profile_ip_access.h"
+
+namespace xdp {
+
+ProfileIP::ProfileIP(Device* handle, int index, debug_ip_data* data)
+          : device(nullptr),
+            mapped(false),
+            exclusive(false),
+            ip_index(-1),
+            ip_base_address(0),
+            mapped_address(0)
+{
+    // check for exclusive access to this IP
+    request_exclusive_ip_access(index);
+
+    // For now, set these to true
+    mapped = true;  
+    exclusive = true;
+
+    if (exclusive) {
+        device = handle;
+        ip_index = index;
+        ip_base_address = data->m_base_address;
+        ip_name.assign(reinterpret_cast<const char*>(&data->m_name), 128);
+        // Strip away extraneous null characters
+        ip_name.assign(ip_name.c_str()); 
+
+        mapped_address = 0; 
+        /* 0 for now. This will be populated when XRT implements APIs to share the user-space address of Monitor IP registers.
+         * Then data can be directly read using those addresses instead of xclRead/xclWrite/xclUnmgdPread
+         */
+    } else {
+        showWarning("Cannot get exclusive access");
+    }
+}
+
+ProfileIP::~ProfileIP() {
+    if (mapped) {
+        unmap();
+    }
+    if (exclusive) {
+        release_exclusive_ip_access(ip_index);
+    }
+} 
+
+void ProfileIP::request_exclusive_ip_access(int index) {
+    /**
+     * TODO: when the XRT implements the exclusive context hal API, this
+     * method should try to open a exclusive context here and set the
+     * exclusive flag to be true if successful and save the context object
+     * into a member variable. If it fails, it should show a proper warning
+     * and return gracefully.
+     */
+    exclusive = true;
+    return;
+}
+
+void ProfileIP::release_exclusive_ip_access(int index) {
+    /**
+     * TODO: when the XRT implements the exclusive context hal API, this
+     * method should close the previously requested exclusive context if
+     * one was request and then set the exclusive flag back to false. If
+     * it fails, it should show a proper warning and return gracefully.
+     */
+    exclusive = false;
+    return;
+}
+
+void ProfileIP::map() {
+    /**
+     * TODO: so far we are asking the debug_ip_layout where the IP is. Once the XRT hal implements
+     * the function that maps the IP registers to user memory space, this method should be simplified
+     * to one function call to the hal API and saves the result in a mapped_address and set mapped flag.
+     */
+    if (!exclusive) {
+        return;
+    }
+}
+
+void ProfileIP::unmap() {
+    /**
+     * TODO: This should use the unmapping API provided by XRT hal in
+     * the future. Now the API is not in place
+     */
+    if (!exclusive || !mapped) {
+        return;
+    }
+    mapped = false;
+    mapped_address = 0;
+    return;
+}
+
+int ProfileIP::read(uint64_t offset, size_t size, void* data) {
+    /**
+     * TODO: so far we are using xclRead under the hood because the hal API that maps
+     * the IP is not ready yet. Once the API is ready, xclRead should be replaced by a
+     * memcpy from the mapped address with exception handling.
+     */
+    if (!exclusive || !mapped) {
+        return -1;
+    }
+    uint64_t absolute_offset = ip_base_address + offset;
+    
+    size_t read_size = 1;
+    device->read(XCL_ADDR_SPACE_DEVICE_PERFMON, absolute_offset, data, size);
+//    size_t read_size = xDevice->xclRead(device_handle, XCL_ADDR_SPACE_DEVICE_PERFMON, absolute_offset, data, size);
+    if (read_size < 0) {
+        showWarning("xclRead failed");
+        return read_size;
+    }
+    return 0;
+}
+
+int ProfileIP::write(uint64_t offset, size_t size, void* data) {
+    /**
+     * TODO: so far we are using xclWrite under the hood because the hal API that maps
+     * the IP is not ready yet. Once the API is ready, xclWrite should be replaced by a
+     * memcpy to the mapped address with exception handling.
+     */
+    if (!exclusive || !mapped) {
+        return -1;
+    }
+    uint64_t absolute_offset = ip_base_address + offset;
+
+    size_t write_size = 1;
+    device->write(XCL_ADDR_SPACE_DEVICE_PERFMON, absolute_offset, data, size);
+//    size_t write_size = xclWrite(xrt_device_handle, XCL_ADDR_SPACE_DEVICE_PERFMON, absolute_offset, data, size);
+    if (write_size < 0) {
+        showWarning("xclWrite failed");
+        return write_size;
+    }
+    return 0;
+}
+
+int ProfileIP::unmgdRead(unsigned flags, void *buf, size_t count, uint64_t offset)
+{
+    if (!exclusive || !mapped) {
+        return -1;
+    }
+    uint64_t absolute_offset = ip_base_address + offset;
+    device->unmgdRead(flags, buf, count, absolute_offset);
+    // warning ?
+    return 0;
+}
+
+void ProfileIP::showWarning(std::string reason) {
+    /**
+     * TODO: we will need to discuss more on how xdp should
+     * handle failure, and what are the effective ways of
+     * notifying the user that there is a problem in xde and
+     * do not expect any profiling information.
+     */
+    std::ostream* outputStream = (out_stream) ? out_stream : (&(std::cout));
+    (*outputStream) << "Error: profiling will not be avaiable. Reason: " << reason << std::endl;
+    return;
+}
+
+void ProfileIP::showProperties()
+{
+    std::ostream* outputStream = (out_stream) ? out_stream : (&(std::cout));
+   
+    std::ios_base::fmtflags formatF = outputStream->flags();
+
+    (*outputStream) << "    IP Name : " << ip_name << std::endl
+                    << "    Index   : " << ip_index << std::endl
+                    << "    Base Address : " << std::hex << ip_base_address << std::endl
+                    << std::endl;
+    outputStream->flags(formatF);
+}
+
+uint32_t ProfileIP::setLogStream(std::ostream* oStream)
+{
+    if(!oStream)
+        return 0;
+
+    out_stream = oStream;
+    return 1;
+}
+
+} //  xdp
+