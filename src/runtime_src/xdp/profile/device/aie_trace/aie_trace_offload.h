--- conflicted
+++ resolved
@@ -51,13 +51,6 @@
     virtual ~AIETraceOffload();
 
 public:
-<<<<<<< HEAD
-    virtual bool initReadTrace();
-    virtual void endReadTrace();
-    virtual bool isTraceBufferFull();
-    virtual void startOffload();
-    virtual void stopOffload();
-=======
     bool initReadTrace();
     void endReadTrace();
     bool isTraceBufferFull();
@@ -93,7 +86,6 @@
     //Internal use only
     // Set this for verbose trace offload
     bool m_debug = false;
->>>>>>> f328c379
 
 /*
  * XRT_NATIVE_BUILD is set only for x86 builds
