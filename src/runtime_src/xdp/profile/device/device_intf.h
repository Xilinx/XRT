#ifndef _XDP_DEVICE_INTF_H_
#define _XDP_DEVICE_INTF_H_

/**
 * Copyright (C) 2016-2018 Xilinx, Inc

 * Author(s): Paul Schumacher
 *          : Anurag Dubey
 *          : Tianhao Zhou
 * XDP device interface to HAL driver
 *
 * Licensed under the Apache License, Version 2.0 (the "License"). You may
 * not use this file except in compliance with the License. A copy of the
 * License is located at
 *
 *     http://www.apache.org/licenses/LICENSE-2.0
 *
 * Unless required by applicable law or agreed to in writing, software
 * distributed under the License is distributed on an "AS IS" BASIS, WITHOUT
 * WARRANTIES OR CONDITIONS OF ANY KIND, either express or implied. See the
 * License for the specific language governing permissions and limitations
 * under the License.
 */

#include "xclhal2.h"

#include "xdp/config.h"

#include "profile_ip_access.h"
#include "aim.h"
#include "am.h"
#include "asm.h"
#include "traceFifoLite.h"
#include "traceFifoFull.h"
#include "traceFunnel.h"
#include "traceS2MM.h"

#include <fstream>
#include <list>
#include <map>
#include <cassert>
#include <vector>

namespace xdp {

  class DeviceIntf {
  public:

    DeviceIntf() {}

    XDP_EXPORT
    ~DeviceIntf();

  public:


#if 0
    // Raw read/write
    size_t write(uint64_t offset, const void *hostBuf, size_t size);
    size_t read(uint64_t offset, void *hostBuf, size_t size);
    size_t traceRead(void *buffer, size_t size, uint64_t addr);
#endif


    // Set device handle
    // NOTE: this is used by write, read, & traceRead
    XDP_EXPORT
    void setDevice(xdp::Device* );

    // Debug IP layout
    XDP_EXPORT
    void     readDebugIPlayout();

    XDP_EXPORT
    uint32_t getNumMonitors(xclPerfMonType type);
    XDP_EXPORT
    uint32_t getMonitorProperties(xclPerfMonType type, uint32_t index);
    XDP_EXPORT
    void     getMonitorName(xclPerfMonType type, uint32_t index, char* name, uint32_t length);
    XDP_EXPORT
    std::string  getMonitorName(xclPerfMonType type, uint32_t index);

    bool     isHostAIM(uint32_t index) {
       return aimList[index]->isHostMonitor();
    }
    
    // Counters
    XDP_EXPORT
    size_t startCounters(xclPerfMonType type);
    XDP_EXPORT
    size_t stopCounters(xclPerfMonType type);
    XDP_EXPORT
    size_t readCounters(xclPerfMonType type, xclCounterResults& counterResults);

    // Accelerator Monitor
    XDP_EXPORT
    void configureDataflow(bool* ipConfig);
    XDP_EXPORT
    void configAmContext(const std::string& ctx_info);

    // Underlying Device APIs
    uint32_t allocTraceBuf(uint64_t sz ,uint8_t memIdx);
    void freeTraceBuf(uint32_t bufHandle);
    void* syncTraceBuf(uint32_t bufHandle ,uint64_t offset, uint64_t bytes);
    uint64_t getDeviceAddr(uint32_t bufHandle);

    // Trace FIFO Management
    bool hasFIFO() {return (fifoCtrl != nullptr);};
    XDP_EXPORT
    uint32_t getTraceCount(xclPerfMonType type);
    XDP_EXPORT
    size_t startTrace(xclPerfMonType type, uint32_t startTrigger);
<<<<<<< HEAD
    void initiateClockTraining();
=======
    XDP_EXPORT
>>>>>>> 09dd455d
    size_t stopTrace(xclPerfMonType type);
    XDP_EXPORT
    size_t readTrace(xclPerfMonType type, xclTraceResultsVector& traceVector);

    /** Trace S2MM Management
     */
    bool hasTs2mm() {return (traceDMA != nullptr);};
    XDP_EXPORT
    void initTS2MM(uint64_t bufferSz, uint64_t bufferAddr);
    XDP_EXPORT
    void resetTS2MM();
    XDP_EXPORT
    uint8_t  getTS2MmMemIndex();
    XDP_EXPORT
    uint64_t getWordCountTs2mm();

    XDP_EXPORT
    void parseTraceData(void* traceData, uint64_t bytes, xclTraceResultsVector& traceVector);

  private:
    // Turn on/off debug messages to stdout
    bool mVerbose = false;
    // Turns on/off all profiling functions in this class
    bool mIsDeviceProfiling = true;
    // Debug IP Layout has been read or not
    bool mIsDebugIPlayoutRead = false;

    // Depending on OpenCL or HAL flow, "mDevice" is populated with xrt::device handle or HAL handle
    xdp::Device* mDevice = nullptr;

    std::vector<AIM*> aimList;
    std::vector<AM*>  amList;
    std::vector<ASM*> asmList;

    TraceFifoLite* fifoCtrl  = nullptr;
    TraceFifoFull* fifoRead  = nullptr;
    TraceFunnel*   traceFunnel = nullptr;

    TraceS2MM* traceDMA = nullptr;

// lapc ip data holder
//

}; /* DeviceIntf */

} /* xdp */

#endif<|MERGE_RESOLUTION|>--- conflicted
+++ resolved
@@ -110,11 +110,9 @@
     uint32_t getTraceCount(xclPerfMonType type);
     XDP_EXPORT
     size_t startTrace(xclPerfMonType type, uint32_t startTrigger);
-<<<<<<< HEAD
+    XDP_EXPORT
     void initiateClockTraining();
-=======
     XDP_EXPORT
->>>>>>> 09dd455d
     size_t stopTrace(xclPerfMonType type);
     XDP_EXPORT
     size_t readTrace(xclPerfMonType type, xclTraceResultsVector& traceVector);
