--- conflicted
+++ resolved
@@ -111,13 +111,9 @@
     XDP_EXPORT
     size_t startTrace(uint32_t startTrigger);
     XDP_EXPORT
-<<<<<<< HEAD
     void initiateClockTraining();
     XDP_EXPORT
-    size_t stopTrace(xclPerfMonType type);
-=======
     size_t stopTrace();
->>>>>>> cd21b745
     XDP_EXPORT
     size_t readTrace(xclTraceResultsVector& traceVector);
 
