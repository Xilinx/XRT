#ifndef _XDP_DEVICE_INTF_H_
#define _XDP_DEVICE_INTF_H_

/**
 * Copyright (C) 2016-2018 Xilinx, Inc

 * Author(s): Paul Schumacher
 *          : Anurag Dubey
 *          : Tianhao Zhou
 * XDP device interface to HAL driver
 *
 * Licensed under the Apache License, Version 2.0 (the "License"). You may
 * not use this file except in compliance with the License. A copy of the
 * License is located at
 *
 *     http://www.apache.org/licenses/LICENSE-2.0
 *
 * Unless required by applicable law or agreed to in writing, software
 * distributed under the License is distributed on an "AS IS" BASIS, WITHOUT
 * WARRANTIES OR CONDITIONS OF ANY KIND, either express or implied. See the
 * License for the specific language governing permissions and limitations
 * under the License.
 */

#include "xclhal2.h"

#include "profile_ip_access.h"
#include "aim.h"
#include "am.h"
#include "asm.h"
#include "traceFifoLite.h"
#include "traceFifoFull.h"
#include "traceFunnel.h"
#include "traceS2MM.h"

#include <fstream>
#include <list>
#include <map>
#include <cassert>
#include <vector>

namespace xdp {

  class DeviceIntf {
  public:
    DeviceIntf() {}
    ~DeviceIntf();

  public:


#if 0
    // Raw read/write
    size_t write(uint64_t offset, const void *hostBuf, size_t size);
    size_t read(uint64_t offset, void *hostBuf, size_t size);
    size_t traceRead(void *buffer, size_t size, uint64_t addr);
#endif


    // Set device handle
    // NOTE: this is used by write, read, & traceRead
<<<<<<< HEAD
    void setDevice(void* devHandle, bool isXrtDevice);
=======
    void setDevice(xdp::Device* );
>>>>>>> c6125acb

    // Debug IP layout
    void     readDebugIPlayout();
    uint32_t getNumMonitors(xclPerfMonType type);
    uint32_t getMonitorProperties(xclPerfMonType type, uint32_t index);
    void     getMonitorName(xclPerfMonType type, uint32_t index, char* name, uint32_t length);
    
    // Counters
    size_t startCounters(xclPerfMonType type);
    size_t stopCounters(xclPerfMonType type);
    size_t readCounters(xclPerfMonType type, xclCounterResults& counterResults);

    // Enable Dataflow
    void configureDataflow(bool* ipConfig);

    // Trace FIFO Management
    bool hasFIFO() {return (fifoCtrl != nullptr);};
    uint32_t getTraceCount(xclPerfMonType type);
    size_t startTrace(xclPerfMonType type, uint32_t startTrigger);
    size_t stopTrace(xclPerfMonType type);
    size_t readTrace(xclPerfMonType type, xclTraceResultsVector& traceVector);

    /** Trace S2MM Management
     */
    bool hasTs2mm() {return (traceDMA != nullptr);};
    void initTS2MM(uint64_t bufferSz, uint64_t bufferAddr);
    void resetTS2MM();
    uint8_t  getTS2MmMemIndex();
    uint64_t getWordCountTs2mm();

    void parseTraceData(void* traceData, uint64_t bytes, xclTraceResultsVector& traceVector);
<<<<<<< HEAD

#if 0


//    bool initTs2mm(uint64_t bo_size);
    /** 
     * Takes the offset inside the mapped buffer
     * and syncs it with device and returns its virtual address.
     * We can read the entire buffer in one go if we want to
     * or choose to read in chunks
     */
    void* syncTraceBO(uint64_t offset, uint64_t bytes);
    void readTs2mm(uint64_t offset, uint64_t bytes, xclTraceResultsVector& traceVector);
    /**
     * This reader needs to be initialized once and then
     * returns data as long as it's available
     * returns true if data equal to chunksize was read
     */
    bool readTs2mm(xclTraceResultsVector& traceVector);
    void configReaderTs2mm(uint64_t chunksize);
    void finTs2mm();
#endif
=======
>>>>>>> c6125acb

  private:
    // Turn on/off debug messages to stdout
    bool mVerbose = false;
    // Turns on/off all profiling functions in this class
    bool mIsDeviceProfiling = true;
    // Debug IP Layout has been read or not
    bool mIsDebugIPlayoutRead = false;
<<<<<<< HEAD

    // Depending on OpenCL or HAL flow, "mDevice" is populated with xrt::device handle or HAL handle
    xdp::Device* mDevice = nullptr;

#if 0
    uint64_t mBytesTs2mm = 0;
    uint64_t mChunksizeTs2mm = 0;
    uint64_t mOffsetTs2mm = 0;

    uint64_t mTs2mmBoSize = 0;
//    xrt::hal::BufferObjectHandle mTs2mmBoHandle = nullptr;
#endif
=======

    // Depending on OpenCL or HAL flow, "mDevice" is populated with xrt::device handle or HAL handle
    xdp::Device* mDevice = nullptr;

>>>>>>> c6125acb
    std::vector<AIM*> aimList;
    std::vector<AM*>  amList;
    std::vector<ASM*> asmList;

    TraceFifoLite* fifoCtrl  = nullptr;
    TraceFifoFull* fifoRead  = nullptr;
    TraceFunnel*   traceFunnel = nullptr;

    TraceS2MM* traceDMA = nullptr;

// lapc ip data holder
//

}; /* DeviceIntf */

} /* xdp */

#endif<|MERGE_RESOLUTION|>--- conflicted
+++ resolved
@@ -59,11 +59,7 @@
 
     // Set device handle
     // NOTE: this is used by write, read, & traceRead
-<<<<<<< HEAD
-    void setDevice(void* devHandle, bool isXrtDevice);
-=======
     void setDevice(xdp::Device* );
->>>>>>> c6125acb
 
     // Debug IP layout
     void     readDebugIPlayout();
@@ -95,31 +91,6 @@
     uint64_t getWordCountTs2mm();
 
     void parseTraceData(void* traceData, uint64_t bytes, xclTraceResultsVector& traceVector);
-<<<<<<< HEAD
-
-#if 0
-
-
-//    bool initTs2mm(uint64_t bo_size);
-    /** 
-     * Takes the offset inside the mapped buffer
-     * and syncs it with device and returns its virtual address.
-     * We can read the entire buffer in one go if we want to
-     * or choose to read in chunks
-     */
-    void* syncTraceBO(uint64_t offset, uint64_t bytes);
-    void readTs2mm(uint64_t offset, uint64_t bytes, xclTraceResultsVector& traceVector);
-    /**
-     * This reader needs to be initialized once and then
-     * returns data as long as it's available
-     * returns true if data equal to chunksize was read
-     */
-    bool readTs2mm(xclTraceResultsVector& traceVector);
-    void configReaderTs2mm(uint64_t chunksize);
-    void finTs2mm();
-#endif
-=======
->>>>>>> c6125acb
 
   private:
     // Turn on/off debug messages to stdout
@@ -128,25 +99,10 @@
     bool mIsDeviceProfiling = true;
     // Debug IP Layout has been read or not
     bool mIsDebugIPlayoutRead = false;
-<<<<<<< HEAD
 
     // Depending on OpenCL or HAL flow, "mDevice" is populated with xrt::device handle or HAL handle
     xdp::Device* mDevice = nullptr;
 
-#if 0
-    uint64_t mBytesTs2mm = 0;
-    uint64_t mChunksizeTs2mm = 0;
-    uint64_t mOffsetTs2mm = 0;
-
-    uint64_t mTs2mmBoSize = 0;
-//    xrt::hal::BufferObjectHandle mTs2mmBoHandle = nullptr;
-#endif
-=======
-
-    // Depending on OpenCL or HAL flow, "mDevice" is populated with xrt::device handle or HAL handle
-    xdp::Device* mDevice = nullptr;
-
->>>>>>> c6125acb
     std::vector<AIM*> aimList;
     std::vector<AM*>  amList;
     std::vector<ASM*> asmList;
