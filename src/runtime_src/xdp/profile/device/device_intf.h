#ifndef _XDP_DEVICE_INTF_H_
#define _XDP_DEVICE_INTF_H_

/**
 * Copyright (C) 2016-2018 Xilinx, Inc

 * Author(s): Paul Schumacher
 *          : Anurag Dubey
 *          : Tianhao Zhou
 * XDP device interface to HAL driver
 *
 * Licensed under the Apache License, Version 2.0 (the "License"). You may
 * not use this file except in compliance with the License. A copy of the
 * License is located at
 *
 *     http://www.apache.org/licenses/LICENSE-2.0
 *
 * Unless required by applicable law or agreed to in writing, software
 * distributed under the License is distributed on an "AS IS" BASIS, WITHOUT
 * WARRANTIES OR CONDITIONS OF ANY KIND, either express or implied. See the
 * License for the specific language governing permissions and limitations
 * under the License.
 */

#include "xclhal2.h"

#include "xdp/config.h"

#include "profile_ip_access.h"
#include "aim.h"
#include "am.h"
#include "asm.h"
#include "noc.h"
#include "traceFifoLite.h"
#include "traceFifoFull.h"
#include "traceFunnel.h"
#include "traceS2MM.h"

#include <fstream>
#include <list>
#include <map>
#include <cassert>
#include <vector>

namespace xdp {

// Helper methods

XDP_EXPORT
uint32_t GetDeviceTraceBufferSize(uint32_t property);

XDP_EXPORT
uint64_t GetTS2MMBufSize(bool isAIETrace = false);


class DeviceIntf {
  public:

    DeviceIntf() {}

    XDP_EXPORT
    ~DeviceIntf();

  public:
    // Set device handle
    // NOTE: this is used by write, read, & traceRead
    XDP_EXPORT
    void setDevice(xdp::Device* );

    // Debug IP layout
    XDP_EXPORT
    void readDebugIPlayout();

    XDP_EXPORT
    uint32_t getNumMonitors(xclPerfMonType type);
    XDP_EXPORT
    uint32_t getMonitorProperties(xclPerfMonType type, uint32_t index);
    XDP_EXPORT
    void getMonitorName(xclPerfMonType type, uint32_t index, char* name, uint32_t length);
    XDP_EXPORT
    std::string getMonitorName(xclPerfMonType type, uint32_t index);
    XDP_EXPORT
    std::string getTraceMonName(xclPerfMonType type, uint32_t index);
    XDP_EXPORT
    uint32_t getTraceMonProperty(xclPerfMonType type, uint32_t index);

    bool isHostAIM(uint32_t index) {
      return mAimList[index]->isHostMonitor();
    }
    
    // Counters
    XDP_EXPORT
    size_t startCounters();
    XDP_EXPORT
    size_t stopCounters();
    XDP_EXPORT
    size_t readCounters(xclCounterResults& counterResults);

    // Accelerator Monitor
    XDP_EXPORT
    void configureDataflow(bool* ipConfig);
    XDP_EXPORT
    void configAmContext(const std::string& ctx_info);

    // Underlying Device APIs
    XDP_EXPORT
    size_t allocTraceBuf(uint64_t sz ,uint8_t memIdx);
    XDP_EXPORT
    void freeTraceBuf(size_t bufHandle);
    XDP_EXPORT
    void* syncTraceBuf(size_t bufHandle ,uint64_t offset, uint64_t bytes);
    XDP_EXPORT
    uint64_t getDeviceAddr(size_t bufHandle);

    // Trace FIFO Management
    bool hasFIFO() {return (mFifoCtrl != nullptr);};
    XDP_EXPORT
    uint32_t getTraceCount();
    XDP_EXPORT
    size_t startTrace(uint32_t startTrigger);
    XDP_EXPORT
    void clockTraining(bool force = true);
    XDP_EXPORT
    size_t stopTrace();
    XDP_EXPORT
    size_t readTrace(xclTraceResultsVector& traceVector);

    /** Trace S2MM Management
     */
    bool hasTs2mm(bool isAIETrace = false) {
      if (isAIETrace)
        return (mAieTraceDmaList.size() > 0);
      else
        return (mPlTraceDma != nullptr);
    };
    size_t getNumberTS2MM(bool isAIETrace) {
      if (isAIETrace)
        return mAieTraceDmaList.size();
      else
        return (mPlTraceDma != nullptr) ? 1 : 0;
    };

    XDP_EXPORT
    void resetTS2MM(bool isAIETrace=false);
    TraceS2MM* getTs2mm() {return mPlTraceDma;};
    XDP_EXPORT
    void initTS2MM(uint64_t bufferSz, uint64_t bufferAddr, bool circular, 
                   bool isAIETrace=false, uint32_t numTS2MM=0);
    XDP_EXPORT
    uint64_t getWordCountTs2mm(bool isAIETrace=false, uint32_t numTS2MM=0);
    XDP_EXPORT
    uint8_t  getTS2MmMemIndex(bool isAIETrace=false, uint32_t numTS2MM=0);
    XDP_EXPORT
    void parseTraceData(void* traceData, uint64_t bytes, xclTraceResultsVector& traceVector,
                        bool isAIETrace=false, uint32_t numTS2MM=0);
    
    double getMaxBwRead() const {return mMaxReadBW;}
    double getMaxBwWrite() const {return mMaxWriteBW;}
    XDP_EXPORT
    void setMaxBwRead();
    XDP_EXPORT
    void setMaxBwWrite();

    inline xdp::Device* getAbstractDevice() {return mDevice;}

  private:
    // Turn on/off debug messages to stdout
    bool mVerbose = false;
    // Turns on/off all profiling functions in this class
    bool mIsDeviceProfiling = true;
    // Debug IP Layout has been read or not
    bool mIsDebugIPlayoutRead = false;

    // Depending on OpenCL or HAL flow, "mDevice" is populated with xrt::device handle or HAL handle
    xdp::Device* mDevice = nullptr;

<<<<<<< HEAD
    std::vector<AIM*> mAimList;
    std::vector<AM*>  mAmList;
    std::vector<ASM*> mAsmList;
=======
    std::vector<AIM*> aimList;
    std::vector<AM*>  amList;
    std::vector<ASM*> asmList;
    std::vector<NOC*> nocList;
>>>>>>> fac1ef4b

    TraceFifoLite* mFifoCtrl    = nullptr;
    TraceFifoFull* mFifoRead    = nullptr;
    TraceFunnel*   mTraceFunnel = nullptr;

    TraceS2MM*     mPlTraceDma  = nullptr;
    std::vector<TraceS2MM*> mAieTraceDmaList;

    /*
     * Set bandwidth number to a reasonable default
     * For PCIE Device:
     *   bw_per_lane = 985 MB/s (Wikipedia on PCIE 3.0)
     *   num_lanes = 16/8/4 depending on host system
     *   total bw = bw_per_lane * num_lanes
     * For Edge Device:
     *  total bw = DDR4 memory bandwidth
     */
    double mMaxReadBW  = 9600.0;
    double mMaxWriteBW = 9600.0;

}; /* DeviceIntf */

} /* xdp */

#endif<|MERGE_RESOLUTION|>--- conflicted
+++ resolved
@@ -174,16 +174,10 @@
     // Depending on OpenCL or HAL flow, "mDevice" is populated with xrt::device handle or HAL handle
     xdp::Device* mDevice = nullptr;
 
-<<<<<<< HEAD
     std::vector<AIM*> mAimList;
     std::vector<AM*>  mAmList;
     std::vector<ASM*> mAsmList;
-=======
-    std::vector<AIM*> aimList;
-    std::vector<AM*>  amList;
-    std::vector<ASM*> asmList;
     std::vector<NOC*> nocList;
->>>>>>> fac1ef4b
 
     TraceFifoLite* mFifoCtrl    = nullptr;
     TraceFifoFull* mFifoRead    = nullptr;
