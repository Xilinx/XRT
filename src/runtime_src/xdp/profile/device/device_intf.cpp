/**
 * Copyright (C) 2016-2019 Xilinx, Inc
 *
 * Licensed under the Apache License, Version 2.0 (the "License"). You may
 * not use this file except in compliance with the License. A copy of the
 * License is located at
 *
 *     http://www.apache.org/licenses/LICENSE-2.0
 *
 * Unless required by applicable law or agreed to in writing, software
 * distributed under the License is distributed on an "AS IS" BASIS, WITHOUT
 * WARRANTIES OR CONDITIONS OF ANY KIND, either express or implied. See the
 * License for the specific language governing permissions and limitations
 * under the License.
 */

#include "device_intf.h"
<<<<<<< HEAD
#include "xdp_xrt_device.h"
#include "xdp_hal_device.h"
=======

>>>>>>> c6125acb
#include "xclperf.h"
#include "xcl_perfmon_parameters.h"
#include "tracedefs.h"

#include <iostream>
#include <cstdio>
#include <cstring>
//#include <algorithm>
#include <thread>
#include <vector>
//#include <time.h>
#include <string.h>
#include <chrono>

#ifndef _WINDOWS
// TODO: Windows build support
//    unistd.h is linux only header file
//    it is included for read, write, close, lseek64
#include <unistd.h>
#endif

#ifdef _WINDOWS
#define __func__ __FUNCTION__
#endif

namespace xdp {

DeviceIntf::~DeviceIntf()
{
    for(std::vector<AIM*>::iterator itr = aimList.begin(); itr != aimList.end(); ++itr) {
        delete (*itr);  // delete the object
        (*itr) = nullptr;
    }
    for(std::vector<AM*>::iterator itr = amList.begin(); itr != amList.end(); ++itr) {
        delete (*itr);  // delete the object
        (*itr) = nullptr;
    }
    for(std::vector<ASM*>::iterator itr = asmList.begin(); itr != asmList.end(); ++itr) {
        delete (*itr);  // delete the object
        (*itr) = nullptr;
    }
    aimList.clear();
    amList.clear();
    asmList.clear();

    delete fifoCtrl;
    delete fifoRead;
    delete traceFunnel;
    delete traceDMA;

    delete mDevice;
}

  // ***************************************************************************
  // Read/Write
  // ***************************************************************************

#if 0
  size_t DeviceIntf::write(uint64_t offset, const void *hostBuf, size_t size)
  {
    if (mDevice == nullptr)
      return 0;
	return xclWrite(mDevice, XCL_ADDR_SPACE_DEVICE_PERFMON, offset, hostBuf, size);
  }

  size_t DeviceIntf::read(uint64_t offset, void *hostBuf, size_t size)
  {
    if (mDevice == nullptr)
      return 0;
	return xclRead(mDevice, XCL_ADDR_SPACE_DEVICE_PERFMON, offset, hostBuf, size);
  }

  size_t DeviceIntf::traceRead(void *buffer, size_t size, uint64_t addr)
  {
    if (mDevice == nullptr)
      return 0;
    return xclUnmgdPread(mDevice, 0, buffer, size, addr);
  }
#endif

<<<<<<< HEAD

  void DeviceIntf::setDevice(void* devHandle, bool isXrtDevice)
  {
    if(mDevice && mDevice != devHandle) {
      // ERROR : trying to set device when it is already populated with some other device
    }

    if(isXrtDevice) {
      mDevice = new xdp::XrtDevice(devHandle); 
    } else {
      mDevice = new xdp::HalDevice(devHandle); 
    }
  }

=======
  void DeviceIntf::setDevice(xdp::Device* devHandle)
  {
    if(mDevice && mDevice != devHandle) {
      // ERROR : trying to set device when it is already populated with some other device
      return;
    }
    mDevice = devHandle; 
  }



>>>>>>> c6125acb
  // ***************************************************************************
  // Debug IP Layout
  // ***************************************************************************
  
  uint32_t DeviceIntf::getNumMonitors(xclPerfMonType type)
  {
    if (type == XCL_PERF_MON_MEMORY)
      return aimList.size();
    if (type == XCL_PERF_MON_ACCEL)
      return amList.size();
    if (type == XCL_PERF_MON_STR)
      return asmList.size();

    if(type == XCL_PERF_MON_STALL) {
      uint32_t count = 0;
      for(std::vector<AM*>::iterator itr = amList.begin(); itr != amList.end(); ++itr) {
        if((*itr)->hasStall())  count++;
      }
      return count;
    }

    if(type == XCL_PERF_MON_HOST) {
      uint32_t count = 0;
      for(std::vector<AIM*>::iterator itr = aimList.begin(); itr != aimList.end(); ++itr) {
        if((*itr)->isHostMonitor())  count++;
      }
      return count;
    }

    // FIFO ?

    if(type == XCL_PERF_MON_SHELL) {
      uint32_t count = 0;
      for(std::vector<AIM*>::iterator itr = aimList.begin(); itr != aimList.end(); ++itr) {
        if((*itr)->isShellMonitor())  count++;
      }
      return count;
    }
    return 0;
  }

  void DeviceIntf::getMonitorName(xclPerfMonType type, uint32_t index, char* name, uint32_t length)
  {
    std::string str = "";
    if((type == XCL_PERF_MON_MEMORY) && (index < aimList.size())) { str = aimList[index]->getName(); }
    if((type == XCL_PERF_MON_ACCEL)  && (index < amList.size()))  { str = amList[index]->getName(); }
    if((type == XCL_PERF_MON_STR)    && (index < asmList.size())) { str = asmList[index]->getName(); }
    strncpy(name, str.c_str(), length);
    if(str.length() >= length) name[length-1] = '\0'; // required ??
  }

  uint32_t DeviceIntf::getMonitorProperties(xclPerfMonType type, uint32_t index)
  {
    if((type == XCL_PERF_MON_MEMORY) && (index < aimList.size())) { return aimList[index]->getProperties(); }
    if((type == XCL_PERF_MON_ACCEL)  && (index < amList.size()))  { return amList[index]->getProperties(); }
    if((type == XCL_PERF_MON_STR)    && (index < asmList.size())) { return asmList[index]->getProperties(); }
    return 0;
  }

  // ***************************************************************************
  // Counters
  // ***************************************************************************

  // Start device counters performance monitoring
  size_t DeviceIntf::startCounters(xclPerfMonType type)
  {
    if (mVerbose) {
      std::cout << __func__ << ", " << std::this_thread::get_id() << ", "
                << type << ", Start device counters..." << std::endl;
    }

    // Update addresses for debug/profile IP
//    readDebugIPlayout();

    if (!mIsDeviceProfiling)
   	  return 0;

    size_t size = 0;

    // AIM
    for(std::vector<AIM*>::iterator itr = aimList.begin(); itr != aimList.end(); ++itr) {
        size += (*itr)->startCounter();
    }
    // AM
    for(std::vector<AM*>::iterator itr = amList.begin(); itr != amList.end(); ++itr) {
        size += (*itr)->startCounter();
    }

    // ASM
    for(std::vector<ASM*>::iterator itr = asmList.begin(); itr != asmList.end(); ++itr) {
        size += (*itr)->startCounter();
    }
    return size;
  }

  // Stop both profile and trace performance monitoring
  size_t DeviceIntf::stopCounters(xclPerfMonType type) {
    if (mVerbose) {
      std::cout << __func__ << ", " << std::this_thread::get_id() << ", "
          << type << ", Stop and reset device counters..." << std::endl;
    }

    if (!mIsDeviceProfiling)
   	  return 0;

    size_t size = 0;

    // AIM
    for(std::vector<AIM*>::iterator itr = aimList.begin(); itr != aimList.end(); ++itr) {
        size += (*itr)->stopCounter();
    }


#if 0
    // why not these in the original code
    // AM
    for(std::vector<AM*>::iterator itr = amList.begin(); itr != amList.end(); ++itr) {
        size += (*itr)->stopCounter();
    }

    // ASM
    for(std::vector<ASM*>::iterator itr = asmList.begin(); itr != asmList.end(); ++itr) {
        size += (*itr)->stopCounter();
    }
#endif
    return size;
  }

  // Read AIM performance counters
  size_t DeviceIntf::readCounters(xclPerfMonType type, xclCounterResults& counterResults) {
    if (mVerbose) {
      std::cout << __func__ << ", " << std::this_thread::get_id()
      << ", " << type << ", " << &counterResults
      << ", Read device counters..." << std::endl;
    }

    // Initialize all values in struct to 0
    memset(&counterResults, 0, sizeof(xclCounterResults));

    if (!mIsDeviceProfiling)
   	  return 0;

    size_t size = 0;

    // AIM
    uint32_t idx = 0;
    for(std::vector<AIM*>::iterator itr = aimList.begin(); itr != aimList.end(); ++itr, ++idx) {
        size += (*itr)->readCounter(counterResults, idx);
    }

    // AM
    idx = 0;
    for(std::vector<AM*>::iterator itr = amList.begin(); itr != amList.end(); ++itr, ++idx) {
        size += (*itr)->readCounter(counterResults, idx);
    }

    // ASM
    idx = 0;
    for(std::vector<ASM*>::iterator itr = asmList.begin(); itr != asmList.end(); ++itr, ++idx) {
        size += (*itr)->readCounter(counterResults, idx);
    }

    return size;
  }

  // ***************************************************************************
  // Timeline Trace
  // ***************************************************************************

  // Start trace performance monitoring
  size_t DeviceIntf::startTrace(xclPerfMonType type, uint32_t startTrigger)
  {
    // StartTrigger Bits:
    // Bit 0: Trace Coarse/Fine     Bit 1: Transfer Trace Ctrl
    // Bit 2: CU Trace Ctrl         Bit 3: INT Trace Ctrl
    // Bit 4: Str Trace Ctrl        Bit 5: Ext Trace Ctrl
    if (mVerbose) {
      std::cout << __func__ << ", " << std::this_thread::get_id()
                << ", " << type << ", " << startTrigger
                << ", Start device tracing..." << std::endl;
    }
    size_t size = 0;

    // check which of these IPs are trace enabled ?
    // AIM
    for(std::vector<AIM*>::iterator itr = aimList.begin(); itr != aimList.end(); ++itr) {
        size += (*itr)->triggerTrace(startTrigger);
    }
    // AM
    for(std::vector<AM*>::iterator itr = amList.begin(); itr != amList.end(); ++itr) {
        size += (*itr)->triggerTrace(startTrigger);
    }
    // ASM 
    for(std::vector<ASM*>::iterator itr = asmList.begin(); itr != asmList.end(); ++itr) {
        size += (*itr)->triggerTrace(startTrigger);
    }

    if (fifoCtrl)
      fifoCtrl->reset();

    if (traceFunnel)
      traceFunnel->initiateClockTraining();

    return size;
  }

  // Stop trace performance monitoring
  size_t DeviceIntf::stopTrace(xclPerfMonType type)
  {
    if (mVerbose) {
      std::cout << __func__ << ", " << std::this_thread::get_id() << ", "
                << type << ", Stop and reset device tracing..." << std::endl;
    }

    if (!mIsDeviceProfiling || !fifoCtrl)
   	  return 0;

    return fifoCtrl->reset();
  }

  // Get trace word count
  uint32_t DeviceIntf::getTraceCount(xclPerfMonType type) {
    if (mVerbose) {
      std::cout << __func__ << ", " << std::this_thread::get_id()
                << ", " << type << std::endl;
    }

    if (!mIsDeviceProfiling || !fifoCtrl)
   	  return 0;

    return fifoCtrl->getNumTraceSamples();
  }

  // Read all values from APM trace AXI stream FIFOs
  size_t DeviceIntf::readTrace(xclPerfMonType type, xclTraceResultsVector& traceVector)
  {
    if (mVerbose) {
      std::cout << __func__ << ", " << std::this_thread::get_id()
                << ", " << type << ", " << &traceVector
                << ", Reading device trace stream..." << std::endl;
    }

    traceVector.mLength = 0;
    if (!mIsDeviceProfiling || !fifoRead)
   	  return 0;

    size_t size = 0;
    size += fifoRead->readTrace(traceVector, getTraceCount(type /*does not matter*/));

    return size;
  }

  void DeviceIntf::readDebugIPlayout()
  {
    if(mIsDebugIPlayoutRead || !mDevice)
        return;

    std::string path = mDevice->getDebugIPlayoutPath();
    if(path.empty()) {
        // error ? : for HW_emu this will be empty for now ; but as of current status should not have been called 
        return;
    }
    uint32_t liveProcessesOnDevice = mDevice->getNumLiveProcesses();

<<<<<<< HEAD
=======
    uint32_t liveProcessesOnDevice = mDevice->getNumLiveProcesses();
>>>>>>> c6125acb
    if(liveProcessesOnDevice > 1) {
      /* More than 1 process on device. Device Profiling for multi-process not supported yet.
       */
      std::string warnMsg = "Multiple live processes running on device. Hardware Debug and Profiling data will be unavailable for this process.";
      std::cout << warnMsg << std::endl;
//      xrt_core::message::send(xrt_core::message::severity_level::XRT_WARNING, "XRT", warnMsg) ;
      mIsDeviceProfiling = false;
      mIsDebugIPlayoutRead = true;
      return;
    }

    std::ifstream ifs(path.c_str(), std::ifstream::binary);
    if(!ifs) {
      return;
    }

    char buffer[65536];
    // debug_ip_layout max size is 65536
    ifs.read(buffer, 65536);
    debug_ip_layout *map;
    if (ifs.gcount() > 0) {
      map = (debug_ip_layout*)(buffer);
      for( unsigned int i = 0; i < map->m_count; i++ ) {
      switch(map->m_debug_ip_data[i].m_type) {
        case AXI_MM_MONITOR :        aimList.push_back(new AIM(mDevice, i, &(map->m_debug_ip_data[i])));
                                     break;
        case ACCEL_MONITOR  :        amList.push_back(new AM(mDevice, i, &(map->m_debug_ip_data[i])));
                                     break;
        case AXI_STREAM_MONITOR :    asmList.push_back(new ASM(mDevice, i, &(map->m_debug_ip_data[i])));
                                     break;
        case AXI_MONITOR_FIFO_LITE : fifoCtrl = new TraceFifoLite(mDevice, i, &(map->m_debug_ip_data[i]));
                                     break;
        case AXI_MONITOR_FIFO_FULL : fifoRead = new TraceFifoFull(mDevice, i, &(map->m_debug_ip_data[i]));
                                     break;
        case AXI_TRACE_FUNNEL :      traceFunnel = new TraceFunnel(mDevice, i, &(map->m_debug_ip_data[i]));
                                     break;
        case TRACE_S2MM :            traceDMA = new TraceS2MM(mDevice, i, &(map->m_debug_ip_data[i]));
                                     break;
        default : break;
        // case AXI_STREAM_PROTOCOL_CHECKER

      }
     }
    }

    ifs.close();

    for(std::vector<AIM*>::iterator itr = aimList.begin(); itr != aimList.end(); ++itr) {
        (*itr)->showProperties();
    }

    for(std::vector<AM*>::iterator itr = amList.begin(); itr != amList.end(); ++itr) {
        (*itr)->showProperties();
    }

    for(std::vector<ASM*>::iterator itr = asmList.begin(); itr != asmList.end(); ++itr) {
        (*itr)->showProperties();
    }
    if(fifoCtrl) fifoCtrl->showProperties();
    if(fifoRead) fifoRead->showProperties();
    if(traceDMA) traceDMA->showProperties();
    if(traceFunnel) traceFunnel->showProperties();


    mIsDebugIPlayoutRead = true;
  }

  void DeviceIntf::configureDataflow(bool* ipConfig)
  {
    // this ipConfig only tells whether the corresponding CU has ap_control_chain :
    // could have been just a property on the monitor set at compile time (in debug_ip_layout)
    if(!ipConfig)
      return;

    uint32_t i = 0;
    for(std::vector<AM*>::iterator itr = amList.begin(); itr != amList.end(); ++itr, ++i) {
        (*itr)->configureDataflow(ipConfig[i]);
    }
  }

<<<<<<< HEAD

#if 0
  bool DeviceIntf::initTs2mm(uint64_t bo_size)
  {
    if(!traceDMA)
      return false;

    if(mDevice->getTS2MmBOHandle()) {
      finTs2mm();
// Do we need to return from here or continue initializing ?
    }

    uint64_t bufAddr = 0;

    try {
      /* Allocate BO on Device DDR, sync it with Host DDR and get the address of BO.
       * Data Mover will write input stream to this address
       */
      bufAddr = mDevice->allocAndSyncBO(bo_size, traceDMA->getMemIndex());
    } catch (const std::exception& ex) {
      std::cerr << ex.what() << std::endl;
      return false;
    }
    traceDMA->init(bo_size, bufAddr); 
    return true;

#if 0
    xrt::device* xrtDevice = static_cast<xrt::device*>(mXrtDevice);

    if (mTs2mmBoHandle != nullptr) {
      finTs2mm();
    }

    try {
      // The buffer needs to be initialized because of an xrt bug
      mTs2mmBoHandle = xrtDevice->alloc(bo_size, xrt::hal::device::Domain::XRT_DEVICE_RAM, traceDMA->getMemIndex(), nullptr);
      xrtDevice->sync(mTs2mmBoHandle, bo_size, 0, xrt::hal::device::direction::HOST2DEVICE, false);
      mTs2mmBoSize = bo_size;
    } catch (const std::exception& ex) {
      std::cerr << ex.what() << std::endl;
      return false;
    }
    // Data Mover will write input stream to this address
    uint64_t bufaddr = xrtDevice->getDeviceAddr(mTs2mmBoHandle);

    traceDMA->init(bo_size, bufaddr);
    return true;
#endif
  }

void* DeviceIntf::syncTraceBO(uint64_t offset, uint64_t bytes)
{
#if 0
    xrt::device* xrtDevice = static_cast<xrt::device*>(mXrtDevice);
    if (!mTs2mmBoHandle || bytes > mTs2mmBoSize) {
      return nullptr;
    }
    auto space = xrtDevice->map(mTs2mmBoHandle);
    xrtDevice->sync(mTs2mmBoHandle, bytes, offset, xrt::hal::device::direction::DEVICE2HOST, false);
    return static_cast<char*>(space) + offset;
#endif
    return nullptr;
}

void DeviceIntf::readTs2mm(uint64_t offset, uint64_t bytes, xclTraceResultsVector& traceVector)
{
//  auto tracebuf = syncTraceBO(offset, bytes);

  auto traceBuf = mDevice->readTraceFromDeviceToHostDDR(bytes, offset);
  if (tracebuf) {
    traceDMA->parseTraceBuf(tracebuf, bytes, traceVector);
=======
  void DeviceIntf::initTS2MM(uint64_t bufSz, uint64_t bufAddr)
  {
    traceDMA->init(bufSz, bufAddr);
  }
  
  uint64_t DeviceIntf::getWordCountTs2mm()
  {
    return traceDMA->getWordCount();
  }

  uint8_t DeviceIntf::getTS2MmMemIndex()
  {
    return traceDMA->getMemIndex();
>>>>>>> c6125acb
  }

<<<<<<< HEAD
bool DeviceIntf::readTs2mm(xclTraceResultsVector& traceVector)
{
  if (mOffsetTs2mm >= mBytesTs2mm)
    return false;
  auto rbytes = mChunksizeTs2mm;
  if (mOffsetTs2mm + mChunksizeTs2mm > mBytesTs2mm)
    rbytes = mBytesTs2mm - mOffsetTs2mm;
  auto tracebuf = syncTraceBO(mOffsetTs2mm, rbytes);
  auto tracebuf = syncTraceBO(mOffsetTs2mm, rbytes);
  if (tracebuf) {
    traceDMA->parseTraceBuf(tracebuf, rbytes, traceVector);
    mOffsetTs2mm += rbytes;
=======
  void DeviceIntf::resetTS2MM()
  {
    traceDMA->reset();
>>>>>>> c6125acb
  }

<<<<<<< HEAD
void DeviceIntf::finTs2mm()
{
#if 0
  xrt::device* xrtDevice = static_cast<xrt::device*>(mXrtDevice);
  traceDMA->reset();

  if (mTs2mmBoHandle) {
    void* space = xrtDevice->map(mTs2mmBoHandle);
    munmap(space, mTs2mmBoSize);
    xrtDevice->free(mTs2mmBoHandle);
    mTs2mmBoHandle = nullptr;
    mTs2mmBoSize = 0;
  }
#endif
}
#endif

void DeviceIntf::initTS2MM(uint64_t bufSz, uint64_t bufAddr)
{
  traceDMA->init(bufSz, bufAddr);
}

uint64_t DeviceIntf::getWordCountTs2mm()
{
  return traceDMA->getWordCount();
}

uint8_t DeviceIntf::getTS2MmMemIndex()
{
  return traceDMA->getMemIndex();
}

void DeviceIntf::resetTS2MM()
{
  traceDMA->reset();
}

void DeviceIntf::parseTraceData(void* traceData, uint64_t bytes, xclTraceResultsVector& traceVector)
{
  traceDMA->parseTraceBuf(traceData, bytes, traceVector);
}
=======
  void DeviceIntf::parseTraceData(void* traceData, uint64_t bytes, xclTraceResultsVector& traceVector)
  {
    traceDMA->parseTraceBuf(traceData, bytes, traceVector);
  }
>>>>>>> c6125acb

} // namespace xdp<|MERGE_RESOLUTION|>--- conflicted
+++ resolved
@@ -15,12 +15,6 @@
  */
 
 #include "device_intf.h"
-<<<<<<< HEAD
-#include "xdp_xrt_device.h"
-#include "xdp_hal_device.h"
-=======
-
->>>>>>> c6125acb
 #include "xclperf.h"
 #include "xcl_perfmon_parameters.h"
 #include "tracedefs.h"
@@ -101,22 +95,6 @@
   }
 #endif
 
-<<<<<<< HEAD
-
-  void DeviceIntf::setDevice(void* devHandle, bool isXrtDevice)
-  {
-    if(mDevice && mDevice != devHandle) {
-      // ERROR : trying to set device when it is already populated with some other device
-    }
-
-    if(isXrtDevice) {
-      mDevice = new xdp::XrtDevice(devHandle); 
-    } else {
-      mDevice = new xdp::HalDevice(devHandle); 
-    }
-  }
-
-=======
   void DeviceIntf::setDevice(xdp::Device* devHandle)
   {
     if(mDevice && mDevice != devHandle) {
@@ -126,9 +104,6 @@
     mDevice = devHandle; 
   }
 
-
-
->>>>>>> c6125acb
   // ***************************************************************************
   // Debug IP Layout
   // ***************************************************************************
@@ -391,12 +366,8 @@
         // error ? : for HW_emu this will be empty for now ; but as of current status should not have been called 
         return;
     }
+
     uint32_t liveProcessesOnDevice = mDevice->getNumLiveProcesses();
-
-<<<<<<< HEAD
-=======
-    uint32_t liveProcessesOnDevice = mDevice->getNumLiveProcesses();
->>>>>>> c6125acb
     if(liveProcessesOnDevice > 1) {
       /* More than 1 process on device. Device Profiling for multi-process not supported yet.
        */
@@ -477,84 +448,11 @@
     }
   }
 
-<<<<<<< HEAD
-
-#if 0
-  bool DeviceIntf::initTs2mm(uint64_t bo_size)
-  {
-    if(!traceDMA)
-      return false;
-
-    if(mDevice->getTS2MmBOHandle()) {
-      finTs2mm();
-// Do we need to return from here or continue initializing ?
-    }
-
-    uint64_t bufAddr = 0;
-
-    try {
-      /* Allocate BO on Device DDR, sync it with Host DDR and get the address of BO.
-       * Data Mover will write input stream to this address
-       */
-      bufAddr = mDevice->allocAndSyncBO(bo_size, traceDMA->getMemIndex());
-    } catch (const std::exception& ex) {
-      std::cerr << ex.what() << std::endl;
-      return false;
-    }
-    traceDMA->init(bo_size, bufAddr); 
-    return true;
-
-#if 0
-    xrt::device* xrtDevice = static_cast<xrt::device*>(mXrtDevice);
-
-    if (mTs2mmBoHandle != nullptr) {
-      finTs2mm();
-    }
-
-    try {
-      // The buffer needs to be initialized because of an xrt bug
-      mTs2mmBoHandle = xrtDevice->alloc(bo_size, xrt::hal::device::Domain::XRT_DEVICE_RAM, traceDMA->getMemIndex(), nullptr);
-      xrtDevice->sync(mTs2mmBoHandle, bo_size, 0, xrt::hal::device::direction::HOST2DEVICE, false);
-      mTs2mmBoSize = bo_size;
-    } catch (const std::exception& ex) {
-      std::cerr << ex.what() << std::endl;
-      return false;
-    }
-    // Data Mover will write input stream to this address
-    uint64_t bufaddr = xrtDevice->getDeviceAddr(mTs2mmBoHandle);
-
-    traceDMA->init(bo_size, bufaddr);
-    return true;
-#endif
-  }
-
-void* DeviceIntf::syncTraceBO(uint64_t offset, uint64_t bytes)
-{
-#if 0
-    xrt::device* xrtDevice = static_cast<xrt::device*>(mXrtDevice);
-    if (!mTs2mmBoHandle || bytes > mTs2mmBoSize) {
-      return nullptr;
-    }
-    auto space = xrtDevice->map(mTs2mmBoHandle);
-    xrtDevice->sync(mTs2mmBoHandle, bytes, offset, xrt::hal::device::direction::DEVICE2HOST, false);
-    return static_cast<char*>(space) + offset;
-#endif
-    return nullptr;
-}
-
-void DeviceIntf::readTs2mm(uint64_t offset, uint64_t bytes, xclTraceResultsVector& traceVector)
-{
-//  auto tracebuf = syncTraceBO(offset, bytes);
-
-  auto traceBuf = mDevice->readTraceFromDeviceToHostDDR(bytes, offset);
-  if (tracebuf) {
-    traceDMA->parseTraceBuf(tracebuf, bytes, traceVector);
-=======
   void DeviceIntf::initTS2MM(uint64_t bufSz, uint64_t bufAddr)
   {
     traceDMA->init(bufSz, bufAddr);
   }
-  
+
   uint64_t DeviceIntf::getWordCountTs2mm()
   {
     return traceDMA->getWordCount();
@@ -563,76 +461,16 @@
   uint8_t DeviceIntf::getTS2MmMemIndex()
   {
     return traceDMA->getMemIndex();
->>>>>>> c6125acb
-  }
-
-<<<<<<< HEAD
-bool DeviceIntf::readTs2mm(xclTraceResultsVector& traceVector)
-{
-  if (mOffsetTs2mm >= mBytesTs2mm)
-    return false;
-  auto rbytes = mChunksizeTs2mm;
-  if (mOffsetTs2mm + mChunksizeTs2mm > mBytesTs2mm)
-    rbytes = mBytesTs2mm - mOffsetTs2mm;
-  auto tracebuf = syncTraceBO(mOffsetTs2mm, rbytes);
-  auto tracebuf = syncTraceBO(mOffsetTs2mm, rbytes);
-  if (tracebuf) {
-    traceDMA->parseTraceBuf(tracebuf, rbytes, traceVector);
-    mOffsetTs2mm += rbytes;
-=======
+  }
+
   void DeviceIntf::resetTS2MM()
   {
     traceDMA->reset();
->>>>>>> c6125acb
-  }
-
-<<<<<<< HEAD
-void DeviceIntf::finTs2mm()
-{
-#if 0
-  xrt::device* xrtDevice = static_cast<xrt::device*>(mXrtDevice);
-  traceDMA->reset();
-
-  if (mTs2mmBoHandle) {
-    void* space = xrtDevice->map(mTs2mmBoHandle);
-    munmap(space, mTs2mmBoSize);
-    xrtDevice->free(mTs2mmBoHandle);
-    mTs2mmBoHandle = nullptr;
-    mTs2mmBoSize = 0;
-  }
-#endif
-}
-#endif
-
-void DeviceIntf::initTS2MM(uint64_t bufSz, uint64_t bufAddr)
-{
-  traceDMA->init(bufSz, bufAddr);
-}
-
-uint64_t DeviceIntf::getWordCountTs2mm()
-{
-  return traceDMA->getWordCount();
-}
-
-uint8_t DeviceIntf::getTS2MmMemIndex()
-{
-  return traceDMA->getMemIndex();
-}
-
-void DeviceIntf::resetTS2MM()
-{
-  traceDMA->reset();
-}
-
-void DeviceIntf::parseTraceData(void* traceData, uint64_t bytes, xclTraceResultsVector& traceVector)
-{
-  traceDMA->parseTraceBuf(traceData, bytes, traceVector);
-}
-=======
+  }
+
   void DeviceIntf::parseTraceData(void* traceData, uint64_t bytes, xclTraceResultsVector& traceVector)
   {
     traceDMA->parseTraceBuf(traceData, bytes, traceVector);
   }
->>>>>>> c6125acb
 
 } // namespace xdp