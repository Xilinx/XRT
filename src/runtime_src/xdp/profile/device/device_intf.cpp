--- conflicted
+++ resolved
@@ -859,7 +859,6 @@
     return mDevice->getDeviceAddr(bufHandle);
   }
 
-<<<<<<< HEAD
   // Reset all trace data movers of a given type
   void DeviceIntf::resetTS2MM(bool isAIETrace)
   {
@@ -869,22 +868,16 @@
       return;
     }
 
-    for (auto mon : mAieTraceDmaList)
-      mon->reset();
-=======
-  void DeviceIntf::initTS2MM(uint64_t bufSz, uint64_t bufAddr, bool circular)
-  {
-    if (traceDMA)
-      traceDMA->init(bufSz, bufAddr, circular);
->>>>>>> 0d8ae8c0
+    for (auto aieTraceDma : mAieTraceDmaList)
+      aieTraceDma->reset();
   }
 
   // Initialize a trace data mover
-  void DeviceIntf::initTS2MM(uint64_t bufSz, uint64_t bufAddr, 
+  void DeviceIntf::initTS2MM(uint64_t bufSz, uint64_t bufAddr, bool circular,
                              bool isAIETrace, uint32_t numTS2MM)
   {
     if (!isAIETrace && mPlTraceDma) {
-      mPlTraceDma->init(bufSz, bufAddr);
+      mPlTraceDma->init(bufSz, bufAddr, circular);
       return;
     }
 
@@ -892,7 +885,7 @@
       return;
 
     auto aieTraceDma = mAieTraceDmaList.at(numTS2MM);
-    aieTraceDma->init(bufSz, bufAddr);
+    aieTraceDma->init(bufSz, bufAddr, circular);
   }
 
   // Get word count written by trace data mover
