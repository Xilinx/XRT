--- conflicted
+++ resolved
@@ -319,8 +319,6 @@
         size += mon->triggerTrace(startTrigger);
     }
 
-<<<<<<< HEAD
-=======
     if (fifoCtrl)
       fifoCtrl->reset();
 
@@ -339,7 +337,6 @@
     if (traceDMA)
       traceDMA->setTraceFormat(traceVersion);
 
->>>>>>> 0438c800
     return size;
   }
 
