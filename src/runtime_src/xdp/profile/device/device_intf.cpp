/**
 * Copyright (C) 2016-2019 Xilinx, Inc
 *
 * Licensed under the Apache License, Version 2.0 (the "License"). You may
 * not use this file except in compliance with the License. A copy of the
 * License is located at
 *
 *     http://www.apache.org/licenses/LICENSE-2.0
 *
 * Unless required by applicable law or agreed to in writing, software
 * distributed under the License is distributed on an "AS IS" BASIS, WITHOUT
 * WARRANTIES OR CONDITIONS OF ANY KIND, either express or implied. See the
 * License for the specific language governing permissions and limitations
 * under the License.
 */

#define XDP_SOURCE

#include "device_intf.h"
#include "aieTraceS2MM.h"

#ifndef _WIN32
// open+ioctl based Profile IP 
#include "ioctl_monitors/ioctl_aim.h"
#include "ioctl_monitors/ioctl_am.h"
#include "ioctl_monitors/ioctl_asm.h"
#include "ioctl_monitors/ioctl_traceFifoLite.h"
#include "ioctl_monitors/ioctl_traceFifoFull.h"
#include "ioctl_monitors/ioctl_traceFunnel.h"
#include "ioctl_monitors/ioctl_traceS2MM.h"
#include "ioctl_monitors/ioctl_aieTraceS2MM.h"

// open+mmap based Profile IP 
#include "mmapped_monitors/mmapped_aim.h"
#include "mmapped_monitors/mmapped_am.h"
#include "mmapped_monitors/mmapped_asm.h"
#include "mmapped_monitors/mmapped_traceFifoLite.h"
#include "mmapped_monitors/mmapped_traceFifoFull.h"
#include "mmapped_monitors/mmapped_traceFunnel.h"
#include "mmapped_monitors/mmapped_traceS2MM.h"
#include "mmapped_monitors/mmapped_aieTraceS2MM.h"

#endif

#include "xclperf.h"
#include "xcl_perfmon_parameters.h"
#include "tracedefs.h"
#include "core/common/message.h"
#include "core/common/system.h"

#include <iostream>
#include <cstdio>
#include <cstring>
#include <thread>
#include <vector>
#include <string>
#include <chrono>
#include <regex>

#ifndef _WINDOWS
// TODO: Windows build support
//    unistd.h is linux only header file
//    it is included for read, write, close, lseek64
#include <unistd.h>
#endif

#ifdef _WINDOWS
#define __func__ __FUNCTION__
#endif

#ifdef _WIN32
#pragma warning (disable : 4996 4267)
/* 4996 : Disable warning for use of strncpy */
/* 4267 : Disable warning for conversion of size_t to uint32_t in return statements in "getNumMonitors" */
#endif

namespace xdp {

// Helper functions

// Same as defined in vpl tcl
// NOTE: This converts the property on the FIFO IP in debug_ip_layout
//       to the corresponding FIFO depth.
uint32_t GetDeviceTraceBufferSize(uint32_t property)
{
  switch(property) {
    case 0 : return 8192;
    case 1 : return 1024;
    case 2 : return 2048;
    case 3 : return 4096;
    case 4 : return 16384;
    case 5 : return 32768;
    case 6 : return 65536;
    case 7 : return 131072;
    default : break;
  }
  return 8192;
}

// Get the user-specified trace buffer size by parsing
// settings from xrt.ini
uint64_t GetTS2MMBufSize(bool isAIETrace)
{
  std::string size_str = isAIETrace ?
                         xrt_core::config::get_aie_trace_buffer_size() :
                         xrt_core::config::get_trace_buffer_size();
  std::smatch pieces_match;
  
  // Default is 1M
  uint64_t bytes = TS2MM_DEF_BUF_SIZE;
  // Regex can parse values like : "1024M" "1G" "8192k"
  const std::regex size_regex("\\s*([0-9]+)\\s*(K|k|M|m|G|g|)\\s*");
  if (std::regex_match(size_str, pieces_match, size_regex)) {
    try {
      if (pieces_match[2] == "K" || pieces_match[2] == "k") {
        bytes = std::stoull(pieces_match[1]) * 1024;
      } else if (pieces_match[2] == "M" || pieces_match[2] == "m") {
        bytes = std::stoull(pieces_match[1]) * 1024 * 1024;
      } else if (pieces_match[2] == "G" || pieces_match[2] == "g") {
        bytes = std::stoull(pieces_match[1]) * 1024 * 1024 * 1024;
      } else {
        bytes = std::stoull(pieces_match[1]);
      }
    } catch (const std::exception& ) {
      // User specified number cannot be parsed
      xrt_core::message::send(xrt_core::message::severity_level::XRT_WARNING, "XRT", TS2MM_WARN_MSG_BUFSIZE_DEF);
    }
  } else {
    xrt_core::message::send(xrt_core::message::severity_level::XRT_WARNING, "XRT", TS2MM_WARN_MSG_BUFSIZE_DEF);
  }
  if (bytes > TS2MM_MAX_BUF_SIZE) {
    bytes = TS2MM_MAX_BUF_SIZE;
    xrt_core::message::send(xrt_core::message::severity_level::XRT_WARNING, "XRT", TS2MM_WARN_MSG_BUFSIZE_BIG);
  }
  if (bytes < TS2MM_MIN_BUF_SIZE) {
    bytes = TS2MM_MIN_BUF_SIZE;
    xrt_core::message::send(xrt_core::message::severity_level::XRT_WARNING, "XRT", TS2MM_WARN_MSG_BUFSIZE_SMALL);
  }
  return bytes;
}

// Destructor
DeviceIntf::~DeviceIntf()
{
    for(auto mon : mAimList) {
      delete mon;
    }
    for(auto mon : mAmList) {
      delete mon;
    }
    for(auto mon : mAsmList) {
      delete mon;
    }
    for(auto aieTraceDma : mAieTraceDmaList) {
      delete aieTraceDma;
    }
<<<<<<< HEAD
    mAimList.clear();
    mAmList.clear();
    mAsmList.clear();
    mAieTraceDmaList.clear();
=======
    for(auto noc : nocList) {
        delete noc;
    }
    aimList.clear();
    amList.clear();
    asmList.clear();
    nocList.clear();
>>>>>>> fac1ef4b

    delete mFifoCtrl;
    delete mFifoRead;
    delete mTraceFunnel;
    delete mPlTraceDma;

    delete mDevice;
}

  void DeviceIntf::setDevice(xdp::Device* devHandle)
  {
    if(mDevice && mDevice != devHandle) {
      // ERROR : trying to set device when it is already populated with some other device
      return;
    }
    mDevice = devHandle; 
  }

  // ***************************************************************************
  // Debug IP Layout
  // ***************************************************************************
  
  uint32_t DeviceIntf::getNumMonitors(xclPerfMonType type)
  {
    if (type == XCL_PERF_MON_MEMORY)
      return mAimList.size();
    if (type == XCL_PERF_MON_ACCEL)
      return mAmList.size();
    if (type == XCL_PERF_MON_STR)
<<<<<<< HEAD
      return mAsmList.size();
=======
      return asmList.size();
    if (type == XCL_PERF_MON_NOC)
      return nocList.size();
>>>>>>> fac1ef4b

    if (type == XCL_PERF_MON_STALL) {
      uint32_t count = 0;
      for (auto mon : mAmList) {
        if (mon->hasStall()) count++;
      }
      return count;
    }

    if (type == XCL_PERF_MON_HOST) {
      uint32_t count = 0;
      for (auto mon : mAimList) {
        if (mon->isHostMonitor()) count++;
      }
      return count;
    }

    // FIFO ?

    if (type == XCL_PERF_MON_SHELL) {
      uint32_t count = 0;
      for (auto mon : mAimList) {
        if (mon->isShellMonitor()) count++;
      }
      return count;
    }

    // Default
    return 0;
  }

  void DeviceIntf::getMonitorName(xclPerfMonType type, uint32_t index, char* name, uint32_t length)
  {
    std::string str = "";
<<<<<<< HEAD
    if((type == XCL_PERF_MON_MEMORY) && (index < mAimList.size())) { str = mAimList[index]->getName(); }
    if((type == XCL_PERF_MON_ACCEL)  && (index < mAmList.size()))  { str = mAmList[index]->getName(); }
    if((type == XCL_PERF_MON_STR)    && (index < mAsmList.size())) { str = mAsmList[index]->getName(); }
=======
    if((type == XCL_PERF_MON_MEMORY) && (index < aimList.size())) { str = aimList[index]->getName(); }
    if((type == XCL_PERF_MON_ACCEL)  && (index < amList.size()))  { str = amList[index]->getName(); }
    if((type == XCL_PERF_MON_STR)    && (index < asmList.size())) { str = asmList[index]->getName(); }
    if((type == XCL_PERF_MON_NOC)    && (index < nocList.size())) { str = nocList[index]->getName(); }
>>>>>>> fac1ef4b
    strncpy(name, str.c_str(), length);
    if(str.length() >= length) name[length-1] = '\0'; // required ??
  }

  std::string DeviceIntf::getMonitorName(xclPerfMonType type, uint32_t index)
  {
<<<<<<< HEAD
    if((type == XCL_PERF_MON_MEMORY) && (index < mAimList.size())) { return mAimList[index]->getName(); }
    if((type == XCL_PERF_MON_ACCEL)  && (index < mAmList.size()))  { return mAmList[index]->getName(); }
    if((type == XCL_PERF_MON_STR)    && (index < mAsmList.size())) { return mAsmList[index]->getName(); }
=======
    if((type == XCL_PERF_MON_MEMORY) && (index < aimList.size())) { return aimList[index]->getName(); }
    if((type == XCL_PERF_MON_ACCEL)  && (index < amList.size()))  { return amList[index]->getName(); }
    if((type == XCL_PERF_MON_STR)    && (index < asmList.size())) { return asmList[index]->getName(); }
    if((type == XCL_PERF_MON_NOC)    && (index < nocList.size())) { return nocList[index]->getName(); }
>>>>>>> fac1ef4b
    return std::string("");
  }

  std::string DeviceIntf::getTraceMonName(xclPerfMonType type, uint32_t index)
  {
    if (type == XCL_PERF_MON_MEMORY) {
      for (auto& ip: mAimList) {
        if (ip->hasTraceID(index))
          return ip->getName();
      }
    }
    if (type == XCL_PERF_MON_ACCEL) {
      for (auto& ip: mAmList) {
        if (ip->hasTraceID(index))
          return ip->getName();
      }
    }
    if (type == XCL_PERF_MON_STR) {
      for (auto& ip: mAsmList) {
        if (ip->hasTraceID(index))
          return ip->getName();
      }
    }
    return std::string("");
  }

  uint32_t DeviceIntf::getTraceMonProperty(xclPerfMonType type, uint32_t index)
  {
    if (type == XCL_PERF_MON_MEMORY) {
      for (auto& ip: mAimList) {
        if (ip->hasTraceID(index))
          return ip->getProperties();;
      }
    }
    if (type == XCL_PERF_MON_ACCEL) {
      for (auto& ip: mAmList) {
        if (ip->hasTraceID(index))
          return ip->getProperties();;
      }
    }
    if (type == XCL_PERF_MON_STR) {
      for (auto& ip: mAsmList) {
        if (ip->hasTraceID(index))
          return ip->getProperties();;
      }
    }
    return 0;
  }

  uint32_t DeviceIntf::getMonitorProperties(xclPerfMonType type, uint32_t index)
  {
<<<<<<< HEAD
    if((type == XCL_PERF_MON_MEMORY) && (index < mAimList.size())) { return mAimList[index]->getProperties(); }
    if((type == XCL_PERF_MON_ACCEL)  && (index < mAmList.size()))  { return mAmList[index]->getProperties(); }
    if((type == XCL_PERF_MON_STR)    && (index < mAsmList.size())) { return mAsmList[index]->getProperties(); }
    if((type == XCL_PERF_MON_FIFO)   && (mFifoRead != nullptr))    { return mFifoRead->getProperties(); }
=======
    if((type == XCL_PERF_MON_MEMORY) && (index < aimList.size())) { return aimList[index]->getProperties(); }
    if((type == XCL_PERF_MON_ACCEL)  && (index < amList.size()))  { return amList[index]->getProperties(); }
    if((type == XCL_PERF_MON_STR)    && (index < asmList.size())) { return asmList[index]->getProperties(); }
    if((type == XCL_PERF_MON_NOC)    && (index < nocList.size())) { return nocList[index]->getProperties(); }
    if((type == XCL_PERF_MON_FIFO)   && (fifoRead != nullptr))    { return fifoRead->getProperties(); }
>>>>>>> fac1ef4b
    return 0;
  }

  // ***************************************************************************
  // Counters
  // ***************************************************************************

  // Start device counters performance monitoring
  size_t DeviceIntf::startCounters()
  {
    if (mVerbose) {
      std::cout << __func__ << ", " << std::this_thread::get_id() << ", "
                << ", Start device counters..." << std::endl;
    }

    // Update addresses for debug/profile IP
//    readDebugIPlayout();

    if (!mIsDeviceProfiling)
   	  return 0;

    size_t size = 0;

    // Axi Interface Mons
    for(auto mon : mAimList) {
        size += mon->startCounter();
    }
    // Accelerator Mons
    for(auto mon : mAmList) {
        size += mon->startCounter();
    }

    // Axi Stream Mons
    for(auto mon : mAsmList) {
        size += mon->startCounter();
    }
    return size;
  }

  // Stop both profile and trace performance monitoring
  size_t DeviceIntf::stopCounters() {
    if (mVerbose) {
      std::cout << __func__ << ", " << std::this_thread::get_id() << ", "
                << ", Stop and reset device counters..." << std::endl;
    }

    if (!mIsDeviceProfiling)
   	  return 0;

    size_t size = 0;

    // Axi Interface Mons
    for(auto mon : mAimList) {
        size += mon->stopCounter();
    }


#if 0
    // These aren't enabled in IP
    // Accelerator Mons
    for(auto mon : mAmList) {
        size += mon->stopCounter();
    }

    // Axi Stream Mons
    for(auto mon : mAsmList) {
        size += mon->stopCounter();
    }
#endif
    return size;
  }

  // Read AIM performance counters
  size_t DeviceIntf::readCounters(xclCounterResults& counterResults) {
    if (mVerbose) {
      std::cout << __func__ << ", " << std::this_thread::get_id()
      << ", " << &counterResults
      << ", Read device counters..." << std::endl;
    }

    // Initialize all values in struct to 0
    memset(&counterResults, 0, sizeof(xclCounterResults));

    if (!mIsDeviceProfiling)
   	  return 0;

    size_t size = 0;

    // Read all Axi Interface Mons
    uint32_t idx = 0;
    for(auto mon : mAimList) {
        size += mon->readCounter(counterResults, idx++);
    }

    // Read all Accelerator Mons
    idx = 0;
    for(auto mon : mAmList) {
        size += mon->readCounter(counterResults, idx++);
    }

    // Read all Axi Stream Mons
    idx = 0;
    for(auto mon : mAsmList) {
        size += mon->readCounter(counterResults, idx++);
    }

    return size;
  }

  // ***************************************************************************
  // Timeline Trace
  // ***************************************************************************

  // Start trace performance monitoring
  size_t DeviceIntf::startTrace(uint32_t startTrigger)
  {
    // StartTrigger Bits:
    // Bit 0: Trace Coarse/Fine     Bit 1: Transfer Trace Ctrl
    // Bit 2: CU Trace Ctrl         Bit 3: INT Trace Ctrl
    // Bit 4: Str Trace Ctrl        Bit 5: Ext Trace Ctrl
    if (mVerbose) {
      std::cout << __func__ << ", " << std::this_thread::get_id()
                << ", " << startTrigger
                << ", Start device tracing..." << std::endl;
    }
    size_t size = 0;

    // These should be reset before anything
    if (mFifoCtrl)
      mFifoCtrl->reset();
    if (mTraceFunnel)
      mTraceFunnel->reset();

    // This just writes to trace control register
    // Axi Interface Mons
    for(auto mon : mAimList) {
        size += mon->triggerTrace(startTrigger);
    }
    // Accelerator Mons
    for(auto mon : mAmList) {
        size += mon->triggerTrace(startTrigger);
    }
    // Axi Stream Mons
    for(auto mon : mAsmList) {
        size += mon->triggerTrace(startTrigger);
    }

    uint32_t traceVersion = 0;
    if (mTraceFunnel) {
      if (mTraceFunnel->compareVersion(1,0) == -1)
        traceVersion = 1;
    }

    if (mFifoRead)
      mFifoRead->setTraceFormat(traceVersion);

    if (mPlTraceDma)
      mPlTraceDma->setTraceFormat(traceVersion);

    // TODO: is this correct?
    for (auto aieTraceDma : mAieTraceDmaList) {
      aieTraceDma->setTraceFormat(traceVersion);
    }

    return size;
  }

  void DeviceIntf::clockTraining(bool force)
  {
    if(!mTraceFunnel)
      return;
    // Trace Funnel > 1.0 supports continuous training
    if (mTraceFunnel->compareVersion(1,0) == -1 || force == true)
      mTraceFunnel->initiateClockTraining();
  }

  // Stop trace performance monitoring
  size_t DeviceIntf::stopTrace()
  {
    if (mVerbose) {
      std::cout << __func__ << ", " << std::this_thread::get_id() << ", "
                << ", Stop and reset device tracing..." << std::endl;
    }

    if (!mIsDeviceProfiling || !mFifoCtrl)
   	  return 0;

    return mFifoCtrl->reset();
  }

  // Get trace word count
  uint32_t DeviceIntf::getTraceCount() {
    if (mVerbose) {
      std::cout << __func__ << ", " << std::this_thread::get_id() << std::endl;
    }

    if (!mIsDeviceProfiling || !mFifoCtrl)
   	  return 0;

    return mFifoCtrl->getNumTraceSamples();
  }

  // Read all values from APM trace AXI stream FIFOs
  size_t DeviceIntf::readTrace(xclTraceResultsVector& traceVector)
  {
    if (mVerbose) {
      std::cout << __func__ << ", " << std::this_thread::get_id()
                << ", " << &traceVector
                << ", Reading device trace stream..." << std::endl;
    }

    traceVector.mLength = 0;
    if (!mIsDeviceProfiling || !mFifoRead)
   	  return 0;

    size_t size = 0;
    size += mFifoRead->readTrace(traceVector, getTraceCount());

    return size;
  }

  void DeviceIntf::readDebugIPlayout()
  {
    if(mIsDebugIPlayoutRead || !mDevice)
        return;

#ifndef _WIN32
    std::string path = mDevice->getDebugIPlayoutPath();
    if(path.empty()) {
        // error ? : for HW_emu this will be empty for now ; but as of current status should not have been called 
        return;
    }

    uint32_t liveProcessesOnDevice = mDevice->getNumLiveProcesses();
    if(liveProcessesOnDevice > 1) {
      /* More than 1 process on device. Device Profiling for multi-process not supported yet.
       */
      std::string warnMsg = "Multiple live processes running on device. Hardware Debug and Profiling data will be unavailable for this process.";
      std::cout << warnMsg << std::endl;
//      xrt_core::message::send(xrt_core::message::severity_level::XRT_WARNING, "XRT", warnMsg) ;
      mIsDeviceProfiling = false;
      mIsDebugIPlayoutRead = true;
      return;
    }

    std::ifstream ifs(path.c_str(), std::ifstream::binary);
    if(!ifs) {
      return;
    }

    char buffer[65536];
    // debug_ip_layout max size is 65536
    ifs.read(buffer, 65536);


    debug_ip_layout *map;
    if (ifs.gcount() > 0) {
      map = (debug_ip_layout*)(buffer);
#else
    size_t sz1 = 0, sectionSz = 0;
    // Get the size of full debug_ip_layout
    mDevice->getDebugIpLayout(nullptr, sz1, &sectionSz);
    if(0 == sectionSz) {
      return;
    }
    // Allocate buffer to retrieve debug_ip_layout information from loaded xclbin
    std::vector<char> buffer(sectionSz);
    mDevice->getDebugIpLayout(buffer.data(), sectionSz, &sz1);
    auto map = reinterpret_cast<debug_ip_layout*>(buffer.data());
#endif

      xrt_core::system::monitor_access_type accessType = xrt_core::get_monitor_access_type();
      /* Currently, only PCIeLinux Device flow uses open+ioctl and hence specialized monitors are instantiated.
       * All other flows(including PCIe Windows) use the older mechanism and should use old monitor abstraction.
       * Also, user space cannot access profiling subdvices while running inside containers, so use xclRead/Write
       * based flow.
       */
      if(xrt_core::system::monitor_access_type::bar == accessType || true == xrt_core::config::get_container()) {
        for(uint64_t i = 0; i < map->m_count; i++ ) {
          switch(map->m_debug_ip_data[i].m_type) {
<<<<<<< HEAD
            case AXI_MM_MONITOR :        
              mAimList.push_back(new AIM(mDevice, i, &(map->m_debug_ip_data[i])));
              break;
            case ACCEL_MONITOR  :        
              mAmList.push_back(new AM(mDevice, i, &(map->m_debug_ip_data[i])));
              break;
            case AXI_STREAM_MONITOR :    
              mAsmList.push_back(new ASM(mDevice, i, &(map->m_debug_ip_data[i])));
              break;
            case AXI_MONITOR_FIFO_LITE : 
              mFifoCtrl = new TraceFifoLite(mDevice, i, &(map->m_debug_ip_data[i]));
              break;
            case AXI_MONITOR_FIFO_FULL : 
              mFifoRead = new TraceFifoFull(mDevice, i, &(map->m_debug_ip_data[i]));
              break;
            case AXI_TRACE_FUNNEL :      
              mTraceFunnel = new TraceFunnel(mDevice, i, &(map->m_debug_ip_data[i]));
              break;
            case TRACE_S2MM :
              // AIE trace potentially uses multiple data movers (based on BW requirements)
              if (map->m_debug_ip_data[i].m_properties & TS2MM_AIE_TRACE_MASK)
                mAieTraceDmaList.push_back(new AIETraceS2MM(mDevice, i, &(map->m_debug_ip_data[i])));
              else
                mPlTraceDma = new TraceS2MM(mDevice, i, &(map->m_debug_ip_data[i]));
              break;
=======
            case AXI_MM_MONITOR :        aimList.push_back(new AIM(mDevice, i, &(map->m_debug_ip_data[i])));
                                         break;
            case ACCEL_MONITOR  :        amList.push_back(new AM(mDevice, i, &(map->m_debug_ip_data[i])));
                                         break;
            case AXI_STREAM_MONITOR :    asmList.push_back(new ASM(mDevice, i, &(map->m_debug_ip_data[i])));
                                         break;
            case AXI_MONITOR_FIFO_LITE : fifoCtrl = new TraceFifoLite(mDevice, i, &(map->m_debug_ip_data[i]));
                                         break;
            case AXI_MONITOR_FIFO_FULL : fifoRead = new TraceFifoFull(mDevice, i, &(map->m_debug_ip_data[i]));
                                         break;
            case AXI_TRACE_FUNNEL :      traceFunnel = new TraceFunnel(mDevice, i, &(map->m_debug_ip_data[i]));
                                         break;
            case TRACE_S2MM :            traceDMA = new TraceS2MM(mDevice, i, &(map->m_debug_ip_data[i]));
                                         break;
            case AXI_NOC :               nocList.push_back(new NOC(mDevice, i, &(map->m_debug_ip_data[i])));
                                         break;
>>>>>>> fac1ef4b
            default : break;
            // case AXI_STREAM_PROTOCOL_CHECKER
          }
        }
      }
#ifndef _WIN32
      else if(xrt_core::system::monitor_access_type::mmap == accessType) {
        for(uint64_t i = 0; i < map->m_count; i++ ) {
          switch(map->m_debug_ip_data[i].m_type) {
            case AXI_MM_MONITOR :
            {
              MMappedAIM* pMon = new MMappedAIM(mDevice, i, mAimList.size(), &(map->m_debug_ip_data[i]));
              if(pMon->isMMapped()) {
                mAimList.push_back(pMon);
              } else {
                delete pMon;
                pMon = nullptr;
              }
              break;
            }
            case ACCEL_MONITOR  :
            {
              MMappedAM* pMon = new MMappedAM(mDevice, i, mAmList.size(), &(map->m_debug_ip_data[i]));
              if(pMon->isMMapped()) {
                mAmList.push_back(pMon);
              } else {
                delete pMon;
                pMon = nullptr;
              }
              break;
            }
            case AXI_STREAM_MONITOR :
            {
              MMappedASM* pMon = new MMappedASM(mDevice, i, mAsmList.size(), &(map->m_debug_ip_data[i]));
              if(pMon->isMMapped()) {
                mAsmList.push_back(pMon);
              } else {
                delete pMon;
                pMon = nullptr;
              }
              break;
            }
            case AXI_MONITOR_FIFO_LITE :
            {
              mFifoCtrl = new MMappedTraceFifoLite(mDevice, i, &(map->m_debug_ip_data[i]));
              if(!mFifoCtrl->isMMapped()) {
                delete mFifoCtrl;
                mFifoCtrl = nullptr;
              }
              break;
            }
            case AXI_MONITOR_FIFO_FULL :
            {
              mFifoRead = new MMappedTraceFifoFull(mDevice, i, &(map->m_debug_ip_data[i]));
              if(!mFifoRead->isMMapped()) {
                delete mFifoRead;
                mFifoRead = nullptr;
              }
              break;
            }
            case AXI_TRACE_FUNNEL :
            {
              mTraceFunnel = new MMappedTraceFunnel(mDevice, i, &(map->m_debug_ip_data[i]));
              if(!mTraceFunnel->isMMapped()) {
                delete mTraceFunnel;
                mTraceFunnel = nullptr;
              }
              break;
            }
            case TRACE_S2MM :
            {
              // AIE trace potentially uses multiple data movers (based on BW requirements)
              if (map->m_debug_ip_data[i].m_properties & TS2MM_AIE_TRACE_MASK) {
                TraceS2MM* aieTraceDma = new MMappedAIETraceS2MM(mDevice, i, mAieTraceDmaList.size(), &(map->m_debug_ip_data[i]));

                if (aieTraceDma->isMMapped()) {
                  mAieTraceDmaList.push_back(aieTraceDma);
                } else {
                  delete aieTraceDma;
                }
              } 
              else {
                mPlTraceDma = new MMappedTraceS2MM(mDevice, i, 0, &(map->m_debug_ip_data[i]));
              
                if (!mPlTraceDma->isMMapped()) {
                  delete mPlTraceDma;
                  mPlTraceDma = nullptr;
                }
              }
              break;
            }
            //case AXI_NOC :
            //{
            //  MMappedNOC* pNoc = new MMappedNOC(mDevice, i, nocList.size(), &(map->m_debug_ip_data[i]));
            //  if(pNoc->isMMapped()) {
            //    nocList.push_back(pNoc);
            //  } else {
            //    delete pNoc;
            //    pNoc = nullptr;
            //  }
            //  break;
            //}
            default : break;
          }
        }
      }
      else if(xrt_core::system::monitor_access_type::ioctl == accessType) {
        for(uint64_t i = 0; i < map->m_count; i++ ) {
          switch(map->m_debug_ip_data[i].m_type) {
            case AXI_MM_MONITOR :
            {
              IOCtlAIM* pMon = new IOCtlAIM(mDevice, i, mAimList.size(), &(map->m_debug_ip_data[i]));
              if(pMon->isOpened()) {
                mAimList.push_back(pMon);
              } else {
                delete pMon;
                pMon = nullptr;
              }
              break;
            }
            case ACCEL_MONITOR  :
            {
              IOCtlAM* pMon = new IOCtlAM(mDevice, i, mAmList.size(), &(map->m_debug_ip_data[i]));
              if(pMon->isOpened()) {
                mAmList.push_back(pMon);
              } else {
                delete pMon;
                pMon = nullptr;
              }
              break;
            }
            case AXI_STREAM_MONITOR :
            {
              IOCtlASM* pMon = new IOCtlASM(mDevice, i, mAsmList.size(), &(map->m_debug_ip_data[i]));
              if(pMon->isOpened()) {
                mAsmList.push_back(pMon);
              } else {
                delete pMon;
                pMon = nullptr;
              }
              break;
            }
            case AXI_MONITOR_FIFO_LITE :
            {
              mFifoCtrl = new IOCtlTraceFifoLite(mDevice, i, &(map->m_debug_ip_data[i]));
              if(!mFifoCtrl->isOpened()) {
                delete mFifoCtrl;
                mFifoCtrl = nullptr;
              }
              break;
            }
            case AXI_MONITOR_FIFO_FULL :
            {
              mFifoRead = new IOCtlTraceFifoFull(mDevice, i, &(map->m_debug_ip_data[i]));
              if(!mFifoRead->isOpened()) {
                delete mFifoRead;
                mFifoRead = nullptr;
              }
              break;
            }
            case AXI_TRACE_FUNNEL :
            {
              mTraceFunnel = new IOCtlTraceFunnel(mDevice, i, &(map->m_debug_ip_data[i]));
              if(!mTraceFunnel->isOpened()) {
                delete mTraceFunnel;
                mTraceFunnel = nullptr;
              }
              break;
            }
            case TRACE_S2MM :
            {
              // AIE trace potentially uses multiple data movers (based on BW requirements)
              if (map->m_debug_ip_data[i].m_properties & TS2MM_AIE_TRACE_MASK) {
                TraceS2MM* aieTraceDma = new IOCtlAIETraceS2MM(mDevice, i, mAieTraceDmaList.size(), &(map->m_debug_ip_data[i]));
                if (aieTraceDma->isOpened()) {
                  mAieTraceDmaList.push_back(aieTraceDma);
                } else {
                  delete aieTraceDma;
                }
              } 
              else {
                mPlTraceDma = new IOCtlTraceS2MM(mDevice, i, 0, &(map->m_debug_ip_data[i]));
              
                if (!mPlTraceDma->isOpened()) {
                  delete mPlTraceDma;
                  mPlTraceDma = nullptr;
                }
              }
              break;
            }
            default : break;
            // case AXI_STREAM_PROTOCOL_CHECKER
            // case AXI_NOC
          }
        }
      }
      else {
        // other access types not supported yet
      }
    }
    ifs.close();
#endif

    auto sorter = [] (const ProfileIP* lhs, const ProfileIP* rhs)
    {
      return lhs->getMIndex() < rhs->getMIndex();
    };
<<<<<<< HEAD
    std::sort(mAimList.begin(), mAimList.end(), sorter);
    std::sort(mAmList.begin(), mAmList.end(), sorter);
    std::sort(mAsmList.begin(), mAsmList.end(), sorter);

=======
    std::sort(aimList.begin(), aimList.end(), sorter);
    std::sort(amList.begin(), amList.end(), sorter);
    std::sort(asmList.begin(), asmList.end(), sorter);
    std::sort(nocList.begin(), nocList.end(), sorter);
    
>>>>>>> fac1ef4b
#if 0
    for(auto mon : mAimList) {
        mon->showProperties();
    }

    for(auto mon : mAmList) {
        mon->showProperties();
    }
<<<<<<< HEAD

    for(auto mon : mAsmList) {
        mon->showProperties();
    }

    for(auto mon : mAieTraceDmaList) {
        mon->showProperties();
    }

    if(mFifoCtrl) mFifoCtrl->showProperties();
    if(mFifoRead) mFifoRead->showProperties();
    if(mPlTraceDma) mPlTraceDma->showProperties();
    if(mTraceFunnel) mTraceFunnel->showProperties();
=======
    for(auto mon : amList) {
        mon->showProperties();
    }
    for(auto mon : asmList) {
        mon->showProperties();
    }
    for(auto noc : nocList) {
        noc->showProperties();
    }
    if(fifoCtrl) fifoCtrl->showProperties();
    if(fifoRead) fifoRead->showProperties();
    if(traceDMA) traceDMA->showProperties();
    if(traceFunnel) traceFunnel->showProperties();
>>>>>>> fac1ef4b
#endif

    mIsDebugIPlayoutRead = true;
  }

  void DeviceIntf::configureDataflow(bool* ipConfig)
  {
    // this ipConfig only tells whether the corresponding CU has ap_control_chain :
    // could have been just a property on the monitor set at compile time (in debug_ip_layout)
    if(!ipConfig)
      return;

    uint32_t i = 0;
    for(auto mon: mAmList) {
      mon->configureDataflow(ipConfig[i++]);
    }
  }

  void DeviceIntf::configAmContext(const std::string& ctx_info)
  {
    if (ctx_info.empty())
      return;
    for (auto mon : mAmList) {
      mon->disable();
    }
  }

  size_t DeviceIntf::allocTraceBuf(uint64_t sz ,uint8_t memIdx)
  {
    auto bufHandle = mDevice->alloc(sz, memIdx);
    // Can't read a buffer xrt hasn't written to
    mDevice->sync(bufHandle, sz, 0, xdp::Device::direction::HOST2DEVICE);
    return bufHandle;
  }

  void DeviceIntf::freeTraceBuf(size_t bufHandle)
  {
    mDevice->free(bufHandle);
  }

  /**
  * Takes the offset inside the mapped buffer
  * and syncs it with device and returns its virtual address.
  * We can read the entire buffer in one go if we want to
  * or choose to read in chunks
  */
  void* DeviceIntf::syncTraceBuf(size_t bufHandle, uint64_t offset, uint64_t bytes)
  {
    auto addr = mDevice->map(bufHandle);
    if (!addr)
      return nullptr;
    mDevice->sync(bufHandle, bytes, offset, xdp::Device::direction::DEVICE2HOST);
    return static_cast<char*>(addr) + offset;
  }

  uint64_t DeviceIntf::getDeviceAddr(size_t bufHandle)
  {
    return mDevice->getDeviceAddr(bufHandle);
  }

  // Reset all trace data movers of a given type
  void DeviceIntf::resetTS2MM(bool isAIETrace)
  {
    if(!isAIETrace) {
      if(mPlTraceDma)
        mPlTraceDma->reset();
      return;
    }

    for(auto aieTraceDma : mAieTraceDmaList)
      aieTraceDma->reset();
  }

  // Initialize a trace data mover
  void DeviceIntf::initTS2MM(uint64_t bufSz, uint64_t bufAddr, bool circular,
                             bool isAIETrace, uint32_t numTS2MM)
  {
    if(!isAIETrace) {
      if(mPlTraceDma) {
        mPlTraceDma->init(bufSz, bufAddr, circular);
      }
      return;
    }

    if (mAieTraceDmaList.empty() || (numTS2MM >= mAieTraceDmaList.size()))
      return;

    auto aieTraceDma = mAieTraceDmaList.at(numTS2MM);
    aieTraceDma->init(bufSz, bufAddr, circular);
  }

  // Get word count written by trace data mover
  uint64_t DeviceIntf::getWordCountTs2mm(bool isAIETrace, uint32_t numTS2MM)
  {
    if(!isAIETrace) {
      if(!mPlTraceDma)
        return 0;
      return mPlTraceDma->getWordCount();
    }

    if(mAieTraceDmaList.empty() || (numTS2MM >= mAieTraceDmaList.size()))
      return 0;

    auto aieTraceDma = mAieTraceDmaList.at(numTS2MM);
    return aieTraceDma->getWordCount();
  }

  // Get memory index of trace data mover
  uint8_t DeviceIntf::getTS2MmMemIndex(bool isAIETrace, uint32_t numTS2MM)
  {
    if(!isAIETrace) {
      if(!mPlTraceDma)
        return 0;
      return mPlTraceDma->getMemIndex();
    }

    if(mAieTraceDmaList.empty() || (numTS2MM >= mAieTraceDmaList.size()))
      return 0;

    auto aieTraceDma = mAieTraceDmaList.at(numTS2MM);
    return aieTraceDma->getMemIndex();
  }

  // Parse trace buffer data after reading from FIFO or DDR
  void DeviceIntf::parseTraceData(void* traceData, uint64_t bytes, xclTraceResultsVector& traceVector, 
                                  bool isAIETrace, uint32_t numTS2MM)
  {
    if(!isAIETrace) {
      if (mPlTraceDma)
        mPlTraceDma->parseTraceBuf(traceData, bytes, traceVector);
      return;
    }

    if(mAieTraceDmaList.empty() || (numTS2MM >= mAieTraceDmaList.size()))
      return;

    auto aieTraceDma = mAieTraceDmaList.at(numTS2MM);
    // empty for now, may even skip
    aieTraceDma->parseTraceBuf(traceData, bytes, traceVector);
  }

  void DeviceIntf::setMaxBwRead()
  {
    mMaxReadBW = mDevice->getMaxBwRead();
  }

  void DeviceIntf::setMaxBwWrite()
  {
    mMaxWriteBW = mDevice->getMaxBwWrite();
  }

} // namespace xdp<|MERGE_RESOLUTION|>--- conflicted
+++ resolved
@@ -154,20 +154,14 @@
     for(auto aieTraceDma : mAieTraceDmaList) {
       delete aieTraceDma;
     }
-<<<<<<< HEAD
+    for(auto noc : nocList) {
+        delete noc;
+    }
     mAimList.clear();
     mAmList.clear();
     mAsmList.clear();
     mAieTraceDmaList.clear();
-=======
-    for(auto noc : nocList) {
-        delete noc;
-    }
-    aimList.clear();
-    amList.clear();
-    asmList.clear();
     nocList.clear();
->>>>>>> fac1ef4b
 
     delete mFifoCtrl;
     delete mFifoRead;
@@ -197,13 +191,9 @@
     if (type == XCL_PERF_MON_ACCEL)
       return mAmList.size();
     if (type == XCL_PERF_MON_STR)
-<<<<<<< HEAD
       return mAsmList.size();
-=======
-      return asmList.size();
     if (type == XCL_PERF_MON_NOC)
       return nocList.size();
->>>>>>> fac1ef4b
 
     if (type == XCL_PERF_MON_STALL) {
       uint32_t count = 0;
@@ -238,32 +228,20 @@
   void DeviceIntf::getMonitorName(xclPerfMonType type, uint32_t index, char* name, uint32_t length)
   {
     std::string str = "";
-<<<<<<< HEAD
     if((type == XCL_PERF_MON_MEMORY) && (index < mAimList.size())) { str = mAimList[index]->getName(); }
     if((type == XCL_PERF_MON_ACCEL)  && (index < mAmList.size()))  { str = mAmList[index]->getName(); }
     if((type == XCL_PERF_MON_STR)    && (index < mAsmList.size())) { str = mAsmList[index]->getName(); }
-=======
-    if((type == XCL_PERF_MON_MEMORY) && (index < aimList.size())) { str = aimList[index]->getName(); }
-    if((type == XCL_PERF_MON_ACCEL)  && (index < amList.size()))  { str = amList[index]->getName(); }
-    if((type == XCL_PERF_MON_STR)    && (index < asmList.size())) { str = asmList[index]->getName(); }
-    if((type == XCL_PERF_MON_NOC)    && (index < nocList.size())) { str = nocList[index]->getName(); }
->>>>>>> fac1ef4b
+    if((type == XCL_PERF_MON_NOC)    && (index < nocList.size()))  { str = nocList[index]->getName(); }
     strncpy(name, str.c_str(), length);
     if(str.length() >= length) name[length-1] = '\0'; // required ??
   }
 
   std::string DeviceIntf::getMonitorName(xclPerfMonType type, uint32_t index)
   {
-<<<<<<< HEAD
     if((type == XCL_PERF_MON_MEMORY) && (index < mAimList.size())) { return mAimList[index]->getName(); }
     if((type == XCL_PERF_MON_ACCEL)  && (index < mAmList.size()))  { return mAmList[index]->getName(); }
     if((type == XCL_PERF_MON_STR)    && (index < mAsmList.size())) { return mAsmList[index]->getName(); }
-=======
-    if((type == XCL_PERF_MON_MEMORY) && (index < aimList.size())) { return aimList[index]->getName(); }
-    if((type == XCL_PERF_MON_ACCEL)  && (index < amList.size()))  { return amList[index]->getName(); }
-    if((type == XCL_PERF_MON_STR)    && (index < asmList.size())) { return asmList[index]->getName(); }
-    if((type == XCL_PERF_MON_NOC)    && (index < nocList.size())) { return nocList[index]->getName(); }
->>>>>>> fac1ef4b
+    if((type == XCL_PERF_MON_NOC)    && (index < nocList.size()))  { return nocList[index]->getName(); }
     return std::string("");
   }
 
@@ -315,18 +293,11 @@
 
   uint32_t DeviceIntf::getMonitorProperties(xclPerfMonType type, uint32_t index)
   {
-<<<<<<< HEAD
     if((type == XCL_PERF_MON_MEMORY) && (index < mAimList.size())) { return mAimList[index]->getProperties(); }
     if((type == XCL_PERF_MON_ACCEL)  && (index < mAmList.size()))  { return mAmList[index]->getProperties(); }
     if((type == XCL_PERF_MON_STR)    && (index < mAsmList.size())) { return mAsmList[index]->getProperties(); }
+    if((type == XCL_PERF_MON_NOC)    && (index < nocList.size()))  { return nocList[index]->getProperties(); }
     if((type == XCL_PERF_MON_FIFO)   && (mFifoRead != nullptr))    { return mFifoRead->getProperties(); }
-=======
-    if((type == XCL_PERF_MON_MEMORY) && (index < aimList.size())) { return aimList[index]->getProperties(); }
-    if((type == XCL_PERF_MON_ACCEL)  && (index < amList.size()))  { return amList[index]->getProperties(); }
-    if((type == XCL_PERF_MON_STR)    && (index < asmList.size())) { return asmList[index]->getProperties(); }
-    if((type == XCL_PERF_MON_NOC)    && (index < nocList.size())) { return nocList[index]->getProperties(); }
-    if((type == XCL_PERF_MON_FIFO)   && (fifoRead != nullptr))    { return fifoRead->getProperties(); }
->>>>>>> fac1ef4b
     return 0;
   }
 
@@ -607,7 +578,6 @@
       if(xrt_core::system::monitor_access_type::bar == accessType || true == xrt_core::config::get_container()) {
         for(uint64_t i = 0; i < map->m_count; i++ ) {
           switch(map->m_debug_ip_data[i].m_type) {
-<<<<<<< HEAD
             case AXI_MM_MONITOR :        
               mAimList.push_back(new AIM(mDevice, i, &(map->m_debug_ip_data[i])));
               break;
@@ -633,24 +603,8 @@
               else
                 mPlTraceDma = new TraceS2MM(mDevice, i, &(map->m_debug_ip_data[i]));
               break;
-=======
-            case AXI_MM_MONITOR :        aimList.push_back(new AIM(mDevice, i, &(map->m_debug_ip_data[i])));
-                                         break;
-            case ACCEL_MONITOR  :        amList.push_back(new AM(mDevice, i, &(map->m_debug_ip_data[i])));
-                                         break;
-            case AXI_STREAM_MONITOR :    asmList.push_back(new ASM(mDevice, i, &(map->m_debug_ip_data[i])));
-                                         break;
-            case AXI_MONITOR_FIFO_LITE : fifoCtrl = new TraceFifoLite(mDevice, i, &(map->m_debug_ip_data[i]));
-                                         break;
-            case AXI_MONITOR_FIFO_FULL : fifoRead = new TraceFifoFull(mDevice, i, &(map->m_debug_ip_data[i]));
-                                         break;
-            case AXI_TRACE_FUNNEL :      traceFunnel = new TraceFunnel(mDevice, i, &(map->m_debug_ip_data[i]));
-                                         break;
-            case TRACE_S2MM :            traceDMA = new TraceS2MM(mDevice, i, &(map->m_debug_ip_data[i]));
-                                         break;
             case AXI_NOC :               nocList.push_back(new NOC(mDevice, i, &(map->m_debug_ip_data[i])));
                                          break;
->>>>>>> fac1ef4b
             default : break;
             // case AXI_STREAM_PROTOCOL_CHECKER
           }
@@ -858,18 +812,11 @@
     {
       return lhs->getMIndex() < rhs->getMIndex();
     };
-<<<<<<< HEAD
     std::sort(mAimList.begin(), mAimList.end(), sorter);
     std::sort(mAmList.begin(), mAmList.end(), sorter);
     std::sort(mAsmList.begin(), mAsmList.end(), sorter);
-
-=======
-    std::sort(aimList.begin(), aimList.end(), sorter);
-    std::sort(amList.begin(), amList.end(), sorter);
-    std::sort(asmList.begin(), asmList.end(), sorter);
     std::sort(nocList.begin(), nocList.end(), sorter);
-    
->>>>>>> fac1ef4b
+
 #if 0
     for(auto mon : mAimList) {
         mon->showProperties();
@@ -878,7 +825,6 @@
     for(auto mon : mAmList) {
         mon->showProperties();
     }
-<<<<<<< HEAD
 
     for(auto mon : mAsmList) {
         mon->showProperties();
@@ -886,27 +832,16 @@
 
     for(auto mon : mAieTraceDmaList) {
         mon->showProperties();
+    }
+
+    for(auto noc : nocList) {
+        noc->showProperties();
     }
 
     if(mFifoCtrl) mFifoCtrl->showProperties();
     if(mFifoRead) mFifoRead->showProperties();
     if(mPlTraceDma) mPlTraceDma->showProperties();
     if(mTraceFunnel) mTraceFunnel->showProperties();
-=======
-    for(auto mon : amList) {
-        mon->showProperties();
-    }
-    for(auto mon : asmList) {
-        mon->showProperties();
-    }
-    for(auto noc : nocList) {
-        noc->showProperties();
-    }
-    if(fifoCtrl) fifoCtrl->showProperties();
-    if(fifoRead) fifoRead->showProperties();
-    if(traceDMA) traceDMA->showProperties();
-    if(traceFunnel) traceFunnel->showProperties();
->>>>>>> fac1ef4b
 #endif
 
     mIsDebugIPlayoutRead = true;
