--- conflicted
+++ resolved
@@ -136,18 +136,12 @@
       }
       else if (e->isKernelEnqueue())
       {
-<<<<<<< HEAD
-        // Construct the name
-        KernelEnqueue* ke = dynamic_cast<KernelEnqueue*>(e.get()) ;
-        bucket = enqueueBuckets[ke->getIdentifier()] ;
-=======
 	// Construct the name
-	KernelEnqueue* ke = dynamic_cast<KernelEnqueue*>(e) ;
+	KernelEnqueue* ke = dynamic_cast<KernelEnqueue*>(e.get()) ;
 	if (ke != nullptr)
 	  bucket = enqueueBuckets[ke->getIdentifier()] ;
 	else
 	  bucket = generalAPIBucket; // Should never happen
->>>>>>> 1cd4cfe8
       }
       e->dump(fout, bucket) ;
     }
