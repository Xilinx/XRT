--- conflicted
+++ resolved
@@ -21,9 +21,16 @@
 #include <vector>
 
 namespace xdp {
-    RegisterInterpreter::RegisterInterpreter() { }
     RegisterInterpreter::RegisterInterpreter(int aieGeneration)
-      : mAieGeneration(aieGeneration) { }
+      : mAieGeneration(aieGeneration) 
+    { 
+      if (mAieGeneration == 1)
+        writerUsedRegisters = std::make_unique<AIE1WriterUsedRegisters>();
+      else if (mAieGeneration == 5)
+        writerUsedRegisters = std::make_unique<AIE2PSWriterUsedRegisters>();
+      else if ((mAieGeneration > 1) && (mAieGeneration <= 9))
+        writerUsedRegisters = std::make_unique<AIE2WriterUsedRegisters>();
+    }
 
     uint32_t RegisterInterpreter::calcSubval(const uint32_t start, uint32_t end, const std::vector<uint32_t>& regVals) {
         int endIndex = end / DEFAULT_REGISTER_SIZE; 
@@ -57,33 +64,15 @@
     // RegisterInterpreter::registerInfo(const std::string& regName, const xdp::aie::AieDebugValue& aieDebugVal)
     RegisterInterpreter::registerInfo(const std::string& regName, const std::vector<uint32_t>& regVals)
     {
-<<<<<<< HEAD
-        if ((mAieGeneration >= 2) && (mAieGeneration <= 4)) {
-            writerUsedRegisters = std::make_unique<AIE2WriterUsedRegisters>();
-        } else if (mAieGeneration == 5) {
-            writerUsedRegisters = std::make_unique<AIE2PSWriterUsedRegisters>();
-        } else {
-            writerUsedRegisters = std::make_unique<AIE1WriterUsedRegisters>();
-        }
-=======
-        if (mAieGeneration == 1)
-          writerUsedRegisters = std::make_unique<AIE1WriterUsedRegisters>();
-        else if (mAieGeneration == 5)
-          writerUsedRegisters = std::make_unique<AIE2PSWriterUsedRegisters>();
-        else if ((mAieGeneration > 1) && (mAieGeneration <= 9))
-          writerUsedRegisters = std::make_unique<AIE2WriterUsedRegisters>();
->>>>>>> d923aca7
-
-        auto& writerUsedRegistersMap = writerUsedRegisters->getRegDataMap();
-        
-        if (regVals.size() == 0) {
+        if (regVals.size() == 0)
             return { RegisterInterpreter::RegInfo("", "", {0}) };
-        } 
         
         // int expectedSize = (aieDebugVal.sizeInBits + DEFAULT_REGISTER_SIZE - 1) / DEFAULT_REGISTER_SIZE;
         // if (aieDebugVal.dataValue.size() != expectedSize) {
         //     throw std::runtime_error("Vector dataValue should have " + std::to_string(expectedSize) + " 32 bit Register value(s), but it has " + std::to_string(regVals.size()) + " 32 bit Register value(s)");
         // }
+
+        auto& writerUsedRegistersMap = writerUsedRegisters->getRegDataMap();
 
         std::vector<RegisterInterpreter::RegInfo> regInfoVec;
         auto it = writerUsedRegistersMap.find(regName);
