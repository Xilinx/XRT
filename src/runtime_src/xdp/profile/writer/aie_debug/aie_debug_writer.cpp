/**
 * Copyright (C) 2022-2024 Advanced Micro Devices, Inc. - All rights reserved
 *
 * Licensed under the Apache License, Version 2.0 (the "License"). You may
 * not use this file except in compliance with the License. A copy of the
 * License is located at
 *
 *     http://www.apache.org/licenses/LICENSE-2.0
 *
 * Unless required by applicable law or agreed to in writing, software
 * distributed under the License is distributed on an "AS IS" BASIS, WITHOUT
 * WARRANTIES OR CONDITIONS OF ANY KIND, either express or implied. See the
 * License for the specific language governing permissions and limitations
 * under the License.
 */
#include <fstream>

#include "xdp/profile/writer/aie_debug/aie_debug_writer.h"
#include "xdp/profile/database/database.h"
#include "xdp/profile/database/static_info/aie_constructs.h"
#include "xdp/profile/database/static_info/aie_util.h"
#include "xdp/profile/database/dynamic_event_database.h"
#include "xdp/profile/plugin/vp_base/utility.h"

#include "core/common/message.h"

namespace xdp {
  AIEDebugWriter::AIEDebugWriter(const char* fileName, const char* deviceName, uint64_t deviceIndex)
    : VPWriter(fileName), mDeviceName(deviceName), mDeviceIndex(deviceIndex), mHeaderWritten(false)
  {
    mIsWritten = false;
  }

  void AIEDebugWriter::writeHeader()
  {
    float fileVersion = 1.0;

    // Report HW generation to inform analysis how to interpret register addresses
    auto aieGeneration = (db->getStaticInfo()).getAIEGeneration(mDeviceIndex);

    fout << "HEADER"<<"\n";
    fout << "File Version: " << fileVersion << "\n";
    fout << "Target device: " << mDeviceName << "\n";
    fout << "Hardware generation: " << static_cast<int>(aieGeneration) << "\n";
  }

  void AIEDebugWriter::writerDataColumnHeader()
  {
    fout << "Register Values" << "\n";
    fout << "Column"          << ","
         << "Row"             << ","
         << "Register Name"   << ","
         << "Bit Range"       << ","
         << "Field Name"      << ","
         << "Value"           << "\n";
  }

  bool AIEDebugWriter::write(bool /*openNewFile*/)
  {
    if (mIsWritten)
      return true;
    mIsWritten = true;

    if (!mHeaderWritten) {
      this->writeHeader();
      this->writerDataColumnHeader();
      this->mHeaderWritten = true;
    }

    // Getting all samples from database
    std::vector<xdp::aie::AIEDebugDataType> samples =
      db->getDynamicInfo().moveAIEDebugSamples(mDeviceIndex);

    // Create register interpreter for current AIE generation
    auto aieGeneration = (db->getStaticInfo()).getAIEGeneration(mDeviceIndex);
<<<<<<< HEAD
    std::unique_ptr<RegisterInterpreter> regInterp = std::make_unique<RegisterInterpreter>(aieGeneration);
=======
    std::unique_ptr<RegisterInterpreter> regInterp = 
      std::make_unique<RegisterInterpreter>(mDeviceIndex, aieGeneration);
    
    xrt_core::message::send(xrt_core::message::severity_level::debug, "XRT", 
      "Writing " + std::to_string(samples.size()) + " samples to AIE Debug file.");
>>>>>>> d923aca7

    for (auto& sample : samples) {
      // Print out full 32-bit values (for debug purposes)    
      fout << +sample.col << ","
           << +sample.row << ","
           << sample.name << ","
           << std::to_string(sample.value.sizeInBits - 1) << ":0,"
          //  << "31:0" << ","
           << "full" << ","
           << "0x" << std::hex;
      
      for (auto v : sample.value.dataValue) {
        fout << v;
      }
      fout<< std::dec << "\n";

      // Parse all fields from register value
      // auto regInfoVec = regInterp->registerInfo(sample.name, sample.value);
      auto regInfoVec = regInterp->registerInfo(sample.name, sample.value.dataValue);

      // Report all fields
      for (auto& rInfo : regInfoVec) {
        if (rInfo.field_name == "")
          continue;

        fout << +sample.col << ","
             << +sample.row << ","
             << sample.name << ","
             << rInfo.bit_range << ","
             << rInfo.field_name << ","
             << "0x" << std::hex;

        for (auto& sub : rInfo.subval) {
          fout << sub;
        }
        fout << std::dec << "\n";
      }
    }

    fout.flush();
    return true;
  }
} // end namespace xdp<|MERGE_RESOLUTION|>--- conflicted
+++ resolved
@@ -73,15 +73,11 @@
 
     // Create register interpreter for current AIE generation
     auto aieGeneration = (db->getStaticInfo()).getAIEGeneration(mDeviceIndex);
-<<<<<<< HEAD
-    std::unique_ptr<RegisterInterpreter> regInterp = std::make_unique<RegisterInterpreter>(aieGeneration);
-=======
     std::unique_ptr<RegisterInterpreter> regInterp = 
       std::make_unique<RegisterInterpreter>(mDeviceIndex, aieGeneration);
     
     xrt_core::message::send(xrt_core::message::severity_level::debug, "XRT", 
       "Writing " + std::to_string(samples.size()) + " samples to AIE Debug file.");
->>>>>>> d923aca7
 
     for (auto& sample : samples) {
       // Print out full 32-bit values (for debug purposes)    
