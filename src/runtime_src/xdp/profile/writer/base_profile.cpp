--- conflicted
+++ resolved
@@ -109,8 +109,7 @@
     }
     writeTableFooter(getStream());
 
-<<<<<<< HEAD
-    // Table 6.1 : Stream Data Transfers
+    // Table 7 : Stream Data Transfers
     if (mEnStreamTable) {
       std::vector<std::string> StreamTransferSummaryColumnLabels = {
         "Device", "Master Port", "Master Kernel Arguments",
@@ -118,14 +117,6 @@
         "Number Of Transfers", "Transfer Rate (MB/s)", "Average Size (KB)",
         "Link Utilization (%)", "Link Starve (%)", "Link Stall (%)"
       };
-=======
-    // Table 7: Stream Data Transfers
-    if (mEnStallTable) {
-      std::vector<std::string> StreamTransferSummaryColumnLabels = {
-        "Device", "Compute Unit/Port Name", "Kernel Arguments", "Number Of Transfers", "Transfer Rate (MB/s)",
-        "Average Size (KB)", "Link Utilization (%)", "Link Starve (%)", "Link Stall (%)"
-        };
->>>>>>> f782cf81
       writeTableHeader(getStream(), "Data Transfer: Streams between Host and Kernels", StreamTransferSummaryColumnLabels);
       profile->writeKernelStreamSummary(this);
       writeTableFooter(getStream());
