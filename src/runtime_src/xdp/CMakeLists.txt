--- conflicted
+++ resolved
@@ -371,9 +371,31 @@
 set_target_properties(xdp_power_plugin PROPERTIES VERSION ${XRT_VERSION_STRING} SOVERSION ${XRT_SOVERSION})
 set_target_properties(xdp_system_compiler_plugin PROPERTIES VERSION ${XRT_VERSION_STRING} SOVERSION ${XRT_SOVERSION})
 
-<<<<<<< HEAD
-# AI Engine plugins are Edge only
-if (DEFINED XRT_AIE_BUILD)
+# AI Engine plugins are Edge only.
+# With x86 sw_emu support of AIE, XRT_AIE_BUILD is defined even on x86
+# so the condition is strengthen to include native build not defined,
+# which is same condition that compiles edge.
+if (DEFINED XRT_AIE_BUILD AND NOT DEFINED XRT_NATIVE_BUILD)
+  # AIE Profile plugin
+  add_library(xdp_aie_profile_plugin MODULE ${XRT_XDP_PROFILE_AIE_PLUGIN_FILES})
+  add_dependencies(xdp_aie_profile_plugin xdp_core xrt_core)
+  target_link_libraries(xdp_aie_profile_plugin PRIVATE xdp_core xrt_core metal xaiengine)
+  set_target_properties(xdp_aie_profile_plugin PROPERTIES VERSION ${XRT_VERSION_STRING} SOVERSION ${XRT_SOVERSION})
+
+  install (TARGETS xdp_aie_profile_plugin
+    LIBRARY DESTINATION ${XRT_INSTALL_LIB_DIR}/xrt/module
+  )
+
+  # AIE Trace plugin
+  add_library(xdp_aie_trace_plugin MODULE ${XRT_XDP_AIE_TRACE_PLUGIN_FILES})
+  add_dependencies(xdp_aie_trace_plugin xdp_core xrt_core)
+  target_link_libraries(xdp_aie_trace_plugin PRIVATE xdp_core xrt_core metal xaiengine)
+  set_target_properties(xdp_aie_trace_plugin PROPERTIES VERSION ${XRT_VERSION_STRING} SOVERSION ${XRT_SOVERSION})
+
+  install (TARGETS xdp_aie_trace_plugin
+    LIBRARY DESTINATION ${XRT_INSTALL_LIB_DIR}/xrt/module
+  )
+
   # AIE Debug plugin
   add_library(xdp_aie_debug_plugin MODULE ${XRT_XDP_AIE_DEBUG_PLUGIN_FILES})
   add_dependencies(xdp_aie_debug_plugin xdp_core xrt_core)
@@ -381,33 +403,6 @@
   set_target_properties(xdp_aie_debug_plugin PROPERTIES VERSION ${XRT_VERSION_STRING} SOVERSION ${XRT_SOVERSION})
 
   install (TARGETS xdp_aie_debug_plugin
-    LIBRARY DESTINATION ${XRT_INSTALL_LIB_DIR}/xrt/module
-  )
-
-=======
-# AI Engine plugins are Edge only.
-# With x86 sw_emu support of AIE, XRT_AIE_BUILD is defined even on x86
-# so the condition is strengthen to include native build not defined,
-# which is same condition that compiles edge.
-if (DEFINED XRT_AIE_BUILD AND NOT DEFINED XRT_NATIVE_BUILD)
->>>>>>> 1559b59b
-  # AIE Profile plugin
-  add_library(xdp_aie_profile_plugin MODULE ${XRT_XDP_PROFILE_AIE_PLUGIN_FILES})
-  add_dependencies(xdp_aie_profile_plugin xdp_core xrt_core)
-  target_link_libraries(xdp_aie_profile_plugin PRIVATE xdp_core xrt_core metal xaiengine)
-  set_target_properties(xdp_aie_profile_plugin PROPERTIES VERSION ${XRT_VERSION_STRING} SOVERSION ${XRT_SOVERSION})
-
-  install (TARGETS xdp_aie_profile_plugin
-    LIBRARY DESTINATION ${XRT_INSTALL_LIB_DIR}/xrt/module
-  )
-
-  # AIE Trace plugin
-  add_library(xdp_aie_trace_plugin MODULE ${XRT_XDP_AIE_TRACE_PLUGIN_FILES})
-  add_dependencies(xdp_aie_trace_plugin xdp_core xrt_core)
-  target_link_libraries(xdp_aie_trace_plugin PRIVATE xdp_core xrt_core metal xaiengine)
-  set_target_properties(xdp_aie_trace_plugin PROPERTIES VERSION ${XRT_VERSION_STRING} SOVERSION ${XRT_SOVERSION})
-
-  install (TARGETS xdp_aie_trace_plugin
     LIBRARY DESTINATION ${XRT_INSTALL_LIB_DIR}/xrt/module
   )
 endif()
