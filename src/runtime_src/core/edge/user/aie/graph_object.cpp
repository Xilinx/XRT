// SPDX-License-Identifier: Apache-2.0
// Copyright (C) 2024 Advanced Micro Devices, Inc. All rights reserved.

#include "graph_object.h"
#include "core/common/system.h"
#include <memory>
#include "core/edge/user/shim.h"

namespace zynqaie {
  graph_object::graph_object(ZYNQ::shim* shim, const xrt::uuid& uuid , const char* gname,
                  xrt::graph::access_mode am, zynqaie::hwctx_object* hwctx)
    : m_shim{shim},
      name{gname},
      access_mode{am},
      m_hwctx{hwctx}
  {
      auto device{xrt_core::get_userpf_device(m_shim)};
      auto drv = ZYNQ::shim::handleCheck(device->get_device_handle());

<<<<<<< HEAD
#ifdef XRT_ENABLE_AIE   
      if (m_hwctx) {
        aieArray = m_hwctx->get_aie_array_shared();
        m_hwctx->get_aied()->register_graph(this);
      }
      else if (drv->isAieRegistered()) {
        aieArray = drv->get_aie_array_shared();
        drv->getAied()->register_graph(this);
      }
=======
#ifdef XRT_ENABLE_AIE
      if (nullptr != m_hwctx)
        m_aie_array = m_hwctx->get_aie_array_shared();
      else if (drv->isAieRegistered())
        m_aie_array = drv->get_aie_array_shared();
>>>>>>> 8e699b31
#endif

      id = xrt_core::edge::aie::get_graph_id(device.get(), name, m_hwctx);
      if (id == xrt_core::edge::aie::NON_EXIST_ID)
        throw xrt_core::error(-EINVAL, "Can not get id for Graph '" + name + "'");

      drv->open_graph_context(m_hwctx, uuid.get(), id, am);

      /* Initialize graph tile metadata */
      graph_config = xrt_core::edge::aie::get_graph(device.get(), name, m_hwctx);

      /* Initialize graph rtp metadata */
      rtps = xrt_core::edge::aie::get_rtp(device.get(), graph_config.id, m_hwctx);
      aie_config_api = std::make_shared<adf::graph_api>(&graph_config);
      aie_config_api->configure();
      state = graph_state::reset;
  }

  graph_object::~graph_object()
  {
    auto device{xrt_core::get_userpf_device(m_shim)};
    auto drv = ZYNQ::shim::handleCheck(device->get_device_handle());

    drv->close_graph_context(m_hwctx, id);

    if (m_hwctx) // hwctx specific
      m_hwctx->get_aied()->deregister_graph(this);
    else   // device specific
      drv->getAied()->deregister_graph(this);
  }

  std::string
  graph_object::getname() const
  {
    return name;
  }

  unsigned short
  graph_object::getstatus() const
  {
    return static_cast<unsigned short>(state);
  }

  void
  graph_object::reset_graph()
  {
      if (access_mode == xrt::graph::access_mode::shared)
        throw xrt_core::error(-EPERM, "Shared context can not reset graph");

      for (int i = 0; i < graph_config.coreColumns.size(); i++)
      {
        XAie_LocType coreTile = XAie_TileLoc(graph_config.coreColumns[i], graph_config.coreRows[i] + adf::config_manager::s_num_reserved_rows + 1);
        XAie_CoreDisable(m_aie_array->get_dev(), coreTile);
      }

      state = graph_state::reset;
  }

  uint64_t
  graph_object::get_timestamp()
  {
      /* TODO just use the first tile to get the timestamp? */
      XAie_LocType coreTile = XAie_TileLoc(graph_config.coreColumns[0], graph_config.coreRows[0] + adf::config_manager::s_num_reserved_rows + 1);

      uint64_t timeStamp;
      AieRC rc = XAie_ReadTimer(m_aie_array->get_dev(), coreTile, XAIE_CORE_MOD, &timeStamp);
      if (rc != XAIE_OK)
        throw xrt_core::error(-EINVAL, "Fail to read timestamp for Graph '" + name);

      return timeStamp;
  }

  void
  graph_object::run_graph(int iterations)
  {
      if (iterations == 0)
      {
        if (access_mode == xrt::graph::access_mode::shared)
          throw xrt_core::error(-EPERM, "Shared context can not run graph");

        if (state != graph_state::stop && state != graph_state::reset)
          throw xrt_core::error(-EINVAL, "Graph '" + name + "' is already running or has ended");

        aie_config_api->run();
        state = graph_state::running;
      }
      else
      {
        if (access_mode == xrt::graph::access_mode::shared)
          throw xrt_core::error(-EPERM, "Shared context can not run graph");

        if (state != graph_state::stop && state != graph_state::reset)
          throw xrt_core::error(-EINVAL, "Graph '" + name + "' is already running or has ended");

        aie_config_api->run(iterations);
        state = graph_state::running;
      }
  }

  int
  graph_object::wait_graph_done(int timeout_ms)
  {
      if (access_mode == xrt::graph::access_mode::shared)
        throw xrt_core::error(-EPERM, "Shared context can not wait on graph");

      if (state == graph_state::stop)
        return 0;

      if (state != graph_state::running)
        throw xrt_core::error(-EINVAL, "Graph '" + name + "' is not running, cannot wait");

      auto begin = std::chrono::high_resolution_clock::now();

      /*
       * We are using busy waiting here. Until every tile in the graph
       * is done, we keep polling each tile.
       */
      while (1)
      {
        uint8_t done;
        for (int i = 0; i < graph_config.coreColumns.size(); i++)
        {
          /* Skip multi-rate core */
          if (graph_config.triggered[i])
          {
            done = 1;
            continue;
          }

          XAie_LocType coreTile = XAie_TileLoc(graph_config.coreColumns[i], graph_config.coreRows[i] + adf::config_manager::s_num_reserved_rows + 1);
          XAie_CoreReadDoneBit(m_aie_array->get_dev(), coreTile, &done);
          if (!done)
            break;
        }

        if (done)
        {
          state = graph_state::stop;
          for (int i = 0; i < graph_config.coreColumns.size(); i++)
          {
            if (graph_config.triggered[i])
              continue;

            XAie_LocType coreTile = XAie_TileLoc(graph_config.coreColumns[i], graph_config.coreRows[i] + adf::config_manager::s_num_reserved_rows + 1);
            XAie_CoreDisable(m_aie_array->get_dev(), coreTile);
          }
          return 0;
        }

        auto current = std::chrono::high_resolution_clock::now();
        auto dur = current - begin;
        auto ms = std::chrono::duration_cast<std::chrono::milliseconds>(dur).count();
        if (timeout_ms >= 0 && timeout_ms < ms)
          throw xrt_core::error(-ETIME, "Wait graph '" + name + "' timeout.");
      }
      return -1;
  }

  void
  graph_object::wait_graph(uint64_t cycle)
  {
      if (cycle == 0)
      {
        if (access_mode == xrt::graph::access_mode::shared)
          throw xrt_core::error(-EPERM, "Shared context can not wait on graph");

        if (state == graph_state::stop)
          return;

        if (state != graph_state::running)
          throw xrt_core::error(-EINVAL, "Graph '" + name + "' is not running, cannot wait");

        aie_config_api->wait();
        state = graph_state::stop;
      }
      else
      {
        if (access_mode == xrt::graph::access_mode::shared)
          throw xrt_core::error(-EPERM, "Shared context can not wait on graph");

        if (state == graph_state::suspend)
          return;

        if (state != graph_state::running)
          throw xrt_core::error(-EINVAL, "Graph '" + name + "' is not running, cannot wait");

        aie_config_api->wait(cycle);
        state = graph_state::suspend;
      }
  }

  void
  graph_object::suspend_graph()
  {
      if (access_mode == xrt::graph::access_mode::shared)
        throw xrt_core::error(-EPERM, "Shared context can not suspend graph");

      if (state != graph_state::running)
        throw xrt_core::error(-EINVAL, "Graph '" + name + "' is not running, cannot suspend");

      for (int i = 0; i < graph_config.coreColumns.size(); i++)
      {
        XAie_LocType coreTile = XAie_TileLoc(graph_config.coreColumns[i], graph_config.coreRows[i] + adf::config_manager::s_num_reserved_rows + 1);
        XAie_CoreDisable(m_aie_array->get_dev(), coreTile);
      }
      state = graph_state::suspend;
  }

  void
  graph_object::resume_graph()
  {
      if (access_mode == xrt::graph::access_mode::shared)
        throw xrt_core::error(-EPERM, "Shared context can not resume on graph");

      if (state != graph_state::suspend)
        throw xrt_core::error(-EINVAL, "Graph '" + name + "' is not suspended (wait(cycle)), cannot resume");

      aie_config_api->resume();
      state = graph_state::running;
  }

  void
  graph_object::end_graph(uint64_t cycle)
  {
      if (cycle == 0)
      {
        if (access_mode == xrt::graph::access_mode::shared)
          throw xrt_core::error(-EPERM, "Shared context can not end graph");

        if (state != graph_state::running && state != graph_state::stop)
          throw xrt_core::error(-EINVAL, "Graph '" + name + "' is not running or stop, cannot end");

        aie_config_api->end();
        state = graph_state::end;
      }
      else
      {
        if (access_mode == xrt::graph::access_mode::shared)
          throw xrt_core::error(-EPERM, "Shared context can not end graph");

        if (state != graph_state::running && state != graph_state::suspend)
          throw xrt_core::error(-EINVAL, "Graph '" + name + "' is not running or suspended, cannot end(cycle_timeout)");

        aie_config_api->end(cycle);
        state = graph_state::end;
      }
  }

  void
  graph_object::update_graph_rtp(const char* port, const char* buffer, size_t size)
  {
      auto it = rtps.find(port);
      if (it == rtps.end())
        throw xrt_core::error(-EINVAL, "Can't update graph '" + name + "': RTP port '" + port + "' not found");
      auto& rtp = it->second;

      if (access_mode == xrt::graph::access_mode::shared && !rtp.isAsync)
        throw xrt_core::error(-EPERM, "Shared context can not update sync RTP");

      if (rtp.isPL)
        throw xrt_core::error(-EINVAL, "Can't update graph '" + name + "': RTP port '" + port + "' is not AIE RTP");

      aie_config_api->update(&rtp, (const void*)buffer, size);
  }

  void
  graph_object::read_graph_rtp(const char* port, char* buffer, size_t size)
  {
      auto it = rtps.find(port);
      if (it == rtps.end())
        throw xrt_core::error(-EINVAL, "Can't read graph '" + name + "': RTP port '" + port + "' not found");
      auto& rtp = it->second;

      if (rtp.isPL)
        throw xrt_core::error(-EINVAL, "Can't read graph '" + name + "': RTP port '" + port + "' is not AIE RTP");

      aie_config_api->read(&rtp, (void*)buffer, size);
  }
}<|MERGE_RESOLUTION|>--- conflicted
+++ resolved
@@ -17,7 +17,6 @@
       auto device{xrt_core::get_userpf_device(m_shim)};
       auto drv = ZYNQ::shim::handleCheck(device->get_device_handle());
 
-<<<<<<< HEAD
 #ifdef XRT_ENABLE_AIE   
       if (m_hwctx) {
         aieArray = m_hwctx->get_aie_array_shared();
@@ -27,13 +26,6 @@
         aieArray = drv->get_aie_array_shared();
         drv->getAied()->register_graph(this);
       }
-=======
-#ifdef XRT_ENABLE_AIE
-      if (nullptr != m_hwctx)
-        m_aie_array = m_hwctx->get_aie_array_shared();
-      else if (drv->isAieRegistered())
-        m_aie_array = drv->get_aie_array_shared();
->>>>>>> 8e699b31
 #endif
 
       id = xrt_core::edge::aie::get_graph_id(device.get(), name, m_hwctx);
