/* HAL profiling is not yet fully supported for Edge and callback for xclLoadXclbin only is added to Edge SHIM.
 * All other implementation is targeted for future use.
 */


#include "hal_profile.h"
#include "hal_device_offload.h"
#include "aie_profile.h"
#include "noc_profile.h"
//#include "power_profile.h"
#include "aie_trace.h"
#include "vart_profile.h"
#include "core/common/module_loader.h"
#include "core/common/utils.h"
#include "core/common/config_reader.h"
#include "core/common/message.h"
#include "core/common/dlfcn.h"

namespace bfs = boost::filesystem;

namespace xdphal {

std::function<void(unsigned, void*)> cb ;

static bool cb_valid() {
  return cb != nullptr ;
}

static bool hal_plugins_loaded = false ;

CallLogger::CallLogger(uint64_t id)
           : m_local_idcode(id)
{
  if (hal_plugins_loaded) return ;
  hal_plugins_loaded = true ;

  // This hook is responsible for loading all of the HAL level plugins
  if (xrt_core::config::get_xrt_trace()) {
    load_xdp_plugin_library(nullptr) ;
  }

  if (xrt_core::config::get_data_transfer_trace() != "off" ||
      xrt_core::config::get_device_trace() != "off") {
    xdphaldeviceoffload::load_xdp_hal_device_offload() ;
  }

  if (xrt_core::config::get_aie_profile()) {
    xdpaieprofile::load_xdp_aie_plugin() ;
  }

  if (xrt_core::config::get_noc_profile()) {
    xdpnocprofile::load_xdp_noc_plugin() ;
  }

#if 0
  if (xrt_core::config::get_power_profile()) {
    xdppowerprofile::load_xdp_power_plugin() ;
  }
#endif

  if (xrt_core::config::get_aie_trace()) {
    xdpaietrace::load_xdp_aie_trace_plugin() ;
  }

  if (xrt_core::config::get_vitis_ai_profile()) {
    xdpvartprofile::load_xdp_vart_plugin() ;
  }
}

CallLogger::~CallLogger()
{}

AllocBOCallLogger::AllocBOCallLogger(xclDeviceHandle handle /*, size_t size, int unused, unsigned flags*/) 
    : CallLogger()
{
    if (!cb_valid()) return;
    m_local_idcode = xrt_core::utils::issue_id() ;

    CBPayload payload = {m_local_idcode, handle};
    cb(HalCallbackType::ALLOC_BO_START, &payload);
}

AllocBOCallLogger::~AllocBOCallLogger() {
    if (!cb_valid()) return;
    CBPayload payload = {m_local_idcode, 0};
    cb(HalCallbackType::ALLOC_BO_END, &payload);
}

AllocUserPtrBOCallLogger::AllocUserPtrBOCallLogger(xclDeviceHandle handle /*, void *userptr, size_t size, unsigned flags*/)
    : CallLogger()
{
    if (!cb_valid()) return;
    m_local_idcode = xrt_core::utils::issue_id() ;

    CBPayload payload = {m_local_idcode, handle};
    cb(HalCallbackType::ALLOC_USERPTR_BO_START, &payload);
}

AllocUserPtrBOCallLogger::~AllocUserPtrBOCallLogger() {
    if (!cb_valid()) return;
    CBPayload payload = {m_local_idcode, 0};
    cb(HalCallbackType::ALLOC_USERPTR_BO_END, &payload);
}

FreeBOCallLogger::FreeBOCallLogger(xclDeviceHandle handle /*, unsigned int boHandle*/) 
    : CallLogger()
{
    if (!cb_valid()) return;
    m_local_idcode = xrt_core::utils::issue_id() ;

    CBPayload payload = {m_local_idcode, handle};
    cb(HalCallbackType::FREE_BO_START, &payload);
}

FreeBOCallLogger::~FreeBOCallLogger() {
    if (!cb_valid()) return;
    CBPayload payload = {m_local_idcode, 0};
    cb(HalCallbackType::FREE_BO_END, &payload);
}

WriteBOCallLogger::WriteBOCallLogger(xclDeviceHandle handle, size_t size /*, unsigned int boHandle, const void *src, size_t seek*/) 
    : CallLogger()
      ,m_buffer_transfer_id(0)
{
    if (!cb_valid()) return;
    m_local_idcode = xrt_core::utils::issue_id() ;

    m_buffer_transfer_id = xrt_core::utils::issue_id();

    BOTransferCBPayload payload = {{m_local_idcode, handle}, m_buffer_transfer_id, size} ;
    cb(HalCallbackType::WRITE_BO_START, &payload);
}

WriteBOCallLogger::~WriteBOCallLogger() {
    if (!cb_valid()) return;

    BOTransferCBPayload payload = {{m_local_idcode, 0}, m_buffer_transfer_id, 0};
    cb(HalCallbackType::WRITE_BO_END, &payload);
}

ReadBOCallLogger::ReadBOCallLogger(xclDeviceHandle handle, size_t size /*, unsigned int boHandle, void *dst, size_t skip*/) 
    : CallLogger()
      ,m_buffer_transfer_id(0)
{
    if (!cb_valid()) return;
    m_local_idcode = xrt_core::utils::issue_id() ;

    m_buffer_transfer_id = xrt_core::utils::issue_id() ;
    
    BOTransferCBPayload payload = {{m_local_idcode, handle}, m_buffer_transfer_id, size} ;
    cb(HalCallbackType::READ_BO_START, &payload);
}

ReadBOCallLogger::~ReadBOCallLogger() {
    if (!cb_valid()) return;

    BOTransferCBPayload payload = {{m_local_idcode, 0}, m_buffer_transfer_id, 0};
    cb(HalCallbackType::READ_BO_END, &payload);
}  

MapBOCallLogger::MapBOCallLogger(xclDeviceHandle handle /*, unsigned int boHandle, bool write*/) 
    : CallLogger()
{
    if (!cb_valid()) return;
    m_local_idcode = xrt_core::utils::issue_id() ;

    CBPayload payload = {m_local_idcode, handle};
    cb(HalCallbackType::MAP_BO_START, &payload);
}

MapBOCallLogger::~MapBOCallLogger() {
    if (!cb_valid()) return;
    CBPayload payload = {m_local_idcode, 0};
    cb(HalCallbackType::MAP_BO_END, &payload);
}

SyncBOCallLogger::SyncBOCallLogger(xclDeviceHandle handle, size_t size, xclBOSyncDirection dir /*, unsigned int boHandle, size_t offset*/) 
    : CallLogger()
      ,m_buffer_transfer_id(0)
      ,m_is_write_to_device((XCL_BO_SYNC_BO_TO_DEVICE == dir) ? true : false)
{
    if (!cb_valid()) return;
    m_local_idcode = xrt_core::utils::issue_id() ;

    m_buffer_transfer_id = xrt_core::utils::issue_id() ;

    SyncBOCBPayload payload = {{m_local_idcode, handle}, m_buffer_transfer_id, size, m_is_write_to_device};
    cb(HalCallbackType::SYNC_BO_START, &payload);
}

SyncBOCallLogger::~SyncBOCallLogger() {
    if (!cb_valid()) return;
    SyncBOCBPayload payload = {{m_local_idcode, 0}, m_buffer_transfer_id, 0, m_is_write_to_device};
    cb(HalCallbackType::SYNC_BO_END, &payload);
}

CopyBOCallLogger::CopyBOCallLogger(xclDeviceHandle handle /*, unsigned int dst_boHandle,
                                   unsigned int src_bohandle, size_t size, size_t dst_offset, size_t src_offset*/) 
    : CallLogger()
{
    if (!cb_valid()) return;
    m_local_idcode = xrt_core::utils::issue_id() ;

    CBPayload payload = {m_local_idcode, handle};
    cb(HalCallbackType::COPY_BO_START, &payload);
}

CopyBOCallLogger::~CopyBOCallLogger() {
    if (!cb_valid()) return;
    CBPayload payload = {m_local_idcode, 0};
    cb(HalCallbackType::COPY_BO_END, &payload);
}

GetBOPropCallLogger::GetBOPropCallLogger(xclDeviceHandle handle)
    : CallLogger()
{
    if (!cb_valid()) return;
    m_local_idcode = xrt_core::utils::issue_id() ;

    CBPayload payload = {m_local_idcode, handle};
    cb(HalCallbackType::GET_BO_PROP_START, &payload);
}

GetBOPropCallLogger::~GetBOPropCallLogger() {
    if (!cb_valid()) return;
    CBPayload payload = {m_local_idcode, 0};
    cb(HalCallbackType::GET_BO_PROP_END, &payload);
}

ExecBufCallLogger::ExecBufCallLogger(xclDeviceHandle handle)
    : CallLogger()
{
    if (!cb_valid()) return;
    m_local_idcode = xrt_core::utils::issue_id() ;

    CBPayload payload = {m_local_idcode, handle};
    cb(HalCallbackType::EXEC_BUF_START, &payload);
}

ExecBufCallLogger::~ExecBufCallLogger() {
    if (!cb_valid()) return;
    CBPayload payload = {m_local_idcode, 0};
    cb(HalCallbackType::EXEC_BUF_END, &payload);
}

ExecWaitCallLogger::ExecWaitCallLogger(xclDeviceHandle handle)
    : CallLogger()
{
    if (!cb_valid()) return;
    m_local_idcode = xrt_core::utils::issue_id() ;

    CBPayload payload = {m_local_idcode, handle};
    cb(HalCallbackType::EXEC_WAIT_START, &payload);
}

ExecWaitCallLogger::~ExecWaitCallLogger() {
    if (!cb_valid()) return;
    CBPayload payload = {m_local_idcode, 0};
    cb(HalCallbackType::EXEC_WAIT_END, &payload);
}

UnmgdPwriteCallLogger::UnmgdPwriteCallLogger(xclDeviceHandle handle, unsigned flags, const void *buf, size_t count, uint64_t offset) 
    : CallLogger()
{
    if (!cb_valid()) return;
    m_local_idcode = xrt_core::utils::issue_id() ;

    UnmgdPreadPwriteCBPayload payload = {{m_local_idcode, handle}, flags, count, offset};
    cb(HalCallbackType::UNMGD_WRITE_START, &payload);
}

UnmgdPwriteCallLogger::~UnmgdPwriteCallLogger() {
    if (!cb_valid()) return;
    CBPayload payload = {m_local_idcode, 0};
    cb(HalCallbackType::UNMGD_WRITE_END, &payload);
}

UnmgdPreadCallLogger::UnmgdPreadCallLogger(xclDeviceHandle handle, unsigned flags, void *buf, size_t count, uint64_t offset) 
    : CallLogger()
{
    if (!cb_valid()) return;
    m_local_idcode = xrt_core::utils::issue_id() ;

    UnmgdPreadPwriteCBPayload payload = {{m_local_idcode, handle}, flags, count, offset};
    cb(HalCallbackType::UNMGD_READ_START, &payload);
}

UnmgdPreadCallLogger::~UnmgdPreadCallLogger() {
    if (!cb_valid()) return;
    CBPayload payload = {m_local_idcode, 0};
    cb(HalCallbackType::UNMGD_READ_END, &payload);
}

ReadCallLogger::ReadCallLogger(xclDeviceHandle handle, size_t size /*, xclAddressSpace space, uint64_t offset, void *hostBuf */) 
    : CallLogger()
{
    if (!cb_valid()) return;
    m_local_idcode = xrt_core::utils::issue_id() ;

    ReadWriteCBPayload payload = {{m_local_idcode, handle}, size};
    cb(HalCallbackType::READ_START, &payload);
}

ReadCallLogger::~ReadCallLogger()
{
    if (!cb_valid()) return;

    CBPayload payload = {m_local_idcode, 0};
    cb(HalCallbackType::READ_END, &payload);
}

WriteCallLogger::WriteCallLogger(xclDeviceHandle handle, size_t size /*, xclAddressSpace space, uint64_t offset, const void *hostBuf */) 
    : CallLogger()
{
    if (!cb_valid()) return;
    m_local_idcode = xrt_core::utils::issue_id() ;

    ReadWriteCBPayload payload = { {m_local_idcode, handle}, size};
    cb(HalCallbackType::WRITE_START, (void*)(&payload));
}

WriteCallLogger::~WriteCallLogger()
{
    if (!cb_valid()) return;

    CBPayload payload = {m_local_idcode, 0};
    cb(HalCallbackType::WRITE_END, &payload);
}


RegReadCallLogger::RegReadCallLogger(xclDeviceHandle handle, uint32_t ipIndex, uint32_t offset) 
    : CallLogger()
{
    if (!cb_valid()) return;
    m_local_idcode = xrt_core::utils::issue_id() ;

    ReadWriteCBPayload payload = {{m_local_idcode, handle}, 0};
    cb(HalCallbackType::REG_READ_START, &payload);
}

RegReadCallLogger::~RegReadCallLogger()
{
    if (!cb_valid()) return;

    CBPayload payload = {m_local_idcode, 0};
    cb(HalCallbackType::REG_READ_END, &payload);
}

RegWriteCallLogger::RegWriteCallLogger(xclDeviceHandle handle, uint32_t ipIndex, uint32_t offset) 
    : CallLogger()
{
    if (!cb_valid()) return;
    m_local_idcode = xrt_core::utils::issue_id() ;

    ReadWriteCBPayload payload = { {m_local_idcode, handle}, 0};
    cb(HalCallbackType::REG_WRITE_START, (void*)(&payload));
}

RegWriteCallLogger::~RegWriteCallLogger()
{
    if (!cb_valid()) return;

    CBPayload payload = {m_local_idcode, 0};
    cb(HalCallbackType::REG_WRITE_END, &payload);
}


ProbeCallLogger::ProbeCallLogger() 
    : CallLogger()
{
    if (!cb_valid()) return;
    m_local_idcode = xrt_core::utils::issue_id() ;

    CBPayload payload = {m_local_idcode, nullptr};
    cb(HalCallbackType::PROBE_START, &payload);
}

ProbeCallLogger::~ProbeCallLogger()
{
    if (!cb_valid()) return;
    CBPayload payload = {m_local_idcode, 0};
    cb(HalCallbackType::PROBE_END, &payload);
}

LockDeviceCallLogger::LockDeviceCallLogger(xclDeviceHandle handle) 
    : CallLogger()
{
    if (!cb_valid()) return;
    m_local_idcode = xrt_core::utils::issue_id() ;

    CBPayload payload = {m_local_idcode, handle};
    cb(HalCallbackType::LOCK_DEVICE_START, &payload);
}

LockDeviceCallLogger::~LockDeviceCallLogger() {
    if (!cb_valid()) return;
    CBPayload payload = {m_local_idcode, 0};
    cb(HalCallbackType::LOCK_DEVICE_END, &payload);
}

UnLockDeviceCallLogger::UnLockDeviceCallLogger(xclDeviceHandle handle) 
    : CallLogger()
{
    if (!cb_valid()) return;
    m_local_idcode = xrt_core::utils::issue_id() ;

    CBPayload payload = {m_local_idcode, handle};
    cb(HalCallbackType::UNLOCK_DEVICE_START, &payload);
}

UnLockDeviceCallLogger::~UnLockDeviceCallLogger() {
    if (!cb_valid()) return;
    CBPayload payload = {m_local_idcode, 0};
    cb(HalCallbackType::UNLOCK_DEVICE_END, &payload);
}

OpenCallLogger::OpenCallLogger(/*unsigned deviceIndex*/)
    : CallLogger()
{
    if (!cb_valid()) return;
    m_local_idcode = xrt_core::utils::issue_id() ;

    CBPayload payload = {m_local_idcode, 0};
    cb(HalCallbackType::OPEN_START, &payload);
}

OpenCallLogger::~OpenCallLogger() {
    if (!cb_valid()) return;
    CBPayload payload = {m_local_idcode, 0};
    cb(HalCallbackType::OPEN_END, &payload);
}

CloseCallLogger::CloseCallLogger(xclDeviceHandle handle) 
    : CallLogger()
{
    if (!cb_valid()) return;
    m_local_idcode = xrt_core::utils::issue_id() ;

    CBPayload payload = {m_local_idcode, handle};
    cb(HalCallbackType::CLOSE_START, &payload);
}

CloseCallLogger::~CloseCallLogger() {
    if (!cb_valid()) return;
    CBPayload payload = {m_local_idcode, 0};
    cb(HalCallbackType::CLOSE_END, &payload);
}

OpenContextCallLogger::OpenContextCallLogger(/*unsigned deviceIndex*/)
    : CallLogger()
{
    if (!cb_valid()) return;
    m_local_idcode = xrt_core::utils::issue_id() ;

    CBPayload payload = {m_local_idcode, 0};
    cb(HalCallbackType::OPEN_CONTEXT_START, &payload);
}

OpenContextCallLogger::~OpenContextCallLogger() {
    if (!cb_valid()) return;
    CBPayload payload = {m_local_idcode, 0};
    cb(HalCallbackType::OPEN_CONTEXT_END, &payload);
}

CloseContextCallLogger::CloseContextCallLogger(xclDeviceHandle handle) 
    : CallLogger()
{
    if (!cb_valid()) return;
    m_local_idcode = xrt_core::utils::issue_id() ;

    CBPayload payload = {m_local_idcode, handle};
    cb(HalCallbackType::CLOSE_CONTEXT_START, &payload);
}

CloseContextCallLogger::~CloseContextCallLogger() {
    if (!cb_valid()) return;
    CBPayload payload = {m_local_idcode, 0};
    cb(HalCallbackType::CLOSE_CONTEXT_END, &payload);
}

LoadXclbinCallLogger::LoadXclbinCallLogger(xclDeviceHandle handle, const void* buffer) 
                    : CallLogger(),
                      h(handle), mBuffer(buffer)
{
  if (!cb_valid()) return ;
    m_local_idcode = xrt_core::utils::issue_id() ;

  XclbinCBPayload payload = { {m_local_idcode, handle}, buffer } ;
  cb(HalCallbackType::LOAD_XCLBIN_START, &payload) ;
}

LoadXclbinCallLogger::~LoadXclbinCallLogger()
{
  if (!cb_valid()) return ;
  XclbinCBPayload payload = { {m_local_idcode, h}, mBuffer } ;
  cb(HalCallbackType::LOAD_XCLBIN_END, &payload) ;
}

// The registration function
void register_hal_callbacks(void* handle)
{
  typedef void(*ftype)(unsigned, void*) ;
  cb = (ftype)(xrt_core::dlsym(handle, "hal_level_xdp_cb_func")) ;
  if (xrt_core::dlerror() != NULL) cb = nullptr ;
}

// The warning function
void warning_hal_callbacks()
{
  if(xrt_core::config::get_profile()) {
    // "profile=true" is also set. This enables OpenCL based flow for profiling. 
    // Currently, mix of OpenCL and HAL based profiling is not supported.
<<<<<<< HEAD
    xrt_core::message::send(xrt_core::message::severity_level::XRT_WARNING, "XRT",
              std::string("Both profile=true and xrt_trace=true set in xrt.ini config. Currently, these flows are not supported to work together."));
=======
    xrt_core::message::send(xrt_core::message::severity_level::warning, "XRT",
              std::string("Both profile=true and xrt_profile=true set in xrt.ini config. Currently, these flows are not supported to work together."));
>>>>>>> a424841f
    return;
  }
}

void load_xdp_plugin_library(HalPluginConfig* )
{
  static xrt_core::module_loader xdp_hal_loader("xdp_hal_plugin",
						register_hal_callbacks,
						warning_hal_callbacks) ;
}

}<|MERGE_RESOLUTION|>--- conflicted
+++ resolved
@@ -510,13 +510,8 @@
   if(xrt_core::config::get_profile()) {
     // "profile=true" is also set. This enables OpenCL based flow for profiling. 
     // Currently, mix of OpenCL and HAL based profiling is not supported.
-<<<<<<< HEAD
-    xrt_core::message::send(xrt_core::message::severity_level::XRT_WARNING, "XRT",
-              std::string("Both profile=true and xrt_trace=true set in xrt.ini config. Currently, these flows are not supported to work together."));
-=======
     xrt_core::message::send(xrt_core::message::severity_level::warning, "XRT",
               std::string("Both profile=true and xrt_profile=true set in xrt.ini config. Currently, these flows are not supported to work together."));
->>>>>>> a424841f
     return;
   }
 }
