/* HAL profiling is not yet fully supported for Edge and callback for xclLoadXclbin only is added to Edge SHIM.
 * All other implementation is targeted for future use.
 */


#include "hal_profile.h"
<<<<<<< HEAD
#include "aie_profile.h"
#include "noc_profile.h"
=======
#include "hal_device_offload.h"
//#include "power_profile.h"
>>>>>>> 59270ef1
#include "vart_profile.h"
#include "core/common/module_loader.h"
#include "core/common/utils.h"
#include "core/common/config_reader.h"
#include "core/common/message.h"
#include "core/common/dlfcn.h"

namespace bfs = boost::filesystem;

namespace xdphal {

std::function<void(unsigned, void*)> cb ;

static bool cb_valid() {
  return cb != nullptr ;
}

static bool hal_plugins_loaded = false ;

CallLogger::CallLogger(uint64_t id)
           : m_local_idcode(id)
{
  if (hal_plugins_loaded) return ;
  hal_plugins_loaded = true ;

  // This hook is responsible for loading all of the HAL level plugins
  if (xrt_core::config::get_xrt_profile())
  {
    load_xdp_plugin_library(nullptr) ;
  }
<<<<<<< HEAD
  if (xrt_core::config::get_aie_profile())
  {
    xdpaieprofile::load_xdp_aie_plugin() ;
  }
  if (xrt_core::config::get_noc_profile()) 
  {
    xdpnocprofile::load_xdp_noc_plugin() ;
=======
  if (xrt_core::config::get_data_transfer_trace() != "off")
  {
    xdphaldeviceoffload::load_xdp_hal_device_offload() ;
>>>>>>> 59270ef1
  }
#if 0
  if (xrt_core::config::get_power_profile())
  {
    xdppowerprofile::load_xdp_power_plugin() ;
  }
#endif
  if (xrt_core::config::get_vitis_ai_profile())
  {
    xdpvartprofile::load_xdp_vart_plugin() ;
  }
}

CallLogger::~CallLogger()
{}

AllocBOCallLogger::AllocBOCallLogger(xclDeviceHandle handle /*, size_t size, int unused, unsigned flags*/) 
    : CallLogger()
{
    if (!cb_valid()) return;
    m_local_idcode = xrt_core::utils::issue_id() ;

    CBPayload payload = {m_local_idcode, handle};
    cb(HalCallbackType::ALLOC_BO_START, &payload);
}

AllocBOCallLogger::~AllocBOCallLogger() {
    if (!cb_valid()) return;
    CBPayload payload = {m_local_idcode, 0};
    cb(HalCallbackType::ALLOC_BO_END, &payload);
}

AllocUserPtrBOCallLogger::AllocUserPtrBOCallLogger(xclDeviceHandle handle /*, void *userptr, size_t size, unsigned flags*/)
    : CallLogger()
{
    if (!cb_valid()) return;
    m_local_idcode = xrt_core::utils::issue_id() ;

    CBPayload payload = {m_local_idcode, handle};
    cb(HalCallbackType::ALLOC_USERPTR_BO_START, &payload);
}

AllocUserPtrBOCallLogger::~AllocUserPtrBOCallLogger() {
    if (!cb_valid()) return;
    CBPayload payload = {m_local_idcode, 0};
    cb(HalCallbackType::ALLOC_USERPTR_BO_END, &payload);
}

FreeBOCallLogger::FreeBOCallLogger(xclDeviceHandle handle /*, unsigned int boHandle*/) 
    : CallLogger()
{
    if (!cb_valid()) return;
    m_local_idcode = xrt_core::utils::issue_id() ;

    CBPayload payload = {m_local_idcode, handle};
    cb(HalCallbackType::FREE_BO_START, &payload);
}

FreeBOCallLogger::~FreeBOCallLogger() {
    if (!cb_valid()) return;
    CBPayload payload = {m_local_idcode, 0};
    cb(HalCallbackType::FREE_BO_END, &payload);
}

WriteBOCallLogger::WriteBOCallLogger(xclDeviceHandle handle, size_t size /*, unsigned int boHandle, const void *src, size_t seek*/) 
    : CallLogger()
      ,m_buffer_transfer_id(0)
{
    if (!cb_valid()) return;
    m_local_idcode = xrt_core::utils::issue_id() ;

    m_buffer_transfer_id = xrt_core::utils::issue_id();

    BOTransferCBPayload payload = {{m_local_idcode, handle}, m_buffer_transfer_id, size} ;
    cb(HalCallbackType::WRITE_BO_START, &payload);
}

WriteBOCallLogger::~WriteBOCallLogger() {
    if (!cb_valid()) return;

    BOTransferCBPayload payload = {{m_local_idcode, 0}, m_buffer_transfer_id, 0};
    cb(HalCallbackType::WRITE_BO_END, &payload);
}

ReadBOCallLogger::ReadBOCallLogger(xclDeviceHandle handle, size_t size /*, unsigned int boHandle, void *dst, size_t skip*/) 
    : CallLogger()
      ,m_buffer_transfer_id(0)
{
    if (!cb_valid()) return;
    m_local_idcode = xrt_core::utils::issue_id() ;

    m_buffer_transfer_id = xrt_core::utils::issue_id() ;
    
    BOTransferCBPayload payload = {{m_local_idcode, handle}, m_buffer_transfer_id, size} ;
    cb(HalCallbackType::READ_BO_START, &payload);
}

ReadBOCallLogger::~ReadBOCallLogger() {
    if (!cb_valid()) return;

    BOTransferCBPayload payload = {{m_local_idcode, 0}, m_buffer_transfer_id, 0};
    cb(HalCallbackType::READ_BO_END, &payload);
}  

MapBOCallLogger::MapBOCallLogger(xclDeviceHandle handle /*, unsigned int boHandle, bool write*/) 
    : CallLogger()
{
    if (!cb_valid()) return;
    m_local_idcode = xrt_core::utils::issue_id() ;

    CBPayload payload = {m_local_idcode, handle};
    cb(HalCallbackType::MAP_BO_START, &payload);
}

MapBOCallLogger::~MapBOCallLogger() {
    if (!cb_valid()) return;
    CBPayload payload = {m_local_idcode, 0};
    cb(HalCallbackType::MAP_BO_END, &payload);
}

SyncBOCallLogger::SyncBOCallLogger(xclDeviceHandle handle, size_t size, xclBOSyncDirection dir /*, unsigned int boHandle, size_t offset*/) 
    : CallLogger()
      ,m_buffer_transfer_id(0)
      ,m_is_write_to_device((XCL_BO_SYNC_BO_TO_DEVICE == dir) ? true : false)
{
    if (!cb_valid()) return;
    m_local_idcode = xrt_core::utils::issue_id() ;

    m_buffer_transfer_id = xrt_core::utils::issue_id() ;

    SyncBOCBPayload payload = {{m_local_idcode, handle}, m_buffer_transfer_id, size, m_is_write_to_device};
    cb(HalCallbackType::SYNC_BO_START, &payload);
}

SyncBOCallLogger::~SyncBOCallLogger() {
    if (!cb_valid()) return;
    SyncBOCBPayload payload = {{m_local_idcode, 0}, m_buffer_transfer_id, 0, m_is_write_to_device};
    cb(HalCallbackType::SYNC_BO_END, &payload);
}

CopyBOCallLogger::CopyBOCallLogger(xclDeviceHandle handle /*, unsigned int dst_boHandle,
                                   unsigned int src_bohandle, size_t size, size_t dst_offset, size_t src_offset*/) 
    : CallLogger()
{
    if (!cb_valid()) return;
    m_local_idcode = xrt_core::utils::issue_id() ;

    CBPayload payload = {m_local_idcode, handle};
    cb(HalCallbackType::COPY_BO_START, &payload);
}

CopyBOCallLogger::~CopyBOCallLogger() {
    if (!cb_valid()) return;
    CBPayload payload = {m_local_idcode, 0};
    cb(HalCallbackType::COPY_BO_END, &payload);
}

GetBOPropCallLogger::GetBOPropCallLogger(xclDeviceHandle handle)
    : CallLogger()
{
    if (!cb_valid()) return;
    m_local_idcode = xrt_core::utils::issue_id() ;

    CBPayload payload = {m_local_idcode, handle};
    cb(HalCallbackType::GET_BO_PROP_START, &payload);
}

GetBOPropCallLogger::~GetBOPropCallLogger() {
    if (!cb_valid()) return;
    CBPayload payload = {m_local_idcode, 0};
    cb(HalCallbackType::GET_BO_PROP_END, &payload);
}

ExecBufCallLogger::ExecBufCallLogger(xclDeviceHandle handle)
    : CallLogger()
{
    if (!cb_valid()) return;
    m_local_idcode = xrt_core::utils::issue_id() ;

    CBPayload payload = {m_local_idcode, handle};
    cb(HalCallbackType::EXEC_BUF_START, &payload);
}

ExecBufCallLogger::~ExecBufCallLogger() {
    if (!cb_valid()) return;
    CBPayload payload = {m_local_idcode, 0};
    cb(HalCallbackType::EXEC_BUF_END, &payload);
}

ExecWaitCallLogger::ExecWaitCallLogger(xclDeviceHandle handle)
    : CallLogger()
{
    if (!cb_valid()) return;
    m_local_idcode = xrt_core::utils::issue_id() ;

    CBPayload payload = {m_local_idcode, handle};
    cb(HalCallbackType::EXEC_WAIT_START, &payload);
}

ExecWaitCallLogger::~ExecWaitCallLogger() {
    if (!cb_valid()) return;
    CBPayload payload = {m_local_idcode, 0};
    cb(HalCallbackType::EXEC_WAIT_END, &payload);
}

UnmgdPwriteCallLogger::UnmgdPwriteCallLogger(xclDeviceHandle handle, unsigned flags, const void *buf, size_t count, uint64_t offset) 
    : CallLogger()
{
    if (!cb_valid()) return;
    m_local_idcode = xrt_core::utils::issue_id() ;

    UnmgdPreadPwriteCBPayload payload = {{m_local_idcode, handle}, flags, count, offset};
    cb(HalCallbackType::UNMGD_WRITE_START, &payload);
}

UnmgdPwriteCallLogger::~UnmgdPwriteCallLogger() {
    if (!cb_valid()) return;
    CBPayload payload = {m_local_idcode, 0};
    cb(HalCallbackType::UNMGD_WRITE_END, &payload);
}

UnmgdPreadCallLogger::UnmgdPreadCallLogger(xclDeviceHandle handle, unsigned flags, void *buf, size_t count, uint64_t offset) 
    : CallLogger()
{
    if (!cb_valid()) return;
    m_local_idcode = xrt_core::utils::issue_id() ;

    UnmgdPreadPwriteCBPayload payload = {{m_local_idcode, handle}, flags, count, offset};
    cb(HalCallbackType::UNMGD_READ_START, &payload);
}

UnmgdPreadCallLogger::~UnmgdPreadCallLogger() {
    if (!cb_valid()) return;
    CBPayload payload = {m_local_idcode, 0};
    cb(HalCallbackType::UNMGD_READ_END, &payload);
}

ReadCallLogger::ReadCallLogger(xclDeviceHandle handle, size_t size /*, xclAddressSpace space, uint64_t offset, void *hostBuf */) 
    : CallLogger()
{
    if (!cb_valid()) return;
    m_local_idcode = xrt_core::utils::issue_id() ;

    ReadWriteCBPayload payload = {{m_local_idcode, handle}, size};
    cb(HalCallbackType::READ_START, &payload);
}

ReadCallLogger::~ReadCallLogger()
{
    if (!cb_valid()) return;

    CBPayload payload = {m_local_idcode, 0};
    cb(HalCallbackType::READ_END, &payload);
}

WriteCallLogger::WriteCallLogger(xclDeviceHandle handle, size_t size /*, xclAddressSpace space, uint64_t offset, const void *hostBuf */) 
    : CallLogger()
{
    if (!cb_valid()) return;
    m_local_idcode = xrt_core::utils::issue_id() ;

    ReadWriteCBPayload payload = { {m_local_idcode, handle}, size};
    cb(HalCallbackType::WRITE_START, (void*)(&payload));
}

WriteCallLogger::~WriteCallLogger()
{
    if (!cb_valid()) return;

    CBPayload payload = {m_local_idcode, 0};
    cb(HalCallbackType::WRITE_END, &payload);
}


RegReadCallLogger::RegReadCallLogger(xclDeviceHandle handle, uint32_t ipIndex, uint32_t offset) 
    : CallLogger()
{
    if (!cb_valid()) return;
    m_local_idcode = xrt_core::utils::issue_id() ;

    ReadWriteCBPayload payload = {{m_local_idcode, handle}, 0};
    cb(HalCallbackType::REG_READ_START, &payload);
}

RegReadCallLogger::~RegReadCallLogger()
{
    if (!cb_valid()) return;

    CBPayload payload = {m_local_idcode, 0};
    cb(HalCallbackType::REG_READ_END, &payload);
}

RegWriteCallLogger::RegWriteCallLogger(xclDeviceHandle handle, uint32_t ipIndex, uint32_t offset) 
    : CallLogger()
{
    if (!cb_valid()) return;
    m_local_idcode = xrt_core::utils::issue_id() ;

    ReadWriteCBPayload payload = { {m_local_idcode, handle}, 0};
    cb(HalCallbackType::REG_WRITE_START, (void*)(&payload));
}

RegWriteCallLogger::~RegWriteCallLogger()
{
    if (!cb_valid()) return;

    CBPayload payload = {m_local_idcode, 0};
    cb(HalCallbackType::REG_WRITE_END, &payload);
}


ProbeCallLogger::ProbeCallLogger() 
    : CallLogger()
{
    if (!cb_valid()) return;
    m_local_idcode = xrt_core::utils::issue_id() ;

    CBPayload payload = {m_local_idcode, nullptr};
    cb(HalCallbackType::PROBE_START, &payload);
}

ProbeCallLogger::~ProbeCallLogger()
{
    if (!cb_valid()) return;
    CBPayload payload = {m_local_idcode, 0};
    cb(HalCallbackType::PROBE_END, &payload);
}

LockDeviceCallLogger::LockDeviceCallLogger(xclDeviceHandle handle) 
    : CallLogger()
{
    if (!cb_valid()) return;
    m_local_idcode = xrt_core::utils::issue_id() ;

    CBPayload payload = {m_local_idcode, handle};
    cb(HalCallbackType::LOCK_DEVICE_START, &payload);
}

LockDeviceCallLogger::~LockDeviceCallLogger() {
    if (!cb_valid()) return;
    CBPayload payload = {m_local_idcode, 0};
    cb(HalCallbackType::LOCK_DEVICE_END, &payload);
}

UnLockDeviceCallLogger::UnLockDeviceCallLogger(xclDeviceHandle handle) 
    : CallLogger()
{
    if (!cb_valid()) return;
    m_local_idcode = xrt_core::utils::issue_id() ;

    CBPayload payload = {m_local_idcode, handle};
    cb(HalCallbackType::UNLOCK_DEVICE_START, &payload);
}

UnLockDeviceCallLogger::~UnLockDeviceCallLogger() {
    if (!cb_valid()) return;
    CBPayload payload = {m_local_idcode, 0};
    cb(HalCallbackType::UNLOCK_DEVICE_END, &payload);
}

OpenCallLogger::OpenCallLogger(/*unsigned deviceIndex*/)
    : CallLogger()
{
    if (!cb_valid()) return;
    m_local_idcode = xrt_core::utils::issue_id() ;

    CBPayload payload = {m_local_idcode, 0};
    cb(HalCallbackType::OPEN_START, &payload);
}

OpenCallLogger::~OpenCallLogger() {
    if (!cb_valid()) return;
    CBPayload payload = {m_local_idcode, 0};
    cb(HalCallbackType::OPEN_END, &payload);
}

CloseCallLogger::CloseCallLogger(xclDeviceHandle handle) 
    : CallLogger()
{
    if (!cb_valid()) return;
    m_local_idcode = xrt_core::utils::issue_id() ;

    CBPayload payload = {m_local_idcode, handle};
    cb(HalCallbackType::CLOSE_START, &payload);
}

CloseCallLogger::~CloseCallLogger() {
    if (!cb_valid()) return;
    CBPayload payload = {m_local_idcode, 0};
    cb(HalCallbackType::CLOSE_END, &payload);
}

OpenContextCallLogger::OpenContextCallLogger(/*unsigned deviceIndex*/)
    : CallLogger()
{
    if (!cb_valid()) return;
    m_local_idcode = xrt_core::utils::issue_id() ;

    CBPayload payload = {m_local_idcode, 0};
    cb(HalCallbackType::OPEN_CONTEXT_START, &payload);
}

OpenContextCallLogger::~OpenContextCallLogger() {
    if (!cb_valid()) return;
    CBPayload payload = {m_local_idcode, 0};
    cb(HalCallbackType::OPEN_CONTEXT_END, &payload);
}

CloseContextCallLogger::CloseContextCallLogger(xclDeviceHandle handle) 
    : CallLogger()
{
    if (!cb_valid()) return;
    m_local_idcode = xrt_core::utils::issue_id() ;

    CBPayload payload = {m_local_idcode, handle};
    cb(HalCallbackType::CLOSE_CONTEXT_START, &payload);
}

CloseContextCallLogger::~CloseContextCallLogger() {
    if (!cb_valid()) return;
    CBPayload payload = {m_local_idcode, 0};
    cb(HalCallbackType::CLOSE_CONTEXT_END, &payload);
}

LoadXclbinCallLogger::LoadXclbinCallLogger(xclDeviceHandle handle, const void* buffer) 
                    : CallLogger(),
                      h(handle), mBuffer(buffer)
{
  if (!cb_valid()) return ;
    m_local_idcode = xrt_core::utils::issue_id() ;

  XclbinCBPayload payload = { {m_local_idcode, handle}, buffer } ;
  cb(HalCallbackType::LOAD_XCLBIN_START, &payload) ;
}

LoadXclbinCallLogger::~LoadXclbinCallLogger()
{
  if (!cb_valid()) return ;
  XclbinCBPayload payload = { {m_local_idcode, h}, mBuffer } ;
  cb(HalCallbackType::LOAD_XCLBIN_END, &payload) ;
}

// The registration function
void register_hal_callbacks(void* handle)
{
#ifdef XRT_CORE_BUILD_WITH_DL
  typedef void(*ftype)(unsigned, void*) ;
  cb = (ftype)(xrt_core::dlsym(handle, "hal_level_xdp_cb_func")) ;
  if (xrt_core::dlerror() != NULL) cb = nullptr ;
#endif
}

// The warning function
void warning_hal_callbacks()
{
  if(xrt_core::config::get_profile()) {
    // "profile=true" is also set. This enables OpenCL based flow for profiling. 
    // Currently, mix of OpenCL and HAL based profiling is not supported.
    xrt_core::message::send(xrt_core::message::severity_level::XRT_WARNING, "XRT",
              std::string("Both profile=true and xrt_profile=true set in xrt.ini config. Currently, these flows are not supported to work together."));
    return;
  }
}

void load_xdp_plugin_library(HalPluginConfig* )
{
#ifdef XRT_CORE_BUILD_WITH_DL
  static xrt_core::module_loader xdp_hal_loader("xdp_hal_plugin",
						register_hal_callbacks,
						warning_hal_callbacks) ;
#endif
}

}<|MERGE_RESOLUTION|>--- conflicted
+++ resolved
@@ -4,13 +4,10 @@
 
 
 #include "hal_profile.h"
-<<<<<<< HEAD
 #include "aie_profile.h"
 #include "noc_profile.h"
-=======
 #include "hal_device_offload.h"
 //#include "power_profile.h"
->>>>>>> 59270ef1
 #include "vart_profile.h"
 #include "core/common/module_loader.h"
 #include "core/common/utils.h"
@@ -41,7 +38,10 @@
   {
     load_xdp_plugin_library(nullptr) ;
   }
-<<<<<<< HEAD
+  if (xrt_core::config::get_data_transfer_trace() != "off")
+  {
+    xdphaldeviceoffload::load_xdp_hal_device_offload() ;
+  }
   if (xrt_core::config::get_aie_profile())
   {
     xdpaieprofile::load_xdp_aie_plugin() ;
@@ -49,11 +49,6 @@
   if (xrt_core::config::get_noc_profile()) 
   {
     xdpnocprofile::load_xdp_noc_plugin() ;
-=======
-  if (xrt_core::config::get_data_transfer_trace() != "off")
-  {
-    xdphaldeviceoffload::load_xdp_hal_device_offload() ;
->>>>>>> 59270ef1
   }
 #if 0
   if (xrt_core::config::get_power_profile())
