/* HAL profiling is not yet supported for Edge and no callbacks are added to Edge SHIM.
 * The following implementation is targeted for future use
 */

#include "hal_profile.h"
#include "plugin/xdp/vart_profile.h"

#include "core/common/config_reader.h"
#include "core/common/message.h"
#include "core/common/dlfcn.h"
#include "core/common/module_loader.h"

namespace bfs = boost::filesystem;

namespace xdphal {

  std::function<void(unsigned, void*)> cb ;
  std::atomic<unsigned> global_idcode(0);  

  static bool cb_valid() {
    return cb != nullptr ;
  }

CallLogger::CallLogger(unsigned id)
           : m_local_idcode(id)
{
  if (xrt_core::config::get_xrt_profile())
  {
    load_xdp_plugin_library(nullptr);
  }
<<<<<<< HEAD
  if (xrt_core::config::get_aie_profile())
  {
    xdpaieprofile::load_xdp_aie_plugin();
  }
  if (xrt_core::config::get_noc_profile()) 
  {
    xdpnocprofile::load_xdp_noc_plugin();
=======
  if (xrt_core::config::get_vitis_ai_profile())
  {
    xdpvartprofile::load_xdp_vart_plugin() ;
>>>>>>> 052577cc
  }
}

CallLogger::~CallLogger()
{}

AllocBOCallLogger::AllocBOCallLogger(xclDeviceHandle handle, size_t size, int unused, unsigned flags) 
    : CallLogger(global_idcode)
{
    if (!cb_valid()) return;
    global_idcode++;    // increment only if valid calllback
    CBPayload payload = {m_local_idcode, handle};
    cb(HalCallbackType::ALLOC_BO_START, &payload);
}

AllocBOCallLogger::~AllocBOCallLogger() {
    if (!cb_valid()) return;
    CBPayload payload = {m_local_idcode, 0};
    cb(HalCallbackType::ALLOC_BO_END, &payload);
}

FreeBOCallLogger::FreeBOCallLogger(xclDeviceHandle handle, unsigned int boHandle) 
    : CallLogger(global_idcode)
{
    if (!cb_valid()) return;
    global_idcode++;    // increment only if valid calllback
    CBPayload payload = {m_local_idcode, handle};
    cb(HalCallbackType::FREE_BO_START, &payload);
}

FreeBOCallLogger::~FreeBOCallLogger() {
    if (!cb_valid()) return;
    CBPayload payload = {m_local_idcode, 0};
    cb(HalCallbackType::FREE_BO_END, &payload);
}

WriteBOCallLogger::WriteBOCallLogger(xclDeviceHandle handle, unsigned int boHandle, const void *src, size_t size, size_t seek) 
    : CallLogger(global_idcode)
{
    if (!cb_valid()) return;
    global_idcode++;    // increment only if valid calllback
    CBPayload payload = {m_local_idcode, handle};
    cb(HalCallbackType::WRITE_BO_START, &payload);
}

WriteBOCallLogger::~WriteBOCallLogger() {
    if (!cb_valid()) return;
    CBPayload payload = {m_local_idcode, 0};
    cb(HalCallbackType::WRITE_BO_END, &payload);
}

ReadBOCallLogger::ReadBOCallLogger(xclDeviceHandle handle, unsigned int boHandle, void *dst, size_t size, size_t skip) 
    : CallLogger(global_idcode)
{
    if (!cb_valid()) return;
    global_idcode++;    // increment only if valid calllback
    CBPayload payload = {m_local_idcode, handle};
    cb(HalCallbackType::READ_BO_START, &payload);
}

ReadBOCallLogger::~ReadBOCallLogger() {
    if (!cb_valid()) return;
    CBPayload payload = {m_local_idcode, 0};
    cb(HalCallbackType::READ_BO_END, &payload);
}  

MapBOCallLogger::MapBOCallLogger(xclDeviceHandle handle, unsigned int boHandle, bool write) 
    : CallLogger(global_idcode)
{
    if (!cb_valid()) return;
    global_idcode++;    // increment only if valid calllback
    CBPayload payload = {m_local_idcode, handle};
    cb(HalCallbackType::MAP_BO_START, &payload);
}

MapBOCallLogger::~MapBOCallLogger() {
    if (!cb_valid()) return;
    CBPayload payload = {m_local_idcode, 0};
    cb(HalCallbackType::MAP_BO_END, &payload);
}

SyncBOCallLogger::SyncBOCallLogger(xclDeviceHandle handle, unsigned int boHandle, xclBOSyncDirection dir, size_t size, size_t offset) 
    : CallLogger(global_idcode)
{
    if (!cb_valid()) return;
    global_idcode++;    // increment only if valid calllback
    CBPayload payload = {m_local_idcode, handle};
    cb(HalCallbackType::SYNC_BO_START, &payload);
}

SyncBOCallLogger::~SyncBOCallLogger() {
    if (!cb_valid()) return;
    CBPayload payload = {m_local_idcode, 0};
    cb(HalCallbackType::SYNC_BO_END, &payload);
}

UnmgdPwriteCallLogger::UnmgdPwriteCallLogger(xclDeviceHandle handle, unsigned flags, const void *buf, size_t count, uint64_t offset) 
    : CallLogger(global_idcode)
{
    if (!cb_valid()) return;
    global_idcode++;    // increment only if valid calllback
    UnmgdPreadPwriteCBPayload payload = {{m_local_idcode, handle}, flags, count, offset};
    cb(HalCallbackType::UNMGD_WRITE_START, &payload);
}

UnmgdPwriteCallLogger::~UnmgdPwriteCallLogger() {
    if (!cb_valid()) return;
    CBPayload payload = {m_local_idcode, 0};
    cb(HalCallbackType::UNMGD_WRITE_END, &payload);
}

UnmgdPreadCallLogger::UnmgdPreadCallLogger(xclDeviceHandle handle, unsigned flags, void *buf, size_t count, uint64_t offset) 
    : CallLogger(global_idcode)
{
    if (!cb_valid()) return;
    global_idcode++;    // increment only if valid calllback
    UnmgdPreadPwriteCBPayload payload = {{m_local_idcode, handle}, flags, count, offset};
    cb(HalCallbackType::UNMGD_READ_START, &payload);
}

UnmgdPreadCallLogger::~UnmgdPreadCallLogger() {
    if (!cb_valid()) return;
    CBPayload payload = {m_local_idcode, 0};
    cb(HalCallbackType::UNMGD_READ_END, &payload);
}

ReadCallLogger::ReadCallLogger(xclDeviceHandle handle, xclAddressSpace space, uint64_t offset, void *hostBuf, size_t size) 
    : CallLogger(global_idcode)
{
    if (!cb_valid()) return;
    global_idcode++;    // increment only if valid calllback
    ReadWriteCBPayload payload = {{m_local_idcode, handle}, size};
    cb(HalCallbackType::READ_START, &payload);
}

ReadCallLogger::~ReadCallLogger() {
    if (!cb_valid()) return;
    CBPayload payload = {m_local_idcode, 0};
    cb(HalCallbackType::READ_END, &payload);
}

WriteCallLogger::WriteCallLogger(xclDeviceHandle handle, xclAddressSpace space, uint64_t offset, const void *hostBuf, size_t size) 
    : CallLogger(global_idcode)
{
    if (!cb_valid()) return;
    global_idcode++;    // increment only if valid calllback
    ReadWriteCBPayload payload = { {m_local_idcode, handle}, size};
    cb(HalCallbackType::WRITE_START, (void*)(&payload));
}

WriteCallLogger::~WriteCallLogger() {
    if (!cb_valid()) return;
    CBPayload payload = {m_local_idcode, 0};
    cb(HalCallbackType::WRITE_END, &payload);
}

  void register_hal_callbacks(void* handle)
  {
#ifdef XRT_LOAD_XDP_HAL_PLUGIN
    typedef void(*ftype)(unsigned int, void*) ;
    cb = (ftype)(xrt_core::dlsym(handle, "hal_level_xdp_cb_func")) ;
    if (xrt_core::dlerror() != NULL) cb = nullptr ;
#endif
  }

  void warning_hal_callbacks()
  {
    if(xrt_core::config::get_profile()) {
      // "profile=true" is also set. This enables OpenCL based flow for profiling. 
      // Currently, mix of OpenCL and HAL based profiling is not supported.
      xrt_core::message::send(xrt_core::message::severity_level::XRT_WARNING, "XRT",
                std::string("Both profile=true and xrt_profile=true set in xrt.ini config. Currently, these flows are not supported to work together."));
      return;
    }
  }

void load_xdp_plugin_library(HalPluginConfig* )
{
#ifdef XRT_LOAD_XDP_HAL_PLUGIN
  static xrt_core::module_loader xdp_hal_loader("xdp_hal_plugin",
						register_hal_callbacks,
						warning_hal_callbacks) ;
#endif
}

}<|MERGE_RESOLUTION|>--- conflicted
+++ resolved
@@ -26,21 +26,19 @@
 {
   if (xrt_core::config::get_xrt_profile())
   {
-    load_xdp_plugin_library(nullptr);
-  }
-<<<<<<< HEAD
+    load_xdp_plugin_library(nullptr) ;
+  }
   if (xrt_core::config::get_aie_profile())
   {
-    xdpaieprofile::load_xdp_aie_plugin();
+    xdpaieprofile::load_xdp_aie_plugin() ;
   }
   if (xrt_core::config::get_noc_profile()) 
   {
-    xdpnocprofile::load_xdp_noc_plugin();
-=======
+    xdpnocprofile::load_xdp_noc_plugin() ;
+  }
   if (xrt_core::config::get_vitis_ai_profile())
   {
     xdpvartprofile::load_xdp_vart_plugin() ;
->>>>>>> 052577cc
   }
 }
 
