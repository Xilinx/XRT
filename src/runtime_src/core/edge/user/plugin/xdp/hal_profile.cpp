--- conflicted
+++ resolved
@@ -4,9 +4,9 @@
 
 
 #include "hal_profile.h"
+#include "hal_device_offload.h"
 #include "aie_profile.h"
 #include "noc_profile.h"
-#include "hal_device_offload.h"
 //#include "power_profile.h"
 #include "aie_trace.h"
 #include "vart_profile.h"
@@ -42,18 +42,15 @@
   if (xrt_core::config::get_data_transfer_trace() != "off") {
     xdphaldeviceoffload::load_xdp_hal_device_offload() ;
   }
-<<<<<<< HEAD
-
-=======
-  if (xrt_core::config::get_aie_profile())
-  {
+
+  if (xrt_core::config::get_aie_profile()) {
     xdpaieprofile::load_xdp_aie_plugin() ;
   }
-  if (xrt_core::config::get_noc_profile()) 
-  {
+
+  if (xrt_core::config::get_noc_profile()) {
     xdpnocprofile::load_xdp_noc_plugin() ;
   }
->>>>>>> fac1ef4b
+
 #if 0
   if (xrt_core::config::get_power_profile()) {
     xdppowerprofile::load_xdp_power_plugin() ;
