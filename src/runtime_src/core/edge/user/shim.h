<<<<<<< HEAD
/**
 * Copyright (C) 2016-2022 Xilinx, Inc
 * Copyright (C) 2022 Advanced Micro Devices, Inc
 * ZNYQ HAL Driver layered on top of ZYNQ kernel driver
 *
 * Licensed under the Apache License, Version 2.0 (the "License"). You may
 * not use this file except in compliance with the License. A copy of the
 * License is located at
 *
 *     http://www.apache.org/licenses/LICENSE-2.0
 *
 * Unless required by applicable law or agreed to in writing, software
 * distributed under the License is distributed on an "AS IS" BASIS, WITHOUT
 * WARRANTIES OR CONDITIONS OF ANY KIND, either express or implied. See the
 * License for the specific language governing permissions and limitations
 * under the License.
 */

=======
// SPDX-License-Identifier: Apache-2.0
// Copyright (C) 2016-2022 Xilinx, Inc. All rights reserved.
// Copyright (C) 2022 Advanced Micro Devices, Inc. All rights reserved.
>>>>>>> c83a65ed
#ifndef _ZYNQ_SHIM_H_
#define _ZYNQ_SHIM_H_

#include "zynq_dev.h"

#include "core/edge/include/xclhal2_mpsoc.h"
#include "core/edge/include/zynq_ioctl.h"

#include "core/common/system.h"
#include "core/common/device.h"
#include "core/common/bo_cache.h"
#include "core/common/xrt_profiling.h"
<<<<<<< HEAD
#include "core/include/xdp/app_debug.h"
=======

#include "core/include/xcl_app_debug.h"
#include "core/include/experimental/xrt_hw_context.h"

>>>>>>> c83a65ed
#include <cstdint>
#include <fstream>
#include <map>
#include <vector>
#include <mutex>
#include <memory>

#ifdef XRT_ENABLE_AIE
#include "core/edge/user/aie/aie.h"
#include "core/edge/user/aie/aied.h"
#endif

namespace ZYNQ {

class shim {

  static const int BUFFER_ALIGNMENT = 0x80; // TODO: UKP
public:
  ~shim();
  shim(unsigned index);

  int mapKernelControl(const std::vector<std::pair<uint64_t, size_t>>& offsets);
  void *getVirtAddressOfApture(xclAddressSpace space, const uint64_t phy_addr, uint64_t& offset);

  // Raw read/write
  size_t xclWrite(xclAddressSpace space, uint64_t offset, const void *hostBuf,
                  size_t size);
  size_t xclRead(xclAddressSpace space, uint64_t offset, void *hostBuf,
                 size_t size);
  // Restricted read/write on IP register space
  int xclRegWrite(uint32_t ipIndex, uint32_t offset, uint32_t data);
  int xclRegRead(uint32_t ipIndex, uint32_t offset, uint32_t *datap);

  unsigned int xclAllocBO(size_t size, int unused, unsigned flags);
  unsigned int xclAllocUserPtrBO(void *userptr, size_t size, unsigned flags);
  unsigned int xclGetHostBO(uint64_t paddr, size_t size);
  void xclFreeBO(unsigned int boHandle);
  int xclWriteBO(unsigned int boHandle, const void *src, size_t size,
                 size_t seek);
  int xclReadBO(unsigned int boHandle, void *dst, size_t size, size_t skip);
  void *xclMapBO(unsigned int boHandle, bool write);
  int xclUnmapBO(unsigned int boHandle, void* addr);
  int xclExportBO(unsigned int boHandle);
  unsigned int xclImportBO(int fd, unsigned flags);
  unsigned int xclGetBOProperties(unsigned int boHandle,
                                  xclBOProperties *properties);
  int xclExecBuf(unsigned int cmdBO);
  int xclExecWait(int timeoutMilliSec);

  int xclOpenContext(const uuid_t xclbinId, unsigned int ipIndex, bool shared);
  // aka xclOpenContextByName()
  xrt_core::cuidx_type open_cu_context(const xrt::hw_context& hwctx, const std::string& cuname);
  int xclCloseContext(const uuid_t xclbinId, unsigned int ipIndex);

  int xclSKGetCmd(xclSKCmd *cmd);
  int xclSKCreate(int *boHandle, uint32_t cu_idx);
  int xclSKReport(uint32_t cu_idx, xrt_scu_state state);

  int xclAIEGetCmd(xclAIECmd *cmd);
  int xclAIEPutCmd(xclAIECmd *cmd);

  double xclGetDeviceClockFreqMHz();

  uint xclGetNumLiveProcesses();

  std::string xclGetSysfsPath(const std::string& entry);

  int xclGetDebugIPlayoutPath(char* layoutPath, size_t size);
  int xclGetTraceBufferInfo(uint32_t nSamples, uint32_t& traceSamples, uint32_t& traceBufSz);
  int xclReadTraceData(void* traceBuf, uint32_t traceBufSz, uint32_t numSamples, uint64_t ipBaseAddress, uint32_t& wordsPerSample);

  double xclGetHostReadMaxBandwidthMBps();
  double xclGetHostWriteMaxBandwidthMBps();
  double xclGetKernelReadMaxBandwidthMBps();
  double xclGetKernelWriteMaxBandwidthMBps();

  // Bitstream/bin download
  int xclLoadXclBin(const xclBin *buffer);
  int xclLoadAxlf(const axlf *buffer);

  int xclSyncBO(unsigned int boHandle, xclBOSyncDirection dir, size_t size,
                size_t offset);
  int xclCopyBO(unsigned int dst_boHandle, unsigned int src_boHandle, size_t size,
                size_t dst_offset, size_t src_offset);

  int xclGetDeviceInfo2(xclDeviceInfo2 *info);

  int xclOpenIPInterruptNotify(uint32_t ipIndex, unsigned int flags);
  int xclCloseIPInterruptNotify(int fd);

  bool isGood() const;
  static shim *handleCheck(void *handle, bool checkDrmFd = true);
  int xclIPName2Index(const char *name);

  // Application debug path functionality for xbutil
  size_t xclDebugReadCheckers(xclDebugCheckersResults* aCheckerResults);
  size_t xclDebugReadCounters(xclDebugCountersResults* aCounterResults);
  size_t xclDebugReadAccelMonitorCounters(xclAccelMonitorCounterResults* samResult);
  size_t xclDebugReadStreamingCounters(xclStreamingDebugCountersResults* aCounterResults);
  size_t xclDebugReadStreamingCheckers(xclDebugStreamingCheckersResults* aStreamingCheckerResults);
  uint32_t getIPCountAddrNames(int type, uint64_t* baseAddress,
                              std::string* portNames,
                              uint8_t* properties, uint8_t* majorVersions,
                              uint8_t* minorVersions, size_t size) ;
  int cmpMonVersions(unsigned int major1, unsigned int minor1,
		     unsigned int major2, unsigned int minor2);

  int xclErrorInject(uint16_t num, uint16_t driver, uint16_t  severity, uint16_t module, uint16_t eclass);
  int xclErrorClear();
  int secondXclbinLoadCheck(std::shared_ptr<xrt_core::device> core_dev, const axlf *top);

#ifdef XRT_ENABLE_AIE
  zynqaie::Aie* getAieArray();
  zynqaie::Aied* getAied();
  int getBOInfo(drm_zocl_info_bo &info);
  void registerAieArray();
  bool isAieRegistered();
  int getPartitionFd(drm_zocl_aie_fd &aiefd);
  int resetAIEArray(drm_zocl_aie_reset &reset);
  int openGraphContext(const uuid_t xclbinId, unsigned int graphId, xrt::graph::access_mode am);
  int closeGraphContext(unsigned int graphId);
  int openAIEContext(xrt::aie::access_mode am);
  xrt::aie::access_mode getAIEAccessMode();
  void setAIEAccessMode(xrt::aie::access_mode am);
#endif

private:
  std::shared_ptr<xrt_core::device> mCoreDevice;
  const int mBoardNumber = -1;
  std::ofstream mLogStream;
  std::ifstream mVBNV;
  int mKernelFD;
  static std::map<uint64_t, uint32_t *> mKernelControl;
  std::unique_ptr<xrt_core::bo_cache> mCmdBOCache;
  zynq_device *mDev = nullptr;
  size_t mKernelClockFreq;

  /*
   * Mapped CU register space for xclRegRead/Write(). We support at most
   * 128 CUs and each map is of 64k bytes. Does not support debug IP access.
   */
  std::vector<uint32_t*> mCuMaps;
  const size_t mCuMapSize = 64 * 1024;
  std::mutex mCuMapLock;
  int xclRegRW(bool rd, uint32_t cu_index, uint32_t offset, uint32_t *datap);

#ifdef XRT_ENABLE_AIE
  std::unique_ptr<zynqaie::Aie> aieArray;
  std::unique_ptr<zynqaie::Aied> aied;
  xrt::aie::access_mode access_mode = xrt::aie::access_mode::none;
#endif
};

} // namespace ZYNQ

#endif<|MERGE_RESOLUTION|>--- conflicted
+++ resolved
@@ -1,27 +1,6 @@
-<<<<<<< HEAD
-/**
- * Copyright (C) 2016-2022 Xilinx, Inc
- * Copyright (C) 2022 Advanced Micro Devices, Inc
- * ZNYQ HAL Driver layered on top of ZYNQ kernel driver
- *
- * Licensed under the Apache License, Version 2.0 (the "License"). You may
- * not use this file except in compliance with the License. A copy of the
- * License is located at
- *
- *     http://www.apache.org/licenses/LICENSE-2.0
- *
- * Unless required by applicable law or agreed to in writing, software
- * distributed under the License is distributed on an "AS IS" BASIS, WITHOUT
- * WARRANTIES OR CONDITIONS OF ANY KIND, either express or implied. See the
- * License for the specific language governing permissions and limitations
- * under the License.
- */
-
-=======
 // SPDX-License-Identifier: Apache-2.0
 // Copyright (C) 2016-2022 Xilinx, Inc. All rights reserved.
 // Copyright (C) 2022 Advanced Micro Devices, Inc. All rights reserved.
->>>>>>> c83a65ed
 #ifndef _ZYNQ_SHIM_H_
 #define _ZYNQ_SHIM_H_
 
@@ -34,14 +13,9 @@
 #include "core/common/device.h"
 #include "core/common/bo_cache.h"
 #include "core/common/xrt_profiling.h"
-<<<<<<< HEAD
 #include "core/include/xdp/app_debug.h"
-=======
-
-#include "core/include/xcl_app_debug.h"
 #include "core/include/experimental/xrt_hw_context.h"
 
->>>>>>> c83a65ed
 #include <cstdint>
 #include <fstream>
 #include <map>
