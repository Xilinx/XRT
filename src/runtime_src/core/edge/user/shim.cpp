--- conflicted
+++ resolved
@@ -52,11 +52,8 @@
 
 #include "plugin/xdp/aie_trace.h"
 #include "plugin/xdp/aie_profile.h"
-<<<<<<< HEAD
 #include "plugin/xdp/aie_debug.h"
-=======
 #include "plugin/xdp/pl_deadlock.h"
->>>>>>> 79d9180d
 #endif
 
 namespace {
@@ -1823,11 +1820,8 @@
     xdp::hal::update_device(handle) ;
     xdp::aie::update_device(handle);
     xdp::aie::ctr::update_device(handle);
-<<<<<<< HEAD
     xdp::aie::dbg::update_device(handle);
-=======
     xdp::pl_deadlock::update_device(handle);
->>>>>>> 79d9180d
 
     START_DEVICE_PROFILING_CB(handle);
 #endif
