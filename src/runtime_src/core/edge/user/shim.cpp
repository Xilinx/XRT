// SPDX-License-Identifier: Apache-2.0
// Copyright (C) 2016-2022 Xilinx, Inc. All rights reserved.
// Copyright (C) 2022-2024 Advanced Micro Devices, Inc. All rights reserved.
#include "shim.h"
#include "system_linux.h"
#include "hwctx_object.h"

#include "core/include/shim_int.h"
#include "core/include/xdp/aim.h"
#include "core/include/xdp/am.h"
#include "core/include/xdp/asm.h"
#include "core/include/xdp/lapc.h"
#include "core/include/xdp/spc.h"
#include "core/include/xrt/xrt_uuid.h"

#include "core/edge/common/aie_parser.h"

#include "core/common/bo_cache.h"
#include "core/common/config_reader.h"
#include "core/common/config_reader.h"
#include "core/common/error.h"
#include "core/common/message.h"
#include "core/common/query_requests.h"
#include "core/common/scheduler.h"
#include "core/common/xclbin_parser.h"

#include <cassert>
#include <cerrno>
#include <chrono>
#include <cstdarg>
#include <cstring>
#include <filesystem>
#include <iostream>
#include <iomanip>
#include <thread>
#include <vector>

#include <regex>

#include <fcntl.h>
#include <poll.h>
#include <unistd.h>
#include <sys/ioctl.h>
#include <sys/mman.h>

#include "plugin/xdp/hal_profile.h"

#ifndef __HWEM__
#include "plugin/xdp/hal_api_interface.h"
#endif

#include "plugin/xdp/shim_callbacks.h"

#if defined(XRT_ENABLE_LIBDFX)
extern "C" {
#include <libdfx.h>
}
#endif

namespace {

template <typename ...Args>
void
xclLog(xrtLogMsgLevel level, const char* format, Args&&... args)
{
  auto slvl = static_cast<xrt_core::message::severity_level>(level);
  xrt_core::message::send(slvl, "XRT", format, std::forward<Args>(args)...);
}

constexpr size_t
operator"" _gb(unsigned long long value)
{
  return value << 30;
}

static ZYNQ::shim*
get_shim_object(xclDeviceHandle handle)
{
  if (auto shim = ZYNQ::shim::handleCheck(handle))
    return shim;

  throw xrt_core::error("Invalid shim handle");
}

}

// TODO: This code is copy from core/pcie/linux/shim.cpp. Considering to create a util library for X86 and ARM.
// Copy bytes word (32bit) by word.
//
// Neither memcpy, nor std::copy work as they become byte copying on
// some platforms
inline void* wordcopy(void *dst, const void* src, size_t bytes)
{
  // assert dest is 4 byte aligned
  assert((reinterpret_cast<intptr_t>(dst) % 4) == 0);

  using word = uint32_t;
  auto d = reinterpret_cast<word*>(dst);
  auto s = reinterpret_cast<const word*>(src);
  auto w = bytes/sizeof(word);

  for (size_t i=0; i<w; ++i)
    {
      d[i] = s[i];
    }

  return dst;
}

namespace ZYNQ {
//initializing static member
std::map<uint64_t, uint32_t *> shim::mKernelControl;

shim::
shim(unsigned index)
  : mCoreDevice(xrt_core::edge_linux::get_userpf_device(this, index))
  , mBoardNumber(index)
  , mKernelClockFreq(100)
  , mCuMaps(128, {nullptr, 0})
{
  xclLog(XRT_INFO, "%s", __func__);
  const std::string zocl_drm_device = "/dev/dri/" + get_render_devname();
  mKernelFD = open(zocl_drm_device.c_str(), O_RDWR);
  // Validity of mKernelFD is checked using handleCheck in every shim function

  mCmdBOCache = std::make_unique<xrt_core::bo_cache>(this, xrt_core::config::get_cmdbo_cache());
  mDev = zynq_device::get_dev();
}

shim::
~shim()
{
#ifdef XRT_ENABLE_AIE
  if (m_aie_array)  // Aie cleanup should be done before shim destroyed
    m_aie_array.reset();
#endif

  xclLog(XRT_INFO, "%s", __func__);

  // Flush all of the profiling information from the device to the profiling
  // library before the device is closed (when profiling is enabled).
  xdp::finish_flush_device(this);

  // The BO cache unmaps and releases all execbo, but this must
  // be done before the device (mKernelFD) is closed.
  mCmdBOCache.reset(nullptr);

  if (mKernelFD > 0) {
    close(mKernelFD);
  }

  for (auto p : mCuMaps) {
    if (p.first)
      (void) munmap(p.first, p.second);
  }
}

// This function is for internal mapping CU and debug IP only.
// For the future, this could be used to support any address aperture.
int
shim::
mapKernelControl(const std::vector<std::pair<uint64_t, size_t>>& offsets)
{
  void *ptr = NULL;

  if (offsets.size() == 0) {
    // The offsets list is empty. Just skip mapping.
    return 0;
  }

  auto offset_it = offsets.begin();
  auto end = offsets.end();

  while (offset_it != end) {
    // This (~0xFF) is the KDS mask
    if ((offset_it->first & (~0xFF)) != (-1UL & ~0xFF)) {
      auto it = mKernelControl.find(offset_it->first);
      if (it == mKernelControl.end()) {
        drm_zocl_info_cu info = {offset_it->first, -1, -1, 0};
        int result = ioctl(mKernelFD, DRM_IOCTL_ZOCL_INFO_CU, &info);
        if (result) {
          xclLog(XRT_ERROR, "%s: Failed to find CU info 0x%lx", __func__, offset_it->first);
          return -errno;
        }
        size_t psize = getpagesize();
        ptr = mmap(0, info.cu_size, PROT_READ | PROT_WRITE, MAP_SHARED, mKernelFD, info.apt_idx*psize);
        if (ptr == MAP_FAILED) {
          xclLog(XRT_ERROR, "%s: Map failed for aperture 0x%lx, size 0x%lx", __func__, offset_it->first, info.cu_size);
          return -1;
        }
        mKernelControl.insert(it, std::pair<uint64_t, uint32_t *>(offset_it->first, (uint32_t *)ptr));
      }
    }
    offset_it++;
  }

  return 0;
}

// This function is for internal use only.
// It is used to find CUs or Debug IP's virtual address.
void *
shim::
getVirtAddressOfApture(xclAddressSpace space, const uint64_t phy_addr, uint64_t& offset)
{
  void *vaddr = NULL;

  // If CU size is 64 Kb, then this is safe.  For Debug/Profile IPs,
  //  they may have 4K or 8K register space.  The profiling library
  //  will make sure that the offset will not be abused.
  uint64_t mask;
  if (space == XCL_ADDR_SPACE_DEVICE_PERFMON) {
    // Try small aperture.  If it fails, then try bigger apertures
    mask = 0xFFF;
    while (mask != 0x3FFF) {
      vaddr = mKernelControl[phy_addr & ~mask];
      if (vaddr) {
        offset = phy_addr & mask ;
        break ;
      }
      mask = (mask << 1) + 1;
    }
  }

  if (!vaddr) {
    // Try 64KB aperture
    mask = 0xFFFF;
    vaddr = mKernelControl[phy_addr & ~mask];
    offset = phy_addr & mask;
  }

  if (!vaddr)
    xclLog(XRT_ERROR, "%s: Could not found the mapped address. Check if XCLBIN is loaded.", __func__);

  // If could not found the phy_addr in the mapping table, return will be NULL.
  return vaddr;
}

// For xclRead and xclWrite. The offset is comming from XCLBIN.
// It is the physical address on MPSoC.
// It consists of base address of the aperture and offset in the aperture
// Now the aceptable aperture are CUs and Debug IPs
size_t
shim::
xclWrite(xclAddressSpace space, uint64_t offset, const void *hostBuf, size_t size)
{
  uint64_t off;
  void *vaddr = NULL;

  if (!hostBuf) {
    xclLog(XRT_ERROR, "%s: Invalid hostBuf.", __func__);
    return -1;
  }

  vaddr = getVirtAddressOfApture(space, offset, off);
  if (!vaddr) {
    xclLog(XRT_ERROR, "%s: Invalid offset.", __func__);
    return -1;
  }

  // Once reach here, vaddr and hostBuf should already be checked.
  wordcopy((char *)vaddr + off, hostBuf, size);
  return size;
}

size_t
shim::
xclRead(xclAddressSpace space, uint64_t offset, void *hostBuf, size_t size)
{
  uint64_t off;
  void *vaddr = NULL;

  if (!hostBuf) {
    xclLog(XRT_ERROR, "%s: Invalid hostBuf.", __func__);
    return -1;
  }

  vaddr = getVirtAddressOfApture(space, offset, off);
  if (!vaddr) {
    xclLog(XRT_ERROR, "%s: Invalid offset.", __func__);
    return -1;
  }

  // Once reach here, vaddr and hostBuf should already be checked.
  wordcopy(hostBuf, (char *)vaddr + off, size);
  return size;
}

std::unique_ptr<xrt_core::buffer_handle>
shim::
xclAllocBO(size_t size, unsigned flags, xrt_core::hwctx_handle* hwctx_hdl)
{
  drm_zocl_create_bo info = { size, 0xffffffff, flags};
  int result = ioctl(mKernelFD, DRM_IOCTL_ZOCL_CREATE_BO, &info);
 
  if (result)
    throw std::bad_alloc();

  xclLog(XRT_DEBUG, "%s: size %ld, flags 0x%x", __func__, size, flags);
  xclLog(XRT_INFO, "%s: ioctl return %d, bo handle %d", __func__, result, info.handle);

  return std::make_unique<buffer_object>(this, info.handle, hwctx_hdl);
}

std::unique_ptr<xrt_core::buffer_handle>
shim::
xclAllocUserPtrBO(void *userptr, size_t size, unsigned flags, xrt_core::hwctx_handle* hwctx_hdl)
{
  flags |= DRM_ZOCL_BO_FLAGS_USERPTR;
  drm_zocl_userptr_bo info = {reinterpret_cast<uint64_t>(userptr), size, 0xffffffff, flags};
  int result = ioctl(mKernelFD, DRM_IOCTL_ZOCL_USERPTR_BO, &info);

  if (result)
    throw std::bad_alloc();

  xclLog(XRT_DEBUG, "%s: userptr %p size %ld, flags 0x%x", __func__, userptr, size, flags);
  xclLog(XRT_INFO, "%s: ioctl return %d, bo handle %d", __func__, result, info.handle);

  return std::make_unique<buffer_object>(this, info.handle, hwctx_hdl);
}

unsigned int
shim::
xclGetHostBO(uint64_t paddr, size_t size)
{
  drm_zocl_host_bo info = {paddr, size, 0xffffffff};
  int result = ioctl(mKernelFD, DRM_IOCTL_ZOCL_GET_HOST_BO, &info);

  xclLog(XRT_DEBUG, "%s: paddr 0x%lx, size %ld", __func__, paddr, size);
  xclLog(XRT_INFO, "%s: ioctl return %d, bo handle %d", __func__, result, info.handle);

  return info.handle;
}

void
shim::
xclFreeBO(unsigned int boHandle)
{
  drm_gem_close closeInfo = {boHandle, 0};
  int result = ioctl(mKernelFD, DRM_IOCTL_GEM_CLOSE, &closeInfo);

  xclLog(XRT_DEBUG, "%s: boHandle %d, ioctl return %d", __func__, boHandle, result);
}

int
shim::
xclWriteBO(unsigned int boHandle, const void *src, size_t size, size_t seek)
{
  drm_zocl_pwrite_bo pwriteInfo = { boHandle, 0, seek, size, reinterpret_cast<uint64_t>(src) };
  int result = ioctl(mKernelFD, DRM_IOCTL_ZOCL_PWRITE_BO, &pwriteInfo);

  xclLog(XRT_DEBUG, "%s: boHandle %d, src %p, size %ld, seek %ld", __func__, boHandle, src, size, seek);
  xclLog(XRT_INFO, "%s: ioctl return %d", __func__, result);

  return result ? -errno : result;
}

int
shim::
xclReadBO(unsigned int boHandle, void *dst, size_t size, size_t skip)
{
  drm_zocl_pread_bo preadInfo = { boHandle, 0, skip, size, reinterpret_cast<uint64_t>(dst) };
  int result = ioctl(mKernelFD, DRM_IOCTL_ZOCL_PREAD_BO, &preadInfo);

  xclLog(XRT_DEBUG, "%s: boHandle %d, dst %p, size %ld, skip %ld", __func__, boHandle, dst, size, skip);
  xclLog(XRT_INFO, "%s: ioctl return %d", __func__, result);

  return result ? -errno : result;
}

void *
shim::
xclMapBO(unsigned int boHandle, bool write)
{
  drm_zocl_info_bo info = { boHandle, 0, 0 };
  int result = ioctl(mKernelFD, DRM_IOCTL_ZOCL_INFO_BO, &info);

  drm_zocl_map_bo mapInfo = { boHandle, 0, 0 };
  result = ioctl(mKernelFD, DRM_IOCTL_ZOCL_MAP_BO, &mapInfo);
  if (result) {
    xclLog(XRT_ERROR, "%s: ZOCL_MAP_BO ioctl return %d", __func__, result);
    return NULL;
  }

  void *ptr = mmap(0, info.size, (write ?(PROT_READ|PROT_WRITE) : PROT_READ ),
                   MAP_SHARED, mKernelFD, mapInfo.offset);

  xclLog(XRT_INFO, "%s: mmap return %p", __func__, ptr);

  return ptr;
}

int
shim::
xclUnmapBO(unsigned int boHandle, void* addr)
{
  drm_zocl_info_bo info = { boHandle, 0, 0 };
  int ret = ioctl(mKernelFD, DRM_IOCTL_ZOCL_INFO_BO, &info);
  if (ret)
    return -errno;

  return munmap(addr, info.size);
}

int
shim::
xclGetDeviceInfo2(xclDeviceInfo2 *info)
{
  std::memset(info, 0, sizeof(xclDeviceInfo2));

  info->mMagic = 0X586C0C6C;
  info->mHALMajorVersion = XCLHAL_MAJOR_VER;
  info->mHALMajorVersion = XCLHAL_MINOR_VER;
  info->mMinTransferSize = 32;
  info->mVendorId = 0x10ee;   // TODO: UKP
  info->mDeviceId = 0xffff;   // TODO: UKP
  info->mSubsystemId = 0xffff;
  info->mSubsystemVendorId = 0xffff;
  info->mDeviceVersion = 0xffff;

  info->mDDRSize = 4_gb;
  info->mDataAlignment = BUFFER_ALIGNMENT;  //TODO:UKP

  info->mDDRBankCount = 1;
  info->mOCLFrequency[0] = mKernelClockFreq;
  info->mTimeStamp = 0;

#if defined(__aarch64__)
  info->mNumCDMA = 1;
#else
  info->mNumCDMA = 0;
#endif

  std::string deviceName("edge");
  mVBNV.open("/etc/xocl.txt");
  if (mVBNV.is_open()) {
    mVBNV >> deviceName;
  }
  mVBNV.close();
  std::size_t length = deviceName.copy(info->mName, deviceName.length(),0);
  info->mName[length] = '\0';
  return 0;
}

int
shim::
xclSyncBO(unsigned int boHandle, xclBOSyncDirection dir, size_t size, size_t offset)
{
  drm_zocl_sync_bo_dir zocl_dir;
  if (dir == XCL_BO_SYNC_BO_TO_DEVICE)
    zocl_dir = DRM_ZOCL_SYNC_BO_TO_DEVICE;
  else if (dir == XCL_BO_SYNC_BO_FROM_DEVICE)
    zocl_dir = DRM_ZOCL_SYNC_BO_FROM_DEVICE;
  else
    return -EINVAL;
  drm_zocl_sync_bo syncInfo = { boHandle, zocl_dir, offset, size };
  int result = ioctl(mKernelFD, DRM_IOCTL_ZOCL_SYNC_BO, &syncInfo);

  xclLog(XRT_DEBUG, "%s: boHandle %d, dir %d, size %ld, offset %ld", __func__, boHandle, dir, size, offset);
  xclLog(XRT_INFO, "%s: ioctl return %d", __func__, result);

  return result ? -errno : result;
}

int
shim::
xclCopyBO(unsigned int dst_boHandle, unsigned int src_boHandle, size_t size,
          size_t dst_offset, size_t src_offset)
{
  int ret = -EOPNOTSUPP;
#ifdef __aarch64__
  auto bo = mCmdBOCache->alloc<ert_start_copybo_cmd>();
  ert_fill_copybo_cmd(bo.second, src_boHandle, dst_boHandle,
                      src_offset, dst_offset, size);

  auto boh = static_cast<buffer_object*>(bo.first.get());
  ret = xclExecBuf(boh->get_handle());
  if (ret) {
    mCmdBOCache->release(std::move(bo));
    return ret;
  }

  do {
    ret = xclExecWait(1000);
    if (ret == -1)
      break;
  }
  while (bo.second->state < ERT_CMD_STATE_COMPLETED);

  ret = (ret == -1) ? -errno : 0;
  if (!ret && (bo.second->state != ERT_CMD_STATE_COMPLETED))
    ret = -EINVAL;

  mCmdBOCache->release(std::move(bo));
#endif
  xclLog(XRT_INFO, "%s: return %d", __func__, ret);
  return ret;
}


int
shim::
xclLoadXclBin(const xclBin *buffer)
{
  auto top = reinterpret_cast<const axlf*>(buffer);
  auto ret = xclLoadAxlf(top);

  if (!ret && !xrt_core::xclbin::is_pdi_only(top))
    mKernelClockFreq = xrt_core::xclbin::get_kernel_freq(top);

  xclLog(XRT_INFO, "%s: return %d", __func__, ret);
  return ret;
}

#if defined(XRT_ENABLE_LIBDFX)
namespace libdfx {

static void
libdfxHelper(std::shared_ptr<xrt_core::device> core_dev, std::string& dtbo_path, int& fd)
{
  uint32_t slot_id = 0;
  static const std::string dtbo_dir_path = "/configfs/device-tree/overlays/";

  // root privileges are needed for loading and unloading dtbo and bitstream
  if (getuid() && geteuid())
    throw std::runtime_error("Root privileges required");

  /*
   * get dtbo_path of slot '0' for now, in future when we support multi slot we need
   * info about which slot this xclbin needs to be loaded
   * TODO: read slot id from xclbin or get it as an arg to this function
   */
  try {
    dtbo_path = xrt_core::device_query<xrt_core::query::dtbo_path>(core_dev, slot_id);
  }
  catch(const std::exception &e) {
    const std::string errmsg{"Query for dtbo path failed: "};
    throw std::runtime_error(errmsg + e.what());
  }
  if (!dtbo_path.empty()) {
    // remove existing libdfx node
    rmdir((dtbo_dir_path + dtbo_path).c_str());
    dtbo_path.clear();
    // close drm fd as zocl driver will be reloaded
    close(fd);
  }
  else {
    // bitstream is loaded for first time
    std::filesystem::directory_iterator end_itr;
    static const std::regex filter{".*_image_[0-9]+"};
    for (std::filesystem::directory_iterator itr( dtbo_dir_path ); itr != end_itr; ++itr) {
      if (!std::regex_match(itr->path().filename().string(), filter))
        continue;

      // remove existing libdfx node loaded by libdfx daemon
      rmdir((dtbo_dir_path + itr->path().filename().string()).c_str());
    }
  }
}

static void
copyBufferToFile(const std::string& file_path, const char* buf, uint64_t size)
{
  std::ofstream file(file_path, std::ios::out | std::ios::binary);

  if (!file)
    throw std::runtime_error("Failed to open " + file_path + " for writing xclbin section");

  file.write(buf, size);
  file.close();
}

static void
libdfxConfig(std::string& xclbin_dir_path, const axlf *top,
	     const axlf_section_header *bit_header, const axlf_section_header *overlay_header)
{
  // create a temp directory to extract bitstream and dtbo
  char dir[] = "/tmp/xclbin.XXXXXX";
  char *tmpdir = mkdtemp(dir);
  if (tmpdir == nullptr)
    throw std::runtime_error("Failed to create tmp directory for xclbin files extraction");

  xclbin_dir_path = tmpdir;
  // create a file with BITSTREAM section
  const std::string bit_file_path = xclbin_dir_path + "/xclbin.bit";
  auto bit_buffer = reinterpret_cast<const char *>(top) + bit_header->m_sectionOffset;
  copyBufferToFile(bit_file_path, bit_buffer, bit_header->m_sectionSize);

  // create a file with OVERLAY(dtbo) section
  const std::string overlay_file_path = xclbin_dir_path + "/xclbin.dtbo";
  auto overlay_buffer = reinterpret_cast<const char *>(top) + overlay_header->m_sectionOffset;
  copyBufferToFile(overlay_file_path, overlay_buffer, overlay_header->m_sectionSize);
}

// function for cleaning temp files
static void
libdfxClean(const std::string& file_path)
{
  try {
    if (std::filesystem::exists(std::filesystem::path(file_path)))
      std::filesystem::remove_all(std::filesystem::path(file_path));
  }
  catch(std::exception& ex) {
    xclLog(XRT_WARNING, "%s: unable to remove '%s' folder",__func__,file_path);
  }
}

static int
libdfxLoadAxlf(std::shared_ptr<xrt_core::device> core_dev, const axlf *top,
	       const axlf_section_header *overlay_header, int& fd, int flags, std::string& dtbo_path)
{
  static const std::string fpga_device = "/dev/fpga0";

  // check BITSTREAM section
  const axlf_section_header *bit_header = xclbin::get_axlf_section(top, axlf_section_kind::BITSTREAM);
  if (!bit_header)
    throw std::runtime_error("No BITSTREAM section in xclbin");

  //check if xclbin is already loaded
  try {
    if (core_dev->get_xclbin_uuid() == xrt::uuid(top->m_header.uuid) && !(flags & DRM_ZOCL_FORCE_PROGRAM)) {
      xclLog(XRT_WARNING, "%s: skipping as xclbin is already loaded", __func__);
      return 1;
    }
  }
  catch(const std::exception &e) {
    // can happen when no bitstream is loaded and xclbinid sysfs is not created
    // do nothing
  }

  libdfxHelper(core_dev, dtbo_path, fd);

  std::string xclbin_dir_path;
  libdfxConfig(xclbin_dir_path, top, bit_header, overlay_header);

  // call libdfx api to load bitstream and dtbo
  int dtbo_id = dfx_cfg_init(xclbin_dir_path.c_str(), fpga_device.c_str(), 0);
  if (dtbo_id <= 0) {
    libdfxClean(xclbin_dir_path);
    throw std::runtime_error("Failed to initialize config with libdfx api");
  }
  if (dfx_cfg_load(dtbo_id)){
    dfx_cfg_destroy(dtbo_id);
    libdfxClean(xclbin_dir_path);
    throw std::runtime_error("Failed to load bitstream, dtbo with libdfx api");
  }

  // save dtbo_path as load is successful
  dtbo_path = std::filesystem::path(xclbin_dir_path).filename().string()
			+ "_image_" + std::to_string(dtbo_id);

  // clean tmp files of libdfx
  dfx_cfg_destroy(dtbo_id);
  libdfxClean(xclbin_dir_path);

  // asynchronously check for drm device node
  const static int timeout_sec = 10;
  int count = 0;
  const std::string render_dev_dir{"/dev/dri/"};
  std::string zocl_drm_device;
  while (count++ < timeout_sec) {
    zocl_drm_device = render_dev_dir + get_render_devname();
    if (std::filesystem::exists(std::filesystem::path(zocl_drm_device)))
      break;
    std::this_thread::sleep_for(std::chrono::seconds(1));
  }

  // create drm fd
  fd = open(zocl_drm_device.c_str(), O_RDWR);
  if (fd < 0) {
    dtbo_path.clear();
    throw std::runtime_error("Cannot create file descriptor with device " + zocl_drm_device);
  }

  return 0;
}

}
#endif

int
shim::
xclLoadAxlf(const axlf *buffer)
{
  int ret = 0;
  unsigned int flags = DRM_ZOCL_PLATFORM_BASE;
  int off = 0;
  std::string dtbo_path("");

#ifndef __HWEM__
  auto is_pr_platform = (buffer->m_header.m_mode == XCLBIN_PR || buffer->m_header.m_actionMask & AM_LOAD_PDI);
  auto is_flat_enabled = xrt_core::config::get_enable_flat(); //default value is false
  auto force_program = xrt_core::config::get_force_program_xclbin(); //default value is false
  auto overlay_header = xclbin::get_axlf_section(buffer, axlf_section_kind::OVERLAY);

  if (is_pr_platform)
    flags = DRM_ZOCL_PLATFORM_PR;
  /*
   * If its non-PR-platform and enable_flat=true in xrt.ini, download the full
   * bitstream. But if OVERLAY section is present in xclbin, userspace apis are
   * used to download full bitstream
   */
  else if (is_flat_enabled && !overlay_header) {
    if (!ZYNQ::shim::handleCheck(this)) {
      xclLog(XRT_ERROR, "%s: No DRM render device found", __func__);
      return -ENODEV;
    }
    flags = DRM_ZOCL_PLATFORM_FLAT;
  }

  if (force_program) {
    flags = flags | DRM_ZOCL_FORCE_PROGRAM;
  }

#if defined(XRT_ENABLE_LIBDFX)
  // if OVERLAY section is present use libdfx apis to load bitstream and dtbo(overlay)
  if(overlay_header) {
    try {
      // if xclbin is already loaded ret val is '1', dont call ioctl in this case
      if (libdfx::libdfxLoadAxlf(this->mCoreDevice, buffer, overlay_header, mKernelFD, flags, dtbo_path))
        return 0;
    }
    catch(const std::exception& e){
      xclLog(XRT_ERROR, "%s: loading xclbin with OVERLAY section failed: %s", __func__,e.what());
      return -EPERM;
    }
  }
#endif

#endif

    /* Get the AIE_METADATA and get the hw_gen information */
    uint8_t hw_gen = xrt_core::edge::aie::get_hw_gen(mCoreDevice.get());
    uint32_t partition_id = xrt_core::edge::aie::get_partition_id(mCoreDevice.get());

    drm_zocl_axlf axlf_obj = {
      .za_xclbin_ptr = const_cast<axlf *>(buffer),
      .za_flags = flags,
      .za_ksize = 0,
      .za_kernels = NULL,
      .za_slot_id = 0, // TODO Cleanup: Once uuid interface id available we need to remove this
      .za_dtbo_path = const_cast<char *>(dtbo_path.c_str()),
      .za_dtbo_path_len = static_cast<unsigned int>(dtbo_path.length()),
      .hw_gen = hw_gen,
      .partition_id = partition_id,
    };

  axlf_obj.kds_cfg.polling = xrt_core::config::get_ert_polling();
  std::vector<char> krnl_binary;
  if (!xrt_core::xclbin::is_pdi_only(buffer)) {
    auto kernels = xrt_core::xclbin::get_kernels(buffer);
    /* Calculate size of kernels */
    for (auto& kernel : kernels) {
      axlf_obj.za_ksize += sizeof(kernel_info) + sizeof(argument_info) * kernel.args.size();
    }

    /* Check PCIe's shim.cpp for details of kernels binary */
    krnl_binary.resize(axlf_obj.za_ksize);
    axlf_obj.za_kernels = krnl_binary.data();
    for (auto& kernel : kernels) {
      auto krnl = reinterpret_cast<kernel_info *>(axlf_obj.za_kernels + off);
      if (kernel.name.size() > sizeof(krnl->name))
          return -EINVAL;
      std::strncpy(krnl->name, kernel.name.c_str(), sizeof(krnl->name)-1);
      krnl->name[sizeof(krnl->name)-1] = '\0';
      krnl->range = kernel.range;
      krnl->anums = kernel.args.size();
      krnl->features = 0;
      if (kernel.sw_reset)
        krnl->features |= KRNL_SW_RESET;

      int ai = 0;
      for (auto& arg : kernel.args) {
        if (arg.name.size() > sizeof(krnl->args[ai].name)) {
          xclLog(XRT_ERROR, "%s: Argument name length %d>%d", __func__, arg.name.size(), sizeof(krnl->args[ai].name));
          return -EINVAL;
        }
        std::strncpy(krnl->args[ai].name, arg.name.c_str(), sizeof(krnl->args[ai].name)-1);
        krnl->args[ai].name[sizeof(krnl->args[ai].name)-1] = '\0';
        krnl->args[ai].offset = arg.offset;
        krnl->args[ai].size   = arg.size;
        // XCLBIN doesn't define argument direction yet and it only support
        // input arguments.
        // Driver use 1 for input argument and 2 for output.
        // Let's refine this line later.
        krnl->args[ai].dir    = 1;
        ai++;
      }
      off += sizeof(kernel_info) + sizeof(argument_info) * kernel.args.size();
    }
  }

  #ifdef __HWEM__
    if (!secondXclbinLoadCheck(this->mCoreDevice, buffer)) {
      return 0; // skipping to load the 2nd xclbin for hw_emu embedded designs
    }
  #endif

  ret = ioctl(mKernelFD, DRM_IOCTL_ZOCL_READ_AXLF, &axlf_obj);

  xclLog(XRT_INFO, "%s: flags 0x%x, return %d", __func__, flags, ret);
  return ret ? -errno : ret;
}

int
shim::
secondXclbinLoadCheck(std::shared_ptr<xrt_core::device> core_dev, const axlf *top) {
  try {
    static int xclbin_hw_emu_count = 0;

    if (core_dev->get_xclbin_uuid() != xrt::uuid(top->m_header.uuid)) {
      xclbin_hw_emu_count++;

      if (xclbin_hw_emu_count > 1) {
        xclLog(XRT_WARNING, "%s: Skipping as xclbin is already loaded. Only single XCLBIN load is supported for hw_emu embedded designs.", __func__);
        return 0;
      }
    } else {
      xclLog(XRT_INFO, "%s: Loading the XCLBIN", __func__);
    }
  }
  catch(const std::exception &e) {
    // do nothing
  }
  return 1;
}

std::unique_ptr<xrt_core::shared_handle>
shim::
xclExportBO(unsigned int boHandle)
{
  drm_prime_handle info = {boHandle, DRM_RDWR, -1};
  // Since Linux 4.6, drm_prime_handle_to_fd_ioctl respects O_RDWR.
  int result = ioctl(mKernelFD, DRM_IOCTL_PRIME_HANDLE_TO_FD, &info);
  if (result) {
    xclLog(XRT_WARNING, "%s: DRM prime handle to fd faied with DRM_RDWR. Try default flags.", __func__);
    info.flags = 0;
    result = ioctl(mKernelFD, DRM_IOCTL_PRIME_HANDLE_TO_FD, &info);
  }

  if (result)
    throw xrt_core::system_error(result, "failed to export bo");

  xclLog(XRT_INFO, "%s: boHandle %d, ioctl return %ld, fd %d", __func__, boHandle, result, info.fd);

  return std::make_unique<shared_object>(this, info.fd);
}

std::unique_ptr<xrt_core::buffer_handle>
shim::
xclImportBO(int fd, unsigned flags)
{
  drm_prime_handle info = {0xffffffff, flags, fd};
  int result = ioctl(mKernelFD, DRM_IOCTL_PRIME_FD_TO_HANDLE, &info);
  if (result)
    throw xrt_core::system_error(result, "ioctl failed to import bo");

  xclLog(XRT_INFO, "%s: fd %d, flags %x, ioctl return %d, bo handle %d", __func__, fd, flags, result, info.handle);

  return std::make_unique<buffer_object>(this, info.handle);
}

unsigned int
shim::
xclGetBOProperties(unsigned int boHandle, xclBOProperties *properties)
{
  drm_zocl_info_bo info = {boHandle, 0, 0, 0};
  int result = ioctl(mKernelFD, DRM_IOCTL_ZOCL_INFO_BO, &info);
  properties->handle = info.handle;
  properties->flags  = info.flags;
  properties->size   = info.size;
  properties->paddr  = info.paddr;

  xclLog(XRT_DEBUG, "%s: boHandle %d, size %x, paddr 0x%lx", __func__, boHandle, info.size, info.paddr);

  return result ? -errno : result;
}

bool
shim::
isGood() const
{
  if(mKernelFD < 0)
    return false;

  return true;
}

shim *
shim::
handleCheck(void *handle, bool checkDrmFd /*= true*/)
{
  // Sanity checks
  if (!handle)
    return 0;

  if (checkDrmFd && !((shim *) handle)->isGood()) {
    return 0;
  }

  return (shim *) handle;
}

int
shim::
xclExecBuf(unsigned int cmdBO)
{
  drm_zocl_execbuf exec = {0, cmdBO};
  int result = ioctl(mKernelFD, DRM_IOCTL_ZOCL_EXECBUF, &exec);
  xclLog(XRT_DEBUG, "%s: cmdBO handle %d, ioctl return %d", __func__, cmdBO, result);
  if (result == -EDEADLK)
      xclLog(XRT_ERROR, "CU might hang, please reset device");
  return result ? -errno : result;
}

int
shim::
xclExecWait(int timeoutMilliSec)
{
  std::vector<pollfd> uifdVector;
  pollfd info = {mKernelFD, POLLIN, 0};
  uifdVector.push_back(info);
  return poll(&uifdVector[0], uifdVector.size(), timeoutMilliSec);
}

uint
shim::
xclGetNumLiveProcesses()
{
  return 0;
}

std::string
shim::
xclGetSysfsPath(const std::string& entry)
{
  return zynq_device::get_dev()->get_sysfs_path(entry);
}

int
shim::
xclGetDebugIPlayoutPath(char* layoutPath, size_t size)
{
  std::string path = xclGetSysfsPath("debug_ip_layout");
  if (path.size() >= size)
    return -EINVAL;
  std::strncpy(layoutPath, path.c_str(), size);
  return 0;
}

int
shim::
xclGetTraceBufferInfo(uint32_t nSamples, uint32_t& traceSamples, uint32_t& traceBufSz)
{
  // On Zynq, we are currently storing 2 samples per packet in the FIFO
  traceSamples = nSamples/2;
  traceBufSz = sizeof(uint32_t) * nSamples;
  return 0;
}

int
shim::
xclReadTraceData(void* traceBuf, uint32_t traceBufSz, uint32_t numSamples, uint64_t ipBaseAddress, uint32_t& wordsPerSample)
{
  uint32_t *buffer = (uint32_t*)traceBuf;
  for(uint32_t i = 0 ; i < numSamples; i++) {
    // Read only one 32-bit value. Later (in xdp layer) assemble two 32-bit values to form one trace sample.
    // Here numSamples is the total number of reads required
    xclRead(XCL_ADDR_SPACE_DEVICE_PERFMON, ipBaseAddress + 0x1000, (buffer + i), sizeof(uint32_t));
  }
  wordsPerSample = 2;
  return 0;
}

// For DDR4: Typical Max BW = 19.25 GB/s
double
shim::
xclGetHostReadMaxBandwidthMBps()
{
  return 19250.00;
}

// For DDR4: Typical Max BW = 19.25 GB/s
double
shim::
xclGetHostWriteMaxBandwidthMBps()
{
  return 19250.00;
}

// For DDR4: Typical Max BW = 19.25 GB/s
double
shim::
xclGetKernelReadMaxBandwidthMBps()
{
  return 19250.00;
}

// For DDR4: Typical Max BW = 19.25 GB/s
double
shim::
xclGetKernelWriteMaxBandwidthMBps()
{
  return 19250.00;
}

int
shim::
xclSKGetCmd(xclSKCmd *cmd)
{
  int ret;
  drm_zocl_sk_getcmd scmd;

  ret = ioctl(mKernelFD, DRM_IOCTL_ZOCL_SK_GETCMD, &scmd);
  if (!ret) {
    cmd->opcode = scmd.opcode;
    cmd->start_cuidx = scmd.start_cuidx;
    cmd->cu_nums = scmd.cu_nums;
    cmd->bohdl = scmd.bohdl;
    cmd->meta_bohdl = scmd.meta_bohdl;
    memcpy(cmd->uuid, &scmd.uuid, sizeof(cmd->uuid));
    snprintf(cmd->krnl_name, ZOCL_MAX_NAME_LENGTH, "%s", scmd.name);
    cmd->slot_id = scmd.slot_id;
  }

  return ret ? -errno : ret;
}

int
shim::
xclAIEGetCmd(xclAIECmd *cmd)
{
  drm_zocl_aie_cmd scmd;

  int ret = ioctl(mKernelFD, DRM_IOCTL_ZOCL_AIE_GETCMD, &scmd);

  if (!ret) {
    cmd->opcode = scmd.opcode;
    cmd->size = scmd.size;
    snprintf(cmd->info, scmd.size, "%s", scmd.info);
  }

  return ret ? -errno : ret;
}

int
shim::
xclAIEPutCmd(xclAIECmd *cmd)
{
  int ret;
  drm_zocl_aie_cmd scmd;

  scmd.opcode = cmd->opcode;
  scmd.size = cmd->size;
  snprintf(scmd.info, cmd->size, "%s",cmd->info);
  ret = ioctl(mKernelFD, DRM_IOCTL_ZOCL_AIE_PUTCMD, &scmd);
  return ret ? -errno : ret;
}

int
shim::
xclSKCreate(int *boHandle, uint32_t cu_idx)
{
  int ret;
  drm_zocl_sk_create scmd = {cu_idx, 0};

  ret = ioctl(mKernelFD, DRM_IOCTL_ZOCL_SK_CREATE, &scmd);
  if(!ret) {
    *boHandle = scmd.handle;
  }

  return ret ? -errno : ret;
}

int
shim::
xclSKReport(uint32_t cu_idx, xrt_scu_state state)
{
  int ret;
  drm_zocl_sk_report scmd;

  switch (state) {
  case XRT_SCU_STATE_DONE:
    scmd.cu_state = ZOCL_SCU_STATE_DONE;
    break;
  case XRT_SCU_STATE_READY:
    scmd.cu_state = ZOCL_SCU_STATE_READY;
    break;
  case XRT_SCU_STATE_CRASH:
    scmd.cu_state = ZOCL_SCU_STATE_CRASH;
    break;
  case XRT_SCU_STATE_FINI:
    scmd.cu_state = ZOCL_SCU_STATE_FINI;
    break;
  default:
    return -EINVAL;
  }

  scmd.cu_idx = cu_idx;

  ret = ioctl(mKernelFD, DRM_IOCTL_ZOCL_SK_REPORT, &scmd);

  return ret ? -errno : ret;
}

int
shim::
xclOpenContext(const uuid_t xclbinId, unsigned int ipIndex, bool shared)
{
  unsigned int flags = shared ? ZOCL_CTX_SHARED : ZOCL_CTX_EXCLUSIVE;
  int ret;

  drm_zocl_ctx ctx = {0};
  ctx.uuid_ptr = reinterpret_cast<uint64_t>(xclbinId);
  ctx.uuid_size = sizeof (uuid_t) * sizeof (char);
  ctx.cu_index = ipIndex;
  ctx.flags = flags;
  ctx.op = ZOCL_CTX_OP_ALLOC_CTX;

  if (ioctl(mKernelFD, DRM_IOCTL_ZOCL_CTX, &ctx))
    throw xrt_core::system_error(errno, "failed to open ip context");

  return 0;
}

// open_context() - aka xclOpenContextByName
xrt_core::cuidx_type
shim::
open_cu_context(const xrt_core::hwctx_handle* hwctx_hdl, const std::string& cuname)
{
  auto hwctx = static_cast<const zynqaie::hwctx_object*>(hwctx_hdl);
  auto shared = (hwctx->get_mode() != xrt::hw_context::access_mode::exclusive);

  if (!hw_context_enable) {
    // for legacy flow
    auto cuidx = mCoreDevice->get_cuidx(0, cuname);
    xclOpenContext(hwctx->get_xclbin_uuid().get(), cuidx.index, shared);
    return cuidx;
  }
  else {
    // This is for multi slot case
    unsigned int flags = shared ? ZOCL_CTX_SHARED : ZOCL_CTX_EXCLUSIVE;
    drm_zocl_open_cu_ctx  cu_ctx = {};
    cu_ctx.flags = flags;
    cu_ctx.hw_context = hwctx_hdl->get_slotidx();
    std:strncpy(cu_ctx.cu_name, cuname.c_str(), sizeof(cu_ctx.cu_name));
    cu_ctx.cu_name[sizeof(cu_ctx.cu_name) - 1] = 0;
    if (ioctl(mKernelFD, DRM_IOCTL_ZOCL_OPEN_CU_CTX, &cu_ctx))
      throw xrt_core::error("Failed to open cu context");

    return xrt_core::cuidx_type{cu_ctx.cu_index};
  }
}

void
shim::
close_cu_context(const xrt_core::hwctx_handle* hwctx_hdl, xrt_core::cuidx_type cuidx)
{
  auto hwctx = static_cast<const zynqaie::hwctx_object*>(hwctx_hdl);

  if (!hw_context_enable) {
    // for legacy flow
    if (xclCloseContext(hwctx->get_xclbin_uuid().get(), cuidx.index))
      throw xrt_core::system_error(errno, "failed to close cu context (" + std::to_string(cuidx.index) + ")");
  }
  else {
    // This is for multi slot case
    drm_zocl_close_cu_ctx cu_ctx = {};
    cu_ctx.hw_context = hwctx_hdl->get_slotidx();
    cu_ctx.cu_index = cuidx.index;
    if (ioctl(mKernelFD, DRM_IOCTL_ZOCL_CLOSE_CU_CTX, &cu_ctx))
      throw xrt_core::system_error(errno, "failed to close cu context (" + std::to_string(cuidx.index) + ")");
  }
}

int shim::prepare_hw_axlf(const axlf *buffer, struct drm_zocl_axlf *axlf_obj)
{
  int ret = 0;
  unsigned int flags = DRM_ZOCL_PLATFORM_BASE;
  int off = 0;
  std::string dtbo_path("");

#ifndef __HWEM__
  auto is_pr_platform = (buffer->m_header.m_mode == XCLBIN_PR || buffer->m_header.m_actionMask & AM_LOAD_PDI);
  auto is_flat_enabled = xrt_core::config::get_enable_flat(); //default value is false
  auto force_program = xrt_core::config::get_force_program_xclbin(); //default value is false
  auto overlay_header = xclbin::get_axlf_section(buffer, axlf_section_kind::OVERLAY);

  if (is_pr_platform)
    flags = DRM_ZOCL_PLATFORM_PR;
  /*
   * If its non-PR-platform and enable_flat=true in xrt.ini, download the full
   * bitstream. But if OVERLAY section is present in xclbin, userspace apis are
   * used to download full bitstream
   */
  else if (is_flat_enabled && !overlay_header) {
    if (!ZYNQ::shim::handleCheck(this)) {
      xclLog(XRT_ERROR, "%s: No DRM render device found", __func__);
      return -ENODEV;
    }
    flags = DRM_ZOCL_PLATFORM_FLAT;
  }

  if (force_program) {
    flags = flags | DRM_ZOCL_FORCE_PROGRAM;
  }

#if defined(XRT_ENABLE_LIBDFX)
  // if OVERLAY section is present use libdfx apis to load bitstream and dtbo(overlay)
  if(overlay_header) {
    try {
      // if xclbin is already loaded ret val is '1', dont call ioctl in this case
      if (libdfx::libdfxLoadAxlf(this->mCoreDevice, buffer, overlay_header, mKernelFD, flags, dtbo_path))
        return 0;
    }
    catch(const std::exception& e){
      xclLog(XRT_ERROR, "%s: loading xclbin with OVERLAY section failed: %s", __func__,e.what());
      return -EPERM;
    }
  }
#endif //XRT_ENABLE_LIBDFX

#endif //__HWEM__

/* Get the AIE_METADATA and get the hw_gen information */
  uint8_t hw_gen = xrt_core::edge::aie::get_hw_gen(mCoreDevice.get());
  uint32_t partition_id = xrt_core::edge::aie::get_partition_id(mCoreDevice.get());

  axlf_obj->za_xclbin_ptr = const_cast<axlf *>(buffer),
  axlf_obj->za_flags = flags,
  axlf_obj->za_ksize = 0,
  axlf_obj->za_kernels = NULL,
  axlf_obj->za_slot_id = 0, // TODO Cleanup: Once uuid interface id available we need to remove this
  axlf_obj->za_dtbo_path = const_cast<char *>(dtbo_path.c_str()),
  axlf_obj->za_dtbo_path_len = static_cast<unsigned int>(dtbo_path.length()),
  axlf_obj->hw_gen = hw_gen,
  axlf_obj->partition_id = partition_id,
  axlf_obj->kds_cfg.polling = xrt_core::config::get_ert_polling();

  std::vector<char> krnl_binary;
  if (!xrt_core::xclbin::is_pdi_only(buffer)) {
    auto kernels = xrt_core::xclbin::get_kernels(buffer);
    /* Calculate size of kernels */
    for (auto& kernel : kernels) {
      axlf_obj->za_ksize += sizeof(kernel_info) + sizeof(argument_info) * kernel.args.size();
    }

    /* Check PCIe's shim.cpp for details of kernels binary */
    krnl_binary.resize(axlf_obj->za_ksize);
    axlf_obj->za_kernels = krnl_binary.data();
    for (auto& kernel : kernels) {
      auto krnl = reinterpret_cast<kernel_info *>(axlf_obj->za_kernels + off);
      if (kernel.name.size() > sizeof(krnl->name))
          return -EINVAL;
      std::strncpy(krnl->name, kernel.name.c_str(), sizeof(krnl->name)-1);
      krnl->name[sizeof(krnl->name)-1] = '\0';
      krnl->range = kernel.range;
      krnl->anums = kernel.args.size();

      krnl->features = 0;
      if (kernel.sw_reset)
        krnl->features |= KRNL_SW_RESET;

      int ai = 0;
      for (auto& arg : kernel.args) {
        if (arg.name.size() > sizeof(krnl->args[ai].name)) {
          xclLog(XRT_ERROR, "%s: Argument name length %d>%d", __func__, arg.name.size(), sizeof(krnl->args[ai].name));
          return -EINVAL;
        }
        std::strncpy(krnl->args[ai].name, arg.name.c_str(), sizeof(krnl->args[ai].name)-1);
        krnl->args[ai].name[sizeof(krnl->args[ai].name)-1] = '\0';
        krnl->args[ai].offset = arg.offset;
        krnl->args[ai].size   = arg.size;
        // XCLBIN doesn't define argument direction yet and it only support
        // input arguments.
        // Driver use 1 for input argument and 2 for output.
        // Let's refine this line later.
        krnl->args[ai].dir    = 1;
        ai++;
      }
      off += sizeof(kernel_info) + sizeof(argument_info) * kernel.args.size();
    }
  }

#ifdef __HWEM__
  if (!secondXclbinLoadCheck(this->mCoreDevice, buffer)) {
    return 0; // skipping to load the 2nd xclbin for hw_emu embedded designs
  }
#endif //__HWEM__

  return 0;
}

int shim::load_hw_axlf(xclDeviceHandle handle, const xclBin *buffer, drm_zocl_create_hw_ctx *hw_ctx)
{
  drm_zocl_axlf axlf_obj = {};
  auto top = reinterpret_cast<const axlf*>(buffer);
  auto ret = prepare_hw_axlf(top, &axlf_obj);
  if (ret)
    return -errno;

  hw_ctx->axlf_ptr = &axlf_obj;
  ret = ioctl(mKernelFD, DRM_IOCTL_ZOCL_CREATE_HW_CTX, hw_ctx);
  if (ret)
    return -errno;

  auto core_device = xrt_core::get_userpf_device(handle);

  bool checkDrmFD = xrt_core::config::get_enable_flat() ? false : true;
  ZYNQ::shim *drv = ZYNQ::shim::handleCheck(handle, checkDrmFD);

<<<<<<< HEAD
  #ifndef __HWEM__
    xdp::hal::update_device(handle);
    xdp::aie::update_device(handle);
  #endif
    xdp::aie::ctr::update_device(handle);
    xdp::aie::sts::update_device(handle);
=======
  #ifdef XRT_ENABLE_AIE
  auto data = core_device->get_axlf_section(AIE_METADATA);
  if(data.first && data.second)
    drv->registerAieArray();
  #endif

  xdp::update_device(handle);
>>>>>>> e0cfdb27
  #ifndef __HWEM__
    START_DEVICE_PROFILING_CB(handle);
  #endif

  return 0;
}

std::unique_ptr<xrt_core::hwctx_handle>
shim::
create_hw_context(xclDeviceHandle handle,
                  const xrt::uuid& xclbin_uuid,
                  const xrt::hw_context::cfg_param_type&,
                  xrt::hw_context::access_mode mode)
{
  const static int qos_val = 0;
  if (!hw_context_enable) {
    //for legacy flow
    return std::make_unique<zynqaie::hwctx_object>(this, 0, xclbin_uuid, mode);
  }
  else {
    // This is for multi slot case
    auto xclbin = mCoreDevice->get_xclbin(xclbin_uuid);
    auto buffer = reinterpret_cast<const axlf*>(xclbin.get_axlf());
    int rcode = 0;
    drm_zocl_create_hw_ctx hw_ctx = {};
    hw_ctx.qos = qos_val;
    auto shim = get_shim_object(handle);

    if(auto ret = shim->load_hw_axlf(handle, buffer, &hw_ctx)) {
      if (ret) {
        if (ret == -EOPNOTSUPP) {
          xclLog(XRT_ERROR, "XCLBIN does not match shell on the card.");
        }
        xclLog(XRT_ERROR, "See dmesg log for details. Err = %d", ret);
        throw xrt_core::error("Failed to create hardware context");
      }
    }
    //success
    mCoreDevice->register_axlf(buffer);

    auto hwctx_obj_ptr{std::make_unique<zynqaie::hwctx_object>(this, hw_ctx.hw_context, xclbin_uuid, mode)};
    hwctx_obj_ptr->init_aie(); // just to make sure Aie instance created only once

    return hwctx_obj_ptr;
  }
}

void
shim::
destroy_hw_context(xrt_core::hwctx_handle::slot_id slot)
{
  if (!hw_context_enable) {
    //for legacy flow, nothing to be done.
    return;
  }
  else {
    // This is for multi slot case
    drm_zocl_destroy_hw_ctx hw_ctx = {};
    hw_ctx.hw_context = slot;

    auto ret = ioctl(mKernelFD, DRM_IOCTL_ZOCL_DESTROY_HW_CTX, &hw_ctx);
    if (ret)
      throw xrt_core::system_error(errno, "Failed to destroy hardware context");
  }
}

void
shim::
register_xclbin(const xrt::xclbin&){
  xclLog(XRT_INFO, "%s: xclbin successfully registered for this device without loading the xclbin", __func__);
  hw_context_enable = true;
}

void
shim::
hwctx_exec_buf(const xrt_core::hwctx_handle* hwctx_hdl, xclBufferHandle boh) {
  if (!hw_context_enable) {
    //for legacy flow
    xclExecBuf(boh);

    return;
  }
  // This is for multi slot case
  auto hwctx = static_cast<const zynqaie::hwctx_object*>(hwctx_hdl);
  drm_zocl_hw_ctx_execbuf exec = {hwctx->get_slotidx(), boh};
  int result = ioctl(mKernelFD, DRM_IOCTL_ZOCL_HW_CTX_EXECBUF, &exec);
  xclLog(XRT_DEBUG, "%s: cmdBO handle %d, ioctl return %d", __func__, boh, result);
  if (result == -EDEADLK)
    xclLog(XRT_ERROR, "CU might hang, please reset device");
}

int
shim::
xclCloseContext(const uuid_t xclbinId, unsigned int ipIndex)
{
  std::lock_guard<std::mutex> l(mCuMapLock);
  int ret;

  if (ipIndex < mCuMaps.size()) {
    // Make sure no MMIO register space access when CU is released.
    uint32_t *p = mCuMaps[ipIndex].first;
    if (p) {
      (void) munmap(p, mCuMaps[ipIndex].second);
      mCuMaps[ipIndex] = {nullptr, 0};
    }
  }

  drm_zocl_ctx ctx = {0};
  ctx.uuid_ptr = reinterpret_cast<uint64_t>(xclbinId);
  ctx.uuid_size = sizeof (uuid_t) * sizeof (char);
  ctx.cu_index = ipIndex;
  ctx.op = ZOCL_CTX_OP_FREE_CTX;

  ret = ioctl(mKernelFD, DRM_IOCTL_ZOCL_CTX, &ctx);
  return ret ? -errno : ret;
}

int
shim::
xclRegRW(bool rd, uint32_t ipIndex, uint32_t offset, uint32_t *datap)
{
  std::lock_guard<std::mutex> l(mCuMapLock);

  if (ipIndex >= mCuMaps.size()) {
    xclLog(XRT_ERROR, "%s: invalid CU index: %d", __func__, ipIndex);
    return -EINVAL;
  }
  if ((offset & (sizeof(uint32_t) - 1)) != 0) {
    xclLog(XRT_ERROR, "%s: invalid CU offset: %d", __func__, offset);
    return -EINVAL;
  }

  if (mCuMaps[ipIndex].first == nullptr) {
    drm_zocl_info_cu info = {0, -1, (int)ipIndex, 0};
    int result = ioctl(mKernelFD, DRM_IOCTL_ZOCL_INFO_CU, &info);
    void *p = mmap(0, info.cu_size, PROT_READ | PROT_WRITE, MAP_SHARED,
                   mKernelFD, info.apt_idx * getpagesize());
    if (p != MAP_FAILED)
      mCuMaps[ipIndex].first = (uint32_t *)p;
      mCuMaps[ipIndex].second = info.cu_size;
  }

  uint32_t *cumap = mCuMaps[ipIndex].first;
  if (cumap == nullptr) {
    xclLog(XRT_ERROR, "%s: can't map CU: %d", __func__, ipIndex);
    return -EINVAL;
  }

  if (rd)
    *datap = cumap[offset / sizeof(uint32_t)];
  else
    cumap[offset / sizeof(uint32_t)] = *datap;
  return 0;
}

int
shim::
xclRegRead(uint32_t ipIndex, uint32_t offset, uint32_t *datap)
{
  return xclRegRW(true, ipIndex, offset, datap);
}

int
shim::
xclRegWrite(uint32_t ipIndex, uint32_t offset, uint32_t data)
{
  return xclRegRW(false, ipIndex, offset, &data);
}

int
shim::
xclIPName2Index(const char *name)
{
  for (auto& stat : xrt_core::device_query<xrt_core::query::kds_cu_info>(mCoreDevice))
    if (stat.name == name)
      return stat.index;

  xclLog(XRT_ERROR, "%s not found", name);
  return -ENOENT;
}

int
shim::
xclIPSetReadRange(uint32_t ipIndex, uint32_t start, uint32_t size)
{
    int ret = 0;
    drm_zocl_set_cu_range range = {ipIndex, start, size};

    ret = ioctl(mKernelFD, DRM_IOCTL_ZOCL_SET_CU_READONLY_RANGE, &range);
    return ret ? -errno : ret;
}

int
shim::
xclOpenIPInterruptNotify(uint32_t ipIndex, unsigned int flags)
{
  int ret;

  drm_zocl_ctx ctx = {0};
  ctx.cu_index = ipIndex;
  ctx.flags = flags;
  ctx.op = ZOCL_CTX_OP_OPEN_GCU_FD;

  xclLog(XRT_DEBUG, "%s: IP index %d, flags 0x%x", __func__, ipIndex, flags);
  ret = ioctl(mKernelFD, DRM_IOCTL_ZOCL_CTX, &ctx);
  return (ret < 0) ? -errno : ret;
}

int
shim::
xclCloseIPInterruptNotify(int fd)
{
  xclLog(XRT_DEBUG, "%s: fd %d", __func__, fd);
  close(fd);
  return 0;
}

size_t
shim::
xclDebugReadCheckers(xdp::LAPCCounterResults* aCheckerResults)
{
  size_t size = 0;

  uint64_t statusRegisters[] = {
    xdp::IP::LAPC::AXI_LITE::STATUS,
    xdp::IP::LAPC::AXI_LITE::CUMULATIVE_STATUS_0,
    xdp::IP::LAPC::AXI_LITE::CUMULATIVE_STATUS_1,
    xdp::IP::LAPC::AXI_LITE::CUMULATIVE_STATUS_2,
    xdp::IP::LAPC::AXI_LITE::CUMULATIVE_STATUS_3,
    xdp::IP::LAPC::AXI_LITE::SNAPSHOT_STATUS_0,
    xdp::IP::LAPC::AXI_LITE::SNAPSHOT_STATUS_1,
    xdp::IP::LAPC::AXI_LITE::SNAPSHOT_STATUS_2,
    xdp::IP::LAPC::AXI_LITE::SNAPSHOT_STATUS_3
  };

  uint64_t baseAddress[xdp::MAX_NUM_LAPCS];
  uint32_t numSlots = getIPCountAddrNames(LAPC, baseAddress, nullptr, nullptr, nullptr, nullptr, xdp::MAX_NUM_LAPCS);
  uint32_t temp[xdp::IP::LAPC::NUM_COUNTERS];
  aCheckerResults->NumSlots = numSlots;
  snprintf(aCheckerResults->DevUserName, 256, "%s", " ");
  for (uint32_t s = 0; s < numSlots; ++s) {
    for (int c=0; c < xdp::IP::LAPC::NUM_COUNTERS; c++)
      size += xclRead(XCL_ADDR_SPACE_DEVICE_CHECKER, baseAddress[s]+statusRegisters[c], &temp[c], 4);

    aCheckerResults->OverallStatus[s]      = temp[xdp::IP::LAPC::sysfs::STATUS];
    std::copy(temp+xdp::IP::LAPC::sysfs::CUMULATIVE_STATUS_0, temp+xdp::IP::LAPC::sysfs::SNAPSHOT_STATUS_0, aCheckerResults->CumulativeStatus[s]);
    std::copy(temp+xdp::IP::LAPC::sysfs::SNAPSHOT_STATUS_0, temp+xdp::IP::LAPC::NUM_COUNTERS, aCheckerResults->SnapshotStatus[s]);
  }

  return size;
}

size_t
shim::
xclDebugReadCounters(xdp::AIMCounterResults* aCounterResults)
{
  size_t size = 0;

  uint64_t aim_offsets[] = {
    xdp::IP::AIM::AXI_LITE::WRITE_BYTES,
    xdp::IP::AIM::AXI_LITE::WRITE_TRANX,
    xdp::IP::AIM::AXI_LITE::READ_BYTES,
    xdp::IP::AIM::AXI_LITE::READ_TRANX,
    xdp::IP::AIM::AXI_LITE::OUTSTANDING_COUNTS,
    xdp::IP::AIM::AXI_LITE::LAST_WRITE_ADDRESS,
    xdp::IP::AIM::AXI_LITE::LAST_WRITE_DATA,
    xdp::IP::AIM::AXI_LITE::LAST_READ_ADDRESS,
    xdp::IP::AIM::AXI_LITE::LAST_READ_DATA
  };

  uint64_t aim_upper_offsets[] = {
    xdp::IP::AIM::AXI_LITE::WRITE_BYTES_UPPER,
    xdp::IP::AIM::AXI_LITE::WRITE_TRANX_UPPER,
    xdp::IP::AIM::AXI_LITE::READ_BYTES_UPPER,
    xdp::IP::AIM::AXI_LITE::READ_TRANX_UPPER,
    xdp::IP::AIM::AXI_LITE::OUTSTANDING_COUNTS_UPPER,
    xdp::IP::AIM::AXI_LITE::LAST_WRITE_ADDRESS_UPPER,
    xdp::IP::AIM::AXI_LITE::LAST_WRITE_DATA_UPPER,
    xdp::IP::AIM::AXI_LITE::LAST_READ_ADDRESS_UPPER,
    xdp::IP::AIM::AXI_LITE::LAST_READ_DATA_UPPER
  };

  // Read all metric counters
  uint64_t baseAddress[xdp::MAX_NUM_AIMS];
  uint8_t mPerfmonProperties[xdp::MAX_NUM_AIMS] = {} ;
  uint32_t numSlots = getIPCountAddrNames(AXI_MM_MONITOR, baseAddress, nullptr, mPerfmonProperties, nullptr, nullptr, xdp::MAX_NUM_AIMS);

  uint32_t temp[xdp::IP::AIM::NUM_COUNTERS_REPORT];

  aCounterResults->NumSlots = numSlots;
  snprintf(aCounterResults->DevUserName, 256, "%s", " ");
  for (uint32_t s=0; s < numSlots; s++) {
    uint32_t sampleInterval;
    // Read sample interval register to latch the sampled metric counters
    size += xclRead(XCL_ADDR_SPACE_DEVICE_PERFMON,
                    baseAddress[s] + xdp::IP::AIM::AXI_LITE::SAMPLE,
                    &sampleInterval, 4);

    // If applicable, read the upper 32-bits of the 64-bit debug counters
    if (mPerfmonProperties[s] & xdp::IP::AIM::mask::PROPERTY_64BIT) {
      for (int c = 0; c < xdp::IP::AIM::NUM_COUNTERS_REPORT; ++c) {
        xclRead(XCL_ADDR_SPACE_DEVICE_PERFMON,
                baseAddress[s] + aim_upper_offsets[c],
                &temp[c], 4) ;
      }
      aCounterResults->WriteBytes[s]    = ((uint64_t)(temp[0])) << 32 ;
      aCounterResults->WriteTranx[s]    = ((uint64_t)(temp[1])) << 32 ;
      aCounterResults->ReadBytes[s]     = ((uint64_t)(temp[2])) << 32 ;
      aCounterResults->ReadTranx[s]     = ((uint64_t)(temp[3])) << 32 ;
      aCounterResults->OutStandCnts[s]  = ((uint64_t)(temp[4])) << 32 ;
      aCounterResults->LastWriteAddr[s] = ((uint64_t)(temp[5])) << 32 ;
      aCounterResults->LastWriteData[s] = ((uint64_t)(temp[6])) << 32 ;
      aCounterResults->LastReadAddr[s]  = ((uint64_t)(temp[7])) << 32 ;
      aCounterResults->LastReadData[s]  = ((uint64_t)(temp[8])) << 32 ;
    }

    for (int c=0; c < xdp::IP::AIM::NUM_COUNTERS_REPORT; c++)
      size += xclRead(XCL_ADDR_SPACE_DEVICE_PERFMON, baseAddress[s]+aim_offsets[c], &temp[c], 4);

    aCounterResults->WriteBytes[s]    |= temp[0];
    aCounterResults->WriteTranx[s]    |= temp[1];
    aCounterResults->ReadBytes[s]     |= temp[2];
    aCounterResults->ReadTranx[s]     |= temp[3];
    aCounterResults->OutStandCnts[s]  |= temp[4];
    aCounterResults->LastWriteAddr[s] |= temp[5];
    aCounterResults->LastWriteData[s] |= temp[6];
    aCounterResults->LastReadAddr[s]  |= temp[7];
    aCounterResults->LastReadData[s]  |= temp[8];
  }
  return size;
}

size_t
shim::
xclDebugReadAccelMonitorCounters(xdp::AMCounterResults* samResult)
{
  size_t size = 0;

  /*
    Here should read the version number
    and return immediately if version
    is not supported
  */

  uint64_t am_offsets[] = {
    xdp::IP::AM::AXI_LITE::EXECUTION_COUNT,
    xdp::IP::AM::AXI_LITE::EXECUTION_CYCLES,
    xdp::IP::AM::AXI_LITE::STALL_INT,
    xdp::IP::AM::AXI_LITE::STALL_STR,
    xdp::IP::AM::AXI_LITE::STALL_EXT,
    xdp::IP::AM::AXI_LITE::MIN_EXECUTION_CYCLES,
    xdp::IP::AM::AXI_LITE::MAX_EXECUTION_CYCLES,
    xdp::IP::AM::AXI_LITE::TOTAL_CU_START
  };

  uint64_t am_upper_offsets[] = {
    xdp::IP::AM::AXI_LITE::EXECUTION_COUNT_UPPER,
    xdp::IP::AM::AXI_LITE::EXECUTION_CYCLES_UPPER,
    xdp::IP::AM::AXI_LITE::STALL_INT_UPPER,
    xdp::IP::AM::AXI_LITE::STALL_STR_UPPER,
    xdp::IP::AM::AXI_LITE::STALL_EXT_UPPER,
    xdp::IP::AM::AXI_LITE::MIN_EXECUTION_CYCLES_UPPER,
    xdp::IP::AM::AXI_LITE::MAX_EXECUTION_CYCLES_UPPER,
    xdp::IP::AM::AXI_LITE::TOTAL_CU_START_UPPER
  };

  // Read all metric counters
  uint64_t baseAddress[xdp::MAX_NUM_AMS] = {0};
  uint8_t  accelmonProperties[xdp::MAX_NUM_AMS] = {0};
  uint8_t  accelmonMajorVersions[xdp::MAX_NUM_AMS] = {0};
  uint8_t  accelmonMinorVersions[xdp::MAX_NUM_AMS] = {0};

  uint32_t numSlots = getIPCountAddrNames(ACCEL_MONITOR, baseAddress, nullptr, accelmonProperties,
                                          accelmonMajorVersions, accelmonMinorVersions, xdp::MAX_NUM_AMS);

  uint32_t temp[xdp::IP::AM::NUM_COUNTERS_REPORT] = {0};

  samResult->NumSlots = numSlots;
  snprintf(samResult->DevUserName, 256, "%s", " ");
  for (uint32_t s=0; s < numSlots; s++) {
    uint32_t sampleInterval;
    // Read sample interval register to latch the sampled metric counters
    size += xclRead(XCL_ADDR_SPACE_DEVICE_PERFMON,
                    baseAddress[s] + xdp::IP::AM::AXI_LITE::SAMPLE,
                    &sampleInterval, 4);

    bool hasDataflow = (cmpMonVersions(accelmonMajorVersions[s],accelmonMinorVersions[s],1,1) < 0) ? true : false;

    // If applicable, read the upper 32-bits of the 64-bit debug counters
    if (accelmonProperties[s] & xdp::IP::AM::mask::PROPERTY_64BIT) {
      for (int c = 0; c < xdp::IP::AM::NUM_COUNTERS_REPORT; ++c) {
        xclRead(XCL_ADDR_SPACE_DEVICE_PERFMON,
                baseAddress[s] + am_upper_offsets[c],
                &temp[c], 4) ;
      }
      samResult->CuExecCount[s]      = ((uint64_t)(temp[0])) << 32;
      samResult->CuExecCycles[s]     = ((uint64_t)(temp[1])) << 32;
      samResult->CuStallExtCycles[s] = ((uint64_t)(temp[2])) << 32;
      samResult->CuStallIntCycles[s] = ((uint64_t)(temp[3])) << 32;
      samResult->CuStallStrCycles[s] = ((uint64_t)(temp[4])) << 32;
      samResult->CuMinExecCycles[s]  = ((uint64_t)(temp[5])) << 32;
      samResult->CuMaxExecCycles[s]  = ((uint64_t)(temp[6])) << 32;
      samResult->CuStartCount[s]     = ((uint64_t)(temp[7])) << 32;

      if(hasDataflow) {
        uint64_t dfTmp[2] = {0};
        xclRead(XCL_ADDR_SPACE_DEVICE_PERFMON, baseAddress[s] + xdp::IP::AM::AXI_LITE::BUSY_CYCLES_UPPER, &dfTmp[0], 4);
        xclRead(XCL_ADDR_SPACE_DEVICE_PERFMON, baseAddress[s] + xdp::IP::AM::AXI_LITE::MAX_PARALLEL_ITER_UPPER, &dfTmp[1], 4);

        samResult->CuBusyCycles[s]      = dfTmp[0] << 32;
        samResult->CuMaxParallelIter[s] = dfTmp[1] << 32;
      }
    }

    for (int c=0; c < xdp::IP::AM::NUM_COUNTERS_REPORT; c++)
      size += xclRead(XCL_ADDR_SPACE_DEVICE_PERFMON, baseAddress[s]+am_offsets[c], &temp[c], 4);

    samResult->CuExecCount[s]      |= temp[0];
    samResult->CuExecCycles[s]     |= temp[1];
    samResult->CuStallExtCycles[s] |= temp[2];
    samResult->CuStallIntCycles[s] |= temp[3];
    samResult->CuStallStrCycles[s] |= temp[4];
    samResult->CuMinExecCycles[s]  |= temp[5];
    samResult->CuMaxExecCycles[s]  |= temp[6];
    samResult->CuStartCount[s]     |= temp[7];

    if(hasDataflow) {
      uint64_t dfTmp[2] = {0};
      xclRead(XCL_ADDR_SPACE_DEVICE_PERFMON, baseAddress[s] + xdp::IP::AM::AXI_LITE::BUSY_CYCLES, &dfTmp[0], 4);
      xclRead(XCL_ADDR_SPACE_DEVICE_PERFMON, baseAddress[s] + xdp::IP::AM::AXI_LITE::MAX_PARALLEL_ITER, &dfTmp[1], 4);

      samResult->CuBusyCycles[s]      |= dfTmp[0] << 32;
      samResult->CuMaxParallelIter[s] |= dfTmp[1] << 32;
    } else {
      samResult->CuBusyCycles[s]      = samResult->CuExecCycles[s];
      samResult->CuMaxParallelIter[s] = 1;
    }
  }

  return size;
}

size_t
shim::
xclDebugReadStreamingCounters(xdp::ASMCounterResults* aCounterResults)
{
  size_t size = 0; // The amount of data read from the hardware

  // Get the base addresses of all the ASM IPs in the debug IP layout
  uint64_t baseAddress[xdp::MAX_NUM_ASMS];
  uint32_t numSlots = getIPCountAddrNames(AXI_STREAM_MONITOR,
                                          baseAddress,
                                          nullptr, nullptr, nullptr, nullptr,
                                          xdp::MAX_NUM_ASMS);

  // Fill up the portions of the return struct that are known by the runtime
  aCounterResults->NumSlots = numSlots ;
  snprintf(aCounterResults->DevUserName, 256, "%s", " ");

  // Fill up the return structure with the values read from the hardware
  uint64_t asm_offsets[] = {
    xdp::IP::ASM::AXI_LITE::NUM_TRANX,
    xdp::IP::ASM::AXI_LITE::DATA_BYTES,
    xdp::IP::ASM::AXI_LITE::BUSY_CYCLES,
    xdp::IP::ASM::AXI_LITE::STALL_CYCLES,
    xdp::IP::ASM::AXI_LITE::STARVE_CYCLES
  };

  for (unsigned int i = 0 ; i < numSlots ; ++i)
    {
      uint32_t sampleInterval ;
      // Read sample interval register to latch the sampled metric counters
      size += xclRead(XCL_ADDR_SPACE_DEVICE_PERFMON,
                      baseAddress[i] + xdp::IP::ASM::AXI_LITE::SAMPLE,
                      &sampleInterval, sizeof(uint32_t));

      // Then read all the individual 64-bit counters
      unsigned long long int tmp[xdp::IP::ASM::NUM_COUNTERS] ;

      for (unsigned int j = 0 ; j < xdp::IP::ASM::NUM_COUNTERS; ++j)
        {
          size += xclRead(XCL_ADDR_SPACE_DEVICE_PERFMON,
                          baseAddress[i] + asm_offsets[j],
                          &tmp[j], sizeof(unsigned long long int));
        }
      aCounterResults->StrNumTranx[i] = tmp[0] ;
      aCounterResults->StrDataBytes[i] = tmp[1] ;
      aCounterResults->StrBusyCycles[i] = tmp[2] ;
      aCounterResults->StrStallCycles[i] = tmp[3] ;
      aCounterResults->StrStarveCycles[i] = tmp[4] ;
    }
  return size;
}

size_t
shim::
xclDebugReadStreamingCheckers(xdp::SPCCounterResults* aStreamingCheckerResults)
{
  size_t size = 0; // The amount of data read from the hardware

  // Get the base addresses of all the SPC IPs in the debug IP layout
  uint64_t baseAddress[xdp::MAX_NUM_SPCS];
  uint32_t numSlots = getIPCountAddrNames(AXI_STREAM_PROTOCOL_CHECKER,
                                          baseAddress,
                                          nullptr, nullptr, nullptr, nullptr,
                                          xdp::MAX_NUM_SPCS);

  // Fill up the portions of the return struct that are known by the runtime
  aStreamingCheckerResults->NumSlots = numSlots ;
  snprintf(aStreamingCheckerResults->DevUserName, 256, "%s", " ");

  // Fill up the return structure with the values read from the hardware
  for (unsigned int i = 0 ; i < numSlots ; ++i) {
      uint32_t pc_asserted ;
      uint32_t current_pc ;
      uint32_t snapshot_pc ;

      size += xclRead(XCL_ADDR_SPACE_DEVICE_CHECKER,
                      baseAddress[i] + xdp::IP::SPC::AXI_LITE::PC_ASSERTED,
                      &pc_asserted, sizeof(uint32_t));
      size += xclRead(XCL_ADDR_SPACE_DEVICE_CHECKER,
                      baseAddress[i] + xdp::IP::SPC::AXI_LITE::CURRENT_PC,
                      &current_pc, sizeof(uint32_t));
      size += xclRead(XCL_ADDR_SPACE_DEVICE_CHECKER,
                      baseAddress[i] + xdp::IP::SPC::AXI_LITE::SNAPSHOT_PC,
                      &snapshot_pc, sizeof(uint32_t));

      aStreamingCheckerResults->PCAsserted[i] = pc_asserted;
      aStreamingCheckerResults->CurrentPC[i] = current_pc;
      aStreamingCheckerResults->SnapshotPC[i] = snapshot_pc;
    }
  return size;
}

uint32_t
shim::
getIPCountAddrNames(int type,
                    uint64_t* baseAddress,
                    std::string* portNames,
                    uint8_t* properties,
                    uint8_t* majorVersions,
                    uint8_t* minorVersions,
                    size_t size)
{
  debug_ip_layout *map;
  auto dev = zynq_device::get_dev() ;
  std::string entry_str = "debug_ip_layout";
  std::string path = dev->get_sysfs_path(entry_str);
  std::ifstream ifs(path.c_str(), std::ifstream::binary);
  uint32_t count = 0;
  char buffer[65536];
  if( ifs ) {
    //debug_ip_layout max size is 65536
    ifs.read(buffer, 65536);
    if (ifs.gcount() > 0) {
      map = (debug_ip_layout*)(buffer);
      for( unsigned int i = 0; i < map->m_count; i++ ) {
        if (count >= size) break;
        if (map->m_debug_ip_data[i].m_type == type) {
          if(baseAddress)baseAddress[count] = map->m_debug_ip_data[i].m_base_address;
          if(portNames) {
            // Fill up string with 128 characters (padded with null characters)
            portNames[count].assign(map->m_debug_ip_data[i].m_name, 128);
            // Strip away extraneous null characters
            portNames[count].assign(portNames[count].c_str());
          }
          if(properties) properties[count] = map->m_debug_ip_data[i].m_properties;
          if(majorVersions) majorVersions[count] = map->m_debug_ip_data[i].m_major;
          if(minorVersions) minorVersions[count] = map->m_debug_ip_data[i].m_minor;
          ++count;
        }
      }
    }
    ifs.close();
  }

  return count;
}

/*
 * Returns  1 if Version2 > Version1
 * Returns  0 if Version2 = Version1
 * Returns -1 if Version2 < Version1
 */
int
shim::
cmpMonVersions(unsigned int major1, unsigned int minor1,
               unsigned int major2, unsigned int minor2)
{
  if (major2 > major1)
    return 1;
  else if (major2 < major1)
    return -1;
  else if (minor2 > minor1)
    return 1;
  else if (minor2 < minor1)
    return -1;
  else return 0;
}

double
shim::
xclGetDeviceClockFreqMHz()
{
  xclDeviceInfo2  deviceInfo ;
  xclGetDeviceInfo2(&deviceInfo) ;
  unsigned short clockFreq = deviceInfo.mOCLFrequency[0] ;
  if (clockFreq == 0)
    clockFreq = 100 ;

  return (double)clockFreq;
}

int
shim::
xclErrorInject(uint16_t num, uint16_t driver, uint16_t  severity, uint16_t module, uint16_t eclass)
{
  int ret;
  drm_zocl_error_inject ecmd = {ZOCL_ERROR_OP_INJECT, num, driver, severity, module, eclass};

  ret = ioctl(mKernelFD, DRM_IOCTL_ZOCL_ERROR_INJECT, &ecmd);
  return ret ? -errno : ret;
}

int
shim::
xclErrorClear()
{
  int ret;
  drm_zocl_error_inject ecmd = {ZOCL_ERROR_OP_CLEAR_ALL};

  ret = ioctl(mKernelFD, DRM_IOCTL_ZOCL_ERROR_INJECT, &ecmd);
  return ret ? -errno : ret;
}

int
shim::
resetDevice(xclResetKind kind)
{
  std::string errmsg{""};

  if (kind == XCL_USER_RESET) {
    mDev->sysfs_put("zocl_reset", errmsg, "1\n");
    if (!errmsg.empty())
      throw std::runtime_error("Failed to reset zocl, err : " + errmsg + "\n");
  }
  else
    throw std::runtime_error("Invalid reset type\n"); // other kinds of reset are not supported

  return 0;
}

#ifdef XRT_ENABLE_AIE

std::shared_ptr<zynqaie::aie_array>
shim::
get_aie_array_shared()
{
  return m_aie_array;
}

zynqaie::aie_array*
shim::
getAieArray()
{
  return m_aie_array.get();
}

zynqaie::aied*
shim::
getAied()
{
  return aied.get();
}

void
shim::
registerAieArray()
{
  if(!m_aie_array)
      m_aie_array = std::make_shared<zynqaie::aie_array>(mCoreDevice);

  aied = std::make_unique<zynqaie::aied>(mCoreDevice.get());
}

bool
shim::
isAieRegistered()
{
  return (m_aie_array != nullptr);
}

int
shim::
getPartitionFd(drm_zocl_aie_fd &aiefd)
{
  return ioctl(mKernelFD, DRM_IOCTL_ZOCL_AIE_FD, &aiefd) ? -errno : 0;
}

int
shim::
resetAIEArray(drm_zocl_aie_reset &reset)
{
  return ioctl(mKernelFD, DRM_IOCTL_ZOCL_AIE_RESET, &reset) ? -errno : 0;
}

int
shim::
openGraphContext(const uuid_t xclbinId, unsigned int graphId, xrt::graph::access_mode am)
{
  unsigned int flags;
  int ret;

  switch (am) {

  case xrt::graph::access_mode::exclusive:
    flags = ZOCL_CTX_EXCLUSIVE;
    break;

  case xrt::graph::access_mode::primary:
    flags = ZOCL_CTX_PRIMARY;
    break;

  case xrt::graph::access_mode::shared:
    flags = ZOCL_CTX_SHARED;
    break;

  default:
    return -EINVAL;
  }

  drm_zocl_ctx ctx = {0};
  ctx.uuid_ptr = reinterpret_cast<uint64_t>(xclbinId);
  ctx.uuid_size = sizeof (uuid_t) * sizeof (char);
  ctx.graph_id = graphId;
  ctx.flags = flags;
  ctx.op = ZOCL_CTX_OP_ALLOC_GRAPH_CTX;

  ret = ioctl(mKernelFD, DRM_IOCTL_ZOCL_CTX, &ctx);
  return ret ? -errno : ret;
}

int
shim::
closeGraphContext(unsigned int graphId)
{
  int ret;

  drm_zocl_ctx ctx = {0};
  ctx.graph_id = graphId;
  ctx.op = ZOCL_CTX_OP_FREE_GRAPH_CTX;

  ret = ioctl(mKernelFD, DRM_IOCTL_ZOCL_CTX, &ctx);
  return ret ? -errno : ret;
}

void
shim::
open_graph_context(const zynqaie::hwctx_object* hwctx, const uuid_t xclbinId, unsigned int graph_id, xrt::graph::access_mode am)
{
  if (!hw_context_enable){
    // for legacy flow
    if (openGraphContext(xclbinId, graph_id, am))
      throw xrt_core::error("Failed to open graph context");

    return;
  }
  // this is for multi slot case
  auto shared = (hwctx->get_mode() != xrt::hw_context::access_mode::exclusive);
  unsigned int flags = shared ? ZOCL_CTX_SHARED : ZOCL_CTX_EXCLUSIVE;
  drm_zocl_open_graph_ctx graph_ctx = {};
  graph_ctx.hw_context = hwctx->get_slotidx();
  graph_ctx.flags = flags;
  graph_ctx.graph_id = graph_id;
  if (ioctl(mKernelFD, DRM_IOCTL_ZOCL_OPEN_GRAPH_CTX, &graph_ctx))
    throw xrt_core::error("Failed to open graph context");
}

void
shim::
close_graph_context(const zynqaie::hwctx_object* hwctx, unsigned int graph_id)
{
  if (!hw_context_enable) {
    // for legacy flow
    if (closeGraphContext(graph_id))
      throw xrt_core::error("Failed to close graph context");

    return;
  }
  // this is for multi slot case
  drm_zocl_close_graph_ctx graph_ctx = {};
  graph_ctx.hw_context = hwctx->get_slotidx();
  graph_ctx.graph_id = graph_id;
  if (ioctl(mKernelFD, DRM_IOCTL_ZOCL_CLOSE_GRAPH_CTX, &graph_ctx))
    throw xrt_core::error("Failed to close graph context");
}

int
shim::
openAIEContext(xrt::aie::access_mode am)
{
  unsigned int flags;
  int ret;

  switch (am) {

  case xrt::aie::access_mode::exclusive:
    flags = ZOCL_CTX_EXCLUSIVE;
    break;

  case xrt::aie::access_mode::primary:
    flags = ZOCL_CTX_PRIMARY;
    break;

  case xrt::aie::access_mode::shared:
    flags = ZOCL_CTX_SHARED;
    break;

  default:
    return -EINVAL;
  }

  drm_zocl_ctx ctx = {0};
  ctx.flags = flags;
  ctx.op = ZOCL_CTX_OP_ALLOC_AIE_CTX;

  ret = ioctl(mKernelFD, DRM_IOCTL_ZOCL_CTX, &ctx);
  return ret ? -errno : ret;
}

xrt::aie::access_mode
shim::
getAIEAccessMode()
{
  return access_mode;
}

void
shim::
setAIEAccessMode(xrt::aie::access_mode am)
{
  access_mode = am;
}

#endif

} // end namespace ZYNQ

////////////////////////////////////////////////////////////////
// Implementation of internal SHIM APIs
////////////////////////////////////////////////////////////////
namespace xrt::shim_int {

std::unique_ptr<xrt_core::hwctx_handle>
create_hw_context(xclDeviceHandle handle,
                  const xrt::uuid& xclbin_uuid,
                  const xrt::hw_context::cfg_param_type& cfg_param,
                  xrt::hw_context::access_mode mode)
{
  auto shim = get_shim_object(handle);
  return shim->create_hw_context(handle, xclbin_uuid, cfg_param, mode);
}

void
register_xclbin(xclDeviceHandle handle, const xrt::xclbin& xclbin)
{
  auto shim = get_shim_object(handle);
  shim->register_xclbin(xclbin);
}

std::unique_ptr<xrt_core::buffer_handle>
alloc_bo(xclDeviceHandle handle, size_t size, unsigned int flags)
{
  auto shim = get_shim_object(handle);
  return shim->xclAllocBO(size, flags);
}

// alloc_userptr_bo()
std::unique_ptr<xrt_core::buffer_handle>
alloc_bo(xclDeviceHandle handle, void* userptr, size_t size, unsigned int flags)
{
  auto shim = get_shim_object(handle);
  return shim->xclAllocUserPtrBO(userptr, size, flags);
}

std::unique_ptr<xrt_core::buffer_handle>
import_bo(xclDeviceHandle handle, xrt_core::shared_handle::export_handle ehdl)
{
  auto shim = get_shim_object(handle);
  return shim->xclImportBO(ehdl, 0);
}

// Function for converting raw buffer handle returned by some of the
// shim functions into xrt_core::buffer_handle
std::unique_ptr<xrt_core::buffer_handle>
get_buffer_handle(xclDeviceHandle handle, unsigned int bhdl)
{
  auto shim = get_shim_object(handle);
  return std::make_unique<ZYNQ::shim::buffer_object>(shim, bhdl);
}
} // xrt::shim_int
////////////////////////////////////////////////////////////////

////////////////////////////////////////////////////////////////
// Implementation of user exposed SHIM APIs
// This are C level functions
////////////////////////////////////////////////////////////////
unsigned
xclProbe()
{
  return xdp::hal::profiling_wrapper("xclProbe", [] {

  const std::string zocl_drm_device = "/dev/dri/" + get_render_devname();
  int fd;
  if (std::filesystem::exists(zocl_drm_device)) {
    fd = open(zocl_drm_device.c_str(), O_RDWR);
    if (fd < 0)
      return 0;
  }
  /*
   * Zocl node is not present in some platforms static dtb, it gets loaded
   * using overlay dtb, drm device node is not created until zocl is present
   * So if enable_flat is set return 1 valid device
   */
  else if (xrt_core::config::get_enable_flat())
    return 1;

  std::vector<char> name(128,0);
  std::vector<char> desc(512,0);
  std::vector<char> date(128,0);
  drm_version version;
  std::memset(&version, 0, sizeof(version));
  version.name = name.data();
  version.name_len = 128;
  version.desc = desc.data();
  version.desc_len = 512;
  version.date = date.data();
  version.date_len = 128;

  int result = ioctl(fd, DRM_IOCTL_VERSION, &version);
  if (result) {
    close(fd);
    return 0;
  }

  result = std::strncmp(version.name, "zocl", 4);
  close(fd);
  return (result == 0) ? 1 : 0;
  });
}

xclDeviceHandle
xclOpen(unsigned deviceIndex, const char*, xclVerbosityLevel)
{
  return xdp::hal::profiling_wrapper("xclOpen",
  [deviceIndex] {

  try {
    //std::cout << "xclOpen called" << std::endl;
    if (deviceIndex >= xclProbe()) {
      xrt_core::message::send(xrt_core::message::severity_level::info, "XRT",
                       std::string("Cannot find index " + std::to_string(deviceIndex) + " \n"));
      return static_cast<xclDeviceHandle>(nullptr);
    }

    auto handle = new ZYNQ::shim(deviceIndex);
    bool checkDrmFD = xrt_core::config::get_enable_flat() ? false : true;
    if (!ZYNQ::shim::handleCheck(handle, checkDrmFD)) {
      delete handle;
      handle = XRT_NULL_HANDLE;
    }
    return static_cast<xclDeviceHandle>(handle);
  }
  catch (const xrt_core::error& ex) {
    xrt_core::send_exception_message(ex.what());
  }
  catch (const std::exception& ex) {
    xrt_core::send_exception_message(ex.what());
  }

  return static_cast<xclDeviceHandle>(XRT_NULL_HANDLE);

  }) ;
}

void
xclClose(xclDeviceHandle handle)
{
  xdp::hal::profiling_wrapper("xclClose", [handle] {
  //std::cout << "xclClose called" << std::endl;
  if (ZYNQ::shim::handleCheck(handle)) {
    delete ((ZYNQ::shim *) handle);
  }
  }) ;
}

unsigned int
xclAllocBO(xclDeviceHandle handle, size_t size, int, unsigned flags)
{
  return xdp::hal::profiling_wrapper("xclAllocBO", [handle, size, flags] {
    try {
      auto shim = ZYNQ::shim::handleCheck(handle);
      if (!shim)
        return static_cast<unsigned int>(-EINVAL);

        auto bo = shim->xclAllocBO(size, flags);
        auto ptr = static_cast<ZYNQ::shim::buffer_object*>(bo.get());
        return ptr->detach_handle();
      }
      catch (const xrt_core::error& ex) {
        xrt_core::send_exception_message(ex.what());
        return static_cast<unsigned int>(ex.get_code());
      }
    });
}

unsigned int
xclAllocUserPtrBO(xclDeviceHandle handle, void *userptr, size_t size, unsigned flags)
{
  return xdp::hal::profiling_wrapper("xclAllocUserPtrBO",
  [handle, userptr, size, flags] {
    try {
      auto shim = ZYNQ::shim::handleCheck(handle);
      if (!shim)
        return static_cast<unsigned int>(-EINVAL);

      auto bo = shim->xclAllocUserPtrBO(userptr, size, flags);
      auto ptr = static_cast<ZYNQ::shim::buffer_object*>(bo.get());
      return ptr->detach_handle();
    }
    catch (const xrt_core::error& ex) {
      xrt_core::send_exception_message(ex.what());
      return static_cast<unsigned int>(ex.get_code());
    }
  });
}

unsigned int
xclGetHostBO(xclDeviceHandle handle, uint64_t paddr, size_t size)
{
  //std::cout << "xclGetHostBO called.. " << handle << std::endl;
  ZYNQ::shim *drv = ZYNQ::shim::handleCheck(handle);
  if (!drv)
    return -EINVAL;
  return drv->xclGetHostBO(paddr, size);
}

void
xclFreeBO(xclDeviceHandle handle, unsigned int boHandle)
{
  xdp::hal::profiling_wrapper("xclFreeBO", [handle, boHandle] {
  //std::cout << "xclFreeBO called" << std::endl;
  ZYNQ::shim *drv = ZYNQ::shim::handleCheck(handle);
  if (!drv)
    return;
  drv->xclFreeBO(boHandle);
  }) ;
}

size_t
xclWriteBO(xclDeviceHandle handle, unsigned int boHandle, const void *src,
           size_t size, size_t seek)
{
  return xdp::hal::buffer_transfer_profiling_wrapper("xclWriteBO", size, true,
  [handle, boHandle, src, size, seek] {

  //std::cout << "xclWriteBO called" << std::endl;
  ZYNQ::shim *drv = ZYNQ::shim::handleCheck(handle);
  if (!drv)
    return -EINVAL;
  return drv->xclWriteBO(boHandle, src, size, seek);
  }) ;
}

size_t
xclReadBO(xclDeviceHandle handle, unsigned int boHandle, void *dst,
          size_t size, size_t skip)
{
  return xdp::hal::buffer_transfer_profiling_wrapper("xclReadBO", size, false,
  [handle, boHandle, dst, size, skip] {

  //std::cout << "xclReadBO called" << std::endl;
  ZYNQ::shim *drv = ZYNQ::shim::handleCheck(handle);
  if (!drv)
    return -EINVAL;
  return drv->xclReadBO(boHandle, dst, size, skip);
  }) ;
}

void *
xclMapBO(xclDeviceHandle handle, unsigned int boHandle, bool write)
{
  return xdp::hal::profiling_wrapper("xclMapBO", [handle, boHandle, write] {
  //std::cout << "xclMapBO called" << std::endl;
  ZYNQ::shim *drv = ZYNQ::shim::handleCheck(handle);
  if (!drv)
    return static_cast<void*>(nullptr);
  return drv->xclMapBO(boHandle, write);
  } );
}

int
xclUnmapBO(xclDeviceHandle handle, unsigned int boHandle, void* addr)
{
  //std::cout << "xclMapBO called" << std::endl;
  ZYNQ::shim *drv = ZYNQ::shim::handleCheck(handle);
  if (!drv)
    return -EINVAL;
  return drv->xclUnmapBO(boHandle, addr);
}

int
xclSyncBO(xclDeviceHandle handle, unsigned int boHandle, xclBOSyncDirection dir,
          size_t size, size_t offset)
{
  return xdp::hal::buffer_transfer_profiling_wrapper("xclSyncBO", size,
						     (dir == XCL_BO_SYNC_BO_TO_DEVICE),
  [handle, boHandle, dir, size, offset] {

  ZYNQ::shim *drv = ZYNQ::shim::handleCheck(handle);
  if (!drv)
    return -EINVAL;
  return drv->xclSyncBO(boHandle, dir, size, offset);
  }) ;
}

int
xclCopyBO(xclDeviceHandle handle, unsigned int dst_boHandle,
          unsigned int src_boHandle, size_t size, size_t dst_offset, size_t src_offset)
{
  return xdp::hal::profiling_wrapper("xclCopyBO",
  [handle, dst_boHandle, src_boHandle, size, dst_offset, src_offset] {

  ZYNQ::shim *drv = ZYNQ::shim::handleCheck(handle);
  if (!drv)
    return -EINVAL;
  return drv->xclCopyBO(dst_boHandle, src_boHandle, size, dst_offset, src_offset);
  }) ;
}

int
xclExportBO(xclDeviceHandle handle, unsigned int boHandle)
{
  try {
    auto shim = ZYNQ::shim::handleCheck(handle);
    if (!shim)
      return -EINVAL;

    auto shared = shim->xclExportBO(boHandle);
    auto ptr = static_cast<ZYNQ::shim::shared_object*>(shared.get());
    return ptr->detach_handle();
  }
  catch (const xrt_core::error& ex) {
    xrt_core::send_exception_message(ex.what());
    return ex.get_code();
  }
}

unsigned int
xclImportBO(xclDeviceHandle handle, int fd, unsigned flags)
{
  try {
    auto shim = ZYNQ::shim::handleCheck(handle);
    if (!shim)
      return static_cast<unsigned int>(-EINVAL); // argh ...

    auto bo = shim->xclImportBO(fd, flags);
    auto ptr = static_cast<ZYNQ::shim::buffer_object*>(bo.get());
    return ptr->detach_handle();
  }
  catch (const xrt_core::error& ex) {
    xrt_core::send_exception_message(ex.what());
    return static_cast<unsigned int>(ex.get_code());
  }
}

static int
xclLoadXclBinImpl(xclDeviceHandle handle, const xclBin *buffer, bool meta)
{
  return xdp::hal::profiling_wrapper("xclLoadXclbin", [handle, buffer, meta] {

  try {
    bool checkDrmFD = xrt_core::config::get_enable_flat() ? false : true;
    ZYNQ::shim *drv = ZYNQ::shim::handleCheck(handle, checkDrmFD);

    // Retrieve any profiling information still on this device from any previous
    // configuration before the device is reconfigured with the new xclbin (when
    // profiling is enabled).
    xdp::flush_device(handle);

    int ret;
    if (!meta) {
      ret = drv ? drv->xclLoadXclBin(buffer) : -ENODEV;
      if (ret) {
        printf("Load Xclbin Failed\n");

        return ret;
      }
    }
    auto core_device = xrt_core::get_userpf_device(handle);

    core_device->register_axlf(buffer);

#ifdef XRT_ENABLE_AIE
    auto data = core_device->get_axlf_section(AIE_METADATA);
    if (data.first && data.second)
      drv->registerAieArray();
#endif

    /* If PDI is the only section, return here */
    if (xrt_core::xclbin::is_pdi_only(buffer)) {
        // Update the profiling library with the information on this new AIE xclbin
        // configuration on this device as appropriate (when profiling is enabled).
        xdp::update_device(handle);

#ifndef __HWEM__
        // Setup the user-accessible HAL API profiling interface so user host
        // code can call functions to directly read counter values on profiling IP
        // (if enabled in the xrt.ini).
        START_DEVICE_PROFILING_CB(handle);
#endif

        return 0;
    }

    // Skipping if only loading xclbin metadata
    if (!meta) {
      ret = xrt_core::scheduler::init(handle, buffer);
      if (ret) {
	printf("Scheduler init failed\n");
	return ret;
      }
      ret = drv->mapKernelControl(xrt_core::xclbin::get_cus_pair(buffer));
      if (ret) {
	printf("Map CUs Failed\n");
	return ret;
      }
      ret = drv->mapKernelControl(xrt_core::xclbin::get_dbg_ips_pair(buffer));
      if (ret) {
	printf("Map Debug IPs Failed\n");
	return ret;
      }
    }

    // Update the profiling library with the information on this new AIE xclbin
    // configuration on this device as appropriate (when profiling is enabled).
    xdp::update_device(handle);
#ifndef __HWEM__
    // Setup the user-accessible HAL API profiling interface so user host
    // code can call functions to directly read counter values on profiling IP
    // (if enabled in the xrt.ini).
    START_DEVICE_PROFILING_CB(handle);
#endif

    return 0;
  }
  catch (const xrt_core::error& ex) {
    xrt_core::send_exception_message(ex.what());
    return ex.get();
  }
  catch (const std::exception& ex) {
    xrt_core::send_exception_message(ex.what());
    return 1;
  }

  }) ;
}

int
xclLoadXclBinMeta(xclDeviceHandle handle, const xclBin *buffer)
{
  return xclLoadXclBinImpl(handle, buffer, true);
}

int
xclLoadXclBin(xclDeviceHandle handle, const xclBin *buffer)
{
  return xclLoadXclBinImpl(handle, buffer, false);
}

size_t
xclWrite(xclDeviceHandle handle, xclAddressSpace space, uint64_t offset, const void *hostBuf, size_t size)
{
  return xdp::hal::profiling_wrapper("xclWrite",
  [handle, space, offset, hostBuf, size] {
  ZYNQ::shim *drv = ZYNQ::shim::handleCheck(handle);
  if (!drv)
    return static_cast<size_t>(-EINVAL);
  return drv->xclWrite(space, offset, hostBuf, size);
  }) ;
}

size_t
xclRead(xclDeviceHandle handle, xclAddressSpace space, uint64_t offset, void *hostBuf, size_t size)
{
  return xdp::hal::profiling_wrapper("xclRead",
  [handle, space, offset, hostBuf, size] {
  ZYNQ::shim *drv = ZYNQ::shim::handleCheck(handle);
  if (!drv)
    return static_cast<size_t>(-EINVAL);
  return drv->xclRead(space, offset, hostBuf, size);
  }) ;
}

int
xclGetDeviceInfo2(xclDeviceHandle handle, xclDeviceInfo2 *info)
{
  ZYNQ::shim *drv = ZYNQ::shim::handleCheck(handle);
  if (!drv)
    return -EINVAL;
  return drv->xclGetDeviceInfo2(info);
}

int
xclGetBOProperties(xclDeviceHandle handle, unsigned int boHandle, xclBOProperties *properties)
{
  return xdp::hal::profiling_wrapper("xclGetBOProperties",
  [handle, boHandle, properties] {
  ZYNQ::shim *drv = ZYNQ::shim::handleCheck(handle);
  if (!drv)
    return -EINVAL;
  return static_cast<int>(drv->xclGetBOProperties(boHandle, properties));
  }) ;
}

unsigned int
xclVersion ()
{
  return 2;
}

int
xclExecBuf(xclDeviceHandle handle, unsigned int cmdBO)
{
  return xdp::hal::profiling_wrapper("xclExecBuf", [handle, cmdBO] {
  ZYNQ::shim *drv = ZYNQ::shim::handleCheck(handle);
  if (!drv)
    return -EINVAL;
  return drv->xclExecBuf(cmdBO) ;
  }) ;
}

int
xclExecWait(xclDeviceHandle handle, int timeoutMilliSec)
{
  return xdp::hal::profiling_wrapper("xclExecWait", [handle, timeoutMilliSec] {

  ZYNQ::shim *drv = ZYNQ::shim::handleCheck(handle);
  if (!drv)
    return -EINVAL;
  return drv->xclExecWait(timeoutMilliSec);
  }) ;
}

uint
xclGetNumLiveProcesses(xclDeviceHandle handle)
{
  ZYNQ::shim *drv = ZYNQ::shim::handleCheck(handle);
  if (!drv)
    return 0;
  return drv->xclGetNumLiveProcesses();
}

int
xclGetSysfsPath(xclDeviceHandle handle, const char* subdev,
                const char* entry, char* sysfsPath, size_t size)
{
  ZYNQ::shim *drv = ZYNQ::shim::handleCheck(handle);
  if (!drv)
    return -EINVAL;

  std::string path = drv->xclGetSysfsPath(entry);
  if (path.size() >= size)
    return -EINVAL;

  std::strncpy(sysfsPath, path.c_str(), size);
  return 0;
}

int
xclGetDebugIPlayoutPath(xclDeviceHandle handle, char* layoutPath, size_t size)
{
  ZYNQ::shim *drv = ZYNQ::shim::handleCheck(handle);
  if (!drv)
    return -EINVAL;
  return drv->xclGetDebugIPlayoutPath(layoutPath, size);
}

int
xclGetTraceBufferInfo(xclDeviceHandle handle, uint32_t nSamples, uint32_t& traceSamples, uint32_t& traceBufSz)
{
  ZYNQ::shim *drv = ZYNQ::shim::handleCheck(handle);
  return (drv) ? drv->xclGetTraceBufferInfo(nSamples, traceSamples, traceBufSz) : -EINVAL;
}

int
xclReadTraceData(xclDeviceHandle handle, void* traceBuf, uint32_t traceBufSz, uint32_t numSamples, uint64_t ipBaseAddress, uint32_t& wordsPerSample)
{
  ZYNQ::shim *drv = ZYNQ::shim::handleCheck(handle);
  return (drv) ? drv->xclReadTraceData(traceBuf, traceBufSz, numSamples, ipBaseAddress, wordsPerSample) : -EINVAL;
}

double
xclGetDeviceClockFreqMHz(xclDeviceHandle handle)
{
  ZYNQ::shim *drv = ZYNQ::shim::handleCheck(handle);
  if (!drv)
    return 0;
  return drv->xclGetDeviceClockFreqMHz();
}

double
xclGetHostReadMaxBandwidthMBps(xclDeviceHandle handle)
{
  ZYNQ::shim *drv = ZYNQ::shim::handleCheck(handle);
  return drv ? drv->xclGetHostReadMaxBandwidthMBps() : 0.0;
}


double
xclGetHostWriteMaxBandwidthMBps(xclDeviceHandle handle)
{
  ZYNQ::shim *drv = ZYNQ::shim::handleCheck(handle);
  return drv ? drv->xclGetHostWriteMaxBandwidthMBps() : 0.0;
}


double
xclGetKernelReadMaxBandwidthMBps(xclDeviceHandle handle)
{
  ZYNQ::shim *drv = ZYNQ::shim::handleCheck(handle);
  return drv ? drv->xclGetKernelReadMaxBandwidthMBps() : 0.0;
}


double
xclGetKernelWriteMaxBandwidthMBps(xclDeviceHandle handle)
{
  ZYNQ::shim *drv = ZYNQ::shim::handleCheck(handle);
  return drv ? drv->xclGetKernelWriteMaxBandwidthMBps() : 0.0;
}


int
xclSKGetCmd(xclDeviceHandle handle, xclSKCmd *cmd)
{
  ZYNQ::shim *drv = ZYNQ::shim::handleCheck(handle);
  if (!drv)
    return -EINVAL;
  return drv->xclSKGetCmd(cmd);
}

int
xclAIEGetCmd(xclDeviceHandle handle, xclAIECmd *cmd)
{
  ZYNQ::shim *drv = ZYNQ::shim::handleCheck(handle);
  if (!drv)
    return -EINVAL;
  return drv->xclAIEGetCmd(cmd);
}

int
xclAIEPutCmd(xclDeviceHandle handle, xclAIECmd *cmd)
{
  ZYNQ::shim *drv = ZYNQ::shim::handleCheck(handle);
  if (!drv)
    return -EINVAL;
  return drv->xclAIEPutCmd(cmd);
}

int
xclSKCreate(xclDeviceHandle handle, int *boHandle, uint32_t cu_idx)
{
  ZYNQ::shim *drv = ZYNQ::shim::handleCheck(handle);
  if (!drv)
    return -EINVAL;
  return drv->xclSKCreate(boHandle, cu_idx);
}

int
xclSKReport(xclDeviceHandle handle, uint32_t cu_idx, xrt_scu_state state)
{
  ZYNQ::shim *drv = ZYNQ::shim::handleCheck(handle);
  if (!drv)
    return -EINVAL;

  return drv->xclSKReport(cu_idx, state);
}

/*
 * Context switch phase 1: support xclbin swap, no cu and shared checking
 */
int
xclOpenContext(xclDeviceHandle handle, const uuid_t xclbinId, unsigned int ipIndex, bool shared)
{
  return xdp::hal::profiling_wrapper("xclOpenContext",
  [handle, xclbinId, ipIndex, shared] {
    try {
      ZYNQ::shim *drv = ZYNQ::shim::handleCheck(handle);
      return drv ? drv->xclOpenContext(xclbinId, ipIndex, shared) : -EINVAL;
    }
    catch (const xrt_core::error& ex) {
      xrt_core::send_exception_message(ex.what());
      return ex.get_code();
    }
  }) ;
}

int
xclCloseContext(xclDeviceHandle handle, const uuid_t xclbinId, unsigned ipIndex)
{
  return xdp::hal::profiling_wrapper("xclCloseContext",
  [handle, xclbinId, ipIndex] {
  ZYNQ::shim *drv = ZYNQ::shim::handleCheck(handle);
  return drv ? drv->xclCloseContext(xclbinId, ipIndex) : -EINVAL;
  }) ;
}

size_t
xclGetDeviceTimestamp(xclDeviceHandle handle)
{
  return 0;
}

size_t
xclDebugReadIPStatus(xclDeviceHandle handle, xclDebugReadType type,
                     void* debugResults)
{
  ZYNQ::shim* drv = ZYNQ::shim::handleCheck(handle);
  if (!drv)
    return -1;
  switch (type) {
  case XCL_DEBUG_READ_TYPE_LAPC:
    return drv->xclDebugReadCheckers(reinterpret_cast<xdp::LAPCCounterResults*>(debugResults));
  case XCL_DEBUG_READ_TYPE_AIM:
    return drv->xclDebugReadCounters(reinterpret_cast<xdp::AIMCounterResults*>(debugResults));
  case XCL_DEBUG_READ_TYPE_AM:
    return drv->xclDebugReadAccelMonitorCounters(reinterpret_cast<xdp::AMCounterResults*>(debugResults));
  case XCL_DEBUG_READ_TYPE_ASM:
    return drv->xclDebugReadStreamingCounters(reinterpret_cast<xdp::ASMCounterResults*>(debugResults));
  case XCL_DEBUG_READ_TYPE_SPC:
    return drv->xclDebugReadStreamingCheckers(reinterpret_cast<xdp::SPCCounterResults*>(debugResults));
  default:
    ;
  }
  return -1 ;
}

int
_xclResetDevice(xclDeviceHandle handle, xclResetKind kind)
{
  return 0;
}

int
xclGetUsageInfo(xclDeviceHandle handle, xclDeviceUsage *info)
{
  return 0;
}

int
xclGetErrorStatus(xclDeviceHandle handle, xclErrorStatus *info)
{
  return 0;
}

int
xclReClock2(xclDeviceHandle handle, unsigned short region, const unsigned short *targetFreqMHz)
{
  return 0;
}

int
xclLockDevice(xclDeviceHandle handle)
{
  return xdp::hal::profiling_wrapper("xclLockDevice", [] {
  return 0;
  }) ;
}

int
xclUnlockDevice(xclDeviceHandle handle)
{
  return xdp::hal::profiling_wrapper("xclUnlockDevice", [] {
  return 0;
  }) ;
}

int
xclUpgradeFirmware(xclDeviceHandle handle, const char *fileName)
{
  return 0;
}

int
xclUpgradeFirmware2(xclDeviceHandle handle, const char *file1, const char* file2)
{
  return 0;
}

int
xclUpgradeFirmwareXSpi(xclDeviceHandle handle, const char *fileName, int index)
{
  return 0;
}

int
xclBootFPGA(xclDeviceHandle handle)
{
  return 0;
}

int
xclRemoveAndScanFPGA()
{
  return 0;
}

ssize_t
xclUnmgdPread(xclDeviceHandle handle, unsigned flags, void *buf,
              size_t count, uint64_t offset)
{
  return xdp::hal::profiling_wrapper("xclUnmgdPread", [] {
  return -ENOSYS;
  }) ;
}

ssize_t
xclUnmgdPwrite(xclDeviceHandle handle, unsigned flags, const void *buf,
               size_t count, uint64_t offset)
{
  return xdp::hal::profiling_wrapper("xclUnmgdPwrite", [] {
  return -ENOSYS;
  }) ;
}

int
xclRegisterInterruptNotify(xclDeviceHandle handle, unsigned int userInterrupt, int fd)
{
  return 0;
}

int
xclCreateProfileResults(xclDeviceHandle handle, ProfileResults** results)
{
  int status = -1;
#ifndef __HWEM__
  ZYNQ::shim *drv = ZYNQ::shim::handleCheck(handle);
  if(!drv)
    return -ENODEV;

  CREATE_PROFILE_RESULTS_CB(handle, results, status);
#endif
  return status;
}

int
xclGetProfileResults(xclDeviceHandle handle, ProfileResults* results)
{
  int status = -1;
#ifndef __HWEM__
  ZYNQ::shim *drv = ZYNQ::shim::handleCheck(handle);
  if(!drv)
    return -ENODEV;

  GET_PROFILE_RESULTS_CB(handle, results, status);
#endif
  return status;
}

int
xclDestroyProfileResults(xclDeviceHandle handle, ProfileResults* results)
{
  int status = -1;
#ifndef __HWEM__
  ZYNQ::shim *drv = ZYNQ::shim::handleCheck(handle);
  if(!drv)
    return -ENODEV;

  DESTROY_PROFILE_RESULTS_CB(handle, results, status);
#endif
  return status;
}


int
xclRegWrite(xclDeviceHandle handle, uint32_t ipIndex, uint32_t offset,
            uint32_t data)
{
  ZYNQ::shim *drv = ZYNQ::shim::handleCheck(handle);
  return drv ? drv->xclRegWrite(ipIndex, offset, data) : -ENODEV;
}

int
xclRegRead(xclDeviceHandle handle, uint32_t ipIndex, uint32_t offset,
           uint32_t *datap)
{
  ZYNQ::shim *drv = ZYNQ::shim::handleCheck(handle);
  return drv ? drv->xclRegRead(ipIndex, offset, datap) : -ENODEV;
}

int
xclIPName2Index(xclDeviceHandle handle, const char *name)
{
  try {
    ZYNQ::shim *drv = ZYNQ::shim::handleCheck(handle);
    return (drv) ? drv->xclIPName2Index(name) : -ENODEV;
  }
  catch (const xrt_core::error& ex) {
    xrt_core::send_exception_message(ex.what());
    return ex.get_code();
  }
  catch (const std::exception& ex) {
    xrt_core::send_exception_message(ex.what());
    return -ENOENT;
  }
}

int
xclIPSetReadRange(xclDeviceHandle handle, uint32_t ipIndex, uint32_t start, uint32_t size)
{
    ZYNQ::shim *drv = ZYNQ::shim::handleCheck(handle);
    return (drv) ? drv->xclIPSetReadRange(ipIndex, start, size) : -ENODEV;
}

int
xclLogMsg(xclDeviceHandle handle, xrtLogMsgLevel level, const char* tag,
          const char* format, ...)
{
  static auto verbosity = xrt_core::config::get_verbosity();
  if (level > verbosity)
    return 0;

  va_list args;
  va_start(args, format);
  xrt_core::message::sendv(static_cast<xrt_core::message::severity_level>(level), tag, format, args);
  va_end(args);

  return 0;
}

int
xclOpenIPInterruptNotify(xclDeviceHandle handle, uint32_t ipIndex, unsigned int flags)
{
  ZYNQ::shim *drv = ZYNQ::shim::handleCheck(handle);

  return drv ? drv->xclOpenIPInterruptNotify(ipIndex, flags) : -EINVAL;
}

int
xclCloseIPInterruptNotify(xclDeviceHandle handle, int fd)
{
  ZYNQ::shim *drv = ZYNQ::shim::handleCheck(handle);

  return drv ? drv->xclCloseIPInterruptNotify(fd) : -EINVAL;
}

void
xclGetDebugIpLayout(xclDeviceHandle hdl, char* buffer, size_t size, size_t* size_ret)
{
  if(size_ret)
    *size_ret = 0;
  return;
}

int
xclGetSubdevPath(xclDeviceHandle handle,  const char* subdev,
                 uint32_t idx, char* path, size_t size)
{
  return 0;
}

int
xclP2pEnable(xclDeviceHandle handle, bool enable, bool force)
{
  return 1; // -ENOSYS;
}

int
xclCmaEnable(xclDeviceHandle handle, bool enable, uint64_t force)
{
  return -ENOSYS;
}

int
xclUpdateSchedulerStat(xclDeviceHandle handle)
{
  return 1; // -ENOSYS;
}

int
xclResetDevice(xclDeviceHandle handle, xclResetKind kind)
{
  return xclInternalResetDevice(handle, kind);
}

int
xclInternalResetDevice(xclDeviceHandle handle, xclResetKind kind)
{
  // NOTE: until xclResetDevice is made completely internal,
  // this wrapper is being used to limit the pragma use to this file
  ZYNQ::shim *drv = ZYNQ::shim::handleCheck(handle);
  return drv ? drv->resetDevice(kind) : -ENODEV;
}

int
xclErrorInject(xclDeviceHandle handle, uint16_t num, uint16_t driver, uint16_t severity, uint16_t module, uint16_t eclass)
{
  ZYNQ::shim *drv = ZYNQ::shim::handleCheck(handle);
  if (!drv)
    return -EINVAL;

  return drv->xclErrorInject(num, driver, severity, module, eclass);
}

int
xclErrorClear(xclDeviceHandle handle)
{
  ZYNQ::shim *drv = ZYNQ::shim::handleCheck(handle);
  if (!drv)
    return -EINVAL;

  return drv->xclErrorClear();
}<|MERGE_RESOLUTION|>--- conflicted
+++ resolved
@@ -1309,22 +1309,7 @@
   bool checkDrmFD = xrt_core::config::get_enable_flat() ? false : true;
   ZYNQ::shim *drv = ZYNQ::shim::handleCheck(handle, checkDrmFD);
 
-<<<<<<< HEAD
-  #ifndef __HWEM__
-    xdp::hal::update_device(handle);
-    xdp::aie::update_device(handle);
-  #endif
-    xdp::aie::ctr::update_device(handle);
-    xdp::aie::sts::update_device(handle);
-=======
-  #ifdef XRT_ENABLE_AIE
-  auto data = core_device->get_axlf_section(AIE_METADATA);
-  if(data.first && data.second)
-    drv->registerAieArray();
-  #endif
-
   xdp::update_device(handle);
->>>>>>> e0cfdb27
   #ifndef __HWEM__
     START_DEVICE_PROFILING_CB(handle);
   #endif
