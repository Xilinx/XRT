--- conflicted
+++ resolved
@@ -1,5 +1,4 @@
-/**
- * Copyright (C) 2022-2023 Advanced Micro Devices, Inc. - All rights reserved
+/* Copyright (C) 2022 Advanced Micro Devices, Inc. - All rights reserved
  *
  * Licensed under the Apache License, Version 2.0 (the "License"). You may
  * not use this file except in compliance with the License. A copy of the
@@ -254,8 +253,6 @@
       auto tile = xrt_core::edge::aie::tile_type();
       tile.row = params->tiles[i].row;
       tile.col = params->tiles[i].col;
-      std::cout << "Added new tile with: row, col: " << tile.row << " " << tile.col << std::endl;
-      std::cout << "MetricSet: " << (uint64_t) params->tiles[i].metricSet << std::endl;
       configMetrics.insert({tile, static_cast<xdp::built_in::MetricSet>(params->tiles[i].metricSet)});
     }
 
@@ -386,12 +383,7 @@
       // Catch when counters cannot be reserved: report, release, and return
       if ((numCoreCounters < config.coreCounterStartEvents.size())
           || (numMemoryCounters < config.memoryCounterStartEvents.size())) {
-<<<<<<< HEAD
         std::vector<uint32_t> src = {config.coreCounterStartEvents.size(), config.memoryCounterStartEvents.size(), col , row + 1}; 
-=======
-        
-        std::vector<uint32_t> src = {static_cast<uint32_t>(config.coreCounterStartEvents.size()), static_cast<uint32_t>(config.memoryCounterStartEvents.size()), col, static_cast<uint32_t>(row + 1)}; 
->>>>>>> cacf86b1
         addMessage(msgcfg, Messages::COUNTERS_NOT_RESERVED, src);
         releaseCurrentTileCounters(config);
         return 1;
@@ -422,7 +414,7 @@
 
         auto ret = coreTrace->reserve();
         if (ret != XAIE_OK) {
-          std::vector<uint32_t> src = {col, static_cast<uint32_t>(row + 1), 0, 0};
+          std::vector<uint32_t> src = {col, row + 1, 0, 0};
           addMessage(msgcfg, Messages::CORE_MODULE_TRACE_NOT_RESERVED, src);
           releaseCurrentTileCounters(config);
           return 1;
@@ -450,7 +442,7 @@
         coreEvents.clear();
         numTileCoreTraceEvents[numTraceEvents]++;
 
-        std::vector<uint32_t> src = {static_cast<uint32_t>(numTraceEvents), col, row, 0};
+        std::vector<uint32_t> src = {numTraceEvents, col, row, 0};
         addMessage(msgcfg, Messages::CORE_TRACE_EVENTS_RESERVED, src);
 
         if (coreTrace->setMode(XAIE_TRACE_EVENT_PC) != XAIE_OK) 
@@ -476,7 +468,7 @@
 
         auto ret = memoryTrace->reserve();
         if (ret != XAIE_OK) {
-          std::vector<uint32_t> src = {col,  static_cast<uint32_t>(row + 1), 0, 0};
+          std::vector<uint32_t> src = {col, row + 1, 0, 0};
           addMessage(msgcfg, Messages::MEMORY_MODULE_TRACE_NOT_RESERVED, src);
           releaseCurrentTileCounters(config);
           return 1;
@@ -565,7 +557,7 @@
         memoryEvents.clear();
         numTileMemoryTraceEvents[numTraceEvents]++;
 
-        std::vector<uint32_t> src = {static_cast<uint32_t>(numTraceEvents), col, row, 0};
+        std::vector<uint32_t> src = {numTraceEvents, col, row, 0};
         addMessage(msgcfg, Messages::MEMORY_TRACE_EVENTS_RESERVED, src);
 
         if (memoryTrace->setMode(XAIE_TRACE_EVENT_TIME) != XAIE_OK) 
