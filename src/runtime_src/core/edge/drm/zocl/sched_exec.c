--- conflicted
+++ resolved
@@ -1125,25 +1125,18 @@
 	/* indevidual SK CU status */
 	mutex_lock(&sk->sk_lock);
 	for (i = 0; i < sk->sk_ncus && pkt_idx < max_idx; ++i) {
-<<<<<<< HEAD
 		p_tmp = NULL;
 		if (sk->sk_cu[i]) {
 			/* xbutil to check if process is alive */
 			p_tmp = find_get_pid(sk->sk_cu[i]->sc_pid);
 			if (p_tmp)
-				pkg->data[pkt_idx++] = (exec->scu_status[cu_mask_idx(i)] &
-					(1 << (i % sizeof(exec->scu_status[0])))) ? 1 : 0;
+  			pkg->data[pkt_idx++] =
+			    (exec->scu_status[cu_mask_idx(i)] &
+			    (1 << (i % (sizeof(exec->scu_status[0]) * 8)))) ?
+			    1 : 0;
 			else
 				pkg->data[pkt_idx++] = -1; //soft cu has crashed
 		} else
-=======
-		if (sk->sk_cu[i])
-			pkg->data[pkt_idx++] =
-			    (exec->scu_status[cu_mask_idx(i)] &
-			    (1 << (i % (sizeof(exec->scu_status[0]) * 8)))) ?
-			    1 : 0;
-		else
->>>>>>> 2970f85a
 			pkg->data[pkt_idx++] = -1; //soft cu has crashed
 	}
 	mutex_unlock(&sk->sk_lock);
