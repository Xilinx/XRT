/* SPDX-License-Identifier: GPL-2.0 OR Apache-2.0 */
/*
 * MPSoC based OpenCL accelerators Compute Units.
 *
 * Copyright (C) 2019-2020 Xilinx, Inc. All rights reserved.
 *
 * Authors:
 *    Min Ma      <min.ma@xilinx.com>
 *
 * This file is dual-licensed; you may select either the GNU General Public
 * License version 2 or Apache License, Version 2.0.
 */


#include <drm/drm.h>
#include <drm/drm_print.h>
#include <linux/io.h>

#include "zocl_cu.h"

void
zocl_cu_disable_intr(struct zocl_cu *cu, u32 type)
{
	cu->funcs->disable_intr(cu->core, type);
}

void
zocl_cu_enable_intr(struct zocl_cu *cu, u32 type)
{
	cu->funcs->enable_intr(cu->core, type);
}

u32
zocl_cu_clear_intr(struct zocl_cu *cu)
{
	return cu->funcs->clear_intr(cu->core);
}

int
zocl_cu_get_credit(struct zocl_cu *cu)
{
	struct zcu_core *cu_core = cu->core;

	cu_core->credits--;
	return cu_core->credits;
}

void
zocl_cu_refund_credit(struct zocl_cu *cu, u32 count)
{
	struct zcu_core *cu_core = cu->core;

	cu_core->credits += count;
}

void
zocl_cu_configure(struct zocl_cu *cu, u32 *data, size_t sz, int type)
{
	cu->funcs->configure(cu->core, data, sz, type);
}

void
zocl_cu_start(struct zocl_cu *cu)
{
	cu->funcs->start(cu->core);
}

void
zocl_cu_check(struct zocl_cu *cu)
{
	struct zcu_tasks_info tasks;

	cu->funcs->check(cu->core, &tasks);
	cu->done_cnt += tasks.num_tasks_done;
	cu->ready_cnt += tasks.num_tasks_ready;
}

void
zocl_cu_reset(struct zocl_cu *cu)
{
	cu->funcs->reset(cu->core);
}

int
zocl_cu_reset_done(struct zocl_cu *cu)
{
	return cu->funcs->reset_done(cu->core);
}

phys_addr_t
zocl_cu_get_paddr(struct zocl_cu *cu)
{
	struct zcu_core *cu_core = cu->core;

	return cu_core->paddr;
}

u32
<<<<<<< HEAD
zocl_cu_status_print(struct zocl_cu *cu)
{
	struct zcu_core *cu_core = cu->core;
	u32 status;

	if (!cu_core)
		return 0;

	status = ioread32(cu_core->vaddr);
	DRM_INFO("addr 0x%llx, status 0x%x",
	    (u64)cu_core->paddr, status);

=======
zocl_cu_status_print(struct zocl_cu *cu, int flag)
{
	struct zcu_core *cu_core = cu->core;
	u32 status = 0;

	if (!cu_core)
		return 0;

	status = ioread32(cu_core->vaddr);
	if (flag)
		DRM_INFO("addr 0x%llx, status 0x%x",
			(u64)cu_core->paddr, status);

>>>>>>> 7ef765e5
	return status;
}

u32
zocl_cu_get_control(struct zocl_cu *cu)
{
	struct zcu_core *cu_core = cu->core;

	return cu_core->control;
}

/* -- HLS adapter start -- */
/* HLS adapter implementation realted code. */
static void
zocl_hls_enable_intr(void *core, u32 intr_type)
{
	struct zcu_core *cu_core = core;
	u32 intr_mask = intr_type & CU_INTR_DONE;

	/* 0x04 and 0x08 -- Interrupt Enable Registers */
	iowrite32(0x1, cu_core->vaddr + 1);
	/*
	 * bit 0 is ap_done, bit 1 is ap_ready
	 * only enable ap_done before dataflow support, interrupts are handled
	 * in sched_exec_isr, please see dataflow comments for more information.
	 */
	iowrite32(intr_mask, cu_core->vaddr + 2);
}

static void
zocl_hls_disable_intr(void *core, u32 intr_type)
{
	struct zcu_core *cu_core = core;
	u32 intr_mask = intr_type & ioread32(cu_core->vaddr + 2);

	/* 0x04 and 0x08 -- Interrupt Enable Registers */
	iowrite32(0x0, cu_core->vaddr + 1);
	/* bit 0 is ap_done, bit 1 is ap_ready, disable both of interrupts */
	iowrite32(intr_mask, cu_core->vaddr + 2);
}

static u32
zocl_hls_clear_intr(void *core)
{
	struct zcu_core *cu_core = core;

	/* Clear all interrupts of the CU
	 *
	 * HLS style kernel has Interrupt Status Register at offset 0x0C
	 * It has two interrupt bits, bit[0] is ap_done, bit[1] is ap_ready.
	 *
	 * The ap_done interrupt means this CU is complete.
	 * The ap_ready interrupt means all inputs have been read.
	 */
	if (cu_core->max_credits == 1) {
		u32 isr;

		/*
		 * The old HLS adapter.
		 *
		 * The Interrupt Status Register is Toggle On Write
		 * RegData = RegData ^ WriteData
		 *
		 * So, the reliable way to clear this register is read
		 * then write the same value back.
		 *
		 * Do not write 1 to this register.  If, somehow, the
		 * status register is 0, write 1 to this register will
		 * trigger interrupt.
		 */
		isr = ioread32(cu_core->vaddr + 3);
		iowrite32(isr, cu_core->vaddr + 3);
		return isr;
	}

	/*
	 * The new HLS adapter with queue.
	 *
	 * The Interrupt Status Register is Clear on Read.
	 *
	 * For debug purpose, This register is toggle on write.
	 * Write 1 to this register will trigger interrupt.
	 */
	return ioread32(cu_core->vaddr + 3);
}

static void
zocl_hls_configure(void *core, u32 *data, size_t sz, int type)
{
	struct zcu_core *cu_core = core;
	u32 *base_addr = cu_core->vaddr;
	u32 i, offset, val;

	switch (type) {
	case CONSECUTIVE:
		/* Write register map, starting at base_addr + 0x10 (byte)
		 * This based on the fact that kernel used
		 *	0x00 -- Control Register
		 *	0x04 and 0x08 -- Interrupt Enable Registers
		 *	0x0C -- Interrupt Status Register
		 * Skip the first 4 words in user regmap.
		 */
		for (i = 4; i < sz; ++i)
			iowrite32(data[i], base_addr + i);
		break;
	case PAIRS:
		/* This is the {offset, value} pairs to configure CU.
		 * It relies on the KDS/ERT command format.
		 * The data in the command is 32 bits.
		 */
		for (i = 0; i < sz - 1; i += 2) {
			 /* The offset is the offset to CU base address */
			offset = *(data + i);
			val = *(data + i + 1);

			iowrite32(val, base_addr + offset / 4);
		}
		break;
	}
}

static void
zocl_hls_start(void *core)
{
	struct zcu_core *cu_core = core;

	/* Bit 0 -- The CU start control bit.
	 * Write 0 to this bit will be ignored.
	 * Until the CU is ready to take next task, this bit will reamin 1.
	 * Once ths CU is ready, it will clear this bit.
	 * So, if this bit is 1, it means the CU is running.
	 */
	iowrite32(0x1, cu_core->vaddr);
}

static void
zocl_hls_check(void *core, struct zcu_tasks_info *tasks_info)
{
	struct zcu_core *cu_core = core;
	u32 version;
	u32 ctrl_reg;
	u32 ready_cnt = 0;
	u32 done_cnt = 0;

	/* done is indicated by AP_DONE(2) alone or by AP_DONE(2) | AP_IDLE(4)
	 * but not by AP_IDLE itself.  Since 0x10 | (0x10 | 0x100) = 0x110
	 * checking for 0x10 is sufficient.
	 */
	ctrl_reg  = ioread32(cu_core->vaddr);
	version   = (ctrl_reg & CU_VERSION_MASK) >> 8;

	/* For the old version of HLS adapter
	 * There is no ready and done counter. If done bit is 1, means CU is
	 * ready for a new command and a command was done.
	 */
	if (version != 0) {
		ready_cnt = (ctrl_reg & CU_READY_CNT_MASK) >> 16;
		done_cnt  = (ctrl_reg & CU_DONE_CNT_MASK) >> 24;
	} else if (ctrl_reg & CU_AP_DONE) {
		ready_cnt = 1;
		done_cnt = 1;

		/*
		 * wrtie AP_CONTINUE to restart CU.
		 * this is safe for all hls/versal kernel
		 */
		iowrite32(CU_AP_CONTINUE, cu_core->vaddr);
		/*
		 * reading AP_DONE is redudent, it should be done in next cycle.
		 */
		ctrl_reg = ioread32(cu_core->vaddr);
		if ((ctrl_reg & CU_AP_DONE) != 0)
			DRM_ERROR("AP_DONE is not zero: 0x%x", ctrl_reg);

	}

	tasks_info->num_tasks_ready = ready_cnt;
	tasks_info->num_tasks_done = done_cnt;
}

static void
zocl_hls_reset(void *core)
{
	struct zcu_core *cu_core = core;

	iowrite32(CU_AP_RESET, cu_core->vaddr);
}

static int
zocl_hls_reset_done(void *core)
{
	struct zcu_core *cu_core = core;
	u32 status;

	status = ioread32(cu_core->vaddr);

	/* reset done is indicated by AP_RESET_DONE, bit 6 */
	if (status & (1 << 6))
		return true;

	return false;
}

static struct zcu_funcs hls_adapter_ops = {
	.enable_intr	= zocl_hls_enable_intr,
	.disable_intr	= zocl_hls_disable_intr,
	.clear_intr	= zocl_hls_clear_intr,
	.configure	= zocl_hls_configure,
	.start		= zocl_hls_start,
	.check		= zocl_hls_check,
	.reset		= zocl_hls_reset,
	.reset_done	= zocl_hls_reset_done,
};

static int
zocl_hls_cu_init(struct zocl_cu *cu, phys_addr_t paddr)
{
	struct zcu_core *core;
	u32 ctrl_reg;
	u32 version;
	u32 max_cap;

	core = vzalloc(sizeof(struct zcu_core));
	if (!core) {
		DRM_ERROR("Could not allocate CU core object\n");
		return -ENOMEM;
	}

	core->control = paddr & 0x7;
	paddr = paddr & ZOCL_KDS_MASK;
	core->paddr = paddr;
	core->vaddr = ioremap(paddr, CU_SIZE);
	if (!core->vaddr) {
		DRM_ERROR("Mapping CU failed\n");
		vfree(core);
		return -ENOMEM;
	}

	DRM_DEBUG("CU 0x%llx map to 0x%p\n", (u64)core->paddr, core->vaddr);
	ctrl_reg = ioread32(core->vaddr);
	version = (ctrl_reg & CU_VERSION_MASK) >> 8;
	max_cap = (ctrl_reg & CU_MAX_CAP_MASK) >> 12;
	switch (version) {
	case 1:
		core->max_credits = 1 << max_cap;
		break;
	default:
		core->max_credits = 1;
	}
	core->credits = core->max_credits;

	core->intr_type = CU_INTR_DONE | CU_INTR_READY;

	/* In case CU object is not initialled as 0 */
	cu->done_cnt = 0;
	cu->ready_cnt = 0;
	cu->usage = 0;
	cu->core = core;
	cu->funcs = &hls_adapter_ops;

	INIT_LIST_HEAD(&cu->running_queue);

	return 0;
}

static int
zocl_hls_cu_fini(struct zocl_cu *cu)
{
	struct zcu_core *core = cu->core;

	if (!core)
		return 0;

	if (core->vaddr)
		iounmap(core->vaddr);
	vfree(core);

	return 0;
}

/* -- HLS adapter end -- */

/* -- ACC adapter start -- */
static void
zocl_acc_configure(void *core, u32 *data, size_t sz, int type)
{
	struct zcu_core *cu_core = core;
	u32 *base_addr = cu_core->vaddr;
	u32 i, offset, val;

	if (type != PAIRS)
		return;

	/*
	 * Same open issue like HLS adapter
	 * Skip 6 data,this is how user layer construct the command.
	 */
	for (i = 6; i < sz - 1; i += 2) {
		offset = *(data + i) - cu_core->paddr;
		val = *(data + i + 1);

		iowrite32(val, base_addr + offset/4);
	}
}

static void
zocl_acc_start(void *core)
{
	struct zcu_core *cu_core = core;
	/* 0x08 -- Command register
	 * Write a zero to the command queue to indicate the start of a command
	 */
	iowrite32(0x0, cu_core->vaddr + 2);
}

static void
zocl_acc_check(void *core, struct zcu_tasks_info *tasks_info)
{
	struct zcu_core *cu_core = core;
	u32 status;

	tasks_info->num_tasks_ready = 0;
	tasks_info->num_tasks_done = 0;
	/* 0x04 -- Status register. If the CU is idle, the value is 0x6 or 0x4.
	 * Bit 5, O means a task is finished. 1 means done queue empty
	 * So, if the CU is running or idle, this bit would be 1.
	 */
	status = ioread32(cu_core->vaddr + 1);
	if ((status & 0x20) == 0) {
		/* One command is done.
		 * This adapter didn't support CU ready signal.
		 * So think the CU alway ready and done at the same time.
		 */
		tasks_info->num_tasks_ready = 1;
		tasks_info->num_tasks_done = 1;
	}
}

static struct zcu_funcs acc_adapter_ops = {
	.configure	= zocl_acc_configure,
	.start		= zocl_acc_start,
	.check		= zocl_acc_check,
};

static int
zocl_acc_cu_init(struct zocl_cu *cu, phys_addr_t paddr)
{
	struct zcu_core *core;

	core = vzalloc(sizeof(struct zcu_core));
	if (!core) {
		DRM_ERROR("Could not allocate CU core object\n");
		return -ENOMEM;
	}

	core->paddr = paddr;
	core->vaddr = ioremap(paddr, CU_SIZE);
	if (!core->vaddr) {
		DRM_ERROR("Mapping CU failed\n");
		vfree(core);
		return -ENOMEM;
	}

	DRM_DEBUG("CU 0x%llx map to 0x%p\n", (u64)core->paddr, core->vaddr);
	/* Unless otherwise configured, the adapter IP has space for 16
	 * outstanding computations.
	 */
	core->max_credits = 16;
	core->credits = core->max_credits;

	core->intr_type = 0;
	core->control = 0;

	cu->done_cnt = 0;
	cu->ready_cnt = 0;
	cu->usage = 0;
	cu->core = core;
	cu->funcs = &acc_adapter_ops;

	INIT_LIST_HEAD(&cu->running_queue);

	return 0;
}

static int
zocl_acc_cu_fini(struct zocl_cu *cu)
{
	struct zcu_core *core = cu->core;

	if (!core)
		return 0;

	if (core->vaddr)
		iounmap(core->vaddr);
	vfree(core);

	return 0;
}
/* -- ACC adapter end -- */

int zocl_cu_init(struct zocl_cu *cu, enum zcu_model m, phys_addr_t paddr)
{
	cu->model = m;
	switch (cu->model) {
	case MODEL_HLS:
		return zocl_hls_cu_init(cu, paddr);
	case MODEL_ACC:
		return zocl_acc_cu_init(cu, paddr);
	default:
		DRM_ERROR("Unknown CU model\n");
		return -EINVAL;
	}
}

int zocl_cu_fini(struct zocl_cu *cu)
{
	if (!cu)
		return 0;

	switch (cu->model) {
	case MODEL_HLS:
		return zocl_hls_cu_fini(cu);
	case MODEL_ACC:
		return zocl_acc_cu_fini(cu);
	default:
		DRM_ERROR("Unknown CU model\n");
		return -EINVAL;
	}
}<|MERGE_RESOLUTION|>--- conflicted
+++ resolved
@@ -96,20 +96,6 @@
 }
 
 u32
-<<<<<<< HEAD
-zocl_cu_status_print(struct zocl_cu *cu)
-{
-	struct zcu_core *cu_core = cu->core;
-	u32 status;
-
-	if (!cu_core)
-		return 0;
-
-	status = ioread32(cu_core->vaddr);
-	DRM_INFO("addr 0x%llx, status 0x%x",
-	    (u64)cu_core->paddr, status);
-
-=======
 zocl_cu_status_print(struct zocl_cu *cu, int flag)
 {
 	struct zcu_core *cu_core = cu->core;
@@ -123,7 +109,6 @@
 		DRM_INFO("addr 0x%llx, status 0x%x",
 			(u64)cu_core->paddr, status);
 
->>>>>>> 7ef765e5
 	return status;
 }
 
