--- conflicted
+++ resolved
@@ -47,26 +47,8 @@
   pt::read_json(aie_stream,aie_project);
 }
 
-<<<<<<< HEAD
-std::vector<std::string>
-get_graphs(const pt::ptree& aie_meta)
-{
-  std::vector<std::string> graphs;
-
-  for (auto& graph : aie_meta.get_child("aie_metadata.graphs")) {
-    std::string graphName = graph.second.get<std::string>("name");
-    graphs.push_back(graphName);
-  }
-
-  return graphs;
-}
-
-std::vector<tile_type>
-get_tiles(const pt::ptree& aie_meta, const std::string& graph_name)
-=======
 adf::driver_config
 get_driver_config(const pt::ptree& aie_meta)
->>>>>>> 17649e47
 {
   adf::driver_config driver_config;
   driver_config.hw_gen = aie_meta.get<uint8_t>("aie_metadata.driver_config.hw_gen");
@@ -83,6 +65,19 @@
   return driver_config;
 }
 
+std::vector<std::string>
+get_graphs(const pt::ptree& aie_meta)
+{
+  std::vector<std::string> graphs;
+
+  for (auto& graph : aie_meta.get_child("aie_metadata.graphs")) {
+    std::string graphName = graph.second.get<std::string>("name");
+    graphs.push_back(graphName);
+  }
+
+  return graphs;
+}
+
 adf::graph_config
 get_graph(const pt::ptree& aie_meta, const std::string& graph_name)
 {
@@ -155,6 +150,53 @@
   }
 
   return -1;
+}
+
+std::vector<tile_type>
+get_tiles(const pt::ptree& aie_meta, const std::string& graph_name)
+{
+  std::vector<tile_type> tiles;
+
+  for (auto& graph : aie_meta.get_child("aie_metadata.graphs")) {
+    if (graph.second.get<std::string>("name") != graph_name)
+      continue;
+
+    int count = 0;
+    for (auto& node : graph.second.get_child("core_columns")) {
+      tiles.push_back(tile_type());
+      auto& t = tiles.at(count++);
+      t.col = std::stoul(node.second.data());
+    }
+
+    int num_tiles = count;
+    count = 0;
+    for (auto& node : graph.second.get_child("core_rows"))
+      tiles.at(count++).row = std::stoul(node.second.data());
+    throw_if_error(count < num_tiles,"core_rows < num_tiles");
+
+    count = 0;
+    for (auto& node : graph.second.get_child("iteration_memory_columns"))
+      tiles.at(count++).itr_mem_col = std::stoul(node.second.data());
+    throw_if_error(count < num_tiles,"iteration_memory_columns < num_tiles");
+
+    count = 0;
+    for (auto& node : graph.second.get_child("iteration_memory_rows"))
+      tiles.at(count++).itr_mem_row = std::stoul(node.second.data());
+    throw_if_error(count < num_tiles,"iteration_memory_rows < num_tiles");
+
+    count = 0;
+    for (auto& node : graph.second.get_child("iteration_memory_addresses"))
+      tiles.at(count++).itr_mem_addr = std::stoul(node.second.data());
+    throw_if_error(count < num_tiles,"iteration_memory_addresses < num_tiles");
+
+    count = 0;
+    for (auto& node : graph.second.get_child("multirate_triggers"))
+      tiles.at(count++).is_trigger = (node.second.data() == "true");
+    throw_if_error(count < num_tiles,"multirate_triggers < num_tiles");
+
+  }
+
+  return tiles;
 }
 
 std::unordered_map<std::string, adf::rtp_config>
@@ -354,7 +396,6 @@
 
 namespace xrt_core { namespace edge { namespace aie {
 
-<<<<<<< HEAD
 std::vector<std::string>
 get_graphs(const xrt_core::device* device)
 {
@@ -367,9 +408,42 @@
   return ::get_graphs(aie_meta);
 }
 
+adf::graph_config
+get_graph(const xrt_core::device* device, const std::string& graph_name)
+{
+  auto data = device->get_axlf_section(AIE_METADATA);
+  if (!data.first || !data.second)
+    return adf::graph_config();
+
+  pt::ptree aie_meta;
+  read_aie_metadata(data.first, data.second, aie_meta);
+  return ::get_graph(aie_meta, graph_name);
+}
+
+int
+get_graph_id(const xrt_core::device* device, const std::string& graph_name)
+{
+  auto data = device->get_axlf_section(AIE_METADATA);
+  if (!data.first || !data.second)
+    return -1;
+
+  pt::ptree aie_meta;
+  read_aie_metadata(data.first, data.second, aie_meta);
+  return ::get_graph_id(aie_meta, graph_name);
+}
+
 std::vector<tile_type>
 get_tiles(const xrt_core::device* device, const std::string& graph_name)
-=======
+{
+  auto data = device->get_axlf_section(AIE_METADATA);
+  if (!data.first || !data.second)
+    return std::vector<tile_type>();
+
+  pt::ptree aie_meta;
+  read_aie_metadata(data.first, data.second, aie_meta);
+  return ::get_tiles(aie_meta, graph_name);
+}
+
 adf::driver_config
 get_driver_config(const xrt_core::device* device)
 {
@@ -382,31 +456,6 @@
   return ::get_driver_config(aie_meta);
 }
 
-adf::graph_config
-get_graph(const xrt_core::device* device, const std::string& graph_name)
->>>>>>> 17649e47
-{
-  auto data = device->get_axlf_section(AIE_METADATA);
-  if (!data.first || !data.second)
-    return adf::graph_config();
-
-  pt::ptree aie_meta;
-  read_aie_metadata(data.first, data.second, aie_meta);
-  return ::get_graph(aie_meta, graph_name);
-}
-
-int
-get_graph_id(const xrt_core::device* device, const std::string& graph_name)
-{
-  auto data = device->get_axlf_section(AIE_METADATA);
-  if (!data.first || !data.second)
-    return -1;
-
-  pt::ptree aie_meta;
-  read_aie_metadata(data.first, data.second, aie_meta);
-  return ::get_graph_id(aie_meta, graph_name);
-}
-
 std::unordered_map<std::string, adf::rtp_config>
 get_rtp(const xrt_core::device* device, int graph_id)
 {
