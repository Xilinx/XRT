/**
 * Copyright (C) 2020 Xilinx, Inc
 *
 * Licensed under the Apache License, Version 2.0 (the "License"). You may
 * not use this file except in compliance with the License. A copy of the
 * License is located at
 *
 *     http://www.apache.org/licenses/LICENSE-2.0
 *
 * Unless required by applicable law or agreed to in writing, software
 * distributed under the License is distributed on an "AS IS" BASIS, WITHOUT
 * WARRANTIES OR CONDITIONS OF ANY KIND, either express or implied. See the
 * License for the specific language governing permissions and limitations
 * under the License.
 */

#include "aie_parser.h"
#include "core/common/device.h"
#include "core/include/xclbin.h"

#include <sstream>
#include <string>
#include <iostream>

#include <boost/property_tree/ptree.hpp>
#include <boost/property_tree/json_parser.hpp>

namespace {

namespace pt = boost::property_tree;
using tile_type = xrt_core::edge::aie::tile_type;
using rtp_type = xrt_core::edge::aie::rtp_type;
using gmio_type = xrt_core::edge::aie::gmio_type;
using plio_type = xrt_core::edge::aie::plio_type;
using counter_type = xrt_core::edge::aie::counter_type;

inline void
throw_if_error(bool err, const char* msg)
{
  if (err)
    throw std::runtime_error(msg);
}

static void
read_aie_metadata(const char* data, size_t size, pt::ptree& aie_project)
{
  std::stringstream aie_stream;
  aie_stream.write(data,size);
  pt::read_json(aie_stream,aie_project);
}

std::vector<tile_type>
get_tiles(const pt::ptree& aie_meta, const std::string& graph_name)
{
  std::vector<tile_type> tiles;

  for (auto& graph : aie_meta.get_child("aie_metadata.graphs")) {
    if (graph.second.get<std::string>("name") != graph_name)
      continue;

    int count = 0;
    for (auto& node : graph.second.get_child("core_columns")) {
      tiles.push_back(tile_type());
      auto& t = tiles.at(count++);
      t.col = std::stoul(node.second.data());
    }

    int num_tiles = count;
    count = 0;
    for (auto& node : graph.second.get_child("core_rows"))
      tiles.at(count++).row = std::stoul(node.second.data());
    throw_if_error(count < num_tiles,"core_rows < num_tiles");

    count = 0;
    for (auto& node : graph.second.get_child("iteration_memory_columns"))
      tiles.at(count++).itr_mem_col = std::stoul(node.second.data());
    throw_if_error(count < num_tiles,"iteration_memory_columns < num_tiles");

    count = 0;
    for (auto& node : graph.second.get_child("iteration_memory_rows"))
      tiles.at(count++).itr_mem_row = std::stoul(node.second.data());
    throw_if_error(count < num_tiles,"iteration_memory_rows < num_tiles");

    count = 0;
    for (auto& node : graph.second.get_child("iteration_memory_addresses"))
      tiles.at(count++).itr_mem_addr = std::stoul(node.second.data());
    throw_if_error(count < num_tiles,"iteration_memory_addresses < num_tiles");

    count = 0;
    for (auto& node : graph.second.get_child("multirate_triggers"))
      tiles.at(count++).is_trigger = (node.second.data() == "true");
    throw_if_error(count < num_tiles,"multirate_triggers < num_tiles");

  }

  return tiles;
}

std::vector<rtp_type>
get_rtp(const pt::ptree& aie_meta)
{
  std::vector<rtp_type> rtps;

  for (auto& rtp_node : aie_meta.get_child("aie_metadata.RTPs")) {
    rtp_type rtp;

    rtp.name = rtp_node.second.get<std::string>("port_name");
    rtp.selector_row = rtp_node.second.get<uint16_t>("selector_row");
    rtp.selector_col = rtp_node.second.get<uint16_t>("selector_column");
    rtp.selector_lock_id = rtp_node.second.get<uint16_t>("selector_lock_id");
    rtp.selector_addr = rtp_node.second.get<uint64_t>("selector_address");

    rtp.ping_row = rtp_node.second.get<uint16_t>("ping_buffer_row");
    rtp.ping_col = rtp_node.second.get<uint16_t>("ping_buffer_column");
    rtp.ping_lock_id = rtp_node.second.get<uint16_t>("ping_buffer_lock_id");
    rtp.ping_addr = rtp_node.second.get<uint64_t>("ping_buffer_address");

    rtp.pong_row = rtp_node.second.get<uint16_t>("pong_buffer_row");
    rtp.pong_col = rtp_node.second.get<uint16_t>("pong_buffer_column");
    rtp.pong_lock_id = rtp_node.second.get<uint16_t>("pong_buffer_lock_id");
    rtp.pong_addr = rtp_node.second.get<uint64_t>("pong_buffer_address");

    rtp.is_plrtp = rtp_node.second.get<bool>("is_PL_RTP");
    rtp.is_input = rtp_node.second.get<bool>("is_input");
    rtp.is_async = rtp_node.second.get<bool>("is_asynchronous");
    rtp.is_connected = rtp_node.second.get<bool>("is_connected");
    rtp.require_lock = rtp_node.second.get<bool>("requires_lock");

    rtps.emplace_back(std::move(rtp));
  }

  return rtps;
}

std::vector<gmio_type>
get_gmio(const pt::ptree& aie_meta)
{
  std::vector<gmio_type> gmios;

  for (auto& gmio_node : aie_meta.get_child("aie_metadata.GMIOs")) {
    gmio_type gmio;

    // Only get AIE GMIO type, 0: GM->AIE; 1: AIE->GM
    auto type = gmio_node.second.get<uint16_t>("type");
    if (type != 0 && type != 1)
      continue;

    gmio.id = gmio_node.second.get<uint32_t>("id");
    gmio.name = gmio_node.second.get<std::string>("name");
    gmio.type = type;
    gmio.shim_col = gmio_node.second.get<uint16_t>("shim_column");
    gmio.channel_number = gmio_node.second.get<uint16_t>("channel_number");
    gmio.stream_id = gmio_node.second.get<uint16_t>("stream_id");
    gmio.burst_len = gmio_node.second.get<uint16_t>("burst_length_in_16byte");

    gmios.emplace_back(std::move(gmio));
  }

  return gmios;
}

std::vector<plio_type>
get_plio(const pt::ptree& aie_meta)
{
  auto plio_nodes = aie_meta.get_child_optional("aie_metadata.PLIOs");
  if (!plio_nodes)
    return {};

  std::vector<plio_type> plios;

  for (auto& plio_node : aie_meta.get_child("aie_metadata.PLIOs")) {
    plio_type plio;

    plio.id = plio_node.second.get<uint32_t>("id");
    plio.name = plio_node.second.get<std::string>("name");
    plio.logical_name = plio_node.second.get<std::string>("logical_name");
    plio.shim_col = plio_node.second.get<uint16_t>("shim_column");
    plio.stream_id = plio_node.second.get<uint16_t>("stream_id");
    plio.is_master = plio_node.second.get<bool>("slaveOrMaster");

    plios.emplace_back(std::move(plio));
  }

  return plios;
}

std::vector<counter_type>
get_profile_counter(const pt::ptree& aie_meta)
{
  std::vector<counter_type> counters;

  // If counters not found, then return empty vector
  auto counterTree = aie_meta.get_child_optional("aie_metadata.PerformanceCounter");
  if (!counterTree)
    return counters;

  // First grab clock frequency
  auto dev_node = aie_meta.get_child("aie_metadata.DeviceData");
  auto clockFreqMhz = dev_node.get<double>("AIEFrequency");

  // Now parse all counters
<<<<<<< HEAD
  std::vector<counter_type> counters;

  try {
    for (auto& counter_node : aie_meta.get_child("aie_metadata.PerformanceCounter")) {
      counter_type counter;

      counter.id = counter_node.second.get<uint32_t>("id");
      counter.column = counter_node.second.get<uint16_t>("core_column");
      counter.row = counter_node.second.get<uint16_t>("core_row");
      counter.counterNumber = counter_node.second.get<uint8_t>("counterId");
      counter.startEvent = counter_node.second.get<uint8_t>("start");
      counter.endEvent = counter_node.second.get<uint8_t>("stop");
      //counter.resetEvent = counter_node.second.get<uint8_t>("reset");
      // Assume common clock frequency for all AIE tiles
      counter.clockFreqMhz = clockFreqMhz;
      counter.module = counter_node.second.get<std::string>("module");
      counter.name = counter_node.second.get<std::string>("name");

      counters.emplace_back(std::move(counter));
    }
  } catch (const pt::ptree_error &e) {
    // Missing aie_metadata.PerformanceCounter
    // No need to error out here. Check aie_profile configurations and then handle this.
=======
  for (auto const &counter_node : counterTree.get()) {
    counter_type counter;

    counter.id = counter_node.second.get<uint32_t>("id");
    counter.column = counter_node.second.get<uint16_t>("core_column");
    counter.row = counter_node.second.get<uint16_t>("core_row");
    counter.counterNumber = counter_node.second.get<uint8_t>("counterId");
    counter.startEvent = counter_node.second.get<uint8_t>("start");
    counter.endEvent = counter_node.second.get<uint8_t>("stop");
    //counter.resetEvent = counter_node.second.get<uint8_t>("reset");
    // Assume common clock frequency for all AIE tiles
    counter.clockFreqMhz = clockFreqMhz;
    counter.module = counter_node.second.get<std::string>("module");
    counter.name = counter_node.second.get<std::string>("name");

    counters.emplace_back(std::move(counter));
>>>>>>> 6ef8aad4
  }

  return counters;
}

std::vector<gmio_type>
get_trace_gmio(const pt::ptree& aie_meta)
{
  std::vector<gmio_type> gmios;

  for (auto& gmio_node : aie_meta.get_child("aie_metadata.TraceGMIOs")) {
    gmio_type gmio;

    gmio.id = gmio_node.second.get<uint32_t>("id");
    //gmio.name = gmio_node.second.get<std::string>("name");
    //gmio.type = gmio_node.second.get<uint16_t>("type");
    gmio.shim_col = gmio_node.second.get<uint16_t>("shim_column");
    gmio.channel_number = gmio_node.second.get<uint16_t>("channel_number");
    gmio.stream_id = gmio_node.second.get<uint16_t>("stream_id");
    gmio.burst_len = gmio_node.second.get<uint16_t>("burst_length_in_16byte");

    gmios.emplace_back(std::move(gmio));
  }

  return gmios;
}

} // namespace

namespace xrt_core { namespace edge { namespace aie {

std::vector<tile_type>
get_tiles(const xrt_core::device* device, const std::string& graph_name)
{
  auto data = device->get_axlf_section(AIE_METADATA);
  if (!data.first || !data.second)
    return std::vector<tile_type>();

  pt::ptree aie_meta;
  read_aie_metadata(data.first, data.second, aie_meta);
  return ::get_tiles(aie_meta, graph_name);
}

std::vector<rtp_type>
get_rtp(const xrt_core::device* device)
{
  auto data = device->get_axlf_section(AIE_METADATA);
  if (!data.first || !data.second)
    return std::vector<rtp_type>();

  pt::ptree aie_meta;
  read_aie_metadata(data.first, data.second, aie_meta);
  return ::get_rtp(aie_meta);
}

std::vector<gmio_type>
get_gmios(const xrt_core::device* device)
{
  auto data = device->get_axlf_section(AIE_METADATA);
  if (!data.first || !data.second)
    return std::vector<gmio_type>();

  pt::ptree aie_meta;
  read_aie_metadata(data.first, data.second, aie_meta);
  return ::get_gmio(aie_meta);
}

std::vector<plio_type>
get_plios(const xrt_core::device* device)
{
  auto data = device->get_axlf_section(AIE_METADATA);
  if (!data.first || !data.second)
    return std::vector<plio_type>();

  pt::ptree aie_meta;
  read_aie_metadata(data.first, data.second, aie_meta);
  return ::get_plio(aie_meta);
}

std::vector<counter_type>
get_profile_counters(const xrt_core::device* device)
{
  auto data = device->get_axlf_section(AIE_METADATA);
  if (!data.first || !data.second)
    return std::vector<counter_type>();

  pt::ptree aie_meta;
  read_aie_metadata(data.first, data.second, aie_meta);
  return ::get_profile_counter(aie_meta);
}

std::vector<gmio_type>
get_trace_gmios(const xrt_core::device* device)
{
  auto data = device->get_axlf_section(AIE_METADATA);
  if (!data.first || !data.second)
    return std::vector<gmio_type>();

  pt::ptree aie_meta;
  read_aie_metadata(data.first, data.second, aie_meta);
  return ::get_trace_gmio(aie_meta);
}

}}} // aie, edge, xrt_core
<|MERGE_RESOLUTION|>--- conflicted
+++ resolved
@@ -199,31 +199,6 @@
   auto clockFreqMhz = dev_node.get<double>("AIEFrequency");
 
   // Now parse all counters
-<<<<<<< HEAD
-  std::vector<counter_type> counters;
-
-  try {
-    for (auto& counter_node : aie_meta.get_child("aie_metadata.PerformanceCounter")) {
-      counter_type counter;
-
-      counter.id = counter_node.second.get<uint32_t>("id");
-      counter.column = counter_node.second.get<uint16_t>("core_column");
-      counter.row = counter_node.second.get<uint16_t>("core_row");
-      counter.counterNumber = counter_node.second.get<uint8_t>("counterId");
-      counter.startEvent = counter_node.second.get<uint8_t>("start");
-      counter.endEvent = counter_node.second.get<uint8_t>("stop");
-      //counter.resetEvent = counter_node.second.get<uint8_t>("reset");
-      // Assume common clock frequency for all AIE tiles
-      counter.clockFreqMhz = clockFreqMhz;
-      counter.module = counter_node.second.get<std::string>("module");
-      counter.name = counter_node.second.get<std::string>("name");
-
-      counters.emplace_back(std::move(counter));
-    }
-  } catch (const pt::ptree_error &e) {
-    // Missing aie_metadata.PerformanceCounter
-    // No need to error out here. Check aie_profile configurations and then handle this.
-=======
   for (auto const &counter_node : counterTree.get()) {
     counter_type counter;
 
@@ -240,7 +215,6 @@
     counter.name = counter_node.second.get<std::string>("name");
 
     counters.emplace_back(std::move(counter));
->>>>>>> 6ef8aad4
   }
 
   return counters;
