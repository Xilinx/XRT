--- conflicted
+++ resolved
@@ -205,7 +205,6 @@
 xrt_core::device_windows::
 get_total_devices() const
 {
-<<<<<<< HEAD
   SP_DEVICE_INTERFACE_DATA DeviceInterfaceData;
   unsigned int mgmt_count, user_count;
   HDEVINFO hDevInfo;
@@ -235,11 +234,6 @@
 	  std::cout << "No Xilinx U250 devices are present and enabled in the system" << std::endl;
 
   return user_count;
-=======
-  // Linux reference code:
-  // return pcidev::get_dev_total();
-  return std::make_pair(1,1); // TODO
->>>>>>> 3efc72ee
 }
 
 void
