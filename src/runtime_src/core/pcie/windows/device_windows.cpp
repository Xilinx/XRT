--- conflicted
+++ resolved
@@ -266,13 +266,9 @@
   }
 
   static result_type
-  mgmt(const xrt_core::device*, key_type key)
-  {
-<<<<<<< HEAD
+  mgmt(const xrt_core::device* device, key_type key)
+  {
     return get(device, key);
-=======
-    mgmtpf_not_supported_error(key);
->>>>>>> d19db872
   }
 };
 
@@ -746,16 +742,6 @@
       return (shell.find("GOLDEN") != std::string::npos) ? true : false;
     }
     case key_type::xmc_sc_presence:
-<<<<<<< HEAD
-      {
-        //xmc is not present in golden image
-        //inverse logic of is_mfg
-        auto shell = static_cast<query::board_name::result_type>(info.ShellName);
-        boost::to_upper(shell);
-        //sample strings: xilinx_u250_GOLDEN, xilinx_u250_gen3x16_base, xilinx_u250_xdma_201830_3
-        return (shell.find("GOLDEN") != std::string::npos) ? false : true;
-      }
-=======
     {
       //xmc is not present in golden image
       //inverse logic of is_mfg
@@ -764,13 +750,6 @@
       //sample strings: xilinx_u250_GOLDEN, xilinx_u250_gen3x16_base, xilinx_u250_xdma_201830_3
       return (shell.find("GOLDEN") != std::string::npos) ? false : true;
     }
-    case key_type::mac_addr_first:
-      return std::string(info.MacAddrFirst);
-    case key_type::mac_contiguous_num:
-      return info.MacContiguousNum;
-    case key_type::mac_addr_list:
-      return std::vector<std::string>{ std::string(info.MacAddr0), std::string(info.MacAddr1), std::string(info.MacAddr2), std::string(info.MacAddr3) };
->>>>>>> d19db872
     default:
       unexpected_query_request_key(key);
     }
@@ -994,40 +973,12 @@
     return info;
   }
 
-<<<<<<< HEAD
-    static result_type
-        get_info(const xrt_core::device* device, key_type key)
-    {
-        static std::map<const xrt_core::device*, xcl_mailbox> info_map;
-        static std::mutex mutex;
-        std::lock_guard<std::mutex> lk(mutex);
-
-        auto it = info_map.find(device);
-        if (it == info_map.end())
-            it = info_map.emplace(device, init_mailbox_info(device)).first;
-
-        const xcl_mailbox& info = (*it).second;
-        switch (key) {
-        case key_type::mailbox_metrics:
-            {
-              std::vector<std::string> vec;
-              vec.push_back(boost::str(boost::format("raw bytes received: %d\n") % info.mbx_recv_raw_bytes));
-              for (int i = 0; i < XCL_MAILBOX_REQ_MAX; i++)
-                  vec.push_back(boost::str(boost::format("req[%d] received: %d\n") % i % info.mbx_recv_req[i]));
-              return vec;
-            }
-        default:
-            throw std::runtime_error("device_windows::mailbox() unexpected qr " + std::to_string(static_cast<qtype>(key)) + ") for userpf");
-        }
-    }
-=======
   static result_type
   get_info(const xrt_core::device* device, key_type key)
   {
     static std::map<const xrt_core::device*, xcl_mailbox> info_map;
     static std::mutex mutex;
     std::lock_guard<std::mutex> lk(mutex);
->>>>>>> d19db872
 
     auto it = info_map.find(device);
     if (it == info_map.end())
@@ -1037,42 +988,11 @@
     switch (key) {
     case key_type::mailbox_metrics:
     {
-<<<<<<< HEAD
-        auto init_mailbox_info = [](const xrt_core::device* dev) {
-            XCLMGMT_IOC_MAILBOX_RECV_INFO info = { 0 };
-            mgmtpf::get_mailbox_info(dev->get_mgmt_handle(), &info);
-            return info;
-        };
-
-        static std::map<const xrt_core::device*, XCLMGMT_IOC_MAILBOX_RECV_INFO> info_map;
-        static std::mutex mutex;
-        std::lock_guard<std::mutex> lk(mutex);
-        auto it = info_map.find(device);
-        if (it == info_map.end())
-            it = info_map.emplace(device, init_mailbox_info(device)).first;
-
-        auto& info = (*it).second;
-        switch (key) {
-        case key_type::mailbox_metrics:
-            {
-              std::vector<std::string> vec;
-              vec.push_back((boost::format("raw bytes received: %d\n") % info.mbx_recv_raw_bytes).str());
-              for (int i = 0; i < XCL_MAILBOX_REQ_MAX; i++)
-                vec.push_back(boost::str(boost::format("req[%d] received: %d\n") % i % info.mbx_recv_req[i]));
-              return std::vector<std::string>(vec);
-            }
-        default:
-            throw std::runtime_error("device_windows::mailbox() unexpected qr "
-                                     + std::to_string(static_cast<qtype>(key))
-                                     + ") for userpf");
-        }
-=======
       std::vector<std::string> vec;
       vec.push_back(boost::str(boost::format("raw bytes received: %d\n") % info.mbx_recv_raw_bytes));
-      for (int i = 0; i < MAILBOX_REQ_MAX; i++)
-        vec.push_back(boost::str(boost::format("req[%d] received: %d\n") % i % info.mbx_recv_req[i]));
+      for (int i = 0; i < XCL_MAILBOX_REQ_MAX; i++)
+         vec.push_back(boost::str(boost::format("req[%d] received: %d\n") % i % info.mbx_recv_req[i]));
       return vec;
->>>>>>> d19db872
     }
     default:
       unexpected_query_request_key(key);
@@ -1088,7 +1008,32 @@
   static result_type
   mgmt(const xrt_core::device* device, key_type key)
   {
-    return get_info(device, key);
+    auto init_mailbox_info = [](const xrt_core::device* dev) {
+      XCLMGMT_IOC_MAILBOX_RECV_INFO info = { 0 };
+      mgmtpf::get_mailbox_info(dev->get_mgmt_handle(), &info);
+      return info;
+    };
+
+    static std::map<const xrt_core::device*, XCLMGMT_IOC_MAILBOX_RECV_INFO> info_map;
+    static std::mutex mutex;
+    std::lock_guard<std::mutex> lk(mutex);
+    auto it = info_map.find(device);
+    if (it == info_map.end())
+      it = info_map.emplace(device, init_mailbox_info(device)).first;
+
+    auto& info = (*it).second;
+    switch (key) {
+    case key_type::mailbox_metrics:
+    {
+      std::vector<std::string> vec;
+      vec.push_back((boost::format("raw bytes received: %d\n") % info.mbx_recv_raw_bytes).str());
+      for (int i = 0; i < XCL_MAILBOX_REQ_MAX; i++)
+        vec.push_back(boost::str(boost::format("req[%d] received: %d\n") % i % info.mbx_recv_req[i]));
+      return std::vector<std::string>(vec);
+    }
+    default:
+      unexpected_query_request_key(key);
+    }
   }
 }; //end of struct mailbox
 
