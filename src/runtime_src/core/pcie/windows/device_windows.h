/**
 * Copyright (C) 2019 Xilinx, Inc
 *
 * Licensed under the Apache License, Version 2.0 (the "License"). You may
 * not use this file except in compliance with the License. A copy of the
 * License is located at
 *
 *     http://www.apache.org/licenses/LICENSE-2.0
 *
 * Unless required by applicable law or agreed to in writing, software
 * distributed under the License is distributed on an "AS IS" BASIS, WITHOUT
 * WARRANTIES OR CONDITIONS OF ANY KIND, either express or implied. See the
 * License for the specific language governing permissions and limitations
 * under the License.
 */

#ifndef DEVICE_WINDOWS_H
#define DEVICE_WINDOWS_H

#include "common/device_pcie.h"

namespace xrt_core {

class device_windows : public device_pcie {

public:
  struct IOCTLEntry {
    uint64_t IOCTLValue;
  };

  const IOCTLEntry & get_IOCTL_entry( QueryRequest qr) const;

  device_windows(id_type device_id, bool user);

  // query functions
  virtual void read_dma_stats(boost::property_tree::ptree &_pt) const;
  virtual void query(QueryRequest qr, const std::type_info & tinfo, boost::any& value) const;
<<<<<<< HEAD
=======

  virtual void read(uint64_t addr, void* buf, uint64_t len) const;
  virtual void write(uint64_t addr, const void* buf, uint64_t len) const;

  //flash functions
  virtual void auto_flash(const std::string& shell, const std::string& id, bool force) const;
  virtual void reset_shell() const;
  virtual void update_shell(const std::string& flashType, const std::string& primary, const std::string& secondary) const;
  virtual void update_SC(const std::string& file) const;

private:
>>>>>>> 5579cd65
};

} // xrt_core

#endif<|MERGE_RESOLUTION|>--- conflicted
+++ resolved
@@ -35,20 +35,11 @@
   // query functions
   virtual void read_dma_stats(boost::property_tree::ptree &_pt) const;
   virtual void query(QueryRequest qr, const std::type_info & tinfo, boost::any& value) const;
-<<<<<<< HEAD
-=======
 
   virtual void read(uint64_t addr, void* buf, uint64_t len) const;
   virtual void write(uint64_t addr, const void* buf, uint64_t len) const;
 
-  //flash functions
-  virtual void auto_flash(const std::string& shell, const std::string& id, bool force) const;
-  virtual void reset_shell() const;
-  virtual void update_shell(const std::string& flashType, const std::string& primary, const std::string& secondary) const;
-  virtual void update_SC(const std::string& file) const;
-
 private:
->>>>>>> 5579cd65
 };
 
 } // xrt_core
