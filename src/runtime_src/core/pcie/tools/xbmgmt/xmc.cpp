--- conflicted
+++ resolved
@@ -539,26 +539,7 @@
         return false;
     }
 
-<<<<<<< HEAD
-    if (val) {
-        bool bmcReady = (BMC_MODE() == 0x1);
-        if (!bmcReady) {
-            auto format = xrt_core::utils::ios_restore(std::cout);
-            std::cout << "ERROR: SC is not ready: 0x" << std::hex
-                << BMC_MODE() << std::endl;
-        }
-        return bmcReady;
-    }
-
-    return true;
-}
-
-bool XMC_Flasher::hasXMC()
-{
-        return !mDev->get_sysfs_path("xmc", "").empty();
-=======
     return (val != 0);
->>>>>>> e3b363bd
 }
 
 static void tiTxtStreamToBin(std::istream& tiTxtStream,
