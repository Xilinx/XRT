--- conflicted
+++ resolved
@@ -278,11 +278,6 @@
         std::string errmsg;
 
         pcidev::get_dev(m_idx)->sysfs_get( "xmc", "xmc_power",  errmsg, power);
-
-        if (!errmsg.empty()) {
-            std::cout << errmsg << std::endl;
-            return 0;
-        }
 
         return (float)power / 1000000;
     }
@@ -717,58 +712,39 @@
         sensor_tree::put( "board.physical.thermal.cage.temp3", temp3);
 
         //electrical
-        unsigned long long m12v_pex_curr = 0, m12v_aux_vol = 0;
         unsigned short m3v3_pex_vol = 0, m3v3_aux_vol = 0, ddr_vpp_btm = 0, ddr_vpp_top = 0, 
                        sys_5v5 = 0, m1v2_top = 0, m1v2_btm = 0, m1v8 = 0, m0v85 = 0, mgt0v9avcc = 0, 
-<<<<<<< HEAD
-                       m12v_sw = 0, mgtavtt = 0, vccint_vol = 0, vccint_curr = 0;
-        pcidev::get_dev(m_idx)->sysfs_get<unsigned short>( "xmc", "xmc_3v3_pex_vol", errmsg, m3v3_pex_vol );
-        pcidev::get_dev(m_idx)->sysfs_get<unsigned short>( "xmc", "xmc_3v3_aux_vol", errmsg, m3v3_aux_vol ); 
-        pcidev::get_dev(m_idx)->sysfs_get<unsigned short>( "xmc", "xmc_ddr_vpp_btm", errmsg, ddr_vpp_btm ); 
-        pcidev::get_dev(m_idx)->sysfs_get<unsigned short>( "xmc", "xmc_ddr_vpp_top", errmsg, ddr_vpp_top ); 
-        pcidev::get_dev(m_idx)->sysfs_get<unsigned short>( "xmc", "xmc_sys_5v5",     errmsg, sys_5v5 );
-        pcidev::get_dev(m_idx)->sysfs_get<unsigned short>( "xmc", "xmc_1v2_top",     errmsg, m1v2_top );
-        pcidev::get_dev(m_idx)->sysfs_get<unsigned short>( "xmc", "xmc_vcc1v2_btm",  errmsg, m1v2_btm );
-        pcidev::get_dev(m_idx)->sysfs_get<unsigned short>( "xmc", "xmc_1v8",         errmsg, m1v8 );
-        pcidev::get_dev(m_idx)->sysfs_get<unsigned short>( "xmc", "xmc_0v85",        errmsg, m0v85 );
-        pcidev::get_dev(m_idx)->sysfs_get<unsigned short>( "xmc", "xmc_mgt0v9avcc",  errmsg, mgt0v9avcc );
-        pcidev::get_dev(m_idx)->sysfs_get<unsigned short>( "xmc", "xmc_12v_sw",      errmsg, m12v_sw );
-        pcidev::get_dev(m_idx)->sysfs_get<unsigned short>( "xmc", "xmc_mgtavtt",     errmsg, mgtavtt );
-        pcidev::get_dev(m_idx)->sysfs_get<unsigned short>( "xmc", "xmc_vccint_vol",  errmsg, vccint_vol );
-        pcidev::get_dev(m_idx)->sysfs_get<unsigned short>("xmc", "xmc_vccint_curr",  errmsg, vccint_curr);
-=======
                        m12v_sw = 0, mgtavtt = 0, vccint_vol = 0, vccint_curr = 0, m3v3_pex_curr = 0,
-                       m0v85_curr = 0, m3v3_vcc_vol = 0, hbm_1v2_vol = 0, vpp2v5_vol = 0,
-                       vccint_bram_vol = 0, m12v_pex_vol = 0, m12v_aux_curr = 0;
-        pcidev::get_dev(m_idx)->sysfs_get( "xmc", "xmc_12v_pex_vol",  errmsg, m12v_pex_vol );
-        pcidev::get_dev(m_idx)->sysfs_get( "xmc", "xmc_12v_pex_curr", errmsg, m12v_pex_curr );
-        pcidev::get_dev(m_idx)->sysfs_get( "xmc", "xmc_12v_aux_vol",  errmsg, m12v_aux_vol );
-        pcidev::get_dev(m_idx)->sysfs_get( "xmc", "xmc_12v_aux_curr", errmsg, m12v_aux_curr );
-        pcidev::get_dev(m_idx)->sysfs_get( "xmc", "xmc_3v3_pex_vol", errmsg, m3v3_pex_vol );
-        pcidev::get_dev(m_idx)->sysfs_get( "xmc", "xmc_3v3_aux_vol", errmsg, m3v3_aux_vol ); 
-        pcidev::get_dev(m_idx)->sysfs_get( "xmc", "xmc_ddr_vpp_btm", errmsg, ddr_vpp_btm ); 
-        pcidev::get_dev(m_idx)->sysfs_get( "xmc", "xmc_ddr_vpp_top", errmsg, ddr_vpp_top ); 
-        pcidev::get_dev(m_idx)->sysfs_get( "xmc", "xmc_sys_5v5",     errmsg, sys_5v5 );
-        pcidev::get_dev(m_idx)->sysfs_get( "xmc", "xmc_1v2_top",     errmsg, m1v2_top );
-        pcidev::get_dev(m_idx)->sysfs_get( "xmc", "xmc_vcc1v2_btm",  errmsg, m1v2_btm );
-        pcidev::get_dev(m_idx)->sysfs_get( "xmc", "xmc_1v8",         errmsg, m1v8 );
-        pcidev::get_dev(m_idx)->sysfs_get( "xmc", "xmc_0v85",        errmsg, m0v85 );
-        pcidev::get_dev(m_idx)->sysfs_get( "xmc", "xmc_mgt0v9avcc",  errmsg, mgt0v9avcc );
-        pcidev::get_dev(m_idx)->sysfs_get( "xmc", "xmc_12v_sw",      errmsg, m12v_sw );
-        pcidev::get_dev(m_idx)->sysfs_get( "xmc", "xmc_mgtavtt",     errmsg, mgtavtt );
-        pcidev::get_dev(m_idx)->sysfs_get( "xmc", "xmc_vccint_vol",  errmsg, vccint_vol );
-        pcidev::get_dev(m_idx)->sysfs_get("xmc", "xmc_vccint_curr",  errmsg, vccint_curr);
-        pcidev::get_dev(m_idx)->sysfs_get("xmc", "xmc_3v3_pex_curr", errmsg, m3v3_pex_curr);
-        pcidev::get_dev(m_idx)->sysfs_get("xmc", "xmc_0v85_curr",    errmsg, m0v85_curr);
-        pcidev::get_dev(m_idx)->sysfs_get("xmc", "xmc_3v3_vcc_vol",  errmsg, m3v3_vcc_vol);
-        pcidev::get_dev(m_idx)->sysfs_get("xmc", "xmc_hbm_1v2_vol",  errmsg, hbm_1v2_vol);
-        pcidev::get_dev(m_idx)->sysfs_get("xmc", "xmc_vpp2v5_vol",   errmsg, vpp2v5_vol);
-        pcidev::get_dev(m_idx)->sysfs_get("xmc", "xmc_vccint_bram_vol", errmsg, vccint_bram_vol);
+                       m0v85_curr = 0, m3v3_vcc_vol = 0, hbm_1v2_vol = 0, vpp2v5_vol = 0, vccint_bram_vol = 0, 
+                       m12v_pex_vol = 0, m12v_aux_curr = 0, m12v_pex_curr = 0, m12v_aux_vol = 0;
+        pcidev::get_dev(m_idx)->sysfs_get<unsigned short>( "xmc", "xmc_12v_pex_vol",    errmsg, m12v_pex_vol );
+        pcidev::get_dev(m_idx)->sysfs_get<unsigned short>( "xmc", "xmc_12v_pex_curr",   errmsg, m12v_pex_curr );
+        pcidev::get_dev(m_idx)->sysfs_get<unsigned short>( "xmc", "xmc_12v_aux_vol",    errmsg, m12v_aux_vol );
+        pcidev::get_dev(m_idx)->sysfs_get<unsigned short>( "xmc", "xmc_12v_aux_curr",   errmsg, m12v_aux_curr );
+        pcidev::get_dev(m_idx)->sysfs_get<unsigned short>( "xmc", "xmc_3v3_pex_vol",    errmsg, m3v3_pex_vol );
+        pcidev::get_dev(m_idx)->sysfs_get<unsigned short>( "xmc", "xmc_3v3_aux_vol",    errmsg, m3v3_aux_vol ); 
+        pcidev::get_dev(m_idx)->sysfs_get<unsigned short>( "xmc", "xmc_ddr_vpp_btm",    errmsg, ddr_vpp_btm ); 
+        pcidev::get_dev(m_idx)->sysfs_get<unsigned short>( "xmc", "xmc_ddr_vpp_top",    errmsg, ddr_vpp_top ); 
+        pcidev::get_dev(m_idx)->sysfs_get<unsigned short>( "xmc", "xmc_sys_5v5",        errmsg, sys_5v5 );
+        pcidev::get_dev(m_idx)->sysfs_get<unsigned short>( "xmc", "xmc_1v2_top",        errmsg, m1v2_top );
+        pcidev::get_dev(m_idx)->sysfs_get<unsigned short>( "xmc", "xmc_vcc1v2_btm",     errmsg, m1v2_btm );
+        pcidev::get_dev(m_idx)->sysfs_get<unsigned short>( "xmc", "xmc_1v8",            errmsg, m1v8 );
+        pcidev::get_dev(m_idx)->sysfs_get<unsigned short>( "xmc", "xmc_0v85",           errmsg, m0v85 );
+        pcidev::get_dev(m_idx)->sysfs_get<unsigned short>( "xmc", "xmc_mgt0v9avcc",     errmsg, mgt0v9avcc );
+        pcidev::get_dev(m_idx)->sysfs_get<unsigned short>( "xmc", "xmc_12v_sw",         errmsg, m12v_sw );
+        pcidev::get_dev(m_idx)->sysfs_get<unsigned short>( "xmc", "xmc_mgtavtt",        errmsg, mgtavtt );
+        pcidev::get_dev(m_idx)->sysfs_get<unsigned short>( "xmc", "xmc_vccint_vol",     errmsg, vccint_vol );
+        pcidev::get_dev(m_idx)->sysfs_get<unsigned short>("xmc", "xmc_vccint_curr",     errmsg, vccint_curr);
+        pcidev::get_dev(m_idx)->sysfs_get<unsigned short>("xmc", "xmc_3v3_pex_curr",    errmsg, m3v3_pex_curr);
+        pcidev::get_dev(m_idx)->sysfs_get<unsigned short>("xmc", "xmc_0v85_curr",       errmsg, m0v85_curr);
+        pcidev::get_dev(m_idx)->sysfs_get<unsigned short>("xmc", "xmc_3v3_vcc_vol",     errmsg, m3v3_vcc_vol);
+        pcidev::get_dev(m_idx)->sysfs_get<unsigned short>("xmc", "xmc_hbm_1v2_vol",     errmsg, hbm_1v2_vol);
+        pcidev::get_dev(m_idx)->sysfs_get<unsigned short>("xmc", "xmc_vpp2v5_vol",      errmsg, vpp2v5_vol);
+        pcidev::get_dev(m_idx)->sysfs_get<unsigned short>("xmc", "xmc_vccint_bram_vol", errmsg, vccint_bram_vol);
         sensor_tree::put( "board.physical.electrical.12v_pex.voltage",        m12v_pex_vol );
         sensor_tree::put( "board.physical.electrical.12v_pex.current",        m12v_pex_curr );
         sensor_tree::put( "board.physical.electrical.12v_aux.voltage",        m12v_aux_vol );
         sensor_tree::put( "board.physical.electrical.12v_aux.current",        m12v_aux_curr );
->>>>>>> 2649b35a
         sensor_tree::put( "board.physical.electrical.3v3_pex.voltage",        m3v3_pex_vol );
         sensor_tree::put( "board.physical.electrical.3v3_aux.voltage",        m3v3_aux_vol );
         sensor_tree::put( "board.physical.electrical.ddr_vpp_bottom.voltage", ddr_vpp_btm );
