/**
 * Copyright (C) 2016-2018 Xilinx, Inc
 * Author: Sonal Santan, Ryan Radjabi
 * Simple command line utility to inetract with SDX PCIe devices
 *
 * Licensed under the Apache License, Version 2.0 (the "License"). You may
 * not use this file except in compliance with the License. A copy of the
 * License is located at
 *
 *     http://www.apache.org/licenses/LICENSE-2.0
 *
 * Unless required by applicable law or agreed to in writing, software
 * distributed under the License is distributed on an "AS IS" BASIS, WITHOUT
 * WARRANTIES OR CONDITIONS OF ANY KIND, either express or implied. See the
 * License for the specific language governing permissions and limitations
 * under the License.
 */
#ifndef XBUTIL_H
#define XBUTIL_H
#define GB(x)           ((size_t) (x) << 30)

#include <fstream>
#include <assert.h>
#include <vector>
#include <map>
#include <iomanip>
#include <sstream>
#include <string>
#include <boost/property_tree/json_parser.hpp>

#include "xrt.h"
#include "xclperf.h"
#include "xcl_axi_checker_codes.h"
#include "core/pcie/common/dmatest.h"
#include "core/pcie/common/memaccess.h"
#include "core/pcie/common/dd.h"
#include "core/common/utils.h"
#include "core/common/sensor.h"
#include "core/pcie/linux/scan.h"
#include "xclbin.h"
#include "core/common/xrt_profiling.h"
#include <version.h>

#include <chrono>
using Clock = std::chrono::high_resolution_clock;

int xclUpdateSchedulerStat(xclDeviceHandle); // exposed by shim

#define TO_STRING(x) #x
#define AXI_FIREWALL

#define XCL_NO_SENSOR_DEV_LL    ~(0ULL)
#define XCL_NO_SENSOR_DEV       ~(0U)
#define XCL_NO_SENSOR_DEV_S     0xffff
#define XCL_INVALID_SENSOR_VAL 0

#define indent(level)   std::string((level) * 4, ' ')
/*
 * Simple command line tool to query and interact with SDx PCIe devices
 * The tool statically links with xcldma HAL driver inorder to avoid
 * dependencies on environment variables like XILINX_OPENCL, LD_LIBRARY_PATH, etc.
 * TODO:
 * Rewrite the command line parsing to provide interface like Android adb:
 * xcldev <cmd> [options]
 */

namespace xcldev {

enum command {
    PROGRAM,
    CLOCK,
    BOOT,
    HELP,
    QUERY,
    DUMP,
    RUN,
    FAN,
    DMATEST,
    LIST,
    SCAN,
    MEM,
    DD,
    STATUS,
    CMD_MAX,
    M2MTEST, 
    VERSION
};
enum subcommand {
    MEM_READ = 0,
    MEM_WRITE,
    STATUS_AIM,
    STATUS_LAPC,
    STATUS_ASM,
    STATUS_SPC,
    STREAM,
    STATUS_UNSUPPORTED,
    STATUS_AM,
};
enum statusmask {
    STATUS_NONE_MASK = 0x0,
    STATUS_AIM_MASK = 0x1,
    STATUS_LAPC_MASK = 0x2,
    STATUS_ASM_MASK = 0x4,
    STATUS_SPC_MASK = 0x8,
    STATUS_AM_MASK = 0x10,
};
enum p2pcommand {
    P2P_ENABLE = 0x0,
    P2P_DISABLE,
    P2P_VALIDATE,
};

static const std::pair<std::string, command> map_pairs[] = {
    std::make_pair("program", PROGRAM),
    std::make_pair("clock", CLOCK),
    std::make_pair("boot", BOOT),
    std::make_pair("help", HELP),
    std::make_pair("query", QUERY),
    std::make_pair("dump", DUMP),
    std::make_pair("run", RUN),
    std::make_pair("fan", FAN),
    std::make_pair("dmatest", DMATEST),
    std::make_pair("list", LIST),
    std::make_pair("scan", SCAN),
    std::make_pair("mem", MEM),
    std::make_pair("dd", DD),
    std::make_pair("status", STATUS),
    std::make_pair("m2mtest", M2MTEST),
    std::make_pair("version", VERSION),
    std::make_pair("--version", VERSION)

};

static const std::pair<std::string, subcommand> subcmd_pairs[] = {
    std::make_pair("read", MEM_READ),
    std::make_pair("write", MEM_WRITE),
    std::make_pair("aim", STATUS_AIM),
    std::make_pair("lapc", STATUS_LAPC),
    std::make_pair("asm", STATUS_ASM),
    std::make_pair("stream", STREAM),
    std::make_pair("accelmonitor", STATUS_AM)
};

static const std::map<MEM_TYPE, std::string> memtype_map = {
    {MEM_DDR3, "MEM_DDR3"},
    {MEM_DDR4, "MEM_DDR4"},
    {MEM_DRAM, "MEM_DRAM"},
    {MEM_STREAMING, "MEM_STREAMING"},
    {MEM_PREALLOCATED_GLOB, "MEM_PREALLOCATED_GLOB"},
    {MEM_ARE, "MEM_ARE"},
    {MEM_HBM, "MEM_HBM"},
    {MEM_BRAM, "MEM_BRAM"},
    {MEM_URAM, "MEM_URAM"},
    {MEM_STREAMING_CONNECTION, "MEM_STREAMING_CONNECTION"}
};

static const std::map<std::string, command> commandTable(map_pairs, map_pairs + sizeof(map_pairs) / sizeof(map_pairs[0]));

static std::string lvl2PowerStr(unsigned int lvl)
{
    std::vector<std::string> powers{ "75W", "150W", "225W" };

    if (lvl < powers.size())
        return powers[lvl];

    return "0W";
}

class device {
    unsigned int m_idx;
    xclDeviceHandle m_handle;
    std::string m_devicename;

    struct xclbin_lock
    {
        xclDeviceHandle m_handle;
        uuid_t m_uuid;
        xclbin_lock(xclDeviceHandle handle, unsigned int m_idx) : m_handle(handle) {
            std::string errmsg, xclbinid;

            pcidev::get_dev(m_idx)->sysfs_get("", "xclbinuuid", errmsg, xclbinid);

            if (!errmsg.empty()) {
                std::cout<<errmsg<<std::endl;
                throw std::runtime_error("Failed to get uuid.");
            }

            uuid_parse(xclbinid.c_str(), m_uuid);

            if (uuid_is_null(m_uuid))
                   throw std::runtime_error("'uuid' invalid, please re-program xclbin.");

            if (xclOpenContext(m_handle, m_uuid, -1, true))
                   throw std::runtime_error("'Failed to lock down xclbin");
        }
        ~xclbin_lock(){
            xclCloseContext(m_handle, m_uuid, -1);
        }
    };


public:
    int domain() {
        return pcidev::get_dev(m_idx)->domain;
    }
    int bus() {
        return pcidev::get_dev(m_idx)->bus;
    }
    int dev() {
        return pcidev::get_dev(m_idx)->dev;
    }
    int userFunc() {
        return pcidev::get_dev(m_idx)->func;
    }
    device(unsigned int idx, const char* log) : m_idx(idx), m_handle(nullptr), m_devicename(""){
        std::string devstr = "device[" + std::to_string(m_idx) + "]";
        m_handle = xclOpen(m_idx, nullptr, XCL_QUIET);
        if (!m_handle)
            throw std::runtime_error("Failed to open " + devstr);

        std::string errmsg;
        pcidev::get_dev(m_idx)->sysfs_get( "rom", "VBNV", errmsg, m_devicename );
        if(!errmsg.empty())
            throw std::runtime_error("Failed to determine device name. ");
    }

    device(device&& rhs) : m_idx(rhs.m_idx), m_handle(rhs.m_handle), m_devicename(""){
    }

    device(const device &dev) = delete;
    device& operator=(const device &dev) = delete;

    ~device() {
        xclClose(m_handle);
    }

    std::string name() const {
        return m_devicename;
    }

    void
    schedulerUpdateStat() const
    {
        try {
          xclbin_lock lk(m_handle, m_idx);
          xclUpdateSchedulerStat(m_handle);
        }
        catch (const std::exception&) {
          // xclbin_lock failed, safe to ignore
        }
    }


    int reclock2(unsigned regionIndex, const unsigned short *freq) {
        const unsigned short targetFreqMHz[4] = {freq[0], freq[1], freq[2], 0};
        std::vector<std::string> clock_freqs_max, clock_freqs_min;
        unsigned int num_clocks = 4;
        std::string errmsg;
        uuid_t uuid;
        int ret;

        ret = getXclbinuuid(uuid);
        if (ret)
            return ret;

        pcidev::get_dev(m_idx)->sysfs_get( "icap", "clock_freqs_max", errmsg, clock_freqs_max ); 
        pcidev::get_dev(m_idx)->sysfs_get( "icap", "clock_freqs_min", errmsg, clock_freqs_min );

        for (unsigned int i = 0; i < num_clocks; ++i) {
            if (!targetFreqMHz[i])
                continue;

            if (targetFreqMHz[i] > std::stoi(clock_freqs_max[i]) || targetFreqMHz[i] < std::stoi(clock_freqs_min[i])) {
                std::cout<<"  Unable to program clock frequency!\n"
                         <<"  Frequency max : "<<clock_freqs_max[i]<<", min : "<<clock_freqs_min[i]<<" \n";
                std::cout<<"  Requested frequency : "<<targetFreqMHz[i]<<std::endl;
                return -EINVAL;
            }
        }

        return xclReClock2(m_handle, 0, targetFreqMHz);
    }

    int getComputeUnits(std::vector<ip_data> &computeUnits) const
    {
        std::string errmsg;
        std::vector<char> buf;

        pcidev::get_dev(m_idx)->sysfs_get("icap", "ip_layout", errmsg, buf);

        if (!errmsg.empty()) {
            std::cout << errmsg << std::endl;
            return -EINVAL;
        }
        if (buf.empty())
            return 0;

        const ip_layout *map = (ip_layout *)buf.data();
        if(map->m_count < 0)
            return -EINVAL;

        for(int i = 0; i < map->m_count; i++)
            computeUnits.emplace_back(map->m_ip_data[i]);
        return 0;
    }

    uint32_t parseComputeUnitStatus(const std::vector<std::string>& custat, uint32_t offset) const
    {
       if (custat.empty())
          return 0;

       std::stringstream ss;
       ss << "0x" << std::hex << offset;
       auto addr = ss.str();

       for (auto& line : custat) {
           auto pos = line.find(addr);
           if (pos == std::string::npos)
               continue;
           pos = line.find("status : ");
           if (pos == std::string::npos)
             return 0;
           return std::stoi(line.substr(pos + strlen("status : ")));
       }

       return 0;
    }

    int parseComputeUnits(const std::vector<ip_data> &computeUnits) const
    {
        if (!std::getenv("XCL_SKIP_CU_READ"))
          schedulerUpdateStat();

        std::vector<std::string> custat;
        std::string errmsg;
        pcidev::get_dev(m_idx)->sysfs_get("mb_scheduler", "kds_custat", errmsg, custat);
          
        for (unsigned int i = 0; i < computeUnits.size(); ++i) {
            const auto& ip = computeUnits[i];
            if (ip.m_type != IP_KERNEL)
                continue;
            uint32_t status = parseComputeUnitStatus(custat,ip.m_base_address);
            boost::property_tree::ptree ptCu;
            ptCu.put( "name",         ip.m_name );
            ptCu.put( "base_address", ip.m_base_address );
            ptCu.put( "status",       parseCUStatus( status ) );
            sensor_tree::add_child( std::string("board.compute_unit." + std::to_string(i)), ptCu );
        }
        return 0;
    }

    float sysfs_power() const
    {
        unsigned long long power = 0;
        std::string errmsg;

        pcidev::get_dev(m_idx)->sysfs_get<unsigned long long>( "xmc", "xmc_power",  errmsg, power, 0);

        if (!errmsg.empty()) {
            return -1;
        }

        return (float)power / 1000000;
    }

    void sysfs_stringize_power(std::vector<std::string> &lines) const
    { 
        std::stringstream ss;
        float power = sysfs_power();
        ss << std::left << "\n";
        ss << std::setw(16) << "Power" << "\n";

        if (power) {
            ss << std::to_string(power).substr(0, 4) + "W" << "\n";
        } else {
            ss << std::setw(16) << "Not support" << "\n";
        }

        lines.push_back(ss.str());
    }

    void m_mem_usage_bar(xclDeviceUsage &devstat,
        std::vector<std::string> &lines) const
    {
        std::stringstream ss;
        std::string errmsg;
        std::vector<char> buf;
        std::vector<std::string> mm_buf;
        ss << "Device Memory Usage\n";

        pcidev::get_dev(m_idx)->sysfs_get("icap", "mem_topology", errmsg, buf);

        if (!errmsg.empty()) {
            ss << errmsg << std::endl;
            lines.push_back(ss.str());
            return;
        }

        const mem_topology *map = (mem_topology *)buf.data();

        if(buf.empty() || map->m_count < 0) {
            ss << "WARNING: 'mem_topology' invalid, unable to report topology. "
                << "Has the bitstream been loaded? See 'xbutil program'.";
            lines.push_back(ss.str());
            return;
        }

        if(map->m_count == 0) {
            ss << "-- none found --. See 'xbutil program'.";
            lines.push_back(ss.str());
            return;
        }

        pcidev::get_dev(m_idx)->sysfs_get("", "memstat_raw", errmsg, mm_buf);
        if (!errmsg.empty()) {
            ss << errmsg << std::endl;
            lines.push_back(ss.str());
            return;
        }

        if(mm_buf.empty()){
            ss << "WARNING: 'memstat_raw' invalid, unable to report memory stats. "
                << "Has the bitstream been loaded? See 'xbutil program'.";
            lines.push_back(ss.str());
            return;
        }
        unsigned numDDR = map->m_count;
        for(unsigned i = 0; i < numDDR; i++ ) {
            if(map->m_mem_data[i].m_type == MEM_STREAMING)
                continue;
            if(!map->m_mem_data[i].m_used)
                continue;
            uint64_t memoryUsage, boCount;
            std::stringstream mem_usage(mm_buf[i]);
            mem_usage >> memoryUsage >> boCount;

            float percentage = (float)memoryUsage * 100 /
                (map->m_mem_data[i].m_size << 10);
            int nums_fiftieth = (int)percentage / 2;
            std::string str = std::to_string(percentage).substr(0, 4) + "%";

            ss << " [" << i << "] "
                << std::setw(16 - (std::to_string(i).length()) - 4)
                << std::left << map->m_mem_data[i].m_tag;
            ss << "[ " << std::right << std::setw(nums_fiftieth)
                << std::setfill('|') << (nums_fiftieth ? " ":"")
                <<  std::setw(56 - nums_fiftieth);
            ss << std::setfill(' ') << str << " ]" << "\n";
        }

        lines.push_back(ss.str());
    }

    static int eccStatus2Str(unsigned int status, std::string& str)
    {
        const int ce_mask = (0x1 << 1);
        const int ue_mask = (0x1 << 0);

        str.clear();

        // If unknown status bits, can't support.
        if (status & ~(ce_mask | ue_mask)) {
            std::cout << "Bad ECC status detected!" << std::endl;
            return -EINVAL;
        }

        if (status == 0) {
            str = "(None)";
            return 0;
        }

        if (status & ue_mask)
            str += "UE ";
        if (status & ce_mask)
            str += "CE ";
        // Remove the trailing space.
        str.pop_back();
        return 0;
    }

    void getMemTopology( const xclDeviceUsage &devstat ) const
    {
        std::string errmsg;
        std::vector<char> buf, temp_buf;
        std::vector<std::string> mm_buf, stream_stat;
        uint64_t memoryUsage, boCount;
        auto dev = pcidev::get_dev(m_idx);

        dev->sysfs_get("icap", "mem_topology", errmsg, buf);
        dev->sysfs_get("", "memstat_raw", errmsg, mm_buf);
        dev->sysfs_get("xmc", "temp_by_mem_topology", errmsg, temp_buf);

        const mem_topology *map = (mem_topology *)buf.data();
        const uint32_t *temp = (uint32_t *)temp_buf.data();

        if(buf.empty() || mm_buf.empty())
            return;

        int j = 0; // stream index
        int m = 0; // mem index

        dev->sysfs_put( "", "mig_cache_update", errmsg, "1");
        for(int i = 0; i < map->m_count; i++) {
            if (map->m_mem_data[i].m_type == MEM_STREAMING || map->m_mem_data[i].m_type == MEM_STREAMING_CONNECTION) {
                std::string lname, status = "Inactive", total = "N/A", pending = "N/A";
                boost::property_tree::ptree ptStream;
                std::map<std::string, std::string> stat_map;
                lname = std::string((char *)map->m_mem_data[i].m_tag);
                if (lname.back() == 'w')
                    lname = "route" + std::to_string(map->m_mem_data[i].route_id) + "/stat";
                else if (lname.back() == 'r')
                    lname = "flow" + std::to_string(map->m_mem_data[i].flow_id) + "/stat";
                else
                    status = "N/A";

                dev->sysfs_get("dma", lname, errmsg, stream_stat);
                if (errmsg.empty()) {
                    status = "Active";
                    for (unsigned k = 0; k < stream_stat.size(); k++) {
                        char key[50];
                        int64_t value;

                        std::sscanf(stream_stat[k].c_str(), "%[^:]:%ld", key, &value);
                        stat_map[std::string(key)] = std::to_string(value);
                    }

                    total = stat_map[std::string("complete_bytes")] + "/" + stat_map[std::string("complete_requests")];
                    pending = stat_map[std::string("pending_bytes")] + "/" + stat_map[std::string("pending_requests")];
                }

                ptStream.put( "tag", map->m_mem_data[i].m_tag );
                ptStream.put( "flow_id", map->m_mem_data[i].flow_id );
                ptStream.put( "route_id", map->m_mem_data[i].route_id );
                ptStream.put( "status", status );
                ptStream.put( "total", total );
                ptStream.put( "pending", pending );
                sensor_tree::add_child( std::string("board.memory.stream." + std::to_string(j)), ptStream);
                j++;
                continue;
            }

            boost::property_tree::ptree ptMem;

            std::string str = "**UNUSED**";
            if(map->m_mem_data[i].m_used != 0) {
                auto search = memtype_map.find((MEM_TYPE)map->m_mem_data[i].m_type );
                str = search->second;
                unsigned ecc_st;
                std::string ecc_st_str;
                std::string tag(reinterpret_cast<const char *>(map->m_mem_data[i].m_tag));
                dev->sysfs_get<unsigned>(tag, "ecc_status", errmsg, ecc_st, 0);
                if (errmsg.empty() && eccStatus2Str(ecc_st, ecc_st_str) == 0) {
                    unsigned ce_cnt = 0;
                    dev->sysfs_get<unsigned>(tag, "ecc_ce_cnt", errmsg, ce_cnt, 0);
                    unsigned ue_cnt = 0;
                    dev->sysfs_get<unsigned>(tag, "ecc_ue_cnt", errmsg, ue_cnt, 0);
                    uint64_t ce_ffa = 0;
                    dev->sysfs_get<uint64_t>(tag, "ecc_ce_ffa", errmsg, ce_ffa, 0);
                    uint64_t ue_ffa = 0;
                    dev->sysfs_get<uint64_t>(tag, "ecc_ue_ffa", errmsg, ue_ffa, 0);

                    ptMem.put("ecc_status", ecc_st_str);
                    ptMem.put("ecc_ce_cnt", ce_cnt);
                    ptMem.put("ecc_ue_cnt", ue_cnt);
                    ptMem.put("ecc_ce_ffa", ce_ffa);
                    ptMem.put("ecc_ue_ffa", ue_ffa);
                }
            }
            std::stringstream ss(mm_buf[i]);
            ss >> memoryUsage >> boCount;

            ptMem.put( "type",      str );
            ptMem.put( "temp",      temp_buf.empty() ? XCL_NO_SENSOR_DEV : temp[i]);
            ptMem.put( "tag",       map->m_mem_data[i].m_tag );
            ptMem.put( "enabled",   map->m_mem_data[i].m_used ? true : false );
            ptMem.put( "size",      unitConvert(map->m_mem_data[i].m_size << 10) );
            ptMem.put( "mem_usage", unitConvert(memoryUsage));
            ptMem.put( "bo_count",  boCount);
            sensor_tree::add_child( std::string("board.memory.mem." + std::to_string(m)), ptMem );
            m++;
        }
    }

    void m_mem_usage_stringize_dynamics(xclDeviceUsage &devstat, std::vector<std::string> &lines) const
    {
        std::stringstream ss;
        std::string errmsg;
        std::vector<char> buf, temp_buf;
        std::vector<std::string> mm_buf;

        ss << std::left << std::setw(48) << "Mem Topology"
            << std::setw(32) << "Device Memory Usage" << "\n";
        auto dev = pcidev::get_dev(m_idx);
        if(!dev){
            ss << "xocl driver is not loaded, skipped" << std::endl;
            lines.push_back(ss.str());
            return;
        }
        pcidev::get_dev(m_idx)->sysfs_get("icap", "mem_topology", errmsg, buf);
        if (!errmsg.empty()) {
            ss << errmsg << std::endl;
            lines.push_back(ss.str());
            return;
        }

        pcidev::get_dev(m_idx)->sysfs_get("xmc", "temp_by_mem_topology", errmsg, temp_buf);
        const uint32_t *temp = (uint32_t *)temp_buf.data();

        const mem_topology *map = (mem_topology *)buf.data();
        unsigned numDDR = 0;

        if(buf.empty() || map->m_count == 0) {
            return;
        } else {
            numDDR = map->m_count;
        }

        ss << std::setw(16) << "Tag"  << std::setw(12) << "Type"
           << std::setw(12) << "Temp" << std::setw(8) << "Size";
        ss << std::setw(16) << "Mem Usage" << std::setw(8) << "BO nums"
           << "\n";

        pcidev::get_dev(m_idx)->sysfs_get("", "memstat_raw", errmsg, mm_buf);
        if(mm_buf.empty())
            return;

        for(unsigned i = 0; i < numDDR; i++) {
            if (map->m_mem_data[i].m_type == MEM_STREAMING)
                continue;
            if (!map->m_mem_data[i].m_used)
                continue;
            ss << " [" << i << "] " <<
                std::setw(16 - (std::to_string(i).length()) - 4) << std::left
                << map->m_mem_data[i].m_tag;

            std::string str;
            if(map->m_mem_data[i].m_used == 0) {
                str = "**UNUSED**";
            } else {
                std::map<MEM_TYPE, std::string> my_map = {
                    {MEM_DDR3, "MEM_DDR3"}, {MEM_DDR4, "MEM_DDR4"},
                    {MEM_DRAM, "MEM_DRAM"}, {MEM_STREAMING, "MEM_STREAMING"},
                    {MEM_PREALLOCATED_GLOB, "MEM_PREALLOCATED_GLOB"},
                    {MEM_ARE, "MEM_ARE"}, {MEM_HBM, "MEM_HBM"},
                    {MEM_BRAM, "MEM_BRAM"}, {MEM_URAM, "MEM_URAM"}
                };
                auto search = my_map.find((MEM_TYPE)map->m_mem_data[i].m_type );
                str = search->second;
            }

            ss << std::left << std::setw(12) << str;

            if (!temp_buf.empty()) {
                ss << std::setw(12) << std::to_string(temp[i]) + " C";
            } else {
                ss << std::setw(12) << "Not Supp";
            }
            uint64_t memoryUsage, boCount;
            std::stringstream mem_stat(mm_buf[i]);
            mem_stat >> memoryUsage >> boCount;

            ss << std::setw(8) << unitConvert(map->m_mem_data[i].m_size << 10);
            ss << std::setw(16) << unitConvert(memoryUsage);
            // print size
            ss << std::setw(8) << std::dec << boCount << "\n";
        }

        ss << "\nTotal DMA Transfer Metrics:" << "\n";
        for (unsigned i = 0; i < 2; i++) {
            ss << "  Chan[" << i << "].h2c:  " << unitConvert(devstat.h2c[i]) << "\n";
            ss << "  Chan[" << i << "].c2h:  " << unitConvert(devstat.c2h[i]) << "\n";
        }

        ss << std::setw(80) << std::setfill('#') << std::left << "\n";
        lines.push_back(ss.str());
    }

    /*
     * rewrite this function to place stream info in tree, dump will format the info.
     */
    void m_stream_usage_stringize_dynamics(std::vector<std::string> &lines) const
    {
    }

    void m_cu_usage_stringize_dynamics(std::vector<std::string>& lines) const
    {
        std::stringstream ss;
        std::string errmsg;
        std::vector<std::string> custat;

        schedulerUpdateStat();
        pcidev::get_dev(m_idx)->sysfs_get("mb_scheduler", "kds_custat", errmsg, custat);

        if (!errmsg.empty()) {
            ss << errmsg << std::endl;
            lines.push_back(ss.str());
            return;
        }

        if (custat.size())
          ss << "\nCompute Unit Usage:" << "\n";

        for (auto& line : custat) {
          auto pos = line.find(" status :");
          if (pos != std::string::npos)
            ss << line.substr(0,line.find(" status :")) << "\n";
        }

        ss << std::setw(80) << std::setfill('#') << std::left << "\n";
        lines.push_back(ss.str());
    }

    int readSensors( void ) const
    {
        // board info
        std::string vendor, device, subsystem, subvendor, xmc_ver,
            ser_num, bmc_ver, idcode, fpga, dna, errmsg, max_power;
        int ddr_size = 0, ddr_count = 0, pcie_speed = 0, pcie_width = 0;
        std::vector<std::string> clock_freqs;
        std::vector<std::string> dma_threads;
        bool mig_calibration, p2p_enabled;
        
<<<<<<< HEAD
        pcidev::get_dev(m_idx)->sysfs_get( "", "vendor",                errmsg, vendor );
        pcidev::get_dev(m_idx)->sysfs_get( "", "device",                errmsg, device );
        pcidev::get_dev(m_idx)->sysfs_get( "", "subsystem_device",      errmsg, subsystem );
        pcidev::get_dev(m_idx)->sysfs_get( "", "subsystem_vendor",      errmsg, subvendor );
        pcidev::get_dev(m_idx)->sysfs_get( "xmc", "version",            errmsg, xmc_ver );
        pcidev::get_dev(m_idx)->sysfs_get( "xmc", "serial_num",         errmsg, ser_num );
        pcidev::get_dev(m_idx)->sysfs_get( "xmc", "max_power",          errmsg, max_power );
        pcidev::get_dev(m_idx)->sysfs_get( "xmc", "bmc_ver",            errmsg, bmc_ver );
        pcidev::get_dev(m_idx)->sysfs_get("rom", "ddr_bank_size",       errmsg, ddr_size);
        pcidev::get_dev(m_idx)->sysfs_get( "rom", "ddr_bank_count_max", errmsg, ddr_count );
        pcidev::get_dev(m_idx)->sysfs_get( "icap", "clock_freqs",       errmsg, clock_freqs ); 
        pcidev::get_dev(m_idx)->sysfs_get( "dma", "channel_stat_raw",   errmsg, dma_threads ); 
        pcidev::get_dev(m_idx)->sysfs_get( "", "link_speed",            errmsg, pcie_speed );
        pcidev::get_dev(m_idx)->sysfs_get( "", "link_width",            errmsg, pcie_width );
        pcidev::get_dev(m_idx)->sysfs_get( "", "mig_calibration",       errmsg, mig_calibration );
        pcidev::get_dev(m_idx)->sysfs_get( "rom", "FPGA",               errmsg, fpga );
        pcidev::get_dev(m_idx)->sysfs_get( "icap", "idcode",            errmsg, idcode );
        pcidev::get_dev(m_idx)->sysfs_get( "dna", "dna",                errmsg, dna );
        pcidev::get_dev(m_idx)->sysfs_get("", "p2p_enable",             errmsg, p2p_enabled);
        sensor_tree::put( "board.info.dsa_name",       name() );
=======
        pcidev::get_dev(m_idx)->sysfs_get( "rom", "VBNV",                    errmsg, name ); 
        pcidev::get_dev(m_idx)->sysfs_get( "", "vendor",                     errmsg, vendor );
        pcidev::get_dev(m_idx)->sysfs_get( "", "device",                     errmsg, device );
        pcidev::get_dev(m_idx)->sysfs_get( "", "subsystem_device",           errmsg, subsystem );
        pcidev::get_dev(m_idx)->sysfs_get( "", "subsystem_vendor",           errmsg, subvendor );
        pcidev::get_dev(m_idx)->sysfs_get( "xmc", "version",                 errmsg, xmc_ver );
        pcidev::get_dev(m_idx)->sysfs_get( "xmc", "serial_num",              errmsg, ser_num );
        pcidev::get_dev(m_idx)->sysfs_get( "xmc", "max_power",               errmsg, max_power );
        pcidev::get_dev(m_idx)->sysfs_get( "xmc", "bmc_ver",                 errmsg, bmc_ver );
        pcidev::get_dev(m_idx)->sysfs_get<int>("rom", "ddr_bank_size",       errmsg, ddr_size,  0 );
        pcidev::get_dev(m_idx)->sysfs_get<int>( "rom", "ddr_bank_count_max", errmsg, ddr_count, 0 );
        pcidev::get_dev(m_idx)->sysfs_get( "icap", "clock_freqs",            errmsg, clock_freqs ); 
        pcidev::get_dev(m_idx)->sysfs_get( "dma", "channel_stat_raw",        errmsg, dma_threads ); 
        pcidev::get_dev(m_idx)->sysfs_get<int>( "", "link_speed",            errmsg, pcie_speed, 0 );
        pcidev::get_dev(m_idx)->sysfs_get<int>( "", "link_width",            errmsg, pcie_width, 0 );
        pcidev::get_dev(m_idx)->sysfs_get<bool>( "", "mig_calibration",      errmsg, mig_calibration, false );
        pcidev::get_dev(m_idx)->sysfs_get( "rom", "FPGA",                    errmsg, fpga );
        pcidev::get_dev(m_idx)->sysfs_get( "icap", "idcode",                 errmsg, idcode );
        pcidev::get_dev(m_idx)->sysfs_get( "dna", "dna",                     errmsg, dna );
        pcidev::get_dev(m_idx)->sysfs_get<bool>("", "p2p_enable",            errmsg, p2p_enabled, false );
        sensor_tree::put( "board.info.dsa_name",       name );
>>>>>>> 3436fbac
        sensor_tree::put( "board.info.vendor",         vendor );
        sensor_tree::put( "board.info.device",         device );
        sensor_tree::put( "board.info.subdevice",      subsystem );
        sensor_tree::put( "board.info.subvendor",      subvendor );
        sensor_tree::put( "board.info.xmcversion",     xmc_ver );
        sensor_tree::put( "board.info.serial_number",  ser_num );
        sensor_tree::put( "board.info.max_power",      lvl2PowerStr(max_power.empty() ? UINT_MAX : stoi(max_power)) );
        sensor_tree::put( "board.info.sc_version",     bmc_ver );
        sensor_tree::put( "board.info.ddr_size",       GB(ddr_size)*ddr_count );
        sensor_tree::put( "board.info.ddr_count",      ddr_count );
        sensor_tree::put( "board.info.clock0",         clock_freqs[0] );
        sensor_tree::put( "board.info.clock1",         clock_freqs[1] );
        sensor_tree::put( "board.info.clock2",         clock_freqs[2] );
        sensor_tree::put( "board.info.pcie_speed",     pcie_speed );
        sensor_tree::put( "board.info.pcie_width",     pcie_width );
        sensor_tree::put( "board.info.dma_threads",    dma_threads.size() );
        sensor_tree::put( "board.info.mig_calibrated", mig_calibration );
        sensor_tree::put( "board.info.idcode",         idcode );
        sensor_tree::put( "board.info.fpga_name",      fpga );
        sensor_tree::put( "board.info.dna",            dna );
        sensor_tree::put( "board.info.p2p_enabled",    p2p_enabled );

        // physical.thermal.pcb
        unsigned int xmc_se98_temp0, xmc_se98_temp1, xmc_se98_temp2;
        pcidev::get_dev(m_idx)->sysfs_get_sensor( "xmc", "xmc_se98_temp0", xmc_se98_temp0 );
        pcidev::get_dev(m_idx)->sysfs_get_sensor( "xmc", "xmc_se98_temp1", xmc_se98_temp1 );
        pcidev::get_dev(m_idx)->sysfs_get_sensor( "xmc", "xmc_se98_temp2", xmc_se98_temp2 );
        sensor_tree::put( "board.physical.thermal.pcb.top_front", xmc_se98_temp0);
        sensor_tree::put( "board.physical.thermal.pcb.top_rear",  xmc_se98_temp1);
        sensor_tree::put( "board.physical.thermal.pcb.btm_front", xmc_se98_temp2);

        // physical.thermal
        unsigned int fan_rpm, xmc_fpga_temp, xmc_fan_temp;
        std::string fan_presence;
        
        pcidev::get_dev(m_idx)->sysfs_get_sensor( "xmc", "xmc_fpga_temp", xmc_fpga_temp );
        pcidev::get_dev(m_idx)->sysfs_get_sensor( "xmc", "xmc_fan_temp",  xmc_fan_temp );
        pcidev::get_dev(m_idx)->sysfs_get( "xmc", "fan_presence",         errmsg, fan_presence );
        pcidev::get_dev(m_idx)->sysfs_get_sensor( "xmc", "xmc_fan_rpm",   fan_rpm );
        sensor_tree::put( "board.physical.thermal.fpga_temp",    xmc_fpga_temp );
        sensor_tree::put( "board.physical.thermal.tcrit_temp",   xmc_fan_temp );
        sensor_tree::put( "board.physical.thermal.fan_presence", fan_presence );
        sensor_tree::put( "board.physical.thermal.fan_speed",    fan_rpm );

        // physical.thermal.cage
        unsigned int temp0, temp1, temp2, temp3;
        pcidev::get_dev(m_idx)->sysfs_get_sensor("xmc", "xmc_cage_temp0", temp0);
        pcidev::get_dev(m_idx)->sysfs_get_sensor("xmc", "xmc_cage_temp1", temp1);
        pcidev::get_dev(m_idx)->sysfs_get_sensor("xmc", "xmc_cage_temp2", temp2);
        pcidev::get_dev(m_idx)->sysfs_get_sensor("xmc", "xmc_cage_temp3", temp3);
        sensor_tree::put( "board.physical.thermal.cage.temp0", temp0);
        sensor_tree::put( "board.physical.thermal.cage.temp1", temp1);
        sensor_tree::put( "board.physical.thermal.cage.temp2", temp2);
        sensor_tree::put( "board.physical.thermal.cage.temp3", temp3);

        //electrical
        unsigned int m3v3_pex_vol, m3v3_aux_vol, ddr_vpp_btm, ddr_vpp_top, sys_5v5, m1v2_top, m1v2_btm, m1v8, 
                     m0v85, mgt0v9avcc, m12v_sw, mgtavtt, vccint_vol, vccint_curr, m3v3_pex_curr, m0v85_curr, m3v3_vcc_vol, 
                     hbm_1v2_vol, vpp2v5_vol, vccint_bram_vol, m12v_pex_vol, m12v_aux_curr, m12v_pex_curr, m12v_aux_vol;
        pcidev::get_dev(m_idx)->sysfs_get_sensor( "xmc", "xmc_12v_pex_vol",    m12v_pex_vol);
        pcidev::get_dev(m_idx)->sysfs_get_sensor( "xmc", "xmc_12v_pex_curr",   m12v_pex_curr);
        pcidev::get_dev(m_idx)->sysfs_get_sensor( "xmc", "xmc_12v_aux_vol",    m12v_aux_vol);
        pcidev::get_dev(m_idx)->sysfs_get_sensor( "xmc", "xmc_12v_aux_curr",   m12v_aux_curr);
        pcidev::get_dev(m_idx)->sysfs_get_sensor( "xmc", "xmc_3v3_pex_vol",    m3v3_pex_vol);
        pcidev::get_dev(m_idx)->sysfs_get_sensor( "xmc", "xmc_3v3_aux_vol",    m3v3_aux_vol); 
        pcidev::get_dev(m_idx)->sysfs_get_sensor( "xmc", "xmc_ddr_vpp_btm",    ddr_vpp_btm);
        pcidev::get_dev(m_idx)->sysfs_get_sensor( "xmc", "xmc_ddr_vpp_top",    ddr_vpp_top);
        pcidev::get_dev(m_idx)->sysfs_get_sensor( "xmc", "xmc_sys_5v5",        sys_5v5);
        pcidev::get_dev(m_idx)->sysfs_get_sensor( "xmc", "xmc_1v2_top",        m1v2_top);
        pcidev::get_dev(m_idx)->sysfs_get_sensor( "xmc", "xmc_vcc1v2_btm",     m1v2_btm);
        pcidev::get_dev(m_idx)->sysfs_get_sensor( "xmc", "xmc_1v8",            m1v8);
        pcidev::get_dev(m_idx)->sysfs_get_sensor( "xmc", "xmc_0v85",           m0v85);
        pcidev::get_dev(m_idx)->sysfs_get_sensor( "xmc", "xmc_mgt0v9avcc",     mgt0v9avcc);
        pcidev::get_dev(m_idx)->sysfs_get_sensor( "xmc", "xmc_12v_sw",         m12v_sw);
        pcidev::get_dev(m_idx)->sysfs_get_sensor( "xmc", "xmc_mgtavtt",        mgtavtt);
        pcidev::get_dev(m_idx)->sysfs_get_sensor( "xmc", "xmc_vccint_vol",     vccint_vol);
        pcidev::get_dev(m_idx)->sysfs_get_sensor("xmc", "xmc_vccint_curr",     vccint_curr);
        pcidev::get_dev(m_idx)->sysfs_get_sensor("xmc", "xmc_3v3_pex_curr",    m3v3_pex_curr);
        pcidev::get_dev(m_idx)->sysfs_get_sensor("xmc", "xmc_0v85_curr",       m0v85_curr);
        pcidev::get_dev(m_idx)->sysfs_get_sensor("xmc", "xmc_3v3_vcc_vol",     m3v3_vcc_vol);
        pcidev::get_dev(m_idx)->sysfs_get_sensor("xmc", "xmc_hbm_1v2_vol",     hbm_1v2_vol);
        pcidev::get_dev(m_idx)->sysfs_get_sensor("xmc", "xmc_vpp2v5_vol",      vpp2v5_vol);
        pcidev::get_dev(m_idx)->sysfs_get_sensor("xmc", "xmc_vccint_bram_vol", vccint_bram_vol);
        sensor_tree::put( "board.physical.electrical.12v_pex.voltage",         m12v_pex_vol );
        sensor_tree::put( "board.physical.electrical.12v_pex.current",         m12v_pex_curr );
        sensor_tree::put( "board.physical.electrical.12v_aux.voltage",         m12v_aux_vol );
        sensor_tree::put( "board.physical.electrical.12v_aux.current",         m12v_aux_curr );
        sensor_tree::put( "board.physical.electrical.3v3_pex.voltage",         m3v3_pex_vol );
        sensor_tree::put( "board.physical.electrical.3v3_aux.voltage",         m3v3_aux_vol );
        sensor_tree::put( "board.physical.electrical.ddr_vpp_bottom.voltage",  ddr_vpp_btm );
        sensor_tree::put( "board.physical.electrical.ddr_vpp_top.voltage",     ddr_vpp_top );
        sensor_tree::put( "board.physical.electrical.sys_5v5.voltage",         sys_5v5 );
        sensor_tree::put( "board.physical.electrical.1v2_top.voltage",         m1v2_top );
        sensor_tree::put( "board.physical.electrical.1v2_btm.voltage",         m1v2_btm );
        sensor_tree::put( "board.physical.electrical.1v8.voltage",             m1v8 );
        sensor_tree::put( "board.physical.electrical.0v85.voltage",            m0v85 );
        sensor_tree::put( "board.physical.electrical.mgt_0v9.voltage",         mgt0v9avcc );
        sensor_tree::put( "board.physical.electrical.12v_sw.voltage",          m12v_sw );
        sensor_tree::put( "board.physical.electrical.mgt_vtt.voltage",         mgtavtt );
        sensor_tree::put( "board.physical.electrical.vccint.voltage",          vccint_vol );
        sensor_tree::put( "board.physical.electrical.vccint.current",          vccint_curr);
        sensor_tree::put( "board.physical.electrical.3v3_pex.current",         m3v3_pex_curr);
        sensor_tree::put( "board.physical.electrical.0v85.current",            m0v85_curr);
        sensor_tree::put( "board.physical.electrical.vcc3v3.voltage",          m3v3_vcc_vol);
        sensor_tree::put( "board.physical.electrical.hbm_1v2.voltage",         hbm_1v2_vol);
        sensor_tree::put( "board.physical.electrical.vpp2v5.voltage",          vpp2v5_vol);
        sensor_tree::put( "board.physical.electrical.vccint_bram.voltage",     vccint_bram_vol);

        // physical.power
        sensor_tree::put( "board.physical.power", static_cast<unsigned>(sysfs_power())); 

        // firewall
        unsigned int level = 0, status = 0;
        unsigned long long time = 0;
        pcidev::get_dev(m_idx)->sysfs_get<unsigned int>( "firewall", "detected_level",      errmsg, level, 0 );
        pcidev::get_dev(m_idx)->sysfs_get<unsigned int>( "firewall", "detected_status",     errmsg, status, 0 ); 
        pcidev::get_dev(m_idx)->sysfs_get<unsigned long long>( "firewall", "detected_time", errmsg, time, 0 ); 
        sensor_tree::put( "board.error.firewall.firewall_level", level );
        sensor_tree::put( "board.error.firewall.firewall_status", status );
        sensor_tree::put( "board.error.firewall.firewall_time", time );
        sensor_tree::put( "board.error.firewall.status", parseFirewallStatus(status) );
        
        // memory
        xclDeviceUsage devstat = { 0 };
        (void) xclGetUsageInfo(m_handle, &devstat);
        for (unsigned i = 0; i < 2; i++) {
            boost::property_tree::ptree pt_dma;
            pt_dma.put( "h2c", unitConvert(devstat.h2c[i]) );
            pt_dma.put( "c2h", unitConvert(devstat.c2h[i]) );
            sensor_tree::add_child( std::string("board.pcie_dma.transfer_metrics.chan." + std::to_string(i)), pt_dma );
        }
        
        getMemTopology( devstat );

        // xclbin
        std::string xclbinid;
        pcidev::get_dev(m_idx)->sysfs_get("", "xclbinuuid", errmsg, xclbinid);
        sensor_tree::put( "board.xclbin.uuid", xclbinid );

        // compute unit
        std::vector<ip_data> computeUnits;
        if( getComputeUnits( computeUnits ) < 0 ) {
            std::cout << "WARNING: 'ip_layout' invalid. Has the bitstream been loaded? See 'xbutil program'.\n";
        }
        parseComputeUnits( computeUnits );

        /**
         * \note Adding device information for debug and profile
         * This will put one more section debug_profile into the
         * json dump that shows all the device information that
         * debug and profile code in external systems will need
         * e.g. sdx_server, hardware_sercer, GUI, etc
         */
        xclDebugProfileDeviceInfo info;
        int err = xclGetDebugProfileDeviceInfo(m_handle, &info);
        sensor_tree::put("debug_profile.device_info.error", err);
        sensor_tree::put("debug_profile.device_info.device_index", info.device_index);
        sensor_tree::put("debug_profile.device_info.user_instance", info.user_instance);
        sensor_tree::put("debug_profile.device_info.nifd_instance", info.nifd_instance);
        sensor_tree::put("debug_profile.device_info.device_name", std::string(info.device_name));
        sensor_tree::put("debug_profile.device_info.nifd_name", std::string(info.nifd_name));
        /** End of debug and profile device information */

        return 0;
    }

    /*
     * dumpJson
     */
    int dumpJson(std::ostream& ostr) const
    {
        readSensors();
        sensor_tree::json_dump( ostr );
        return 0;
    }

    void printTree (std::ostream& ostr, boost::property_tree::ptree &pt, int level) const
    {
        if (pt.empty()) {
            ostr << ": " << pt.data() << std::endl;
        } else {
            if (level > 0)
                ostr << std::endl; 
            for (auto pos = pt.begin(); pos != pt.end();) {
                std::cout << indent(level+1) << pos->first;
                printTree(ostr, pos->second, level + 1);
                ++pos;
            }
        }
        return;
    }

    int dumpPartitionInfo(std::ostream& ostr) const
    {
        std::vector<std::string> partinfo;
        pcidev::get_dev(m_idx)->get_partinfo(partinfo);

        for (unsigned int i = 0; i < partinfo.size(); i++)
        {
            auto info = partinfo[i];
            if (info.empty())
                continue;
            boost::property_tree::ptree ptInfo;
            std::istringstream is(info);
            boost::property_tree::read_json(is, ptInfo);
            ostr << "Partition Info:" << std::endl;
            printTree(ostr, ptInfo, 0);
            if (i != partinfo.size() - 1)
                ostr << std::endl;
        }
	if (partinfo.size())
            ostr << "~~~~~~~~~~~~~~~~~~~~~~~~~~~~~~~~~~~~~~~~~~~~~~~~~~~~~~~~~~~~~~~~~~~~~~~~~~~~~~~~\n";
        return 0;
    }

    /*
     * dump
     *
     * TODO: Refactor to make function much shorter.
     */
    int dump(std::ostream& ostr) const {
        readSensors();
        std::ios::fmtflags f( ostr.flags() );
        ostr << std::left << std::endl;
        ostr << "~~~~~~~~~~~~~~~~~~~~~~~~~~~~~~~~~~~~~~~~~~~~~~~~~~~~~~~~~~~~~~~~~~~~~~~~~~~~~~~~\n";
        ostr << std::setw(32) << "Shell" << std::setw(32) << "FPGA" << "IDCode" << std::endl;
        ostr << std::setw(32) << sensor_tree::get<std::string>( "board.info.dsa_name",  "N/A" )
             << std::setw(32) << sensor_tree::get<std::string>( "board.info.fpga_name", "N/A" )
             << sensor_tree::get<std::string>( "board.info.idcode",    "N/A" ) << std::endl;
        ostr << std::setw(16) << "Vendor" << std::setw(16) << "Device" << std::setw(16) << "SubDevice" 
             << std::setw(16) << "SubVendor" << std::setw(16) << "SerNum" << std::endl;
        ostr << std::setw(16) << sensor_tree::get<std::string>( "board.info.vendor",    "N/A" )
             << std::setw(16) << sensor_tree::get<std::string>( "board.info.device",    "N/A" )
             << std::setw(16) << sensor_tree::get<std::string>( "board.info.subdevice", "N/A" )
             << std::setw(16) << sensor_tree::get<std::string>( "board.info.subvendor", "N/A" ) 
             << std::setw(16) << sensor_tree::get<std::string>( "board.info.serial_number", "N/A" ) << std::endl;
        ostr << std::setw(16) << "DDR size" << std::setw(16) << "DDR count" << std::setw(16) 
             << "Clock0" << std::setw(16) << "Clock1" << std::setw(16) << "Clock2" << std::endl;
        ostr << std::setw(16) << unitConvert(sensor_tree::get<long long>( "board.info.ddr_size", -1 ))
             << std::setw(16) << sensor_tree::get( "board.info.ddr_count", -1 )
             << std::setw(16) << sensor_tree::get( "board.info.clock0", -1 )
             << std::setw(16) << sensor_tree::get( "board.info.clock1", -1 )
             << std::setw(16) << sensor_tree::get( "board.info.clock2", -1 ) << std::endl;
        ostr << std::setw(16) << "PCIe"
             << std::setw(16) << "DMA chan(bidir)"
             << std::setw(16) << "MIG Calibrated"
             << std::setw(16) << "P2P Enabled" << std::endl;
        ostr << "GEN " << sensor_tree::get( "board.info.pcie_speed", -1 ) << "x" << std::setw(10) 
             << sensor_tree::get( "board.info.pcie_width", -1 ) << std::setw(16) << sensor_tree::get( "board.info.dma_threads", -1 )
             << std::setw(16) << sensor_tree::get<std::string>( "board.info.mig_calibrated", "N/A" ) 
             << sensor_tree::get<std::string>( "board.info.p2p_enabled", "N/A") << std::endl;

	std::vector<std::string> interface_uuids;
	std::vector<std::string> logic_uuids;
	std::string errmsg;
        pcidev::get_dev(m_idx)->sysfs_get( "", "interface_uuids", errmsg, interface_uuids);
        if (interface_uuids.size())
        {
            ostr << "Interface UUID" << std::endl;
            for (auto uuid : interface_uuids)
            {
                ostr << uuid;
            }
            ostr << std::endl;
        }

        pcidev::get_dev(m_idx)->sysfs_get( "", "logic_uuids", errmsg, logic_uuids);
        if (logic_uuids.size())
        {
            ostr << "Logic UUID" << std::endl;
            for (auto uuid : logic_uuids)
            {
                ostr << uuid;
            }
            ostr << std::endl;
        }
        ostr << "DNA" << std::endl;
        ostr << sensor_tree::get<std::string>( "board.info.dna", "N/A" ) << std::endl;


        ostr << "~~~~~~~~~~~~~~~~~~~~~~~~~~~~~~~~~~~~~~~~~~~~~~~~~~~~~~~~~~~~~~~~~~~~~~~~~~~~~~~~\n";
        ostr << "Temperature(C)\n";
        ostr << std::setw(16) << "PCB TOP FRONT" << std::setw(16) << "PCB TOP REAR" << std::setw(16) << "PCB BTM FRONT" << std::endl;
        ostr << std::setw(16) << sensor_tree::get_pretty<unsigned int>( "board.physical.thermal.pcb.top_front" )
             << std::setw(16) << sensor_tree::get_pretty<unsigned int>( "board.physical.thermal.pcb.top_rear"  )
             << std::setw(16) << sensor_tree::get_pretty<unsigned int>( "board.physical.thermal.pcb.btm_front" ) << std::endl;
        ostr << std::setw(16) << "FPGA TEMP" << std::setw(16) << "TCRIT Temp" << std::setw(16) << "FAN Presence" 
             << std::setw(16) << "FAN Speed(RPM)" << std::endl;
        ostr << std::setw(16) << sensor_tree::get_pretty<unsigned int>( "board.physical.thermal.fpga_temp") 
             << std::setw(16) << sensor_tree::get_pretty<unsigned int>( "board.physical.thermal.tcrit_temp")
             << std::setw(16) << sensor_tree::get<std::string>( "board.physical.thermal.fan_presence")
             << std::setw(16) << sensor_tree::get_pretty<unsigned int>( "board.physical.thermal.fan_speed" ) << std::endl;
        ostr << std::setw(16) << "QSFP 0" << std::setw(16) << "QSFP 1" << std::setw(16) << "QSFP 2" << std::setw(16) << "QSFP 3" 
             << std::endl;
        ostr << std::setw(16) << sensor_tree::get_pretty<unsigned int>( "board.physical.thermal.cage.temp0" )
             << std::setw(16) << sensor_tree::get_pretty<unsigned int>( "board.physical.thermal.cage.temp1" )
             << std::setw(16) << sensor_tree::get_pretty<unsigned int>( "board.physical.thermal.cage.temp2" )
             << std::setw(16) << sensor_tree::get_pretty<unsigned int>( "board.physical.thermal.cage.temp3" ) << std::endl;
        ostr << "~~~~~~~~~~~~~~~~~~~~~~~~~~~~~~~~~~~~~~~~~~~~~~~~~~~~~~~~~~~~~~~~~~~~~~~~~~~~~~~~\n";
        ostr << "Electrical(mV|mA)\n";
        ostr << std::setw(16) << "12V PEX" << std::setw(16) << "12V AUX" << std::setw(16) << "12V PEX Current" << std::setw(16) 
             << "12V AUX Current" << std::endl;
        ostr << std::setw(16) << sensor_tree::get_pretty<unsigned int>( "board.physical.electrical.12v_pex.voltage" )
             << std::setw(16) << sensor_tree::get_pretty<unsigned int>( "board.physical.electrical.12v_aux.voltage" )
             << std::setw(16) << sensor_tree::get_pretty<unsigned int>( "board.physical.electrical.12v_pex.current" )
             << std::setw(16) << sensor_tree::get_pretty<unsigned int>( "board.physical.electrical.12v_aux.current" ) << std::endl;
        ostr << std::setw(16) << "3V3 PEX" << std::setw(16) << "3V3 AUX" << std::setw(16) << "DDR VPP BOTTOM" << std::setw(16) 
             << "DDR VPP TOP" << std::endl;
        ostr << std::setw(16) << sensor_tree::get_pretty<unsigned int>( "board.physical.electrical.3v3_pex.voltage"        )
             << std::setw(16) << sensor_tree::get_pretty<unsigned int>( "board.physical.electrical.3v3_aux.voltage"        )
             << std::setw(16) << sensor_tree::get_pretty<unsigned int>( "board.physical.electrical.ddr_vpp_bottom.voltage" )
             << std::setw(16) << sensor_tree::get_pretty<unsigned int>( "board.physical.electrical.ddr_vpp_top.voltage"    ) << std::endl;
        ostr << std::setw(16) << "SYS 5V5" << std::setw(16) << "1V2 TOP" << std::setw(16) << "1V8 TOP" << std::setw(16) 
             << "0V85" << std::endl;
        ostr << std::setw(16) << sensor_tree::get_pretty<unsigned int>( "board.physical.electrical.sys_5v5.voltage" )
             << std::setw(16) << sensor_tree::get_pretty<unsigned int>( "board.physical.electrical.1v2_top.voltage" )
             << std::setw(16) << sensor_tree::get_pretty<unsigned int>( "board.physical.electrical.1v8.voltage"     )
             << std::setw(16) << sensor_tree::get_pretty<unsigned int>( "board.physical.electrical.0v85.voltage"    ) << std::endl;
        ostr << std::setw(16) << "MGT 0V9" << std::setw(16) << "12V SW" << std::setw(16) << "MGT VTT" 
             << std::setw(16) << "1V2 BTM" << std::endl;
        ostr << std::setw(16) << sensor_tree::get_pretty<unsigned int>( "board.physical.electrical.mgt_0v9.voltage" )
             << std::setw(16) << sensor_tree::get_pretty<unsigned int>( "board.physical.electrical.12v_sw.voltage"  )
             << std::setw(16) << sensor_tree::get_pretty<unsigned int>( "board.physical.electrical.mgt_vtt.voltage" )
             << std::setw(16) << sensor_tree::get_pretty<unsigned int>( "board.physical.electrical.1v2_btm.voltage" ) << std::endl;
        ostr << std::setw(16) << "VCCINT VOL" << std::setw(16) << "VCCINT CURR" << std::setw(16) << "VCCINT BRAM VOL" << std::setw(16) << "VCC3V3 VOL"  << std::endl;
        ostr << std::setw(16) << sensor_tree::get_pretty<unsigned short>( "board.physical.electrical.vccint.voltage" )
             << std::setw(16) << sensor_tree::get_pretty<unsigned short>( "board.physical.electrical.vccint.current" )
             << std::setw(16) << sensor_tree::get<std::string>( "board.physical.electrical.vccint_bram.voltage" )
             << std::setw(16) << sensor_tree::get_pretty<unsigned int>( "board.physical.electrical.vcc3v3.voltage"  ) << std::endl;
        ostr << std::setw(16) << "3V3 PEX CURR" << std::setw(16) << "VCC0V85 CURR" << std::setw(16) << "HBM1V2 VOL" << std::setw(16) << "VPP2V5 VOL"  << std::endl;
        ostr << std::setw(16) << sensor_tree::get_pretty<unsigned int>( "board.physical.electrical.3v3_pex.current" )
             << std::setw(16) << sensor_tree::get_pretty<unsigned int>( "board.physical.electrical.0v85.current" )
             << std::setw(16) << sensor_tree::get_pretty<unsigned int>( "board.physical.electrical.hbm_1v2.voltage" )
             << std::setw(16) << sensor_tree::get_pretty<unsigned int>( "board.physical.electrical.vpp2v5.voltage"  ) << std::endl;

        ostr << "~~~~~~~~~~~~~~~~~~~~~~~~~~~~~~~~~~~~~~~~~~~~~~~~~~~~~~~~~~~~~~~~~~~~~~~~~~~~~~~~\n";
        ostr << "Card Power(W)\n";
        ostr << sensor_tree::get_pretty<unsigned>( "board.physical.power" ) << std::endl;
        ostr << "~~~~~~~~~~~~~~~~~~~~~~~~~~~~~~~~~~~~~~~~~~~~~~~~~~~~~~~~~~~~~~~~~~~~~~~~~~~~~~~~\n";
        ostr << "Firewall Last Error Status\n";
        unsigned short lvl = sensor_tree::get( "board.error.firewall.firewall_level", 0 );
        ostr << "Level " << std::setw(2) << lvl << ": 0x"
             << std::hex << sensor_tree::get( "board.error.firewall.firewall_status", -1 ) << std::dec
             << sensor_tree::get<std::string>( "board.error.firewall.status", "N/A" ) << std::endl;
        if (lvl != 0) {
            char cbuf[80];
            time_t stamp = static_cast<time_t>(sensor_tree::get( "board.error.firewall.firewall_time", 0 ));
            struct tm *ts = localtime(&stamp);
            strftime(cbuf, sizeof(cbuf), "%a %Y-%m-%d %H:%M:%S %Z", ts);
            ostr << "Error occurred on: " << cbuf << std::endl;
        }
        ostr << std::endl;
        ostr << "ECC Error Status\n";
        ostr << std::left << std::setw(8) << "Tag" << std::setw(12) << "Errors"
             << std::setw(10) << "CE Count" << std::setw(10) << "UE Count"
             << std::setw(20) << "CE FFA" << std::setw(20) << "UE FFA" << std::endl;
        try {
          for (auto& v : sensor_tree::get_child("board.memory.mem")) {
            int index = std::stoi(v.first);
            if( index >= 0 ) {
              std::string tag, st;
              unsigned int ce_cnt = 0, ue_cnt = 0;
              uint64_t ce_ffa = 0, ue_ffa = 0;
              for (auto& subv : v.second) {
                  if( subv.first == "tag" ) {
                      tag = subv.second.get_value<std::string>();
                  } else if( subv.first == "ecc_status" ) {
                      st = subv.second.get_value<std::string>();
                  } else if( subv.first == "ecc_ce_cnt" ) {
                      ce_cnt = subv.second.get_value<unsigned int>();
                  } else if( subv.first == "ecc_ue_cnt" ) {
                      ue_cnt = subv.second.get_value<unsigned int>();
                  } else if( subv.first == "ecc_ce_ffa" ) {
                      ce_ffa = subv.second.get_value<uint64_t>();
                  } else if( subv.first == "ecc_ue_ffa" ) {
                      ue_ffa = subv.second.get_value<uint64_t>();
                  }
              }
              if (!st.empty()) {
                  ostr << std::left << std::setw(8) << tag << std::setw(12)
                    << st << std::dec << std::setw(10) << ce_cnt
                    << std::setw(10) << ue_cnt << "0x" << std::setw(18)
                    << std::hex << ce_ffa << "0x" << std::setw(18) << ue_ffa
                    << std::endl;
              }
            }
          }
        }
        catch( std::exception const& e) {
          // eat the exception, probably bad path
        }

        ostr << "~~~~~~~~~~~~~~~~~~~~~~~~~~~~~~~~~~~~~~~~~~~~~~~~~~~~~~~~~~~~~~~~~~~~~~~~~~~~~~~~\n";
        ostr << std::left << "Memory Status" << std::endl;
        ostr << std::setw(17) << "     Tag"  << std::setw(12) << "Type"
             << std::setw(9)  << "Temp(C)"   << std::setw(8)  << "Size";
        ostr << std::setw(16) << "Mem Usage" << std::setw(8)  << "BO count" << std::endl;

        try {
          for (auto& v : sensor_tree::get_child("board.memory.mem")) {
            int index = std::stoi(v.first);
            if( index >= 0 ) {
              std::string mem_usage, tag, size, type, temp;
              unsigned bo_count = 0;
              for (auto& subv : v.second) {
                  if( subv.first == "type" ) {
                      type = subv.second.get_value<std::string>();
                  } else if( subv.first == "tag" ) {
                      tag = subv.second.get_value<std::string>();
                  } else if( subv.first == "temp" ) {
                      unsigned int t = subv.second.get_value<unsigned int>();
                      temp = sensor_tree::pretty<unsigned int>(t == XCL_INVALID_SENSOR_VAL ? XCL_NO_SENSOR_DEV : t, "N/A");
                  } else if( subv.first == "bo_count" ) {
                      bo_count = subv.second.get_value<unsigned>();
                  } else if( subv.first == "mem_usage" ) {
                      mem_usage = subv.second.get_value<std::string>();
                  } else if( subv.first == "size" ) {
                      size = subv.second.get_value<std::string>();
                  }
              }
              ostr << std::left
                   << "[" << std::right << std::setw(2) << index << "] " << std::left
                   << std::setw(12) << tag
                   << std::setw(12) << type
                   << std::setw(9) << temp
                   << std::setw(8) << size
                   << std::setw(16) << mem_usage
                   << std::setw(8) << bo_count << std::endl;
            }
          }
        }
        catch( std::exception const& e) {
          // eat the exception, probably bad path
        }

        ostr << "~~~~~~~~~~~~~~~~~~~~~~~~~~~~~~~~~~~~~~~~~~~~~~~~~~~~~~~~~~~~~~~~~~~~~~~~~~~~~~~~\n";
        ostr << "DMA Transfer Metrics" << std::endl;
        try {
          for (auto& v : sensor_tree::get_child( "board.pcie_dma.transfer_metrics.chan" )) {
            int index = std::stoi(v.first);
            if( index >= 0 ) {
              std::string chan_h2c, chan_c2h, chan_val = "N/A";
              for (auto& subv : v.second ) {
                chan_val = subv.second.get_value<std::string>();
                if( subv.first == "h2c" )
                  chan_h2c = chan_val;
                else if( subv.first == "c2h" )
                  chan_c2h = chan_val;
              }
              ostr << "Chan[" << index << "].h2c:  " << chan_h2c << std::endl;
              ostr << "Chan[" << index << "].c2h:  " << chan_c2h << std::endl;
            }
          }
        }
        catch( std::exception const& e) {
          // eat the exception, probably bad path
        }

        ostr << "~~~~~~~~~~~~~~~~~~~~~~~~~~~~~~~~~~~~~~~~~~~~~~~~~~~~~~~~~~~~~~~~~~~~~~~~~~~~~~~~\n";
        ostr << "Streams" << std::endl;
        ostr << std::setw(17) << "     Tag"  << std::setw(9) << "Flow ID"
             << std::setw(9)  << "Route ID"   << std::setw(9)  << "Status";
        ostr << std::setw(16) << "Total (B/#)" << std::setw(10)  << "Pending (B/#)" << std::endl;
        try {
          int index = 0;
          for (auto& v : sensor_tree::get_child("board.memory.stream")) {
            int stream_index = std::stoi(v.first);
            if( stream_index >= 0 ) {
              std::string status, tag, total, pending;
              unsigned int flow_id = 0, route_id = 0;
              for (auto& subv : v.second) {
                if( subv.first == "tag" ) {
                  tag = subv.second.get_value<std::string>();
                } else if( subv.first == "flow_id" ) {
                  flow_id = subv.second.get_value<unsigned int>();
                } else if( subv.first == "route_id" ) {
                  route_id = subv.second.get_value<unsigned int>();
                } else if ( subv.first == "status" ) {
                  status = subv.second.get_value<std::string>();
                } else if ( subv.first == "total" ) {
                  total = subv.second.get_value<std::string>();
                } else if ( subv.first == "pending" ) {
                  pending = subv.second.get_value<std::string>();
                }
              }
              ostr << std::left
                   << "[" << std::right << std::setw(2) << index << "] " << std::left
                   << std::setw(12) << tag
                   << std::setw(9) << flow_id
                   << std::setw(9)  << route_id
                   << std::setw(9)  << status
                   << std::setw(16) << total
                   << std::setw(10) << pending << std::endl;
              index++;
            }
          }
        }
        catch( std::exception const& e) {
          // eat the exception, probably bad path
        }

        ostr << "~~~~~~~~~~~~~~~~~~~~~~~~~~~~~~~~~~~~~~~~~~~~~~~~~~~~~~~~~~~~~~~~~~~~~~~~~~~~~~~~\n";
        ostr << "Xclbin UUID\n"
             << sensor_tree::get<std::string>( "board.xclbin.uuid", "N/A" ) << std::endl;
        ostr << "~~~~~~~~~~~~~~~~~~~~~~~~~~~~~~~~~~~~~~~~~~~~~~~~~~~~~~~~~~~~~~~~~~~~~~~~~~~~~~~~\n";
        ostr << "Compute Unit Status\n";
        try {
          for (auto& v : sensor_tree::get_child( "board.compute_unit" )) {
            int index = std::stoi(v.first);
            if( index >= 0 ) {
              uint32_t cu_i;
              std::string cu_n, cu_s, cu_ba;
              for (auto& subv : v.second) {
                if( subv.first == "name" ) {
                  cu_n = subv.second.get_value<std::string>();
                } else if( subv.first == "base_address" ) {
                  auto addr = subv.second.get_value<uint64_t>();
                  cu_ba = (addr == (uint64_t)-1) ? "N/A" : sensor_tree::pretty<uint64_t>(addr, "N/A", true);
                } else if( subv.first == "status" ) {
                  cu_s = subv.second.get_value<std::string>();
                }
              }
              if (xclCuName2Index(m_handle, cu_n.c_str(), &cu_i) != 0) {
                ostr << "CU: ";
              } else {
                ostr << "CU[" << std::right << std::setw(2) << cu_i << "]: ";
              }
              ostr << std::left << std::setw(32) << cu_n
                   << "@" << std::setw(18) << std::hex << cu_ba
                   << cu_s << std::endl;
            }
          }
        }
        catch( std::exception const& e) {
            // eat the exception, probably bad path
        }
        ostr << "~~~~~~~~~~~~~~~~~~~~~~~~~~~~~~~~~~~~~~~~~~~~~~~~~~~~~~~~~~~~~~~~~~~~~~~~~~~~~~~~\n";
        dumpPartitionInfo(ostr);
        ostr.flags(f);
        return 0;
    }

    /*
     * print stream topology
     */
    int printStreamInfo(std::ostream& ostr) const {
        std::vector<std::string> lines;
        m_stream_usage_stringize_dynamics(lines);
        for(auto line:lines) {
            ostr << line.c_str() << std::endl;
        }

        return 0;
    }

    /*
     * program
     */
    int program(const std::string& xclbin, unsigned region) {
        std::ifstream stream(xclbin.c_str());

        if(!stream.is_open()) {
            std::cout << "ERROR: Cannot open " << xclbin << ". Check that it exists and is readable." << std::endl;
            return -ENOENT;
        }

        if(region) {
            std::cout << "ERROR: Not support other than -r 0 " << std::endl;
            return -EINVAL;
        }

        char temp[8];
        stream.read(temp, 8);

        if (std::strncmp(temp, "xclbin0", 8)) {
            if (std::strncmp(temp, "xclbin2", 8))
                return -EINVAL;
        }


        stream.seekg(0, stream.end);
        int length = stream.tellg();
        stream.seekg(0, stream.beg);

        char *buffer = new char[length];
        stream.read(buffer, length);
        const xclBin *header = (const xclBin *)buffer;
        int result = xclLockDevice(m_handle);
        if (result == 0)
            result = xclLoadXclBin(m_handle, header);
        delete [] buffer;
        (void) xclUnlockDevice(m_handle);

        return result;
    }

    /*
     * boot
     *
     * Boot requires root privileges. Boot calls xclBootFPGA given the device handle.
     * The device is closed and a re-enumeration of devices is performed. After, the
     * device is created again by calling xclOpen(). This cannot be done inside
     * xclBootFPGA because of scoping issues in m_handle, so it is done within boot().
     * Check m_handle as a valid pointer before returning.
     */
    int boot() {
        if (getuid() && geteuid()) {
            std::cout << "ERROR: boot operation requires root privileges" << std::endl; // todo move this to a header of common messages
            return -EACCES;
        } else {
            int retVal = -1;
            retVal = xclBootFPGA(m_handle);
            if( retVal == 0 )
            {
                m_handle = xclOpen( m_idx, nullptr, XCL_QUIET );
                ( m_handle != nullptr ) ? retVal = 0 : retVal = -1;
            }
            return retVal;
        }
    }

    int run(unsigned region, unsigned cu) {
        std::cout << "ERROR: Not implemented\n";
        return -1;
    }

    int fan(unsigned speed) {
        std::cout << "ERROR: Not implemented\n";
        return -1;
    }

    /*
     * dmatest
     *
     * TODO: Refactor this function to be much shorter.
     */
    int dmatest(size_t blockSize, bool verbose) {
        xclbin_lock xclbin_lock(m_handle, m_idx);

        if (blockSize == 0)
            blockSize = 256 * 1024 * 1024; // Default block size
        
        int ddr_mem_size = get_ddr_mem_size();
        if (ddr_mem_size == -EINVAL)
            return -EINVAL;

        if (verbose)
            std::cout << "Total DDR size: " << ddr_mem_size << " MB\n";

        bool isAREDevice = false;


        if (strstr(name().c_str(), "-xare")) {//This is ARE device
            isAREDevice = true;
        }

        int result = 0;
        unsigned long long addr = 0x0;
        unsigned long long sz = 0x1;
        unsigned int pattern = 'J';

        // get DDR bank count from mem_topology if possible
        std::vector<char> buf;
        std::string errmsg;

        auto dev = pcidev::get_dev(m_idx);
        dev->sysfs_get("icap", "mem_topology", errmsg, buf);

        if (!errmsg.empty()) {
            std::cout << errmsg << std::endl;
            return -EINVAL;
        }
        const mem_topology *map = (mem_topology *)buf.data();

        if(buf.empty() || map->m_count == 0) {
            std::cout << "WARNING: 'mem_topology' invalid, "
                << "unable to perform DMA Test. Has the bitstream been loaded? "
                << "See 'xbutil program'." << std::endl;
            return -EINVAL;
        }

        if (verbose)
            std::cout << "Reporting from mem_topology:" << std::endl;

        for(int32_t i = 0; i < map->m_count; i++) {
            if(map->m_mem_data[i].m_type == MEM_STREAMING)
                continue;

            if(map->m_mem_data[i].m_used) {
                if (verbose) {
                    std::cout << "Data Validity & DMA Test on "
                        << map->m_mem_data[i].m_tag << "\n";
                }
                addr = map->m_mem_data[i].m_base_address;

                for(unsigned sz = 1; sz <= 256; sz *= 2) {
                    result = memwriteQuiet(addr, sz, pattern);
                    if( result < 0 )
                        return result;
                    result = memreadCompare(addr, sz, pattern , false);
                    if( result < 0 )
                        return result;
                }
                DMARunner runner( m_handle, blockSize, i);
                result = runner.run();
            }
        }

        if (isAREDevice) {//This is ARE device
            //XARE Status Reg Base Addr = 0x90000
            //XARE Channel Up Addr is = 0x90010 (& 0x98010)
            // 32 bits = 0x2 means clock is up but channel is down
            // 32 bits = 0x3 mean clocks and channel both are up..
            //??? Sarab: Also check if link channel is up;
            //After that see if we should do one hope or more hops..

            //Raw Read/Write Delay Check
            unsigned numIteration = 10000;
            //addr = 0xC00000000;//48GB = 3 hops
            addr = 0x400000000;//16GB = one hop
            sz = 0x20000;//128KB
            long numHops = addr / ddr_mem_size;
            auto t1 = Clock::now();
            for (unsigned i = 0; i < numIteration; i++) {
                memwriteQuiet(addr, sz, pattern);
            }
            auto t2 = Clock::now();
            auto timeARE = std::chrono::duration_cast<std::chrono::nanoseconds>(t2 - t1).count();

            addr = 0x0;
            sz = 0x1;
            t1 = Clock::now();
            for (unsigned i = 0; i < numIteration; i++) {
                memwriteQuiet(addr, sz, pattern);
            }
            t2 = Clock::now();
            auto timeDDR = std::chrono::duration_cast<std::chrono::nanoseconds>(t2 - t1).count();
            long delayPerHop = (timeARE - timeDDR) / (numIteration * numHops);
            std::cout << "Averaging ARE hardware latency over " << numIteration * numHops << " hops\n";
            std::cout << "Latency per ARE hop for 128KB: " << delayPerHop << " ns\n";
            std::cout << "Total latency over ARE: " << (timeARE - timeDDR) << " ns\n";
        }
        return result;
    }

    int memread(std::string aFilename, unsigned long long aStartAddr = 0, unsigned long long aSize = 0) {
        std::ios_base::fmtflags f(std::cout.flags());
        xclbin_lock xclbin_lock(m_handle, m_idx);

        if (strstr(name().c_str(), "-xare")) {//This is ARE device
          if (aStartAddr > get_ddr_mem_size()) {
              std::cout << "Start address " << std::hex << aStartAddr <<
                           " is over ARE" << std::endl;
          }
          if (aSize > get_ddr_mem_size() || aStartAddr+aSize > get_ddr_mem_size()) {
              std::cout << "Read size " << std::dec << aSize << " from address 0x" << std::hex << aStartAddr <<
                           " is over ARE" << std::endl;
          }
        }
        std::cout.flags(f);

        return memaccess(m_handle, get_ddr_mem_size(), getpagesize(),
            pcidev::get_dev(m_idx)->sysfs_name).read(
            aFilename, aStartAddr, aSize);
    }


    int memDMATest(size_t blocksize, unsigned int aPattern = 'J') {
        return memaccess(m_handle, get_ddr_mem_size(), getpagesize(),
            pcidev::get_dev(m_idx)->sysfs_name).runDMATest(
            blocksize, aPattern);
    }

    int memreadCompare(unsigned long long aStartAddr = 0, unsigned long long aSize = 0, unsigned int aPattern = 'J', bool checks = true) {
        return memaccess(m_handle, get_ddr_mem_size(), getpagesize(),
            pcidev::get_dev(m_idx)->sysfs_name).readCompare(
            aStartAddr, aSize, aPattern, checks);
    }

    int memwrite(unsigned long long aStartAddr, unsigned long long aSize, unsigned int aPattern = 'J') {
        std::ios_base::fmtflags f(std::cout.flags());
        xclbin_lock xclbin_lock(m_handle, m_idx);

        if (strstr(name().c_str(), "-xare")) {//This is ARE device
            if (aStartAddr > get_ddr_mem_size()) {
                std::cout << "Start address " << std::hex << aStartAddr <<
                             " is over ARE" << std::endl;
            }
            if (aSize > get_ddr_mem_size() || aStartAddr+aSize > get_ddr_mem_size()) {
                std::cout << "Write size " << std::dec << aSize << " from address 0x" << std::hex << aStartAddr <<
                             " is over ARE" << std::endl;
            }
        }
        std::cout.flags(f);
        return memaccess(m_handle, get_ddr_mem_size(), getpagesize(),
            pcidev::get_dev(m_idx)->sysfs_name).write(
            aStartAddr, aSize, aPattern);
    }

    int memwrite( unsigned long long aStartAddr, unsigned long long aSize, char *srcBuf )
    {
        std::ios_base::fmtflags f(std::cout.flags());

        if( strstr( name().c_str(), "-xare" ) ) { //This is ARE device
            if( aStartAddr > get_ddr_mem_size() ) {
                std::cout << "Start address " << std::hex << aStartAddr <<
                             " is over ARE" << std::endl;
            }
            if( aSize > get_ddr_mem_size() || aStartAddr + aSize > get_ddr_mem_size() ) {
                std::cout << "Write size " << std::dec << aSize << " from address 0x" << std::hex << aStartAddr <<
                             " is over ARE" << std::endl;
            }
        }
        std::cout.flags(f);
        return memaccess(m_handle, get_ddr_mem_size(), getpagesize(),
            pcidev::get_dev(m_idx)->sysfs_name).write(
            aStartAddr, aSize, srcBuf);
    }

    int memwriteQuiet(unsigned long long aStartAddr, unsigned long long aSize, unsigned int aPattern = 'J') {
        return memaccess(m_handle, get_ddr_mem_size(), getpagesize(),
            pcidev::get_dev(m_idx)->sysfs_name).writeQuiet(
            aStartAddr, aSize, aPattern);
    }

    size_t get_ddr_mem_size() {
        std::string errmsg;
        long long ddr_size = 0;
        int ddr_bank_count = 0;
        pcidev::get_dev(m_idx)->sysfs_get<long long>("rom", "ddr_bank_size", errmsg, ddr_size, 0);
        pcidev::get_dev(m_idx)->sysfs_get<int>("rom", "ddr_bank_count_max", errmsg, ddr_bank_count, 0);

        if (!errmsg.empty()) {
            std::cout << errmsg << std::endl;
            return -EINVAL;
        }
        return GB(ddr_size)*ddr_bank_count / (1024 * 1024);
    }


   //Debug related functionality.
    uint32_t getIPCountAddrNames(int type, std::vector<uint64_t> *baseAddress, std::vector<std::string> * portNames);

    std::pair<size_t, size_t> getCUNamePortName (std::vector<std::string>& aSlotNames,
                             std::vector< std::pair<std::string, std::string> >& aCUNamePortNames);
    std::pair<size_t, size_t> getStreamName (const std::vector<std::string>& aSlotNames,
                             std::vector< std::pair<std::string, std::string> >& aStreamNames);
    int readAIMCounters();
    int readAMCounters();
    int readASMCounters();
    int readLAPCheckers(int aVerbose);
    int readStreamingCheckers(int aVerbose);
    int print_debug_ip_list (int aVerbose);

    /*
     * do_dd
     *
     * Perform block read or writes to-device-from-file or from-device-to-file.
     *
     * Usage:
     * dd -d0 --if=in.txt --bs=4096 --count=16 --seek=10
     * dd -d0 --of=out.txt --bs=1024 --count=4 --skip=2
     * --if : specify the input file, if specified, direction is fileToDevice
     * --of : specify the output file, if specified, direction is deviceToFile
     * --bs : specify the block size OPTIONAL defaults to value specified in 'dd.h'
     * --count : specify the number of blocks to copy
     *           OPTIONAL for fileToDevice; will copy the remainder of input file by default
     *           REQUIRED for deviceToFile
     * --skip : specify the source offset (in block counts) OPTIONAL defaults to 0
     * --seek : specify the destination offset (in block counts) OPTIONAL defaults to 0
     */
    int do_dd(dd::ddArgs_t args )
    {
        if( !args.isValid ) {
            return -1; // invalid arguments
        }
        if( args.dir == dd::unset ) {
            return -1; // direction invalid
        } else if( args.dir == dd::deviceToFile ) {
            unsigned long long addr = args.skip; // ddr read offset
            while( args.count-- > 0 ) { // writes all full blocks
                memread( args.file, addr, args.blockSize ); // returns 0 on complete read.
                // how to check for partial reads when device is empty?
                addr += args.blockSize;
            }
        } else if( args.dir == dd::fileToDevice ) {
            // write entire contents of file to device DDR at seek offset.
            unsigned long long addr = args.seek; // ddr write offset
            std::ifstream iStream( args.file.c_str(), std::ifstream::binary );
            if( !iStream ) {
                perror( "open input file" );
                return errno;
            }
            // If unspecified count, calculate the count from the full file size.
            if( args.count <= 0 ) {
                iStream.seekg( 0, iStream.end );
                int length = iStream.tellg();
                args.count = length / args.blockSize + 1; // round up
                iStream.seekg( 0, iStream.beg );
            }
            iStream.seekg( 0, iStream.beg );

            char *buf;
            static char *inBuf;
            size_t inSize;

            inBuf = (char*)malloc( args.blockSize );
            if( !inBuf ) {
                perror( "malloc block size" );
                return errno;
            }

            while( args.count-- > 0 ) { // writes all full blocks
                buf = inBuf;
                inSize = iStream.read( inBuf, args.blockSize ).gcount();
                if( (int)inSize == args.blockSize ) {
                    // full read
                } else {
                    // Partial read--write size specified greater than read size. Writing remainder of input file.
                    args.count = 0; // force break
                }
                memwrite( addr, inSize, buf );
                addr += inSize;
            }
            iStream.close();
        }
        return 0;
    }

    int usageInfo(xclDeviceUsage& devstat) const {
        return xclGetUsageInfo(m_handle, &devstat);
    }

    int deviceInfo(xclDeviceInfo2& devinfo) const {
        return xclGetDeviceInfo2(m_handle, &devinfo);
    }

    // Currently only u50 uses xbtest
    bool isXbTestPlatform(void) {
        std::string name, errmsg;
        pcidev::get_dev(m_idx)->sysfs_get( "rom", "VBNV", errmsg, name );

        if (!errmsg.empty()) {
            std::cout << errmsg << std::endl;
            return false;
        }

        if( strstr( name.c_str(), "_u50_" ) ) { //This is U50 device
            return true;
        }
        return false;
    }

    int validate(bool quick);

    int reset(xclResetKind kind);
    int setP2p(bool enable, bool force);
    int testP2p(void);
    int testM2m(void);

private:
    // Run a test case as <exe> <xclbin> [-d index] on this device and collect
    // all output from the run into "output"
    // Note: exe should assume index to be 0 without -d
    int runTestCase(const std::string& exe, const std::string& xclbin, std::string& output);

    // Run a test case using the xbtest external program and collect
    // all output from the run into "output"
    // Note: test is the name of a json file containing the test description
    int runXbTestCase(const std::string& test, std::string& output);

    int bandwidthKernelXbtest(void);
    int verifyKernelXbtest(void);
    int dmaXbtest(void);

    int pcieLinkTest(void);
    int auxConnectionTest(void);
    int verifyKernelTest(void);
    int bandwidthKernelTest(void);
    // testFunc must return 0 for success, 1 for warning, and < 0 for error
    int runOneTest(std::string testName, std::function<int(void)> testFunc);

    int getXclbinuuid(uuid_t &uuid);
};

void printHelp(const std::string& exe);
int xclTop(int argc, char *argv[]);
int xclReset(int argc, char *argv[]);
int xclValidate(int argc, char *argv[]);
std::unique_ptr<xcldev::device> xclGetDevice(unsigned index);
int xclP2p(int argc, char *argv[]);
} // end namespace xcldev

#endif /* XBUTIL_H */<|MERGE_RESOLUTION|>--- conflicted
+++ resolved
@@ -720,29 +720,6 @@
         std::vector<std::string> dma_threads;
         bool mig_calibration, p2p_enabled;
         
-<<<<<<< HEAD
-        pcidev::get_dev(m_idx)->sysfs_get( "", "vendor",                errmsg, vendor );
-        pcidev::get_dev(m_idx)->sysfs_get( "", "device",                errmsg, device );
-        pcidev::get_dev(m_idx)->sysfs_get( "", "subsystem_device",      errmsg, subsystem );
-        pcidev::get_dev(m_idx)->sysfs_get( "", "subsystem_vendor",      errmsg, subvendor );
-        pcidev::get_dev(m_idx)->sysfs_get( "xmc", "version",            errmsg, xmc_ver );
-        pcidev::get_dev(m_idx)->sysfs_get( "xmc", "serial_num",         errmsg, ser_num );
-        pcidev::get_dev(m_idx)->sysfs_get( "xmc", "max_power",          errmsg, max_power );
-        pcidev::get_dev(m_idx)->sysfs_get( "xmc", "bmc_ver",            errmsg, bmc_ver );
-        pcidev::get_dev(m_idx)->sysfs_get("rom", "ddr_bank_size",       errmsg, ddr_size);
-        pcidev::get_dev(m_idx)->sysfs_get( "rom", "ddr_bank_count_max", errmsg, ddr_count );
-        pcidev::get_dev(m_idx)->sysfs_get( "icap", "clock_freqs",       errmsg, clock_freqs ); 
-        pcidev::get_dev(m_idx)->sysfs_get( "dma", "channel_stat_raw",   errmsg, dma_threads ); 
-        pcidev::get_dev(m_idx)->sysfs_get( "", "link_speed",            errmsg, pcie_speed );
-        pcidev::get_dev(m_idx)->sysfs_get( "", "link_width",            errmsg, pcie_width );
-        pcidev::get_dev(m_idx)->sysfs_get( "", "mig_calibration",       errmsg, mig_calibration );
-        pcidev::get_dev(m_idx)->sysfs_get( "rom", "FPGA",               errmsg, fpga );
-        pcidev::get_dev(m_idx)->sysfs_get( "icap", "idcode",            errmsg, idcode );
-        pcidev::get_dev(m_idx)->sysfs_get( "dna", "dna",                errmsg, dna );
-        pcidev::get_dev(m_idx)->sysfs_get("", "p2p_enable",             errmsg, p2p_enabled);
-        sensor_tree::put( "board.info.dsa_name",       name() );
-=======
-        pcidev::get_dev(m_idx)->sysfs_get( "rom", "VBNV",                    errmsg, name ); 
         pcidev::get_dev(m_idx)->sysfs_get( "", "vendor",                     errmsg, vendor );
         pcidev::get_dev(m_idx)->sysfs_get( "", "device",                     errmsg, device );
         pcidev::get_dev(m_idx)->sysfs_get( "", "subsystem_device",           errmsg, subsystem );
@@ -762,8 +739,7 @@
         pcidev::get_dev(m_idx)->sysfs_get( "icap", "idcode",                 errmsg, idcode );
         pcidev::get_dev(m_idx)->sysfs_get( "dna", "dna",                     errmsg, dna );
         pcidev::get_dev(m_idx)->sysfs_get<bool>("", "p2p_enable",            errmsg, p2p_enabled, false );
-        sensor_tree::put( "board.info.dsa_name",       name );
->>>>>>> 3436fbac
+        sensor_tree::put( "board.info.dsa_name",       name() );
         sensor_tree::put( "board.info.vendor",         vendor );
         sensor_tree::put( "board.info.device",         device );
         sensor_tree::put( "board.info.subdevice",      subsystem );
