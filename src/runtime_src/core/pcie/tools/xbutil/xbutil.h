/**
 * Copyright (C) 2016-2018 Xilinx, Inc
 * Author: Sonal Santan, Ryan Radjabi
 * Simple command line utility to inetract with SDX PCIe devices
 *
 * Licensed under the Apache License, Version 2.0 (the "License"). You may
 * not use this file except in compliance with the License. A copy of the
 * License is located at
 *
 *     http://www.apache.org/licenses/LICENSE-2.0
 *
 * Unless required by applicable law or agreed to in writing, software
 * distributed under the License is distributed on an "AS IS" BASIS, WITHOUT
 * WARRANTIES OR CONDITIONS OF ANY KIND, either express or implied. See the
 * License for the specific language governing permissions and limitations
 * under the License.
 */
#ifndef XBUTIL_H
#define XBUTIL_H
#define GB(x)           ((size_t) (x) << 30)

#include <fstream>
#include <assert.h>
#include <vector>
#include <map>
#include <iomanip>
#include <sstream>
#include <string>

#include "xrt.h"
#include "xclperf.h"
#include "xcl_axi_checker_codes.h"
#include "core/pcie/common/dmatest.h"
#include "core/pcie/common/memaccess.h"
#include "core/pcie/common/dd.h"
#include "core/common/utils.h"
#include "core/common/sensor.h"
#include "core/pcie/linux/scan.h"
#include "xclbin.h"
#include "core/common/xrt_profiling.h"
#include <version.h>

#include <chrono>
using Clock = std::chrono::high_resolution_clock;

int xclUpdateSchedulerStat(xclDeviceHandle); // exposed by shim

#define TO_STRING(x) #x
#define AXI_FIREWALL

#define XCL_NO_SENSOR_DEV_LL    ~(0ULL)
#define XCL_NO_SENSOR_DEV       ~(0U)
#define XCL_NO_SENSOR_DEV_S     0xffff
#define XCL_INVALID_SENSOR_VAL 0

/*
 * Simple command line tool to query and interact with SDx PCIe devices
 * The tool statically links with xcldma HAL driver inorder to avoid
 * dependencies on environment variables like XILINX_OPENCL, LD_LIBRARY_PATH, etc.
 * TODO:
 * Rewrite the command line parsing to provide interface like Android adb:
 * xcldev <cmd> [options]
 */

namespace xcldev {

enum command {
    PROGRAM,
    CLOCK,
    BOOT,
    HELP,
    QUERY,
    DUMP,
    RUN,
    FAN,
    DMATEST,
    LIST,
    SCAN,
    MEM,
    DD,
    STATUS,
    CMD_MAX,
    M2MTEST, 
    VERSION
};
enum subcommand {
    MEM_READ = 0,
    MEM_WRITE,
    STATUS_AIM,
    STATUS_LAPC,
    STATUS_ASM,
    STATUS_SPC,
    STREAM,
    STATUS_UNSUPPORTED,
};
enum statusmask {
    STATUS_NONE_MASK = 0x0,
    STATUS_AIM_MASK = 0x1,
    STATUS_LAPC_MASK = 0x2,
    STATUS_ASM_MASK = 0x4,
    STATUS_SPC_MASK = 0x8
};
enum p2pcommand {
    P2P_ENABLE = 0x0,
    P2P_DISABLE,
    P2P_VALIDATE,
};

static const std::pair<std::string, command> map_pairs[] = {
    std::make_pair("program", PROGRAM),
    std::make_pair("clock", CLOCK),
    std::make_pair("boot", BOOT),
    std::make_pair("help", HELP),
    std::make_pair("query", QUERY),
    std::make_pair("dump", DUMP),
    std::make_pair("run", RUN),
    std::make_pair("fan", FAN),
    std::make_pair("dmatest", DMATEST),
    std::make_pair("list", LIST),
    std::make_pair("scan", SCAN),
    std::make_pair("mem", MEM),
    std::make_pair("dd", DD),
    std::make_pair("status", STATUS),
    std::make_pair("m2mtest", M2MTEST),
    std::make_pair("version", VERSION),
    std::make_pair("--version", VERSION)

};

static const std::pair<std::string, subcommand> subcmd_pairs[] = {
    std::make_pair("read", MEM_READ),
    std::make_pair("write", MEM_WRITE),
    std::make_pair("aim", STATUS_AIM),
    std::make_pair("lapc", STATUS_LAPC),
    std::make_pair("asm", STATUS_ASM),
    std::make_pair("stream", STREAM)
};

static const std::map<MEM_TYPE, std::string> memtype_map = {
    {MEM_DDR3, "MEM_DDR3"},
    {MEM_DDR4, "MEM_DDR4"},
    {MEM_DRAM, "MEM_DRAM"},
    {MEM_STREAMING, "MEM_STREAMING"},
    {MEM_PREALLOCATED_GLOB, "MEM_PREALLOCATED_GLOB"},
    {MEM_ARE, "MEM_ARE"},
    {MEM_HBM, "MEM_HBM"},
    {MEM_BRAM, "MEM_BRAM"},
    {MEM_URAM, "MEM_URAM"},
    {MEM_STREAMING_CONNECTION, "MEM_STREAMING_CONNECTION"}
};

static const std::map<std::string, command> commandTable(map_pairs, map_pairs + sizeof(map_pairs) / sizeof(map_pairs[0]));

static std::string lvl2PowerStr(unsigned int lvl)
{
    std::vector<std::string> powers{ "75W", "150W", "225W" };

    if (lvl < powers.size())
        return powers[lvl];

    return "0W";
}

class device {
    unsigned int m_idx;
    xclDeviceHandle m_handle;
    xclDeviceInfo2 m_devinfo;
    xclErrorStatus m_errinfo;

    struct xclbin_lock
    {
        xclDeviceHandle m_handle;
        uuid_t m_uuid;
        xclbin_lock(xclDeviceHandle handle, unsigned int m_idx) : m_handle(handle) {
            std::string errmsg, xclbinid;

            pcidev::get_dev(m_idx)->sysfs_get("", "xclbinuuid", errmsg, xclbinid);

            if (!errmsg.empty()) {
                std::cout<<errmsg<<std::endl;
                throw std::runtime_error("Failed to get uuid.");
            }

            uuid_parse(xclbinid.c_str(), m_uuid);

            if (uuid_is_null(m_uuid))
                   throw std::runtime_error("'uuid' invalid, please re-program xclbin.");

            if (xclOpenContext(m_handle, m_uuid, -1, true))
                   throw std::runtime_error("'Failed to lock down xclbin");
        }
        ~xclbin_lock(){
            xclCloseContext(m_handle, m_uuid, -1);
        }
    };


public:
    int domain() {
        return pcidev::get_dev(m_idx)->domain;
    }
    int bus() {
        return pcidev::get_dev(m_idx)->bus;
    }
    int dev() {
        return pcidev::get_dev(m_idx)->dev;
    }
    int userFunc() {
        return pcidev::get_dev(m_idx)->func;
    }
    device(unsigned int idx, const char* log) : m_idx(idx), m_handle(nullptr), m_devinfo{} {
        std::string devstr = "device[" + std::to_string(m_idx) + "]";
        m_handle = xclOpen(m_idx, log, XCL_QUIET);
        if (!m_handle)
            throw std::runtime_error("Failed to open " + devstr);
        if (xclGetDeviceInfo2(m_handle, &m_devinfo))
            throw std::runtime_error("Unable to obtain info from " + devstr);
#ifdef AXI_FIREWALL
        if (xclGetErrorStatus(m_handle, &m_errinfo))
            throw std::runtime_error("Unable to obtain AXI error from " + devstr);
#endif
    }

    device(device&& rhs) : m_idx(rhs.m_idx), m_handle(rhs.m_handle), m_devinfo(std::move(rhs.m_devinfo)) {
    }

    device(const device &dev) = delete;
    device& operator=(const device &dev) = delete;

    ~device() {
        xclClose(m_handle);
    }

    void
    schedulerUpdateStat() const
    {
        try {
          xclbin_lock lk(m_handle, m_idx);
          xclUpdateSchedulerStat(m_handle);
        }
        catch (const std::exception&) {
          // xclbin_lock failed, safe to ignore
        }
    }

    const char *name() const {
        return m_devinfo.mName;
    }

    int reclock2(unsigned regionIndex, const unsigned short *freq) {
        const unsigned short targetFreqMHz[4] = {freq[0], freq[1], freq[2], 0};
        std::vector<std::string> clock_freqs_max, clock_freqs_min;
        unsigned int num_clocks = 4;
        std::string errmsg;
        uuid_t uuid;
        int ret;

        ret = getXclbinuuid(uuid);
        if (ret)
            return ret;

        pcidev::get_dev(m_idx)->sysfs_get( "icap", "clock_freqs_max", errmsg, clock_freqs_max ); 
        pcidev::get_dev(m_idx)->sysfs_get( "icap", "clock_freqs_min", errmsg, clock_freqs_min );

        for (unsigned int i = 0; i < num_clocks; ++i) {
            if (!targetFreqMHz[i])
                continue;

            if (targetFreqMHz[i] > std::stoi(clock_freqs_max[i]) || targetFreqMHz[i] < std::stoi(clock_freqs_min[i])) {
                std::cout<<"  Unable to program clock frequency!\n"
                         <<"  Frequency max : "<<clock_freqs_max[i]<<", min : "<<clock_freqs_min[i]<<" \n";
                std::cout<<"  Requested frequency : "<<targetFreqMHz[i]<<std::endl;
                return -EINVAL;
            }
        }

        return xclReClock2(m_handle, 0, targetFreqMHz);
    }

    int getComputeUnits(std::vector<ip_data> &computeUnits) const
    {
        std::string errmsg;
        std::vector<char> buf;

        pcidev::get_dev(m_idx)->sysfs_get("icap", "ip_layout", errmsg, buf);

        if (!errmsg.empty()) {
            std::cout << errmsg << std::endl;
            return -EINVAL;
        }
        if (buf.empty())
            return 0;

        const ip_layout *map = (ip_layout *)buf.data();
        if(map->m_count < 0)
            return -EINVAL;

        for(int i = 0; i < map->m_count; i++)
            computeUnits.emplace_back(map->m_ip_data[i]);
        return 0;
    }

    uint32_t parseComputeUnitStatus(const std::vector<std::string>& custat, uint32_t offset) const
    {
       if (custat.empty())
          return 0;

       std::stringstream ss;
       ss << "0x" << std::hex << offset;
       auto addr = ss.str();

       for (auto& line : custat) {
           auto pos = line.find(addr);
           if (pos == std::string::npos)
               continue;
           pos = line.find("status : ");
           if (pos == std::string::npos)
             return 0;
           return std::stoi(line.substr(pos + strlen("status : ")));
       }

       return 0;
    }

    int parseComputeUnits(const std::vector<ip_data> &computeUnits) const
    {
        if (!std::getenv("XCL_SKIP_CU_READ"))
          schedulerUpdateStat();

        std::vector<std::string> custat;
        std::string errmsg;
        pcidev::get_dev(m_idx)->sysfs_get("mb_scheduler", "kds_custat", errmsg, custat);
          
        for (unsigned int i = 0; i < computeUnits.size(); ++i) {
            const auto& ip = computeUnits[i];
            if (ip.m_type != IP_KERNEL)
                continue;
            uint32_t status = parseComputeUnitStatus(custat,ip.m_base_address);
            boost::property_tree::ptree ptCu;
            ptCu.put( "name",         ip.m_name );
            ptCu.put( "base_address", ip.m_base_address );
            ptCu.put( "status",       parseCUStatus( status ) );
            sensor_tree::add_child( std::string("board.compute_unit." + std::to_string(i)), ptCu );
        }
        return 0;
    }

    float sysfs_power() const
    {
        unsigned long long power = 0;
        std::string errmsg;

<<<<<<< HEAD
        pcidev::get_dev(m_idx)->sysfs_get<unsigned long long>( "xmc", "xmc_power",  errmsg, power, 0);
=======
        pcidev::get_dev(m_idx)->sysfs_get( "xmc", "xmc_power",  errmsg, power);

        if (!errmsg.empty()) {
            return -1;
        }
>>>>>>> e4a410cf

        return (float)power / 1000000;
    }

    void sysfs_stringize_power(std::vector<std::string> &lines) const
    { 
        std::stringstream ss;
        float power = sysfs_power();
        ss << std::left << "\n";
        ss << std::setw(16) << "Power" << "\n";

        if (power) {
            ss << std::to_string(power).substr(0, 4) + "W" << "\n";
        } else {
            ss << std::setw(16) << "Not support" << "\n";
        }

        lines.push_back(ss.str());
    }

    void m_mem_usage_bar(xclDeviceUsage &devstat,
        std::vector<std::string> &lines) const
    {
        std::stringstream ss;
        std::string errmsg;
        std::vector<char> buf;
        std::vector<std::string> mm_buf;
        ss << "Device Memory Usage\n";

        pcidev::get_dev(m_idx)->sysfs_get("icap", "mem_topology", errmsg, buf);

        if (!errmsg.empty()) {
            ss << errmsg << std::endl;
            lines.push_back(ss.str());
            return;
        }

        const mem_topology *map = (mem_topology *)buf.data();

        if(buf.empty() || map->m_count < 0) {
            ss << "WARNING: 'mem_topology' invalid, unable to report topology. "
                << "Has the bitstream been loaded? See 'xbutil program'.";
            lines.push_back(ss.str());
            return;
        }

        if(map->m_count == 0) {
            ss << "-- none found --. See 'xbutil program'.";
            lines.push_back(ss.str());
            return;
        }

        pcidev::get_dev(m_idx)->sysfs_get("", "memstat_raw", errmsg, mm_buf);
        if (!errmsg.empty()) {
            ss << errmsg << std::endl;
            lines.push_back(ss.str());
            return;
        }

        if(mm_buf.empty()){
            ss << "WARNING: 'memstat_raw' invalid, unable to report memory stats. "
                << "Has the bitstream been loaded? See 'xbutil program'.";
            lines.push_back(ss.str());
            return;
        }
        unsigned numDDR = map->m_count;
        for(unsigned i = 0; i < numDDR; i++ ) {
            if(map->m_mem_data[i].m_type == MEM_STREAMING)
                continue;
            if(!map->m_mem_data[i].m_used)
                continue;
            uint64_t memoryUsage, boCount;
            std::stringstream mem_usage(mm_buf[i]);
            mem_usage >> memoryUsage >> boCount;

            float percentage = (float)memoryUsage * 100 /
                (map->m_mem_data[i].m_size << 10);
            int nums_fiftieth = (int)percentage / 2;
            std::string str = std::to_string(percentage).substr(0, 4) + "%";

            ss << " [" << i << "] "
                << std::setw(16 - (std::to_string(i).length()) - 4)
                << std::left << map->m_mem_data[i].m_tag;
            ss << "[ " << std::right << std::setw(nums_fiftieth)
                << std::setfill('|') << (nums_fiftieth ? " ":"")
                <<  std::setw(56 - nums_fiftieth);
            ss << std::setfill(' ') << str << " ]" << "\n";
        }

        lines.push_back(ss.str());
    }

    static int eccStatus2Str(unsigned int status, std::string& str)
    {
        const int ce_mask = (0x1 << 1);
        const int ue_mask = (0x1 << 0);

        str.clear();

        // If unknown status bits, can't support.
        if (status & ~(ce_mask | ue_mask)) {
            std::cout << "Bad ECC status detected!" << std::endl;
            return -EINVAL;
        }

        if (status == 0) {
            str = "(None)";
            return 0;
        }

        if (status & ue_mask)
            str += "UE ";
        if (status & ce_mask)
            str += "CE ";
        // Remove the trailing space.
        str.pop_back();
        return 0;
    }

    void getMemTopology( const xclDeviceUsage &devstat ) const
    {
        std::string errmsg;
        std::vector<char> buf, temp_buf;
        std::vector<std::string> mm_buf, stream_stat;
        uint64_t memoryUsage, boCount;
        auto dev = pcidev::get_dev(m_idx);

        dev->sysfs_get("icap", "mem_topology", errmsg, buf);
        dev->sysfs_get("", "memstat_raw", errmsg, mm_buf);
        dev->sysfs_get("xmc", "temp_by_mem_topology", errmsg, temp_buf);

        const mem_topology *map = (mem_topology *)buf.data();
        const uint32_t *temp = (uint32_t *)temp_buf.data();

        if(buf.empty() || mm_buf.empty())
            return;

        int j = 0; // stream index
        int m = 0; // mem index

        dev->sysfs_put( "", "mig_cache_update", errmsg, "1");
        for(int i = 0; i < map->m_count; i++) {
            if (map->m_mem_data[i].m_type == MEM_STREAMING || map->m_mem_data[i].m_type == MEM_STREAMING_CONNECTION) {
                std::string lname, status = "Inactive", total = "N/A", pending = "N/A";
                boost::property_tree::ptree ptStream;
                std::map<std::string, std::string> stat_map;
                lname = std::string((char *)map->m_mem_data[i].m_tag);
                if (lname.back() == 'w')
                    lname = "route" + std::to_string(map->m_mem_data[i].route_id) + "/stat";
                else if (lname.back() == 'r')
                    lname = "flow" + std::to_string(map->m_mem_data[i].flow_id) + "/stat";
                else
                    status = "N/A";

                dev->sysfs_get("dma", lname, errmsg, stream_stat);
                if (errmsg.empty()) {
                    status = "Active";
                    for (unsigned k = 0; k < stream_stat.size(); k++) {
                        char key[50];
                        int64_t value;

                        std::sscanf(stream_stat[k].c_str(), "%[^:]:%ld", key, &value);
                        stat_map[std::string(key)] = std::to_string(value);
                    }

                    total = stat_map[std::string("complete_bytes")] + "/" + stat_map[std::string("complete_requests")];
                    pending = stat_map[std::string("pending_bytes")] + "/" + stat_map[std::string("pending_requests")];
                }

                ptStream.put( "tag", map->m_mem_data[i].m_tag );
                ptStream.put( "flow_id", map->m_mem_data[i].flow_id );
                ptStream.put( "route_id", map->m_mem_data[i].route_id );
                ptStream.put( "status", status );
                ptStream.put( "total", total );
                ptStream.put( "pending", pending );
                sensor_tree::add_child( std::string("board.memory.stream." + std::to_string(j)), ptStream);
                j++;
                continue;
            }

            boost::property_tree::ptree ptMem;

            std::string str = "**UNUSED**";
            if(map->m_mem_data[i].m_used != 0) {
                auto search = memtype_map.find((MEM_TYPE)map->m_mem_data[i].m_type );
                str = search->second;
                unsigned ecc_st;
                std::string ecc_st_str;
                std::string tag(reinterpret_cast<const char *>(map->m_mem_data[i].m_tag));
                dev->sysfs_get<unsigned>(tag, "ecc_status", errmsg, ecc_st, 0);
                if (errmsg.empty() && eccStatus2Str(ecc_st, ecc_st_str) == 0) {
                    unsigned ce_cnt = 0;
                    dev->sysfs_get<unsigned>(tag, "ecc_ce_cnt", errmsg, ce_cnt, 0);
                    unsigned ue_cnt = 0;
                    dev->sysfs_get<unsigned>(tag, "ecc_ue_cnt", errmsg, ue_cnt, 0);
                    uint64_t ce_ffa = 0;
                    dev->sysfs_get<uint64_t>(tag, "ecc_ce_ffa", errmsg, ce_ffa, 0);
                    uint64_t ue_ffa = 0;
                    dev->sysfs_get<uint64_t>(tag, "ecc_ue_ffa", errmsg, ue_ffa, 0);

                    ptMem.put("ecc_status", ecc_st_str);
                    ptMem.put("ecc_ce_cnt", ce_cnt);
                    ptMem.put("ecc_ue_cnt", ue_cnt);
                    ptMem.put("ecc_ce_ffa", ce_ffa);
                    ptMem.put("ecc_ue_ffa", ue_ffa);
                }
            }
            std::stringstream ss(mm_buf[i]);
            ss >> memoryUsage >> boCount;

            ptMem.put( "type",      str );
            ptMem.put( "temp",      temp_buf.empty() ? XCL_NO_SENSOR_DEV : temp[i]);
            ptMem.put( "tag",       map->m_mem_data[i].m_tag );
            ptMem.put( "enabled",   map->m_mem_data[i].m_used ? true : false );
            ptMem.put( "size",      unitConvert(map->m_mem_data[i].m_size << 10) );
            ptMem.put( "mem_usage", unitConvert(memoryUsage));
            ptMem.put( "bo_count",  boCount);
            sensor_tree::add_child( std::string("board.memory.mem." + std::to_string(m)), ptMem );
            m++;
        }
    }

    void m_mem_usage_stringize_dynamics(xclDeviceUsage &devstat, std::vector<std::string> &lines) const
    {
        std::stringstream ss;
        std::string errmsg;
        std::vector<char> buf, temp_buf;
        std::vector<std::string> mm_buf;

        ss << std::left << std::setw(48) << "Mem Topology"
            << std::setw(32) << "Device Memory Usage" << "\n";
        auto dev = pcidev::get_dev(m_idx);
        if(!dev){
            ss << "xocl driver is not loaded, skipped" << std::endl;
            lines.push_back(ss.str());
            return;
        }
        pcidev::get_dev(m_idx)->sysfs_get("icap", "mem_topology", errmsg, buf);
        if (!errmsg.empty()) {
            ss << errmsg << std::endl;
            lines.push_back(ss.str());
            return;
        }

        pcidev::get_dev(m_idx)->sysfs_get("xmc", "temp_by_mem_topology", errmsg, temp_buf);
        const uint32_t *temp = (uint32_t *)temp_buf.data();

        const mem_topology *map = (mem_topology *)buf.data();
        unsigned numDDR = 0;

        if(!buf.empty())
            numDDR = map->m_count;

        if(numDDR == 0) {
            ss << "-- none found --. See 'xbutil program'.\n";
        } else if(numDDR < 0) {
            ss << "WARNING: 'mem_topology' invalid, unable to report topology. "
                << "Has the bitstream been loaded? See 'xbutil program'.";
            lines.push_back(ss.str());
            return;
        } else {
            ss << std::setw(16) << "Tag"  << std::setw(12) << "Type"
                << std::setw(12) << "Temp" << std::setw(8) << "Size";
            ss << std::setw(16) << "Mem Usage" << std::setw(8) << "BO nums"
                << "\n";
        }

        pcidev::get_dev(m_idx)->sysfs_get("", "memstat_raw", errmsg, mm_buf);
        if(mm_buf.empty())
            return;

        for(unsigned i = 0; i < numDDR; i++) {
            if (map->m_mem_data[i].m_type == MEM_STREAMING)
                continue;
            if (!map->m_mem_data[i].m_used)
                continue;
            ss << " [" << i << "] " <<
                std::setw(16 - (std::to_string(i).length()) - 4) << std::left
                << map->m_mem_data[i].m_tag;

            std::string str;
            if(map->m_mem_data[i].m_used == 0) {
                str = "**UNUSED**";
            } else {
                std::map<MEM_TYPE, std::string> my_map = {
                    {MEM_DDR3, "MEM_DDR3"}, {MEM_DDR4, "MEM_DDR4"},
                    {MEM_DRAM, "MEM_DRAM"}, {MEM_STREAMING, "MEM_STREAMING"},
                    {MEM_PREALLOCATED_GLOB, "MEM_PREALLOCATED_GLOB"},
                    {MEM_ARE, "MEM_ARE"}, {MEM_HBM, "MEM_HBM"},
                    {MEM_BRAM, "MEM_BRAM"}, {MEM_URAM, "MEM_URAM"}
                };
                auto search = my_map.find((MEM_TYPE)map->m_mem_data[i].m_type );
                str = search->second;
            }

            ss << std::left << std::setw(12) << str;

            if (!temp_buf.empty()) {
                ss << std::setw(12) << std::to_string(temp[i]) + " C";
            } else {
                ss << std::setw(12) << "Not Supp";
            }
            uint64_t memoryUsage, boCount;
            std::stringstream mem_stat(mm_buf[i]);
            mem_stat >> memoryUsage >> boCount;

            ss << std::setw(8) << unitConvert(map->m_mem_data[i].m_size << 10);
            ss << std::setw(16) << unitConvert(memoryUsage);
            // print size
            ss << std::setw(8) << std::dec << boCount << "\n";
        }

        ss << "\nTotal DMA Transfer Metrics:" << "\n";
        for (unsigned i = 0; i < 2; i++) {
            ss << "  Chan[" << i << "].h2c:  " << unitConvert(devstat.h2c[i]) << "\n";
            ss << "  Chan[" << i << "].c2h:  " << unitConvert(devstat.c2h[i]) << "\n";
        }

        ss << std::setw(80) << std::setfill('#') << std::left << "\n";
        lines.push_back(ss.str());
    }

    /*
     * rewrite this function to place stream info in tree, dump will format the info.
     */
    void m_stream_usage_stringize_dynamics(std::vector<std::string> &lines) const
    {
    }

    void m_cu_usage_stringize_dynamics(std::vector<std::string>& lines) const
    {
        std::stringstream ss;
        std::string errmsg;
        std::vector<std::string> custat;

        schedulerUpdateStat();
        pcidev::get_dev(m_idx)->sysfs_get("mb_scheduler", "kds_custat", errmsg, custat);

        if (!errmsg.empty()) {
            ss << errmsg << std::endl;
            lines.push_back(ss.str());
            return;
        }

        if (custat.size())
          ss << "\nCompute Unit Usage:" << "\n";

        for (auto& line : custat)
          ss << line.substr(0,line.find(" status :")) << "\n";

        ss << std::setw(80) << std::setfill('#') << std::left << "\n";
        lines.push_back(ss.str());
    }

    int readSensors( void ) const
    {
        // board info
        std::string name, vendor, device, subsystem, subvendor, xmc_ver,
            ser_num, bmc_ver, idcode, fpga, dna, errmsg, max_power;
        int ddr_size = 0, ddr_count = 0, pcie_speed = 0, pcie_width = 0, p2p_enabled = 0;
        std::vector<std::string> clock_freqs;
        std::vector<std::string> dma_threads;
        bool mig_calibration;
        
<<<<<<< HEAD
        pcidev::get_dev(m_idx)->sysfs_get( "rom", "VBNV",                    errmsg, name ); 
        pcidev::get_dev(m_idx)->sysfs_get( "", "vendor",                     errmsg, vendor );
        pcidev::get_dev(m_idx)->sysfs_get( "", "device",                     errmsg, device );
        pcidev::get_dev(m_idx)->sysfs_get( "", "subsystem_device",           errmsg, subsystem );
        pcidev::get_dev(m_idx)->sysfs_get( "", "subsystem_vendor",           errmsg, subvendor );
        pcidev::get_dev(m_idx)->sysfs_get( "xmc", "version",                 errmsg, xmc_ver );
        pcidev::get_dev(m_idx)->sysfs_get( "xmc", "serial_num",              errmsg, ser_num );
        pcidev::get_dev(m_idx)->sysfs_get( "xmc", "bmc_ver",                 errmsg, bmc_ver );
        pcidev::get_dev(m_idx)->sysfs_get<int>("rom", "ddr_bank_size",       errmsg, ddr_size,  0 );
        pcidev::get_dev(m_idx)->sysfs_get<int>( "rom", "ddr_bank_count_max", errmsg, ddr_count, 0 );
        pcidev::get_dev(m_idx)->sysfs_get( "icap", "clock_freqs",            errmsg, clock_freqs ); 
        pcidev::get_dev(m_idx)->sysfs_get<int>( "", "link_speed",            errmsg, pcie_speed, 0 );
        pcidev::get_dev(m_idx)->sysfs_get<int>( "", "link_width",            errmsg, pcie_width, 0 );
        pcidev::get_dev(m_idx)->sysfs_get<bool>( "", "mig_calibration",      errmsg, mig_calibration, false );
        pcidev::get_dev(m_idx)->sysfs_get( "rom", "FPGA",                    errmsg, fpga );
        pcidev::get_dev(m_idx)->sysfs_get( "icap", "idcode",                 errmsg, idcode );
        pcidev::get_dev(m_idx)->sysfs_get( "dna", "dna",                     errmsg, dna );
        pcidev::get_dev(m_idx)->sysfs_get<int>("", "p2p_enable",             errmsg, p2p_enabled, 0 );
=======
        pcidev::get_dev(m_idx)->sysfs_get( "rom", "VBNV",               errmsg, name ); 
        pcidev::get_dev(m_idx)->sysfs_get( "", "vendor",                errmsg, vendor );
        pcidev::get_dev(m_idx)->sysfs_get( "", "device",                errmsg, device );
        pcidev::get_dev(m_idx)->sysfs_get( "", "subsystem_device",      errmsg, subsystem );
        pcidev::get_dev(m_idx)->sysfs_get( "", "subsystem_vendor",      errmsg, subvendor );
        pcidev::get_dev(m_idx)->sysfs_get( "xmc", "version",            errmsg, xmc_ver );
        pcidev::get_dev(m_idx)->sysfs_get( "xmc", "serial_num",         errmsg, ser_num );
        pcidev::get_dev(m_idx)->sysfs_get( "xmc", "max_power",          errmsg, max_power );
        pcidev::get_dev(m_idx)->sysfs_get( "xmc", "bmc_ver",            errmsg, bmc_ver );
        pcidev::get_dev(m_idx)->sysfs_get("rom", "ddr_bank_size",       errmsg, ddr_size);
        pcidev::get_dev(m_idx)->sysfs_get( "rom", "ddr_bank_count_max", errmsg, ddr_count );
        pcidev::get_dev(m_idx)->sysfs_get( "icap", "clock_freqs",       errmsg, clock_freqs ); 
        pcidev::get_dev(m_idx)->sysfs_get( "dma", "channel_stat_raw",   errmsg, dma_threads ); 
        pcidev::get_dev(m_idx)->sysfs_get( "", "link_speed",            errmsg, pcie_speed );
        pcidev::get_dev(m_idx)->sysfs_get( "", "link_width",            errmsg, pcie_width );
        pcidev::get_dev(m_idx)->sysfs_get( "", "mig_calibration",       errmsg, mig_calibration );
        pcidev::get_dev(m_idx)->sysfs_get( "rom", "FPGA",               errmsg, fpga );
        pcidev::get_dev(m_idx)->sysfs_get( "icap", "idcode",            errmsg, idcode );
        pcidev::get_dev(m_idx)->sysfs_get( "dna", "dna",                errmsg, dna );
        pcidev::get_dev(m_idx)->sysfs_get("", "p2p_enable",             errmsg, p2p_enabled);
>>>>>>> e4a410cf
        sensor_tree::put( "board.info.dsa_name",       name );
        sensor_tree::put( "board.info.vendor",         vendor );
        sensor_tree::put( "board.info.device",         device );
        sensor_tree::put( "board.info.subdevice",      subsystem );
        sensor_tree::put( "board.info.subvendor",      subvendor );
        sensor_tree::put( "board.info.xmcversion",     xmc_ver );
        sensor_tree::put( "board.info.serial_number",  ser_num );
        sensor_tree::put( "board.info.max_power",      lvl2PowerStr(stoi(max_power)) );
        sensor_tree::put( "board.info.sc_version",     bmc_ver );
        sensor_tree::put( "board.info.ddr_size",       GB(ddr_size)*ddr_count );
        sensor_tree::put( "board.info.ddr_count",      ddr_count );
        sensor_tree::put( "board.info.clock0",         clock_freqs[0] );
        sensor_tree::put( "board.info.clock1",         clock_freqs[1] );
        sensor_tree::put( "board.info.clock2",         clock_freqs[2] );
        sensor_tree::put( "board.info.pcie_speed",     pcie_speed );
        sensor_tree::put( "board.info.pcie_width",     pcie_width );
        sensor_tree::put( "board.info.dma_threads",    dma_threads.size() );
        sensor_tree::put( "board.info.mig_calibrated", mig_calibration );
        sensor_tree::put( "board.info.idcode",         idcode );
        sensor_tree::put( "board.info.fpga_name",      fpga );
        sensor_tree::put( "board.info.dna",            dna );
        sensor_tree::put( "board.info.p2p_enabled",    p2p_enabled );

        // physical.thermal.pcb
        unsigned int xmc_se98_temp0, xmc_se98_temp1, xmc_se98_temp2;
        pcidev::get_dev(m_idx)->sysfs_get_sensor( "xmc", "xmc_se98_temp0", errmsg, xmc_se98_temp0 ); 
        pcidev::get_dev(m_idx)->sysfs_get_sensor( "xmc", "xmc_se98_temp1", errmsg, xmc_se98_temp1 );
        pcidev::get_dev(m_idx)->sysfs_get_sensor( "xmc", "xmc_se98_temp2", errmsg, xmc_se98_temp2 );
        sensor_tree::put( "board.physical.thermal.pcb.top_front", xmc_se98_temp0);
        sensor_tree::put( "board.physical.thermal.pcb.top_rear",  xmc_se98_temp1);
        sensor_tree::put( "board.physical.thermal.pcb.btm_front", xmc_se98_temp2);

        // physical.thermal
        unsigned int fan_rpm, xmc_fpga_temp, xmc_fan_temp;
        std::string fan_presence;
        
        pcidev::get_dev(m_idx)->sysfs_get_sensor( "xmc", "xmc_fpga_temp", errmsg, xmc_fpga_temp );
        pcidev::get_dev(m_idx)->sysfs_get_sensor( "xmc", "xmc_fan_temp",  errmsg, xmc_fan_temp );
        pcidev::get_dev(m_idx)->sysfs_get( "xmc", "fan_presence",                errmsg, fan_presence );
        pcidev::get_dev(m_idx)->sysfs_get_sensor( "xmc", "xmc_fan_rpm",   errmsg, fan_rpm );
        sensor_tree::put( "board.physical.thermal.fpga_temp",    xmc_fpga_temp );
        sensor_tree::put( "board.physical.thermal.tcrit_temp",   xmc_fan_temp );
        sensor_tree::put( "board.physical.thermal.fan_presence", fan_presence );
        sensor_tree::put( "board.physical.thermal.fan_speed",    fan_rpm );

        // physical.thermal.cage
        unsigned int temp0, temp1, temp2, temp3;
        pcidev::get_dev(m_idx)->sysfs_get_sensor("xmc", "xmc_cage_temp0", errmsg, temp0);
        pcidev::get_dev(m_idx)->sysfs_get_sensor("xmc", "xmc_cage_temp1", errmsg, temp1);
        pcidev::get_dev(m_idx)->sysfs_get_sensor("xmc", "xmc_cage_temp2", errmsg, temp2);
        pcidev::get_dev(m_idx)->sysfs_get_sensor("xmc", "xmc_cage_temp3", errmsg, temp3);
        sensor_tree::put( "board.physical.thermal.cage.temp0", temp0);
        sensor_tree::put( "board.physical.thermal.cage.temp1", temp1);
        sensor_tree::put( "board.physical.thermal.cage.temp2", temp2);
        sensor_tree::put( "board.physical.thermal.cage.temp3", temp3);

        //electrical
<<<<<<< HEAD
        unsigned int m3v3_pex_vol, m3v3_aux_vol, ddr_vpp_btm, ddr_vpp_top, sys_5v5, m1v2_top, m1v2_btm, m1v8, 
                     m0v85, mgt0v9avcc, m12v_sw, mgtavtt, vccint_vol, vccint_curr, m3v3_pex_curr, m0v85_curr, m3v3_vcc_vol, 
                     hbm_1v2_vol, vpp2v5_vol, vccint_bram_vol, m12v_pex_vol, m12v_aux_curr, m12v_pex_curr, m12v_aux_vol;
        pcidev::get_dev(m_idx)->sysfs_get_sensor( "xmc", "xmc_12v_pex_vol",    errmsg, m12v_pex_vol);
        pcidev::get_dev(m_idx)->sysfs_get_sensor( "xmc", "xmc_12v_pex_curr",   errmsg, m12v_pex_curr);
        pcidev::get_dev(m_idx)->sysfs_get_sensor( "xmc", "xmc_12v_aux_vol",    errmsg, m12v_aux_vol);
        pcidev::get_dev(m_idx)->sysfs_get_sensor( "xmc", "xmc_12v_aux_curr",   errmsg, m12v_aux_curr);
        pcidev::get_dev(m_idx)->sysfs_get_sensor( "xmc", "xmc_3v3_pex_vol",    errmsg, m3v3_pex_vol);
        pcidev::get_dev(m_idx)->sysfs_get_sensor( "xmc", "xmc_3v3_aux_vol",    errmsg, m3v3_aux_vol); 
        pcidev::get_dev(m_idx)->sysfs_get_sensor( "xmc", "xmc_ddr_vpp_btm",    errmsg, ddr_vpp_btm); 
        pcidev::get_dev(m_idx)->sysfs_get_sensor( "xmc", "xmc_ddr_vpp_top",    errmsg, ddr_vpp_top); 
        pcidev::get_dev(m_idx)->sysfs_get_sensor( "xmc", "xmc_sys_5v5",        errmsg, sys_5v5);
        pcidev::get_dev(m_idx)->sysfs_get_sensor( "xmc", "xmc_1v2_top",        errmsg, m1v2_top);
        pcidev::get_dev(m_idx)->sysfs_get_sensor( "xmc", "xmc_vcc1v2_btm",     errmsg, m1v2_btm);
        pcidev::get_dev(m_idx)->sysfs_get_sensor( "xmc", "xmc_1v8",            errmsg, m1v8);
        pcidev::get_dev(m_idx)->sysfs_get_sensor( "xmc", "xmc_0v85",           errmsg, m0v85);
        pcidev::get_dev(m_idx)->sysfs_get_sensor( "xmc", "xmc_mgt0v9avcc",     errmsg, mgt0v9avcc);
        pcidev::get_dev(m_idx)->sysfs_get_sensor( "xmc", "xmc_12v_sw",         errmsg, m12v_sw);
        pcidev::get_dev(m_idx)->sysfs_get_sensor( "xmc", "xmc_mgtavtt",        errmsg, mgtavtt);
        pcidev::get_dev(m_idx)->sysfs_get_sensor( "xmc", "xmc_vccint_vol",     errmsg, vccint_vol);
        pcidev::get_dev(m_idx)->sysfs_get_sensor("xmc", "xmc_vccint_curr",     errmsg, vccint_curr);
        pcidev::get_dev(m_idx)->sysfs_get_sensor("xmc", "xmc_3v3_pex_curr",    errmsg, m3v3_pex_curr);
        pcidev::get_dev(m_idx)->sysfs_get_sensor("xmc", "xmc_0v85_curr",       errmsg, m0v85_curr);
        pcidev::get_dev(m_idx)->sysfs_get_sensor("xmc", "xmc_3v3_vcc_vol",     errmsg, m3v3_vcc_vol);
        pcidev::get_dev(m_idx)->sysfs_get_sensor("xmc", "xmc_hbm_1v2_vol",     errmsg, hbm_1v2_vol);
        pcidev::get_dev(m_idx)->sysfs_get_sensor("xmc", "xmc_vpp2v5_vol",      errmsg, vpp2v5_vol);
        pcidev::get_dev(m_idx)->sysfs_get_sensor("xmc", "xmc_vccint_bram_vol", errmsg, vccint_bram_vol);
=======
        unsigned short m12v_pex_curr = 0, m12v_aux_vol = 0;
        unsigned short m3v3_pex_vol = 0, m3v3_aux_vol = 0, ddr_vpp_btm = 0, ddr_vpp_top = 0, 
                       sys_5v5 = 0, m1v2_top = 0, m1v2_btm = 0, m1v8 = 0, m0v85 = 0, mgt0v9avcc = 0, 
                       m12v_sw = 0, mgtavtt = 0, vccint_vol = 0, vccint_curr = 0, m3v3_pex_curr = 0,
                       m0v85_curr = 0, m3v3_vcc_vol = 0, hbm_1v2_vol = 0, vpp2v5_vol = 0,
                       vccint_bram_vol = 0, m12v_pex_vol = 0, m12v_aux_curr = 0;
        pcidev::get_dev(m_idx)->sysfs_get( "xmc", "xmc_12v_pex_vol",  errmsg, m12v_pex_vol );
        pcidev::get_dev(m_idx)->sysfs_get( "xmc", "xmc_12v_pex_curr", errmsg, m12v_pex_curr );
        pcidev::get_dev(m_idx)->sysfs_get( "xmc", "xmc_12v_aux_vol",  errmsg, m12v_aux_vol );
        pcidev::get_dev(m_idx)->sysfs_get( "xmc", "xmc_12v_aux_curr", errmsg, m12v_aux_curr );
        pcidev::get_dev(m_idx)->sysfs_get( "xmc", "xmc_3v3_pex_vol", errmsg, m3v3_pex_vol );
        pcidev::get_dev(m_idx)->sysfs_get( "xmc", "xmc_3v3_aux_vol", errmsg, m3v3_aux_vol ); 
        pcidev::get_dev(m_idx)->sysfs_get( "xmc", "xmc_ddr_vpp_btm", errmsg, ddr_vpp_btm ); 
        pcidev::get_dev(m_idx)->sysfs_get( "xmc", "xmc_ddr_vpp_top", errmsg, ddr_vpp_top ); 
        pcidev::get_dev(m_idx)->sysfs_get( "xmc", "xmc_sys_5v5",     errmsg, sys_5v5 );
        pcidev::get_dev(m_idx)->sysfs_get( "xmc", "xmc_1v2_top",     errmsg, m1v2_top );
        pcidev::get_dev(m_idx)->sysfs_get( "xmc", "xmc_vcc1v2_btm",  errmsg, m1v2_btm );
        pcidev::get_dev(m_idx)->sysfs_get( "xmc", "xmc_1v8",         errmsg, m1v8 );
        pcidev::get_dev(m_idx)->sysfs_get( "xmc", "xmc_0v85",        errmsg, m0v85 );
        pcidev::get_dev(m_idx)->sysfs_get( "xmc", "xmc_mgt0v9avcc",  errmsg, mgt0v9avcc );
        pcidev::get_dev(m_idx)->sysfs_get( "xmc", "xmc_12v_sw",      errmsg, m12v_sw );
        pcidev::get_dev(m_idx)->sysfs_get( "xmc", "xmc_mgtavtt",     errmsg, mgtavtt );
        pcidev::get_dev(m_idx)->sysfs_get( "xmc", "xmc_vccint_vol",  errmsg, vccint_vol );
        pcidev::get_dev(m_idx)->sysfs_get("xmc", "xmc_vccint_curr",  errmsg, vccint_curr);
        pcidev::get_dev(m_idx)->sysfs_get("xmc", "xmc_3v3_pex_curr", errmsg, m3v3_pex_curr);
        pcidev::get_dev(m_idx)->sysfs_get("xmc", "xmc_0v85_curr",    errmsg, m0v85_curr);
        pcidev::get_dev(m_idx)->sysfs_get("xmc", "xmc_3v3_vcc_vol",  errmsg, m3v3_vcc_vol);
        pcidev::get_dev(m_idx)->sysfs_get("xmc", "xmc_hbm_1v2_vol",  errmsg, hbm_1v2_vol);
        pcidev::get_dev(m_idx)->sysfs_get("xmc", "xmc_vpp2v5_vol",   errmsg, vpp2v5_vol);
        pcidev::get_dev(m_idx)->sysfs_get("xmc", "xmc_vccint_bram_vol", errmsg, vccint_bram_vol);
>>>>>>> e4a410cf
        sensor_tree::put( "board.physical.electrical.12v_pex.voltage",        m12v_pex_vol );
        sensor_tree::put( "board.physical.electrical.12v_pex.current",        m12v_pex_curr );
        sensor_tree::put( "board.physical.electrical.12v_aux.voltage",        m12v_aux_vol );
        sensor_tree::put( "board.physical.electrical.12v_aux.current",        m12v_aux_curr );
        sensor_tree::put( "board.physical.electrical.3v3_pex.voltage",        m3v3_pex_vol );
        sensor_tree::put( "board.physical.electrical.3v3_aux.voltage",        m3v3_aux_vol );
        sensor_tree::put( "board.physical.electrical.ddr_vpp_bottom.voltage", ddr_vpp_btm );
        sensor_tree::put( "board.physical.electrical.ddr_vpp_top.voltage",    ddr_vpp_top );
        sensor_tree::put( "board.physical.electrical.sys_5v5.voltage",        sys_5v5 );
        sensor_tree::put( "board.physical.electrical.1v2_top.voltage",        m1v2_top );
        sensor_tree::put( "board.physical.electrical.1v2_btm.voltage",        m1v2_btm );
        sensor_tree::put( "board.physical.electrical.1v8.voltage",            m1v8 );
        sensor_tree::put( "board.physical.electrical.0v85.voltage",           m0v85 );
        sensor_tree::put( "board.physical.electrical.mgt_0v9.voltage",        mgt0v9avcc );
        sensor_tree::put( "board.physical.electrical.12v_sw.voltage",         m12v_sw );
        sensor_tree::put( "board.physical.electrical.mgt_vtt.voltage",        mgtavtt );
        sensor_tree::put( "board.physical.electrical.vccint.voltage",         vccint_vol );
        sensor_tree::put( "board.physical.electrical.vccint.current",         vccint_curr);
        sensor_tree::put( "board.physical.electrical.3v3_pex.current",        m3v3_pex_curr);
        sensor_tree::put( "board.physical.electrical.0v85.current",           m0v85_curr);
        sensor_tree::put( "board.physical.electrical.vcc3v3.voltage",         m3v3_vcc_vol);
        sensor_tree::put( "board.physical.electrical.hbm_1v2.voltage",        hbm_1v2_vol);
        sensor_tree::put( "board.physical.electrical.vpp2v5.voltage",         vpp2v5_vol);
        sensor_tree::put( "board.physical.electrical.vccint_bram.voltage",    vccint_bram_vol);

        // physical.power
        sensor_tree::put( "board.physical.power", static_cast<unsigned>(sysfs_power())); 

        // firewall
        unsigned int level = 0, status = 0;
        pcidev::get_dev(m_idx)->sysfs_get<unsigned int>( "firewall", "detected_level",  errmsg, level, 0 );
        pcidev::get_dev(m_idx)->sysfs_get<unsigned int>( "firewall", "detected_status", errmsg, status, 0 ); 
        sensor_tree::put( "board.error.firewall.firewall_level", level );
        sensor_tree::put( "board.error.firewall.status",         parseFirewallStatus(status) );
        
        // memory
        xclDeviceUsage devstat = { 0 };
        (void) xclGetUsageInfo(m_handle, &devstat);
        for (unsigned i = 0; i < 2; i++) {
            boost::property_tree::ptree pt_dma;
            pt_dma.put( "h2c", unitConvert(devstat.h2c[i]) );
            pt_dma.put( "c2h", unitConvert(devstat.c2h[i]) );
            sensor_tree::add_child( std::string("board.pcie_dma.transfer_metrics.chan." + std::to_string(i)), pt_dma );
        }
        
        getMemTopology( devstat );

        // xclbin
        std::string xclbinid;
        pcidev::get_dev(m_idx)->sysfs_get("", "xclbinuuid", errmsg, xclbinid);
        sensor_tree::put( "board.xclbin.uuid", xclbinid );

        // compute unit
        std::vector<ip_data> computeUnits;
        if( getComputeUnits( computeUnits ) < 0 ) {
            std::cout << "WARNING: 'ip_layout' invalid. Has the bitstream been loaded? See 'xbutil program'.\n";
        }
        parseComputeUnits( computeUnits );

        /**
         * \note Adding device information for debug and profile
         * This will put one more section debug_profile into the
         * json dump that shows all the device information that
         * debug and profile code in external systems will need
         * e.g. sdx_server, hardware_sercer, GUI, etc
         */
        xclDebugProfileDeviceInfo info;
        int err = xclGetDebugProfileDeviceInfo(m_handle, &info);
        sensor_tree::put("debug_profile.device_info.error", err);
        sensor_tree::put("debug_profile.device_info.device_index", info.device_index);
        sensor_tree::put("debug_profile.device_info.user_instance", info.user_instance);
        sensor_tree::put("debug_profile.device_info.nifd_instance", info.nifd_instance);
        sensor_tree::put("debug_profile.device_info.device_name", std::string(info.device_name));
        sensor_tree::put("debug_profile.device_info.nifd_name", std::string(info.nifd_name));
        /** End of debug and profile device information */

        return 0;
    }

    /*
     * dumpJson
     */
    int dumpJson(std::ostream& ostr) const
    {
        readSensors();
        sensor_tree::json_dump( ostr );
        return 0;
    }

    /*
     * dump
     *
     * TODO: Refactor to make function much shorter.
     */
    int dump(std::ostream& ostr) const {
        readSensors();
        ostr << "~~~~~~~~~~~~~~~~~~~~~~~~~~~~~~~~~~~~~~~~~~~~~~~~~~~~~~~~~~~~~~~~~~~~~~~~~~~~~~~~\n";
        ostr << std::setw(32) << "Shell" << std::setw(32) << "FPGA" << "IDCode" << std::endl;
        ostr << std::setw(32) << sensor_tree::get<std::string>( "board.info.dsa_name",  "N/A" )
             << std::setw(32) << sensor_tree::get<std::string>( "board.info.fpga_name", "N/A" )
             << sensor_tree::get<std::string>( "board.info.idcode",    "N/A" ) << std::endl;
        ostr << std::setw(16) << "Vendor" << std::setw(16) << "Device" << std::setw(16) << "SubDevice" 
             << std::setw(16) << "SubVendor" << std::setw(16) << "SerNum" << std::endl;
        ostr << std::setw(16) << sensor_tree::get<std::string>( "board.info.vendor",    "N/A" )
             << std::setw(16) << sensor_tree::get<std::string>( "board.info.device",    "N/A" )
             << std::setw(16) << sensor_tree::get<std::string>( "board.info.subdevice", "N/A" )
             << std::setw(16) << sensor_tree::get<std::string>( "board.info.subvendor", "N/A" ) 
             << std::setw(16) << sensor_tree::get<std::string>( "board.info.max_power", "N/A" ) 
             << std::setw(16) << sensor_tree::get<std::string>( "board.info.serial_number", "N/A" ) << std::endl;
        ostr << std::setw(16) << "DDR size" << std::setw(16) << "DDR count" << std::setw(16) 
             << "Clock0" << std::setw(16) << "Clock1" << std::setw(16) << "Clock2" << std::endl;
        ostr << std::setw(16) << unitConvert(sensor_tree::get<long long>( "board.info.ddr_size", -1 ))
             << std::setw(16) << sensor_tree::get( "board.info.ddr_count", -1 )
             << std::setw(16) << sensor_tree::get( "board.info.clock0", -1 )
             << std::setw(16) << sensor_tree::get( "board.info.clock1", -1 )
             << std::setw(16) << sensor_tree::get( "board.info.clock2", -1 ) << std::endl;
        ostr << std::setw(16) << "PCIe"
             << std::setw(16) << "DMA chan(bidir)"
             << std::setw(16) << "MIG Calibrated"
             << std::setw(16) << "P2P Enabled" << std::endl;
        ostr << "GEN " << sensor_tree::get( "board.info.pcie_speed", -1 ) << "x" << std::setw(10) 
             << sensor_tree::get( "board.info.pcie_width", -1 ) << std::setw(16) << sensor_tree::get( "board.info.dma_threads", -1 )
             << std::setw(16) << sensor_tree::get<std::string>( "board.info.mig_calibrated", "N/A" );
        switch(sensor_tree::get( "board.info.p2p_enabled", -1)) {
        case ENXIO:
                 ostr << std::setw(16) << "N/A" << std::endl;
             break;
        case 0:
                 ostr << std::setw(16) << "false" << std::endl;
             break;
        case 1:
                 ostr << std::setw(16) << "true" << std::endl;
             break;
        case EBUSY:
                 ostr << std::setw(16) << "no iomem" << std::endl;
             break;
        }

	std::vector<std::string> interface_uuids;
	std::vector<std::string> logic_uuids;
	std::string errmsg;
        pcidev::get_dev(m_idx)->sysfs_get( "", "interface_uuids", errmsg, interface_uuids);
        if (interface_uuids.size())
        {
            ostr << "Interface UUID" << std::endl;
            for (auto uuid : interface_uuids)
            {
                ostr << uuid;
            }
            ostr << std::endl;
        }

        pcidev::get_dev(m_idx)->sysfs_get( "", "logic_uuids", errmsg, logic_uuids);
        if (logic_uuids.size())
        {
            ostr << "Logic UUID" << std::endl;
            for (auto uuid : logic_uuids)
            {
                ostr << uuid;
            }
            ostr << std::endl;
        }

        ostr << "~~~~~~~~~~~~~~~~~~~~~~~~~~~~~~~~~~~~~~~~~~~~~~~~~~~~~~~~~~~~~~~~~~~~~~~~~~~~~~~~\n";
        ostr << "Temperature(C)\n";
        ostr << std::setw(16) << "PCB TOP FRONT" << std::setw(16) << "PCB TOP REAR" << std::setw(16) << "PCB BTM FRONT" << std::endl;
        ostr << std::setw(16) << sensor_tree::get_pretty<unsigned int>( "board.physical.thermal.pcb.top_front" )
             << std::setw(16) << sensor_tree::get_pretty<unsigned int>( "board.physical.thermal.pcb.top_rear"  )
             << std::setw(16) << sensor_tree::get_pretty<unsigned int>( "board.physical.thermal.pcb.btm_front" ) << std::endl;
        ostr << std::setw(16) << "FPGA TEMP" << std::setw(16) << "TCRIT Temp" << std::setw(16) << "FAN Presence" 
             << std::setw(16) << "FAN Speed(RPM)" << std::endl;
        ostr << std::setw(16) << sensor_tree::get_pretty<unsigned int>( "board.physical.thermal.fpga_temp") 
             << std::setw(16) << sensor_tree::get_pretty<unsigned int>( "board.physical.thermal.tcrit_temp")
             << std::setw(16) << sensor_tree::get<std::string>( "board.physical.thermal.fan_presence")
             << std::setw(16) << sensor_tree::get_pretty<unsigned int>( "board.physical.thermal.fan_speed" ) << std::endl;
        ostr << std::setw(16) << "QSFP 0" << std::setw(16) << "QSFP 1" << std::setw(16) << "QSFP 2" << std::setw(16) << "QSFP 3" 
             << std::endl;
        ostr << std::setw(16) << sensor_tree::get_pretty<unsigned int>( "board.physical.thermal.cage.temp0" )
             << std::setw(16) << sensor_tree::get_pretty<unsigned int>( "board.physical.thermal.cage.temp1" )
             << std::setw(16) << sensor_tree::get_pretty<unsigned int>( "board.physical.thermal.cage.temp2" )
             << std::setw(16) << sensor_tree::get_pretty<unsigned int>( "board.physical.thermal.cage.temp3" ) << std::endl;
        ostr << "~~~~~~~~~~~~~~~~~~~~~~~~~~~~~~~~~~~~~~~~~~~~~~~~~~~~~~~~~~~~~~~~~~~~~~~~~~~~~~~~\n";
        ostr << "Electrical(mV|mA)\n";
        ostr << std::setw(16) << "12V PEX" << std::setw(16) << "12V AUX" << std::setw(16) << "12V PEX Current" << std::setw(16) 
             << "12V AUX Current" << std::endl;
<<<<<<< HEAD
        ostr << std::setw(16) << sensor_tree::get_pretty<unsigned int>( "board.physical.electrical.12v_pex.voltage" )
             << std::setw(16) << sensor_tree::get_pretty<unsigned int>( "board.physical.electrical.12v_aux.voltage" )
             << std::setw(16) << sensor_tree::get_pretty<unsigned int>( "board.physical.electrical.12v_pex.current" )
             << std::setw(16) << sensor_tree::get_pretty<unsigned int>( "board.physical.electrical.12v_aux.current" ) << std::endl;
=======
        ostr << std::setw(16) << sensor_tree::get_pretty<unsigned short>( "board.physical.electrical.12v_pex.voltage" )
             << std::setw(16) << sensor_tree::get_pretty<unsigned short>( "board.physical.electrical.12v_aux.voltage" )
             << std::setw(16) << sensor_tree::get_pretty<unsigned short>( "board.physical.electrical.12v_pex.current" )
             << std::setw(16) << sensor_tree::get_pretty<unsigned short>( "board.physical.electrical.12v_aux.current" ) << std::endl;
>>>>>>> e4a410cf
        ostr << std::setw(16) << "3V3 PEX" << std::setw(16) << "3V3 AUX" << std::setw(16) << "DDR VPP BOTTOM" << std::setw(16) 
             << "DDR VPP TOP" << std::endl;
        ostr << std::setw(16) << sensor_tree::get_pretty<unsigned int>( "board.physical.electrical.3v3_pex.voltage"        )
             << std::setw(16) << sensor_tree::get_pretty<unsigned int>( "board.physical.electrical.3v3_aux.voltage"        )
             << std::setw(16) << sensor_tree::get_pretty<unsigned int>( "board.physical.electrical.ddr_vpp_bottom.voltage" )
             << std::setw(16) << sensor_tree::get_pretty<unsigned int>( "board.physical.electrical.ddr_vpp_top.voltage"    ) << std::endl;
        ostr << std::setw(16) << "SYS 5V5" << std::setw(16) << "1V2 TOP" << std::setw(16) << "1V8 TOP" << std::setw(16) 
             << "0V85" << std::endl;
        ostr << std::setw(16) << sensor_tree::get_pretty<unsigned int>( "board.physical.electrical.sys_5v5.voltage" )
             << std::setw(16) << sensor_tree::get_pretty<unsigned int>( "board.physical.electrical.1v2_top.voltage" )
             << std::setw(16) << sensor_tree::get_pretty<unsigned int>( "board.physical.electrical.1v8.voltage"     )
             << std::setw(16) << sensor_tree::get_pretty<unsigned int>( "board.physical.electrical.0v85.voltage"    ) << std::endl;
        ostr << std::setw(16) << "MGT 0V9" << std::setw(16) << "12V SW" << std::setw(16) << "MGT VTT" 
             << std::setw(16) << "1V2 BTM" << std::endl;
        ostr << std::setw(16) << sensor_tree::get_pretty<unsigned int>( "board.physical.electrical.mgt_0v9.voltage" )
             << std::setw(16) << sensor_tree::get_pretty<unsigned int>( "board.physical.electrical.12v_sw.voltage"  )
             << std::setw(16) << sensor_tree::get_pretty<unsigned int>( "board.physical.electrical.mgt_vtt.voltage" )
             << std::setw(16) << sensor_tree::get_pretty<unsigned int>( "board.physical.electrical.1v2_btm.voltage" ) << std::endl;
        ostr << std::setw(16) << "VCCINT VOL" << std::setw(16) << "VCCINT CURR" << std::setw(16) << "DNA" << std::setw(16) << "VCC3V3 VOL"  << std::endl;
<<<<<<< HEAD
        ostr << std::setw(16) << sensor_tree::get_pretty<unsigned int>( "board.physical.electrical.vccint.voltage" )
             << std::setw(16) << sensor_tree::get_pretty<unsigned>( "board.physical.electrical.vccint.current" )
=======
        ostr << std::setw(16) << sensor_tree::get_pretty<unsigned short>( "board.physical.electrical.vccint.voltage" )
             << std::setw(16) << sensor_tree::get_pretty<unsigned short>( "board.physical.electrical.vccint.current" )
>>>>>>> e4a410cf
             << std::setw(16) << sensor_tree::get<std::string>( "board.info.dna", "N/A" )
             << std::setw(16) << sensor_tree::get_pretty<unsigned int>( "board.physical.electrical.vcc3v3.voltage"  ) << std::endl;
        ostr << std::setw(16) << "3V3 PEX CURR" << std::setw(16) << "VCC0V85 CURR" << std::setw(16) << "HBM1V2 VOL" << std::setw(16) << "VPP2V5 VOL"  << std::endl;
        ostr << std::setw(16) << sensor_tree::get_pretty<unsigned int>( "board.physical.electrical.3v3_pex.current" )
             << std::setw(16) << sensor_tree::get_pretty<unsigned int>( "board.physical.electrical.0v85.current" )
             << std::setw(16) << sensor_tree::get_pretty<unsigned int>( "board.physical.electrical.hbm_1v2.voltage" )
             << std::setw(16) << sensor_tree::get_pretty<unsigned int>( "board.physical.electrical.vpp2v5.voltage"  ) << std::endl;
        ostr << std::setw(16) << "VCCINT BRAM VOL" << std::endl;
        ostr << std::setw(16) << sensor_tree::get_pretty<unsigned int>( "board.physical.electrical.vccint_bram.voltage" ) << std::endl;

        ostr << "~~~~~~~~~~~~~~~~~~~~~~~~~~~~~~~~~~~~~~~~~~~~~~~~~~~~~~~~~~~~~~~~~~~~~~~~~~~~~~~~\n";
        ostr << "Card Power(W)\n";
        ostr << sensor_tree::get_pretty<unsigned>( "board.physical.power" ) << std::endl;
        ostr << "~~~~~~~~~~~~~~~~~~~~~~~~~~~~~~~~~~~~~~~~~~~~~~~~~~~~~~~~~~~~~~~~~~~~~~~~~~~~~~~~\n";
        ostr << "Firewall Last Error Status\n";
        ostr << "Level " << std::setw(2) << sensor_tree::get( "board.error.firewall.firewall_level", -1 ) << ": 0x0"
             << sensor_tree::get<std::string>( "board.error.firewall.status", "N/A" ) << std::endl;
        ostr << "ECC Error Status\n";
        ostr << std::left << std::setw(8) << "Tag" << std::setw(12) << "Errors"
             << std::setw(10) << "CE Count" << std::setw(10) << "UE Count"
             << std::setw(20) << "CE FFA" << std::setw(20) << "UE FFA" << std::endl;
        try {
          for (auto& v : sensor_tree::get_child("board.memory.mem")) {
            int index = std::stoi(v.first);
            if( index >= 0 ) {
              std::string tag, st;
              unsigned int ce_cnt, ue_cnt;
              uint64_t ce_ffa, ue_ffa;
              for (auto& subv : v.second) {
                  if( subv.first == "tag" ) {
                      tag = subv.second.get_value<std::string>();
                  } else if( subv.first == "ecc_status" ) {
                      st = subv.second.get_value<std::string>();
                  } else if( subv.first == "ecc_ce_cnt" ) {
                      ce_cnt = subv.second.get_value<unsigned int>();
                  } else if( subv.first == "ecc_ue_cnt" ) {
                      ue_cnt = subv.second.get_value<unsigned int>();
                  } else if( subv.first == "ecc_ce_ffa" ) {
                      ce_ffa = subv.second.get_value<uint64_t>();
                  } else if( subv.first == "ecc_ue_ffa" ) {
                      ue_ffa = subv.second.get_value<uint64_t>();
                  }
              }
              if (!st.empty()) {
                  ostr << std::left << std::setw(8) << tag << std::setw(12)
                    << st << std::dec << std::setw(10) << ce_cnt
                    << std::setw(10) << ue_cnt << "0x" << std::setw(18)
                    << std::hex << ce_ffa << "0x" << std::setw(18) << ue_ffa
                    << std::endl;
              }
            }
          }
        }
        catch( std::exception const& e) {
          // eat the exception, probably bad path
        }

        ostr << "~~~~~~~~~~~~~~~~~~~~~~~~~~~~~~~~~~~~~~~~~~~~~~~~~~~~~~~~~~~~~~~~~~~~~~~~~~~~~~~~\n";
        ostr << std::left << "Memory Status" << std::endl;
        ostr << std::setw(17) << "     Tag"  << std::setw(12) << "Type"
             << std::setw(9)  << "Temp(C)"   << std::setw(8)  << "Size";
        ostr << std::setw(16) << "Mem Usage" << std::setw(8)  << "BO count" << std::endl;

        try {
          for (auto& v : sensor_tree::get_child("board.memory.mem")) {
            int index = std::stoi(v.first);
            if( index >= 0 ) {
              std::string mem_usage, tag, size, type, temp;
              unsigned bo_count = 0;
              for (auto& subv : v.second) {
                  if( subv.first == "type" ) {
                      type = subv.second.get_value<std::string>();
                  } else if( subv.first == "tag" ) {
                      tag = subv.second.get_value<std::string>();
                  } else if( subv.first == "temp" ) {
                      unsigned int t = subv.second.get_value<unsigned int>();
                      temp = sensor_tree::pretty<unsigned int>(t == XCL_INVALID_SENSOR_VAL ? XCL_NO_SENSOR_DEV : t, "N/A");
                  } else if( subv.first == "bo_count" ) {
                      bo_count = subv.second.get_value<unsigned>();
                  } else if( subv.first == "mem_usage" ) {
                      mem_usage = subv.second.get_value<std::string>();
                  } else if( subv.first == "size" ) {
                      size = subv.second.get_value<std::string>();
                  }
              }
              ostr << std::left
                   << "[" << std::right << std::setw(2) << index << "] " << std::left
                   << std::setw(12) << tag
                   << std::setw(12) << type
                   << std::setw(9) << temp
                   << std::setw(8) << size
                   << std::setw(16) << mem_usage
                   << std::setw(8) << bo_count << std::endl;
            }
          }
        }
        catch( std::exception const& e) {
          // eat the exception, probably bad path
        }

        ostr << "~~~~~~~~~~~~~~~~~~~~~~~~~~~~~~~~~~~~~~~~~~~~~~~~~~~~~~~~~~~~~~~~~~~~~~~~~~~~~~~~\n";
        ostr << "DMA Transfer Metrics" << std::endl;
        try {
          for (auto& v : sensor_tree::get_child( "board.pcie_dma.transfer_metrics.chan" )) {
            int index = std::stoi(v.first);
            if( index >= 0 ) {
              std::string chan_h2c, chan_c2h, chan_val = "N/A";
              for (auto& subv : v.second ) {
                chan_val = subv.second.get_value<std::string>();
                if( subv.first == "h2c" )
                  chan_h2c = chan_val;
                else if( subv.first == "c2h" )
                  chan_c2h = chan_val;
              }
              ostr << "Chan[" << index << "].h2c:  " << chan_h2c << std::endl;
              ostr << "Chan[" << index << "].c2h:  " << chan_c2h << std::endl;
            }
          }
        }
        catch( std::exception const& e) {
          // eat the exception, probably bad path
        }

        ostr << "~~~~~~~~~~~~~~~~~~~~~~~~~~~~~~~~~~~~~~~~~~~~~~~~~~~~~~~~~~~~~~~~~~~~~~~~~~~~~~~~\n";
        ostr << "Streams" << std::endl;
        ostr << std::setw(17) << "     Tag"  << std::setw(9) << "Flow ID"
             << std::setw(9)  << "Route ID"   << std::setw(9)  << "Status";
        ostr << std::setw(16) << "Total (B/#)" << std::setw(10)  << "Pending (B/#)" << std::endl;
        try {
          int index = 0;
          for (auto& v : sensor_tree::get_child("board.memory.stream")) {
            int stream_index = std::stoi(v.first);
            if( stream_index >= 0 ) {
              std::string status, tag, total, pending;
              unsigned int flow_id = 0, route_id = 0;
              for (auto& subv : v.second) {
                if( subv.first == "tag" ) {
                  tag = subv.second.get_value<std::string>();
                } else if( subv.first == "flow_id" ) {
                  flow_id = subv.second.get_value<unsigned int>();
                } else if( subv.first == "route_id" ) {
                  route_id = subv.second.get_value<unsigned int>();
                } else if ( subv.first == "status" ) {
                  status = subv.second.get_value<std::string>();
                } else if ( subv.first == "total" ) {
                  total = subv.second.get_value<std::string>();
                } else if ( subv.first == "pending" ) {
                  pending = subv.second.get_value<std::string>();
                }
              }
              ostr << std::left
                   << "[" << std::right << std::setw(2) << index << "] " << std::left
                   << std::setw(12) << tag
                   << std::setw(9) << flow_id
                   << std::setw(9)  << route_id
                   << std::setw(9)  << status
                   << std::setw(16) << total
                   << std::setw(10) << pending << std::endl;
              index++;
            }
          }
        }
        catch( std::exception const& e) {
          // eat the exception, probably bad path
        }

        ostr << "~~~~~~~~~~~~~~~~~~~~~~~~~~~~~~~~~~~~~~~~~~~~~~~~~~~~~~~~~~~~~~~~~~~~~~~~~~~~~~~~\n";
        ostr << "Xclbin UUID\n"
             << sensor_tree::get<std::string>( "board.xclbin.uuid", "N/A" ) << std::endl;
        ostr << "~~~~~~~~~~~~~~~~~~~~~~~~~~~~~~~~~~~~~~~~~~~~~~~~~~~~~~~~~~~~~~~~~~~~~~~~~~~~~~~~\n";
        ostr << "Compute Unit Status\n";
        try {
          for (auto& v : sensor_tree::get_child( "board.compute_unit" )) {
            int index = std::stoi(v.first);
            if( index >= 0 ) {
              uint32_t cu_i;
              std::string cu_n, cu_s, cu_ba;
              for (auto& subv : v.second) {
                if( subv.first == "name" ) {
                  cu_n = subv.second.get_value<std::string>();
                } else if( subv.first == "base_address" ) {
                  auto addr = subv.second.get_value<uint64_t>();
                  cu_ba = (addr == (uint64_t)-1) ? "N/A" : sensor_tree::pretty<uint64_t>(addr, "N/A", true);
                } else if( subv.first == "status" ) {
                  cu_s = subv.second.get_value<std::string>();
                }
              }
              if (xclCuName2Index(m_handle, cu_n.c_str(), &cu_i) != 0) {
                ostr << "CU: ";
              } else {
                ostr << "CU[" << std::right << std::setw(2) << cu_i << "]: ";
              }
              ostr << std::left << std::setw(32) << cu_n
                   << "@" << std::setw(18) << std::hex << cu_ba
                   << cu_s << std::endl;
            }
          }
        }
        catch( std::exception const& e) {
            // eat the exception, probably bad path
        }
        ostr << "~~~~~~~~~~~~~~~~~~~~~~~~~~~~~~~~~~~~~~~~~~~~~~~~~~~~~~~~~~~~~~~~~~~~~~~~~~~~~~~~\n";
        return 0;
    }

    /*
     * print stream topology
     */
    int printStreamInfo(std::ostream& ostr) const {
        std::vector<std::string> lines;
        m_stream_usage_stringize_dynamics(lines);
        for(auto line:lines) {
            ostr << line.c_str() << std::endl;
        }

        return 0;
    }

    /*
     * program
     */
    int program(const std::string& xclbin, unsigned region) {
        std::ifstream stream(xclbin.c_str());

        if(!stream.is_open()) {
            std::cout << "ERROR: Cannot open " << xclbin << ". Check that it exists and is readable." << std::endl;
            return -ENOENT;
        }

        if(region) {
            std::cout << "ERROR: Not support other than -r 0 " << std::endl;
            return -EINVAL;
        }

        char temp[8];
        stream.read(temp, 8);

        if (std::strncmp(temp, "xclbin0", 8)) {
            if (std::strncmp(temp, "xclbin2", 8))
                return -EINVAL;
        }


        stream.seekg(0, stream.end);
        int length = stream.tellg();
        stream.seekg(0, stream.beg);

        char *buffer = new char[length];
        stream.read(buffer, length);
        const xclBin *header = (const xclBin *)buffer;
        int result = xclLockDevice(m_handle);
        if (result == 0)
            result = xclLoadXclBin(m_handle, header);
        delete [] buffer;
        (void) xclUnlockDevice(m_handle);

        return result;
    }

    /*
     * boot
     *
     * Boot requires root privileges. Boot calls xclBootFPGA given the device handle.
     * The device is closed and a re-enumeration of devices is performed. After, the
     * device is created again by calling xclOpen(). This cannot be done inside
     * xclBootFPGA because of scoping issues in m_handle, so it is done within boot().
     * Check m_handle as a valid pointer before returning.
     */
    int boot() {
        if (getuid() && geteuid()) {
            std::cout << "ERROR: boot operation requires root privileges" << std::endl; // todo move this to a header of common messages
            return -EACCES;
        } else {
            int retVal = -1;
            retVal = xclBootFPGA(m_handle);
            if( retVal == 0 )
            {
                m_handle = xclOpen( m_idx, nullptr, XCL_QUIET );
                ( m_handle != nullptr ) ? retVal = 0 : retVal = -1;
            }
            return retVal;
        }
    }

    int run(unsigned region, unsigned cu) {
        std::cout << "ERROR: Not implemented\n";
        return -1;
    }

    int fan(unsigned speed) {
        std::cout << "ERROR: Not implemented\n";
        return -1;
    }

    /*
     * dmatest
     *
     * TODO: Refactor this function to be much shorter.
     */
    int dmatest(size_t blockSize, bool verbose) {
        xclbin_lock xclbin_lock(m_handle, m_idx);

        if (blockSize == 0)
            blockSize = 256 * 1024 * 1024; // Default block size
        
        int ddr_mem_size = get_ddr_mem_size();
        if (ddr_mem_size == -EINVAL)
            return -EINVAL;

        if (verbose)
            std::cout << "Total DDR size: " << ddr_mem_size << " MB\n";

        bool isAREDevice = false;
        std::string name, errmsg;
        pcidev::get_dev(m_idx)->sysfs_get( "rom", "VBNV", errmsg, name );

        if (!errmsg.empty()) {
            std::cout << errmsg << std::endl;
            return -EINVAL;
        }

        if (strstr(name.c_str(), "-xare")) {//This is ARE device
            isAREDevice = true;
        }

        int result = 0;
        unsigned long long addr = 0x0;
        unsigned long long sz = 0x1;
        unsigned int pattern = 'J';

        // get DDR bank count from mem_topology if possible
        std::vector<char> buf;

        auto dev = pcidev::get_dev(m_idx);
        dev->sysfs_get("icap", "mem_topology", errmsg, buf);

        if (!errmsg.empty()) {
            std::cout << errmsg << std::endl;
            return -EINVAL;
        }
        const mem_topology *map = (mem_topology *)buf.data();

        if(buf.empty() || map->m_count == 0) {
            std::cout << "WARNING: 'mem_topology' invalid, "
                << "unable to perform DMA Test. Has the bitstream been loaded? "
                << "See 'xbutil program'." << std::endl;
            return -EINVAL;
        }

        if (verbose)
            std::cout << "Reporting from mem_topology:" << std::endl;

        for(int32_t i = 0; i < map->m_count; i++) {
            if(map->m_mem_data[i].m_type == MEM_STREAMING)
                continue;

            if(map->m_mem_data[i].m_used) {
                if (verbose) {
                    std::cout << "Data Validity & DMA Test on "
                        << map->m_mem_data[i].m_tag << "\n";
                }
                addr = map->m_mem_data[i].m_base_address;

                for(unsigned sz = 1; sz <= 256; sz *= 2) {
                    result = memwriteQuiet(addr, sz, pattern);
                    if( result < 0 )
                        return result;
                    result = memreadCompare(addr, sz, pattern , false);
                    if( result < 0 )
                        return result;
                }
                DMARunner runner( m_handle, blockSize, i);
                result = runner.run();
            }
        }

        if (isAREDevice) {//This is ARE device
            //XARE Status Reg Base Addr = 0x90000
            //XARE Channel Up Addr is = 0x90010 (& 0x98010)
            // 32 bits = 0x2 means clock is up but channel is down
            // 32 bits = 0x3 mean clocks and channel both are up..
            //??? Sarab: Also check if link channel is up;
            //After that see if we should do one hope or more hops..

            //Raw Read/Write Delay Check
            unsigned numIteration = 10000;
            //addr = 0xC00000000;//48GB = 3 hops
            addr = 0x400000000;//16GB = one hop
            sz = 0x20000;//128KB
            long numHops = addr / ddr_mem_size;
            auto t1 = Clock::now();
            for (unsigned i = 0; i < numIteration; i++) {
                memwriteQuiet(addr, sz, pattern);
            }
            auto t2 = Clock::now();
            auto timeARE = std::chrono::duration_cast<std::chrono::nanoseconds>(t2 - t1).count();

            addr = 0x0;
            sz = 0x1;
            t1 = Clock::now();
            for (unsigned i = 0; i < numIteration; i++) {
                memwriteQuiet(addr, sz, pattern);
            }
            t2 = Clock::now();
            auto timeDDR = std::chrono::duration_cast<std::chrono::nanoseconds>(t2 - t1).count();
            long delayPerHop = (timeARE - timeDDR) / (numIteration * numHops);
            std::cout << "Averaging ARE hardware latency over " << numIteration * numHops << " hops\n";
            std::cout << "Latency per ARE hop for 128KB: " << delayPerHop << " ns\n";
            std::cout << "Total latency over ARE: " << (timeARE - timeDDR) << " ns\n";
        }
        return result;
    }

    int memread(std::string aFilename, unsigned long long aStartAddr = 0, unsigned long long aSize = 0) {
        std::ios_base::fmtflags f(std::cout.flags());
        std::string name, errmsg;
        pcidev::get_dev(m_idx)->sysfs_get( "rom", "VBNV", errmsg, name );

        if (!errmsg.empty()) {
            std::cout << errmsg << std::endl;
            return -EINVAL;
        }

        if (strstr(name.c_str(), "-xare")) {//This is ARE device
          if (aStartAddr > m_devinfo.mDDRSize) {
              std::cout << "Start address " << std::hex << aStartAddr <<
                           " is over ARE" << std::endl;
          }
          if (aSize > m_devinfo.mDDRSize || aStartAddr+aSize > m_devinfo.mDDRSize) {
              std::cout << "Read size " << std::dec << aSize << " from address 0x" << std::hex << aStartAddr <<
                           " is over ARE" << std::endl;
          }
        }
        std::cout.flags(f);

        return memaccess(m_handle, m_devinfo.mDDRSize, getpagesize(),
            pcidev::get_dev(m_idx)->sysfs_name).read(
            aFilename, aStartAddr, aSize);
    }


    int memDMATest(size_t blocksize, unsigned int aPattern = 'J') {
        return memaccess(m_handle, m_devinfo.mDDRSize, getpagesize(),
            pcidev::get_dev(m_idx)->sysfs_name).runDMATest(
            blocksize, aPattern);
    }

    int memreadCompare(unsigned long long aStartAddr = 0, unsigned long long aSize = 0, unsigned int aPattern = 'J', bool checks = true) {
        return memaccess(m_handle, m_devinfo.mDDRSize, getpagesize(),
            pcidev::get_dev(m_idx)->sysfs_name).readCompare(
            aStartAddr, aSize, aPattern, checks);
    }

    int memwrite(unsigned long long aStartAddr, unsigned long long aSize, unsigned int aPattern = 'J') {
        std::ios_base::fmtflags f(std::cout.flags());
        std::string name, errmsg;
        pcidev::get_dev(m_idx)->sysfs_get( "rom", "VBNV", errmsg, name );

        if (!errmsg.empty()) {
            std::cout << errmsg << std::endl;
            return -EINVAL;
        }

        if (strstr(name.c_str(), "-xare")) {//This is ARE device
            if (aStartAddr > m_devinfo.mDDRSize) {
                std::cout << "Start address " << std::hex << aStartAddr <<
                             " is over ARE" << std::endl;
            }
            if (aSize > m_devinfo.mDDRSize || aStartAddr+aSize > m_devinfo.mDDRSize) {
                std::cout << "Write size " << std::dec << aSize << " from address 0x" << std::hex << aStartAddr <<
                             " is over ARE" << std::endl;
            }
        }
        std::cout.flags(f);
        return memaccess(m_handle, m_devinfo.mDDRSize, getpagesize(),
            pcidev::get_dev(m_idx)->sysfs_name).write(
            aStartAddr, aSize, aPattern);
    }

    int memwrite( unsigned long long aStartAddr, unsigned long long aSize, char *srcBuf )
    {
        std::ios_base::fmtflags f(std::cout.flags());
        std::string name, errmsg;
        pcidev::get_dev(m_idx)->sysfs_get( "rom", "VBNV", errmsg, name );

        if (!errmsg.empty()) {
            std::cout << errmsg << std::endl;
            return -EINVAL;
        }

        if( strstr( name.c_str(), "-xare" ) ) { //This is ARE device
            if( aStartAddr > m_devinfo.mDDRSize ) {
                std::cout << "Start address " << std::hex << aStartAddr <<
                             " is over ARE" << std::endl;
            }
            if( aSize > m_devinfo.mDDRSize || aStartAddr + aSize > m_devinfo.mDDRSize ) {
                std::cout << "Write size " << std::dec << aSize << " from address 0x" << std::hex << aStartAddr <<
                             " is over ARE" << std::endl;
            }
        }
        std::cout.flags(f);
        return memaccess(m_handle, m_devinfo.mDDRSize, getpagesize(),
            pcidev::get_dev(m_idx)->sysfs_name).write(
            aStartAddr, aSize, srcBuf);
    }

    int memwriteQuiet(unsigned long long aStartAddr, unsigned long long aSize, unsigned int aPattern = 'J') {
        return memaccess(m_handle, m_devinfo.mDDRSize, getpagesize(),
            pcidev::get_dev(m_idx)->sysfs_name).writeQuiet(
            aStartAddr, aSize, aPattern);
    }

    int get_ddr_mem_size() {
        std::string errmsg;
        long long ddr_size = 0;
        int ddr_bank_count = 0;
        pcidev::get_dev(m_idx)->sysfs_get<long long>("rom", "ddr_bank_size", errmsg, ddr_size, 0);
        pcidev::get_dev(m_idx)->sysfs_get<int>("rom", "ddr_bank_count_max", errmsg, ddr_bank_count, 0);

        if (!errmsg.empty()) {
            std::cout << errmsg << std::endl;
            return -EINVAL;
        }
        return GB(ddr_size)*ddr_bank_count / (1024 * 1024);
    }


   //Debug related functionality.
    uint32_t getIPCountAddrNames(int type, std::vector<uint64_t> *baseAddress, std::vector<std::string> * portNames);

    std::pair<size_t, size_t> getCUNamePortName (std::vector<std::string>& aSlotNames,
                             std::vector< std::pair<std::string, std::string> >& aCUNamePortNames);
    std::pair<size_t, size_t> getStreamName (const std::vector<std::string>& aSlotNames,
                             std::vector< std::pair<std::string, std::string> >& aStreamNames);
    int readAIMCounters();
    int readASMCounters();
    int readLAPCheckers(int aVerbose);
    int readStreamingCheckers(int aVerbose);
    int print_debug_ip_list (int aVerbose);

    /*
     * do_dd
     *
     * Perform block read or writes to-device-from-file or from-device-to-file.
     *
     * Usage:
     * dd -d0 --if=in.txt --bs=4096 --count=16 --seek=10
     * dd -d0 --of=out.txt --bs=1024 --count=4 --skip=2
     * --if : specify the input file, if specified, direction is fileToDevice
     * --of : specify the output file, if specified, direction is deviceToFile
     * --bs : specify the block size OPTIONAL defaults to value specified in 'dd.h'
     * --count : specify the number of blocks to copy
     *           OPTIONAL for fileToDevice; will copy the remainder of input file by default
     *           REQUIRED for deviceToFile
     * --skip : specify the source offset (in block counts) OPTIONAL defaults to 0
     * --seek : specify the destination offset (in block counts) OPTIONAL defaults to 0
     */
    int do_dd(dd::ddArgs_t args )
    {
        if( !args.isValid ) {
            return -1; // invalid arguments
        }
        if( args.dir == dd::unset ) {
            return -1; // direction invalid
        } else if( args.dir == dd::deviceToFile ) {
            unsigned long long addr = args.skip; // ddr read offset
            while( args.count-- > 0 ) { // writes all full blocks
                memread( args.file, addr, args.blockSize ); // returns 0 on complete read.
                // how to check for partial reads when device is empty?
                addr += args.blockSize;
            }
        } else if( args.dir == dd::fileToDevice ) {
            // write entire contents of file to device DDR at seek offset.
            unsigned long long addr = args.seek; // ddr write offset
            std::ifstream iStream( args.file.c_str(), std::ifstream::binary );
            if( !iStream ) {
                perror( "open input file" );
                return errno;
            }
            // If unspecified count, calculate the count from the full file size.
            if( args.count <= 0 ) {
                iStream.seekg( 0, iStream.end );
                int length = iStream.tellg();
                args.count = length / args.blockSize + 1; // round up
                iStream.seekg( 0, iStream.beg );
            }
            iStream.seekg( 0, iStream.beg );

            char *buf;
            static char *inBuf;
            size_t inSize;

            inBuf = (char*)malloc( args.blockSize );
            if( !inBuf ) {
                perror( "malloc block size" );
                return errno;
            }

            while( args.count-- > 0 ) { // writes all full blocks
                buf = inBuf;
                inSize = iStream.read( inBuf, args.blockSize ).gcount();
                if( (int)inSize == args.blockSize ) {
                    // full read
                } else {
                    // Partial read--write size specified greater than read size. Writing remainder of input file.
                    args.count = 0; // force break
                }
                memwrite( addr, inSize, buf );
                addr += inSize;
            }
            iStream.close();
        }
        return 0;
    }

    int usageInfo(xclDeviceUsage& devstat) const {
        return xclGetUsageInfo(m_handle, &devstat);
    }

    int deviceInfo(xclDeviceInfo2& devinfo) const {
        return xclGetDeviceInfo2(m_handle, &devinfo);
    }

    // Currently only u50 uses xbtest
    bool isXbTestPlatform(void) {
        std::string name, errmsg;
        pcidev::get_dev(m_idx)->sysfs_get( "rom", "VBNV", errmsg, name );

        if (!errmsg.empty()) {
            std::cout << errmsg << std::endl;
            return false;
        }

        if( strstr( name.c_str(), "_u50_" ) ) { //This is U50 device
            return true;
        }
        return false;
    }

    int validate(bool quick);

    int reset(xclResetKind kind);
    int setP2p(bool enable, bool force);
    int testP2p(void);
    int testM2m(void);

private:
    // Run a test case as <exe> <xclbin> [-d index] on this device and collect
    // all output from the run into "output"
    // Note: exe should assume index to be 0 without -d
    int runTestCase(const std::string& exe, const std::string& xclbin, std::string& output);

    // Run a test case using the xbtest external program and collect
    // all output from the run into "output"
    // Note: test is the name of a json file containing the test description
    int runXbTestCase(const std::string& test, std::string& output);

    int bandwidthKernelXbtest(void);
    int verifyKernelXbtest(void);
    int dmaXbtest(void);

    int pcieLinkTest(void);
    int verifyKernelTest(void);
    int bandwidthKernelTest(void);
    // testFunc must return 0 for success, 1 for warning, and < 0 for error
    int runOneTest(std::string testName, std::function<int(void)> testFunc);

    int getXclbinuuid(uuid_t &uuid);
};

void printHelp(const std::string& exe);
int xclTop(int argc, char *argv[]);
int xclReset(int argc, char *argv[]);
int xclValidate(int argc, char *argv[]);
std::unique_ptr<xcldev::device> xclGetDevice(unsigned index);
int xclP2p(int argc, char *argv[]);
} // end namespace xcldev

#endif /* XBUTIL_H */<|MERGE_RESOLUTION|>--- conflicted
+++ resolved
@@ -350,15 +350,11 @@
         unsigned long long power = 0;
         std::string errmsg;
 
-<<<<<<< HEAD
         pcidev::get_dev(m_idx)->sysfs_get<unsigned long long>( "xmc", "xmc_power",  errmsg, power, 0);
-=======
-        pcidev::get_dev(m_idx)->sysfs_get( "xmc", "xmc_power",  errmsg, power);
 
         if (!errmsg.empty()) {
             return -1;
         }
->>>>>>> e4a410cf
 
         return (float)power / 1000000;
     }
@@ -723,7 +719,6 @@
         std::vector<std::string> dma_threads;
         bool mig_calibration;
         
-<<<<<<< HEAD
         pcidev::get_dev(m_idx)->sysfs_get( "rom", "VBNV",                    errmsg, name ); 
         pcidev::get_dev(m_idx)->sysfs_get( "", "vendor",                     errmsg, vendor );
         pcidev::get_dev(m_idx)->sysfs_get( "", "device",                     errmsg, device );
@@ -731,10 +726,12 @@
         pcidev::get_dev(m_idx)->sysfs_get( "", "subsystem_vendor",           errmsg, subvendor );
         pcidev::get_dev(m_idx)->sysfs_get( "xmc", "version",                 errmsg, xmc_ver );
         pcidev::get_dev(m_idx)->sysfs_get( "xmc", "serial_num",              errmsg, ser_num );
+        pcidev::get_dev(m_idx)->sysfs_get( "xmc", "max_power",               errmsg, max_power );
         pcidev::get_dev(m_idx)->sysfs_get( "xmc", "bmc_ver",                 errmsg, bmc_ver );
         pcidev::get_dev(m_idx)->sysfs_get<int>("rom", "ddr_bank_size",       errmsg, ddr_size,  0 );
         pcidev::get_dev(m_idx)->sysfs_get<int>( "rom", "ddr_bank_count_max", errmsg, ddr_count, 0 );
         pcidev::get_dev(m_idx)->sysfs_get( "icap", "clock_freqs",            errmsg, clock_freqs ); 
+        pcidev::get_dev(m_idx)->sysfs_get( "dma", "channel_stat_raw",        errmsg, dma_threads ); 
         pcidev::get_dev(m_idx)->sysfs_get<int>( "", "link_speed",            errmsg, pcie_speed, 0 );
         pcidev::get_dev(m_idx)->sysfs_get<int>( "", "link_width",            errmsg, pcie_width, 0 );
         pcidev::get_dev(m_idx)->sysfs_get<bool>( "", "mig_calibration",      errmsg, mig_calibration, false );
@@ -742,28 +739,6 @@
         pcidev::get_dev(m_idx)->sysfs_get( "icap", "idcode",                 errmsg, idcode );
         pcidev::get_dev(m_idx)->sysfs_get( "dna", "dna",                     errmsg, dna );
         pcidev::get_dev(m_idx)->sysfs_get<int>("", "p2p_enable",             errmsg, p2p_enabled, 0 );
-=======
-        pcidev::get_dev(m_idx)->sysfs_get( "rom", "VBNV",               errmsg, name ); 
-        pcidev::get_dev(m_idx)->sysfs_get( "", "vendor",                errmsg, vendor );
-        pcidev::get_dev(m_idx)->sysfs_get( "", "device",                errmsg, device );
-        pcidev::get_dev(m_idx)->sysfs_get( "", "subsystem_device",      errmsg, subsystem );
-        pcidev::get_dev(m_idx)->sysfs_get( "", "subsystem_vendor",      errmsg, subvendor );
-        pcidev::get_dev(m_idx)->sysfs_get( "xmc", "version",            errmsg, xmc_ver );
-        pcidev::get_dev(m_idx)->sysfs_get( "xmc", "serial_num",         errmsg, ser_num );
-        pcidev::get_dev(m_idx)->sysfs_get( "xmc", "max_power",          errmsg, max_power );
-        pcidev::get_dev(m_idx)->sysfs_get( "xmc", "bmc_ver",            errmsg, bmc_ver );
-        pcidev::get_dev(m_idx)->sysfs_get("rom", "ddr_bank_size",       errmsg, ddr_size);
-        pcidev::get_dev(m_idx)->sysfs_get( "rom", "ddr_bank_count_max", errmsg, ddr_count );
-        pcidev::get_dev(m_idx)->sysfs_get( "icap", "clock_freqs",       errmsg, clock_freqs ); 
-        pcidev::get_dev(m_idx)->sysfs_get( "dma", "channel_stat_raw",   errmsg, dma_threads ); 
-        pcidev::get_dev(m_idx)->sysfs_get( "", "link_speed",            errmsg, pcie_speed );
-        pcidev::get_dev(m_idx)->sysfs_get( "", "link_width",            errmsg, pcie_width );
-        pcidev::get_dev(m_idx)->sysfs_get( "", "mig_calibration",       errmsg, mig_calibration );
-        pcidev::get_dev(m_idx)->sysfs_get( "rom", "FPGA",               errmsg, fpga );
-        pcidev::get_dev(m_idx)->sysfs_get( "icap", "idcode",            errmsg, idcode );
-        pcidev::get_dev(m_idx)->sysfs_get( "dna", "dna",                errmsg, dna );
-        pcidev::get_dev(m_idx)->sysfs_get("", "p2p_enable",             errmsg, p2p_enabled);
->>>>>>> e4a410cf
         sensor_tree::put( "board.info.dsa_name",       name );
         sensor_tree::put( "board.info.vendor",         vendor );
         sensor_tree::put( "board.info.device",         device );
@@ -821,7 +796,6 @@
         sensor_tree::put( "board.physical.thermal.cage.temp3", temp3);
 
         //electrical
-<<<<<<< HEAD
         unsigned int m3v3_pex_vol, m3v3_aux_vol, ddr_vpp_btm, ddr_vpp_top, sys_5v5, m1v2_top, m1v2_btm, m1v8, 
                      m0v85, mgt0v9avcc, m12v_sw, mgtavtt, vccint_vol, vccint_curr, m3v3_pex_curr, m0v85_curr, m3v3_vcc_vol, 
                      hbm_1v2_vol, vpp2v5_vol, vccint_bram_vol, m12v_pex_vol, m12v_aux_curr, m12v_pex_curr, m12v_aux_vol;
@@ -849,38 +823,6 @@
         pcidev::get_dev(m_idx)->sysfs_get_sensor("xmc", "xmc_hbm_1v2_vol",     errmsg, hbm_1v2_vol);
         pcidev::get_dev(m_idx)->sysfs_get_sensor("xmc", "xmc_vpp2v5_vol",      errmsg, vpp2v5_vol);
         pcidev::get_dev(m_idx)->sysfs_get_sensor("xmc", "xmc_vccint_bram_vol", errmsg, vccint_bram_vol);
-=======
-        unsigned short m12v_pex_curr = 0, m12v_aux_vol = 0;
-        unsigned short m3v3_pex_vol = 0, m3v3_aux_vol = 0, ddr_vpp_btm = 0, ddr_vpp_top = 0, 
-                       sys_5v5 = 0, m1v2_top = 0, m1v2_btm = 0, m1v8 = 0, m0v85 = 0, mgt0v9avcc = 0, 
-                       m12v_sw = 0, mgtavtt = 0, vccint_vol = 0, vccint_curr = 0, m3v3_pex_curr = 0,
-                       m0v85_curr = 0, m3v3_vcc_vol = 0, hbm_1v2_vol = 0, vpp2v5_vol = 0,
-                       vccint_bram_vol = 0, m12v_pex_vol = 0, m12v_aux_curr = 0;
-        pcidev::get_dev(m_idx)->sysfs_get( "xmc", "xmc_12v_pex_vol",  errmsg, m12v_pex_vol );
-        pcidev::get_dev(m_idx)->sysfs_get( "xmc", "xmc_12v_pex_curr", errmsg, m12v_pex_curr );
-        pcidev::get_dev(m_idx)->sysfs_get( "xmc", "xmc_12v_aux_vol",  errmsg, m12v_aux_vol );
-        pcidev::get_dev(m_idx)->sysfs_get( "xmc", "xmc_12v_aux_curr", errmsg, m12v_aux_curr );
-        pcidev::get_dev(m_idx)->sysfs_get( "xmc", "xmc_3v3_pex_vol", errmsg, m3v3_pex_vol );
-        pcidev::get_dev(m_idx)->sysfs_get( "xmc", "xmc_3v3_aux_vol", errmsg, m3v3_aux_vol ); 
-        pcidev::get_dev(m_idx)->sysfs_get( "xmc", "xmc_ddr_vpp_btm", errmsg, ddr_vpp_btm ); 
-        pcidev::get_dev(m_idx)->sysfs_get( "xmc", "xmc_ddr_vpp_top", errmsg, ddr_vpp_top ); 
-        pcidev::get_dev(m_idx)->sysfs_get( "xmc", "xmc_sys_5v5",     errmsg, sys_5v5 );
-        pcidev::get_dev(m_idx)->sysfs_get( "xmc", "xmc_1v2_top",     errmsg, m1v2_top );
-        pcidev::get_dev(m_idx)->sysfs_get( "xmc", "xmc_vcc1v2_btm",  errmsg, m1v2_btm );
-        pcidev::get_dev(m_idx)->sysfs_get( "xmc", "xmc_1v8",         errmsg, m1v8 );
-        pcidev::get_dev(m_idx)->sysfs_get( "xmc", "xmc_0v85",        errmsg, m0v85 );
-        pcidev::get_dev(m_idx)->sysfs_get( "xmc", "xmc_mgt0v9avcc",  errmsg, mgt0v9avcc );
-        pcidev::get_dev(m_idx)->sysfs_get( "xmc", "xmc_12v_sw",      errmsg, m12v_sw );
-        pcidev::get_dev(m_idx)->sysfs_get( "xmc", "xmc_mgtavtt",     errmsg, mgtavtt );
-        pcidev::get_dev(m_idx)->sysfs_get( "xmc", "xmc_vccint_vol",  errmsg, vccint_vol );
-        pcidev::get_dev(m_idx)->sysfs_get("xmc", "xmc_vccint_curr",  errmsg, vccint_curr);
-        pcidev::get_dev(m_idx)->sysfs_get("xmc", "xmc_3v3_pex_curr", errmsg, m3v3_pex_curr);
-        pcidev::get_dev(m_idx)->sysfs_get("xmc", "xmc_0v85_curr",    errmsg, m0v85_curr);
-        pcidev::get_dev(m_idx)->sysfs_get("xmc", "xmc_3v3_vcc_vol",  errmsg, m3v3_vcc_vol);
-        pcidev::get_dev(m_idx)->sysfs_get("xmc", "xmc_hbm_1v2_vol",  errmsg, hbm_1v2_vol);
-        pcidev::get_dev(m_idx)->sysfs_get("xmc", "xmc_vpp2v5_vol",   errmsg, vpp2v5_vol);
-        pcidev::get_dev(m_idx)->sysfs_get("xmc", "xmc_vccint_bram_vol", errmsg, vccint_bram_vol);
->>>>>>> e4a410cf
         sensor_tree::put( "board.physical.electrical.12v_pex.voltage",        m12v_pex_vol );
         sensor_tree::put( "board.physical.electrical.12v_pex.current",        m12v_pex_curr );
         sensor_tree::put( "board.physical.electrical.12v_aux.voltage",        m12v_aux_vol );
@@ -1066,17 +1008,10 @@
         ostr << "Electrical(mV|mA)\n";
         ostr << std::setw(16) << "12V PEX" << std::setw(16) << "12V AUX" << std::setw(16) << "12V PEX Current" << std::setw(16) 
              << "12V AUX Current" << std::endl;
-<<<<<<< HEAD
         ostr << std::setw(16) << sensor_tree::get_pretty<unsigned int>( "board.physical.electrical.12v_pex.voltage" )
              << std::setw(16) << sensor_tree::get_pretty<unsigned int>( "board.physical.electrical.12v_aux.voltage" )
              << std::setw(16) << sensor_tree::get_pretty<unsigned int>( "board.physical.electrical.12v_pex.current" )
              << std::setw(16) << sensor_tree::get_pretty<unsigned int>( "board.physical.electrical.12v_aux.current" ) << std::endl;
-=======
-        ostr << std::setw(16) << sensor_tree::get_pretty<unsigned short>( "board.physical.electrical.12v_pex.voltage" )
-             << std::setw(16) << sensor_tree::get_pretty<unsigned short>( "board.physical.electrical.12v_aux.voltage" )
-             << std::setw(16) << sensor_tree::get_pretty<unsigned short>( "board.physical.electrical.12v_pex.current" )
-             << std::setw(16) << sensor_tree::get_pretty<unsigned short>( "board.physical.electrical.12v_aux.current" ) << std::endl;
->>>>>>> e4a410cf
         ostr << std::setw(16) << "3V3 PEX" << std::setw(16) << "3V3 AUX" << std::setw(16) << "DDR VPP BOTTOM" << std::setw(16) 
              << "DDR VPP TOP" << std::endl;
         ostr << std::setw(16) << sensor_tree::get_pretty<unsigned int>( "board.physical.electrical.3v3_pex.voltage"        )
@@ -1096,13 +1031,8 @@
              << std::setw(16) << sensor_tree::get_pretty<unsigned int>( "board.physical.electrical.mgt_vtt.voltage" )
              << std::setw(16) << sensor_tree::get_pretty<unsigned int>( "board.physical.electrical.1v2_btm.voltage" ) << std::endl;
         ostr << std::setw(16) << "VCCINT VOL" << std::setw(16) << "VCCINT CURR" << std::setw(16) << "DNA" << std::setw(16) << "VCC3V3 VOL"  << std::endl;
-<<<<<<< HEAD
-        ostr << std::setw(16) << sensor_tree::get_pretty<unsigned int>( "board.physical.electrical.vccint.voltage" )
-             << std::setw(16) << sensor_tree::get_pretty<unsigned>( "board.physical.electrical.vccint.current" )
-=======
         ostr << std::setw(16) << sensor_tree::get_pretty<unsigned short>( "board.physical.electrical.vccint.voltage" )
              << std::setw(16) << sensor_tree::get_pretty<unsigned short>( "board.physical.electrical.vccint.current" )
->>>>>>> e4a410cf
              << std::setw(16) << sensor_tree::get<std::string>( "board.info.dna", "N/A" )
              << std::setw(16) << sensor_tree::get_pretty<unsigned int>( "board.physical.electrical.vcc3v3.voltage"  ) << std::endl;
         ostr << std::setw(16) << "3V3 PEX CURR" << std::setw(16) << "VCC0V85 CURR" << std::setw(16) << "HBM1V2 VOL" << std::setw(16) << "VPP2V5 VOL"  << std::endl;
