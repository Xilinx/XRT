--- conflicted
+++ resolved
@@ -607,14 +607,10 @@
         const mem_topology *map = (mem_topology *)buf.data();
         unsigned numDDR = 0;
 
-<<<<<<< HEAD
         if(!buf.empty())
             numDDR = map->m_count;
 
         if(numDDR == 0) {
-=======
-        if(buf.empty() || map->m_count == 0) {
->>>>>>> 16dcfc94
             return;
         } else {
             numDDR = map->m_count;
