/**
 * Copyright (C) 2016-2018 Xilinx, Inc
 * Author: Sonal Santan, Ryan Radjabi
 * Simple command line utility to inetract with SDX PCIe devices
 *
 * Licensed under the Apache License, Version 2.0 (the "License"). You may
 * not use this file except in compliance with the License. A copy of the
 * License is located at
 *
 *     http://www.apache.org/licenses/LICENSE-2.0
 *
 * Unless required by applicable law or agreed to in writing, software
 * distributed under the License is distributed on an "AS IS" BASIS, WITHOUT
 * WARRANTIES OR CONDITIONS OF ANY KIND, either express or implied. See the
 * License for the specific language governing permissions and limitations
 * under the License.
 */
#ifndef XBUTIL_H
#define XBUTIL_H
#define GB(x)           ((size_t) (x) << 30)

#include <fstream>
#include <assert.h>
#include <vector>
#include <map>
#include <iomanip>
#include <sstream>
#include <string>
#include <boost/property_tree/json_parser.hpp>

#include "xrt.h"
#include "ert.h"
#include "xclperf.h"
#include "xcl_axi_checker_codes.h"
#include "core/pcie/common/dmatest.h"
#include "core/pcie/common/memaccess.h"
#include "core/pcie/common/dd.h"
#include "core/common/utils.h"
#include "core/common/sensor.h"
#include "core/pcie/linux/scan.h"
#include "core/pcie/linux/shim.h"
#include "xclbin.h"
#include "core/common/xrt_profiling.h"
#include <version.h>

#include <chrono>
using Clock = std::chrono::high_resolution_clock;


/* exposed by shim */
int xclUpdateSchedulerStat(xclDeviceHandle);
int xclCmaEnable(xclDeviceHandle handle, bool enable, uint64_t total_size);
int xclGetDebugProfileDeviceInfo(xclDeviceHandle handle, xclDebugProfileDeviceInfo* info);

#define TO_STRING(x) #x
#define AXI_FIREWALL

#define XCL_NO_SENSOR_DEV_LL    ~(0ULL)
#define XCL_NO_SENSOR_DEV       ~(0U)
#define XCL_NO_SENSOR_DEV_S     0xffff
#define XCL_INVALID_SENSOR_VAL 0

#define indent(level)   std::string((level) * 4, ' ')
/*
 * Simple command line tool to query and interact with SDx PCIe devices
 * The tool statically links with xcldma HAL driver inorder to avoid
 * dependencies on environment variables like XILINX_OPENCL, LD_LIBRARY_PATH, etc.
 * TODO:
 * Rewrite the command line parsing to provide interface like Android adb:
 * xcldev <cmd> [options]
 */

namespace xcldev {

enum command {
    PROGRAM,
    CLOCK,
    BOOT,
    HELP,
    QUERY,
    DUMP,
    RUN,
    FAN,
    DMATEST,
    LIST,
    SCAN,
    MEM,
    DD,
    STATUS,
    CMD_MAX,
    M2MTEST,
    VERSION
};
enum subcommand {
    MEM_READ = 0,
    MEM_WRITE,
    STATUS_AIM,
    STATUS_LAPC,
    STATUS_ASM,
    STATUS_SPC,
    STREAM,
    STATUS_UNSUPPORTED,
    STATUS_AM,
};
enum statusmask {
    STATUS_NONE_MASK = 0x0,
    STATUS_AIM_MASK = 0x1,
    STATUS_LAPC_MASK = 0x2,
    STATUS_ASM_MASK = 0x4,
    STATUS_SPC_MASK = 0x8,
    STATUS_AM_MASK = 0x10,
};
enum p2pcommand {
    P2P_ENABLE = 0x0,
    P2P_DISABLE,
    P2P_VALIDATE,
};
enum cmacommand {
    CMA_ENABLE = 0x0,
    CMA_DISABLE,
    CMA_VALIDATE,
    CMA_SIZE,
};

enum class cu_stat : unsigned short {
  usage = 0,
  addr,
  stat
};

static const std::pair<std::string, command> map_pairs[] = {
    std::make_pair("program", PROGRAM),
    std::make_pair("clock", CLOCK),
    std::make_pair("boot", BOOT),
    std::make_pair("help", HELP),
    std::make_pair("query", QUERY),
    std::make_pair("dump", DUMP),
    std::make_pair("run", RUN),
    std::make_pair("fan", FAN),
    std::make_pair("dmatest", DMATEST),
    std::make_pair("list", LIST),
    std::make_pair("scan", SCAN),
    std::make_pair("mem", MEM),
    std::make_pair("dd", DD),
    std::make_pair("status", STATUS),
    std::make_pair("m2mtest", M2MTEST),
    std::make_pair("version", VERSION),
    std::make_pair("--version", VERSION)

};

static const std::pair<std::string, subcommand> subcmd_pairs[] = {
    std::make_pair("read", MEM_READ),
    std::make_pair("write", MEM_WRITE),
    std::make_pair("aim", STATUS_AIM),
    std::make_pair("lapc", STATUS_LAPC),
    std::make_pair("asm", STATUS_ASM),
    std::make_pair("stream", STREAM),
    std::make_pair("accelmonitor", STATUS_AM)
};

static const std::map<MEM_TYPE, std::string> memtype_map = {
    {MEM_DDR3, "MEM_DDR3"},
    {MEM_DDR4, "MEM_DDR4"},
    {MEM_DRAM, "MEM_DRAM"},
    {MEM_STREAMING, "MEM_STREAMING"},
    {MEM_PREALLOCATED_GLOB, "MEM_PREALLOCATED_GLOB"},
    {MEM_ARE, "MEM_ARE"},
    {MEM_HBM, "MEM_HBM"},
    {MEM_BRAM, "MEM_BRAM"},
    {MEM_URAM, "MEM_URAM"},
    {MEM_STREAMING_CONNECTION, "MEM_STREAMING_CONNECTION"}
};

static const std::map<int, std::string> oemid_map = {
    {0x10da, "Xilinx"},
    {0x02a2, "Dell"},
    {0x12a1, "IBM"},
    {0xb85c, "HP"},
    {0x2a7c, "Super Micro"},
    {0x4a66, "Lenovo"},
    {0xbd80, "Inspur"},
    {0x12eb, "Amazon"},
    {0x2b79, "Google"}
};

static const std::string getOEMID(std::string oemid)
{
    unsigned int oemIDValue = 0;
    std::stringstream ss;

    try {
        ss << std::hex << oemid;
        ss >> oemIDValue;
    } catch (const std::exception&) {
        //failed to parse oemid to hex value, ignore erros and print origin value
    }

    ss.str(std::string());
    ss.clear();
    auto oemstr = oemid_map.find(oemIDValue);

    ss << oemid << "(" << (oemstr != oemid_map.end() ? oemstr->second : "N/A") << ")";

    return ss.str();
}

static const std::map<std::string, command> commandTable(map_pairs, map_pairs + sizeof(map_pairs) / sizeof(map_pairs[0]));

static std::string lvl2PowerStr(unsigned int lvl)
{
    std::vector<std::string> powers{ "75W", "150W", "225W" };

    if (lvl < powers.size())
        return powers[lvl];

    return "0W";
}

class device {
    unsigned int m_idx;
    xclDeviceHandle m_handle;
    std::string m_devicename;

    struct xclbin_lock
    {
        xclDeviceHandle m_handle;
        uuid_t m_uuid;
        xclbin_lock(xclDeviceHandle handle, unsigned int m_idx) : m_handle(handle) {
            std::string errmsg, xclbinid;

            pcidev::get_dev(m_idx)->sysfs_get("", "xclbinuuid", errmsg, xclbinid);

            if (!errmsg.empty()) {
                std::cout<<errmsg<<std::endl;
                throw std::runtime_error("Failed to get uuid.");
            }

            uuid_parse(xclbinid.c_str(), m_uuid);

            if (uuid_is_null(m_uuid))
                   throw std::runtime_error("'uuid' invalid, please re-program xclbin.");

            if (xclOpenContext(m_handle, m_uuid, -1, true))
                   throw std::runtime_error("'Failed to lock down xclbin");
        }
        ~xclbin_lock(){
            xclCloseContext(m_handle, m_uuid, -1);
        }
    };


public:
    int domain() {
        return pcidev::get_dev(m_idx)->domain;
    }
    int bus() {
        return pcidev::get_dev(m_idx)->bus;
    }
    int dev() {
        return pcidev::get_dev(m_idx)->dev;
    }
    int userFunc() {
        return pcidev::get_dev(m_idx)->func;
    }
    device(unsigned int idx, const char* log) : m_idx(idx), m_handle(nullptr),
        m_devicename(""){
        std::string devstr = "device[" + std::to_string(m_idx) + "]";
        m_handle = xclOpen(m_idx, nullptr, XCL_QUIET);
        if (!m_handle)
            throw std::runtime_error("Failed to open " + devstr);

        std::string errmsg;
        pcidev::get_dev(m_idx)->sysfs_get("rom", "VBNV", errmsg, m_devicename);
        if(!errmsg.empty())
            throw std::runtime_error("Failed to determine device name. ");
    }

    device(device&& rhs) = delete;
    device(const device &dev) = delete;
    device& operator=(const device &dev) = delete;

    ~device() {
        xclClose(m_handle);
    }

    std::string name() const {
        return m_devicename;
    }

    void
    schedulerUpdateStat() const
    {
        try {
          xclbin_lock lk(m_handle, m_idx);
          xclUpdateSchedulerStat(m_handle);
        }
        catch (const std::exception&) {
          // xclbin_lock failed, safe to ignore
        }
    }


    int reclock2(unsigned regionIndex, const unsigned short *freq) {
        const unsigned short targetFreqMHz[4] = {freq[0], freq[1], freq[2], 0};
        uuid_t uuid;
        int ret;

        ret = getXclbinuuid(uuid);
        if (ret)
            return ret;

        return xclReClock2(m_handle, 0, targetFreqMHz);
    }

    int getComputeUnits(std::vector<ip_data> &computeUnits) const
    {
        std::string errmsg;
        std::vector<char> buf;

        pcidev::get_dev(m_idx)->sysfs_get("icap", "ip_layout", errmsg, buf);

        if (!errmsg.empty()) {
            std::cout << errmsg << std::endl;
            return -EINVAL;
        }
        if (buf.empty())
            return 0;

        const ip_layout *map = (ip_layout *)buf.data();
        if(map->m_count < 0)
            return -EINVAL;

        for(int i = 0; i < map->m_count; i++)
            computeUnits.emplace_back(map->m_ip_data[i]);
        return 0;
    }

    uint32_t parseComputeUnitStat(const std::vector<std::string>& custat, uint32_t offset, cu_stat kind) const
    {
       uint32_t ret = 0;

       if (custat.empty())
          return ret;

       for (auto& line : custat) {
           uint32_t ba = 0, cnt = 0, sta = 0;
           std::sscanf(line.c_str(), "CU[@0x%x] : %d status : %d", &ba, &cnt, &sta);

           if (offset != ba)
               continue;

           if (kind == cu_stat::usage)
                ret = cnt;
           else if (kind == cu_stat::stat)
                ret = sta;

           return ret;
       }

       return ret;
    }

    int parseComputeUnits(const std::vector<ip_data> &computeUnits) const
    {
        if (!std::getenv("XCL_SKIP_CU_READ"))
          schedulerUpdateStat();

        std::vector<std::string> custat;
        std::string errmsg;
        pcidev::get_dev(m_idx)->sysfs_get("mb_scheduler", "kds_custat", errmsg, custat);

        for (unsigned int i = 0; i < computeUnits.size(); ++i) {
            const auto& ip = computeUnits[i];
            if (ip.m_type != IP_KERNEL)
                continue;
            uint32_t status = parseComputeUnitStat(custat,ip.m_base_address, cu_stat::stat);
            uint32_t usage = parseComputeUnitStat(custat,ip.m_base_address, cu_stat::usage);
            boost::property_tree::ptree ptCu;
            ptCu.put( "name",         ip.m_name );
            ptCu.put( "base_address", ip.m_base_address );
            ptCu.put( "usage",        usage );
            ptCu.put( "status",       xrt_core::utils::parse_cu_status( status ) );
            sensor_tree::add_child( std::string("board.compute_unit." + std::to_string(i)), ptCu );
        }
        return 0;
    }

    float sysfs_power() const
    {
        unsigned long long power = 0;
        std::string errmsg;

        pcidev::get_dev(m_idx)->sysfs_get<unsigned long long>( "xmc", "xmc_power",  errmsg, power, 0);

        if (!errmsg.empty()) {
            return -1;
        }

        return (float)power / 1000000;
    }

    void sysfs_stringize_power(std::vector<std::string> &lines) const
    {
        std::stringstream ss;
        ss << std::left << "\n";
        ss << std::setw(16) << "Power" << "\n";

        ss << sensor_tree::get_pretty<unsigned>( "board.physical.power" ) << + "W" << "\n";

        lines.push_back(ss.str());
    }

    void m_mem_usage_bar(xclDeviceUsage &devstat,
        std::vector<std::string> &lines) const
    {
        std::stringstream ss;
        ss << "Device Memory Usage\n";

        try {
          for (auto& v : sensor_tree::get_child("board.memory.mem")) {
            int index = std::stoi(v.first);
            if( index >= 0 ) {
              uint64_t size = 0, mem_usage = 0;
              std::string tag, type, temp;
              bool enabled = false;

              for (auto& subv : v.second) {
                  if( subv.first == "type" ) {
                      type = subv.second.get_value<std::string>();
                  } else if( subv.first == "tag" ) {
                      tag = subv.second.get_value<std::string>();
                  } else if( subv.first == "temp" ) {
                      unsigned int t = subv.second.get_value<unsigned int>();
                      temp = sensor_tree::pretty<unsigned int>(t == XCL_INVALID_SENSOR_VAL ? XCL_NO_SENSOR_DEV : t, "N/A");
                  } else if( subv.first == "mem_usage_raw" ) {
                      mem_usage = subv.second.get_value<uint64_t>();
                  } else if( subv.first == "size_raw" ) {
                      size = subv.second.get_value<uint64_t>();
                  } else if( subv.first == "enabled" ) {
                      enabled = subv.second.get_value<bool>();
                  }
              }
              if (!enabled || !size)
                continue;

              float percentage = (float)mem_usage * 100 / size;
              int nums_fiftieth = (int)percentage / 2;
              std::string str = std::to_string(percentage).substr(0, 4) + "%";

              ss << " [" << index << "] "
                 << std::setw(16 - (std::to_string(index).length()) - 4)
                 << std::left << tag
                 << "[ " << std::right << std::setw(nums_fiftieth)
                 << std::setfill('|') << (nums_fiftieth ? " ":"")
                 <<  std::setw(56 - nums_fiftieth)
                 << std::setfill(' ') << str << " ]" << std::endl;

            }
          }
        } catch( std::exception const& e) {
            ss << "WARNING: Unable to report memory stats. "
               << "Has the bitstream been loaded? See 'xbutil program'.";
        }

        lines.push_back(ss.str());
    }

    static int eccStatus2Str(unsigned int status, std::string& str)
    {
        const int ce_mask = (0x1 << 1);
        const int ue_mask = (0x1 << 0);

        str.clear();

        // If unknown status bits, can't support.
        if (status & ~(ce_mask | ue_mask)) {
            std::cout << "Bad ECC status detected!" << std::endl;
            return -EINVAL;
        }

        if (status == 0) {
            str = "(None)";
            return 0;
        }

        if (status & ue_mask)
            str += "UE ";
        if (status & ce_mask)
            str += "CE ";
        // Remove the trailing space.
        str.pop_back();
        return 0;
    }

    void getMemTopology( const xclDeviceUsage &devstat ) const
    {
        std::string errmsg;
        std::vector<char> buf, temp_buf;
        std::vector<std::string> mm_buf, stream_stat;
        uint64_t memoryUsage, boCount;
        auto dev = pcidev::get_dev(m_idx);

        dev->sysfs_get("icap", "mem_topology", errmsg, buf);
        dev->sysfs_get("", "memstat_raw", errmsg, mm_buf);
        dev->sysfs_get("xmc", "temp_by_mem_topology", errmsg, temp_buf);

        const mem_topology *map = (mem_topology *)buf.data();
        const uint32_t *temp = (uint32_t *)temp_buf.data();

        if(buf.empty() || mm_buf.empty())
            return;

        int j = 0; // stream index
        int m = 0; // mem index

        dev->sysfs_put( "", "mig_cache_update", errmsg, "1");
        for(int i = 0; i < map->m_count; i++) {
            if (map->m_mem_data[i].m_type == MEM_STREAMING || map->m_mem_data[i].m_type == MEM_STREAMING_CONNECTION) {
                std::string lname, status = "Inactive", total = "N/A", pending = "N/A";
                boost::property_tree::ptree ptStream;
                std::map<std::string, std::string> stat_map;
                lname = std::string((char *)map->m_mem_data[i].m_tag);
                if (lname.back() == 'w')
                    lname = "route" + std::to_string(map->m_mem_data[i].route_id) + "/stat";
                else if (lname.back() == 'r')
                    lname = "flow" + std::to_string(map->m_mem_data[i].flow_id) + "/stat";
                else
                    status = "N/A";

                dev->sysfs_get("dma", lname, errmsg, stream_stat);
                if (errmsg.empty()) {
                    status = "Active";
                    for (unsigned k = 0; k < stream_stat.size(); k++) {
                        char key[50];
                        int64_t value;

                        std::sscanf(stream_stat[k].c_str(), "%[^:]:%ld", key, &value);
                        stat_map[std::string(key)] = std::to_string(value);
                    }

                    total = stat_map[std::string("complete_bytes")] + "/" + stat_map[std::string("complete_requests")];
                    pending = stat_map[std::string("pending_bytes")] + "/" + stat_map[std::string("pending_requests")];
                }

                ptStream.put( "tag", map->m_mem_data[i].m_tag );
                ptStream.put( "flow_id", map->m_mem_data[i].flow_id );
                ptStream.put( "route_id", map->m_mem_data[i].route_id );
                ptStream.put( "status", status );
                ptStream.put( "total", total );
                ptStream.put( "pending", pending );
                sensor_tree::add_child( std::string("board.memory.stream." + std::to_string(j)), ptStream);
                j++;
                continue;
            }

            boost::property_tree::ptree ptMem;

            std::string str = "**UNUSED**";
            if(map->m_mem_data[i].m_used != 0) {
                auto search = memtype_map.find((MEM_TYPE)map->m_mem_data[i].m_type );
                str = search->second;
                unsigned ecc_st;
                std::string ecc_st_str;
                std::string tag(reinterpret_cast<const char *>(map->m_mem_data[i].m_tag));
                dev->sysfs_get<unsigned>(tag, "ecc_status", errmsg, ecc_st, 0);
                if (errmsg.empty() && eccStatus2Str(ecc_st, ecc_st_str) == 0) {
                    unsigned ce_cnt = 0;
                    dev->sysfs_get<unsigned>(tag, "ecc_ce_cnt", errmsg, ce_cnt, 0);
                    unsigned ue_cnt = 0;
                    dev->sysfs_get<unsigned>(tag, "ecc_ue_cnt", errmsg, ue_cnt, 0);
                    uint64_t ce_ffa = 0;
                    dev->sysfs_get<uint64_t>(tag, "ecc_ce_ffa", errmsg, ce_ffa, 0);
                    uint64_t ue_ffa = 0;
                    dev->sysfs_get<uint64_t>(tag, "ecc_ue_ffa", errmsg, ue_ffa, 0);

                    ptMem.put("ecc_status", ecc_st_str);
                    ptMem.put("ecc_ce_cnt", ce_cnt);
                    ptMem.put("ecc_ue_cnt", ue_cnt);
                    ptMem.put("ecc_ce_ffa", ce_ffa);
                    ptMem.put("ecc_ue_ffa", ue_ffa);
                }
            }
            std::stringstream ss(mm_buf[i]);
            ss >> memoryUsage >> boCount;

            ptMem.put( "type",      str );
            ptMem.put( "temp",      temp_buf.empty() ? XCL_NO_SENSOR_DEV : temp[i]);
            ptMem.put( "tag",       map->m_mem_data[i].m_tag );
            ptMem.put( "enabled",   map->m_mem_data[i].m_used ? true : false );
            ptMem.put( "size",      xrt_core::utils::unit_convert(map->m_mem_data[i].m_size << 10) );
            ptMem.put( "size_raw",  map->m_mem_data[i].m_size << 10 );
            ptMem.put( "mem_usage", xrt_core::utils::unit_convert(memoryUsage));
            ptMem.put( "mem_usage_raw", memoryUsage);
            ptMem.put( "bo_count",  boCount);
            sensor_tree::add_child( std::string("board.memory.mem." + std::to_string(m)), ptMem );
            m++;
        }
    }

    void m_mem_usage_stringize_dynamics(xclDeviceUsage &devstat, std::vector<std::string> &lines) const
    {
        std::stringstream ss;

        ss << std::left << std::setw(48) << "Mem Topology"
            << std::setw(32) << "Device Memory Usage" << "\n";
        auto dev = pcidev::get_dev(m_idx);
        if(!dev){
            ss << "xocl driver is not loaded, skipped" << std::endl;
            lines.push_back(ss.str());
            return;
        }

        try {
           ss << std::setw(17) << "Tag"  << std::setw(12) << "Type"
              << std::setw(9) << "Temp" << std::setw(10) << "Size";
           ss << std::setw(16) << "Mem Usage" << std::setw(8) << "BO nums"
              << "\n";
          for (auto& v : sensor_tree::get_child("board.memory.mem")) {
            int index = std::stoi(v.first);
            if( index >= 0 ) {
              std::string mem_usage, tag, size, type, temp;
              unsigned bo_count = 0;
              bool enabled = false;
              for (auto& subv : v.second) {
                  if( subv.first == "type" ) {
                      type = subv.second.get_value<std::string>();
                  } else if( subv.first == "tag" ) {
                      tag = subv.second.get_value<std::string>();
                  } else if( subv.first == "temp" ) {
                      unsigned int t = subv.second.get_value<unsigned int>();
                      temp = sensor_tree::pretty<unsigned int>(t == XCL_INVALID_SENSOR_VAL ? XCL_NO_SENSOR_DEV : t, "N/A");
                  } else if( subv.first == "bo_count" ) {
                      bo_count = subv.second.get_value<unsigned>();
                  } else if( subv.first == "mem_usage" ) {
                      mem_usage = subv.second.get_value<std::string>();
                  } else if( subv.first == "size" ) {
                      size = subv.second.get_value<std::string>();
                  } else if( subv.first == "enabled" ) {
                      enabled = subv.second.get_value<bool>();
                  }
              }
              if (!enabled)
                continue;

              ss   << " [" << std::right << index << "] "
                   << std::setw(17 - (std::to_string(index).length()) - 4)
                   << std::left << tag
                   << std::setw(12) << type
                   << std::setw(9) << temp
                   << std::setw(10) << size
                   << std::setw(16) << mem_usage
                   << std::setw(8) << bo_count << std::endl;
            }
          }
        } catch( std::exception const& e) {
            ss << "WARNING: Unable to report memory stats. "
               << "Has the bitstream been loaded? See 'xbutil program'.";
        }

        ss << "\nTotal DMA Transfer Metrics:" << "\n";
        for (unsigned i = 0; i < 2; i++) {
            ss << "  Chan[" << i << "].h2c:  " << xrt_core::utils::unit_convert(devstat.h2c[i]) << "\n";
            ss << "  Chan[" << i << "].c2h:  " << xrt_core::utils::unit_convert(devstat.c2h[i]) << "\n";
        }

        ss << std::setw(80) << std::setfill('#') << std::left << "\n";
        lines.push_back(ss.str());
    }

    /*
     * rewrite this function to place stream info in tree, dump will format the info.
     */
    void m_stream_usage_stringize_dynamics(std::vector<std::string> &lines) const
    {
    }

    void m_cu_usage_stringize_dynamics(std::vector<std::string>& lines) const
    {
        std::stringstream ss;

        ss << "\nCompute Unit Usage:" << "\n";

        try {
          for (auto& v : sensor_tree::get_child( "board.compute_unit" )) {
            int index = std::stoi(v.first);
            if( index >= 0 ) {
              std::string cu_s, cu_ba;
              for (auto& subv : v.second) {
                if( subv.first == "base_address" ) {
                  auto addr = subv.second.get_value<uint64_t>();
                  cu_ba = (addr == (uint64_t)-1) ? "N/A" : sensor_tree::pretty<uint64_t>(addr, "N/A", true);
                } else if( subv.first == "usage" ) {
                  cu_s = subv.second.get_value<std::string>();
                }
              }

              ss << "CU[@" << std::hex << cu_ba
                   << "] : "<< cu_s << std::endl;
            }
          }
        }
        catch( std::exception const& e) {
            // eat the exception, probably bad path
        }

        ss << std::setw(80) << std::setfill('#') << std::left << "\n";
        lines.push_back(ss.str());
    }

    void clearSensorTree( void ) const
    {
        sensor_tree::clear();
    }

    int readSensors( void ) const
    {
        // board info
        std::string vendor, device, subsystem, subvendor, xmc_ver, xmc_oem_id,
            ser_num, bmc_ver, idcode, fpga, dna, errmsg, max_power, cpu_affinity;
        int ddr_size = 0, ddr_count = 0, pcie_speed = 0, pcie_width = 0, p2p_enabled = 0;
        std::vector<std::string> clock_freqs;
        std::vector<std::string> dma_threads;
        std::vector<std::string> mac_addrs;
        bool mig_calibration;

        clock_freqs.resize(3);
        mac_addrs.resize(4);
        pcidev::get_dev(m_idx)->sysfs_get( "", "vendor",                     errmsg, vendor );
        pcidev::get_dev(m_idx)->sysfs_get( "", "device",                     errmsg, device );
        pcidev::get_dev(m_idx)->sysfs_get( "", "subsystem_device",           errmsg, subsystem );
        pcidev::get_dev(m_idx)->sysfs_get( "", "subsystem_vendor",           errmsg, subvendor );
        pcidev::get_dev(m_idx)->sysfs_get( "xmc", "version",                 errmsg, xmc_ver );
        pcidev::get_dev(m_idx)->sysfs_get( "xmc", "xmc_oem_id",              errmsg, xmc_oem_id );
        pcidev::get_dev(m_idx)->sysfs_get( "xmc", "serial_num",              errmsg, ser_num );
        pcidev::get_dev(m_idx)->sysfs_get( "xmc", "max_power",               errmsg, max_power );
        pcidev::get_dev(m_idx)->sysfs_get( "xmc", "bmc_ver",                 errmsg, bmc_ver );
        pcidev::get_dev(m_idx)->sysfs_get( "xmc", "mac_addr0",               errmsg, mac_addrs[0] );
        pcidev::get_dev(m_idx)->sysfs_get( "xmc", "mac_addr1",               errmsg, mac_addrs[1] );
        pcidev::get_dev(m_idx)->sysfs_get( "xmc", "mac_addr2",               errmsg, mac_addrs[2] );
        pcidev::get_dev(m_idx)->sysfs_get( "xmc", "mac_addr3",               errmsg, mac_addrs[3] );
        pcidev::get_dev(m_idx)->sysfs_get<int>("rom", "ddr_bank_size",       errmsg, ddr_size,  0 );
        pcidev::get_dev(m_idx)->sysfs_get<int>( "rom", "ddr_bank_count_max", errmsg, ddr_count, 0 );
        pcidev::get_dev(m_idx)->sysfs_get( "icap", "clock_freqs",            errmsg, clock_freqs );
        pcidev::get_dev(m_idx)->sysfs_get( "dma", "channel_stat_raw",        errmsg, dma_threads );
        pcidev::get_dev(m_idx)->sysfs_get<int>( "", "link_speed",            errmsg, pcie_speed, 0 );
        pcidev::get_dev(m_idx)->sysfs_get<int>( "", "link_width",            errmsg, pcie_width, 0 );
        pcidev::get_dev(m_idx)->sysfs_get<bool>( "", "mig_calibration",      errmsg, mig_calibration, false );
        pcidev::get_dev(m_idx)->sysfs_get( "rom", "FPGA",                    errmsg, fpga );
        pcidev::get_dev(m_idx)->sysfs_get( "icap", "idcode",                 errmsg, idcode );
        pcidev::get_dev(m_idx)->sysfs_get( "dna", "dna",                     errmsg, dna );
<<<<<<< HEAD

	p2p_enabled = pcidev::check_p2p_config(pcidev::get_dev(m_idx), errmsg);

=======
        pcidev::get_dev(m_idx)->sysfs_get<int>("", "p2p_enable",             errmsg, p2p_enabled, 0 );
        pcidev::get_dev(m_idx)->sysfs_get("", "local_cpulist",               errmsg, cpu_affinity);
>>>>>>> 2b02f9e6
        sensor_tree::put( "board.info.dsa_name",       name() );
        sensor_tree::put( "board.info.vendor",         vendor );
        sensor_tree::put( "board.info.device",         device );
        sensor_tree::put( "board.info.subdevice",      subsystem );
        sensor_tree::put( "board.info.subvendor",      subvendor );
        sensor_tree::put( "board.info.xmcversion",     xmc_ver );
        sensor_tree::put( "board.info.xmc_oem_id",     getOEMID(xmc_oem_id));
        sensor_tree::put( "board.info.serial_number",  ser_num );
        sensor_tree::put( "board.info.max_power",      lvl2PowerStr(max_power.empty() ? UINT_MAX : stoi(max_power)) );
        sensor_tree::put( "board.info.sc_version",     bmc_ver );
        sensor_tree::put( "board.info.ddr_size",       GB(ddr_size)*ddr_count );
        sensor_tree::put( "board.info.ddr_count",      ddr_count );
        sensor_tree::put( "board.info.clock0",         clock_freqs[0] );
        sensor_tree::put( "board.info.clock1",         clock_freqs[1] );
        sensor_tree::put( "board.info.clock2",         clock_freqs[2] );
        sensor_tree::put( "board.info.pcie_speed",     pcie_speed );
        sensor_tree::put( "board.info.pcie_width",     pcie_width );
        sensor_tree::put( "board.info.dma_threads",    dma_threads.size() );
        sensor_tree::put( "board.info.mig_calibrated", mig_calibration );
        sensor_tree::put( "board.info.idcode",         idcode );
        sensor_tree::put( "board.info.fpga_name",      fpga );
        sensor_tree::put( "board.info.dna",            dna );
        sensor_tree::put( "board.info.p2p_enabled",    p2p_enabled );
        sensor_tree::put( "board.info.cpu_affinity",   cpu_affinity );

        for (uint32_t i = 0; i < mac_addrs.size(); ++i) {
            std::string entry_name = "board.info.mac_addr."+std::to_string(i);

            if (mac_addrs[i].empty())
                continue;

            sensor_tree::put( entry_name,     mac_addrs[i]);
        }
        //interface uuid
        std::vector<std::string> interface_uuid;
        pcidev::get_dev(m_idx)->sysfs_get( "", "interface_uuids", errmsg, interface_uuid );
        for (unsigned i =0; i < interface_uuid.size(); i++) {
            sensor_tree::put( "board.interface_uuid.uuid" + std::to_string(i), interface_uuid[i] );
        }

        //logic uuid
        std::vector<std::string> logic_uuid;
        pcidev::get_dev(m_idx)->sysfs_get( "", "logic_uuids", errmsg, logic_uuid );
        for (unsigned i =0; i < logic_uuid.size(); i++) {
            sensor_tree::put( "board.logic_uuid.uuid" + std::to_string(i), logic_uuid[i] );
        }

        // physical.thermal.pcb
        unsigned int xmc_se98_temp0, xmc_se98_temp1, xmc_se98_temp2;
        pcidev::get_dev(m_idx)->sysfs_get_sensor( "xmc", "xmc_se98_temp0", xmc_se98_temp0 );
        pcidev::get_dev(m_idx)->sysfs_get_sensor( "xmc", "xmc_se98_temp1", xmc_se98_temp1 );
        pcidev::get_dev(m_idx)->sysfs_get_sensor( "xmc", "xmc_se98_temp2", xmc_se98_temp2 );
        sensor_tree::put( "board.physical.thermal.pcb.top_front", xmc_se98_temp0);
        sensor_tree::put( "board.physical.thermal.pcb.top_rear",  xmc_se98_temp1);
        sensor_tree::put( "board.physical.thermal.pcb.btm_front", xmc_se98_temp2);

        // physical.thermal
        unsigned int fan_rpm, xmc_fpga_temp, xmc_fan_temp, vccint_temp, xmc_hbm_temp;
        std::string fan_presence;

        pcidev::get_dev(m_idx)->sysfs_get_sensor( "xmc", "xmc_fpga_temp", xmc_fpga_temp );
        pcidev::get_dev(m_idx)->sysfs_get_sensor( "xmc", "xmc_fan_temp",  xmc_fan_temp );
        pcidev::get_dev(m_idx)->sysfs_get( "xmc", "fan_presence",         errmsg, fan_presence );
        pcidev::get_dev(m_idx)->sysfs_get_sensor( "xmc", "xmc_fan_rpm",   fan_rpm );
        pcidev::get_dev(m_idx)->sysfs_get_sensor( "xmc", "xmc_vccint_temp",  vccint_temp);
        pcidev::get_dev(m_idx)->sysfs_get_sensor( "xmc", "xmc_hbm_temp",  xmc_hbm_temp);
        sensor_tree::put( "board.physical.thermal.fpga_temp",    xmc_fpga_temp );
        sensor_tree::put( "board.physical.thermal.tcrit_temp",   xmc_fan_temp );
        sensor_tree::put( "board.physical.thermal.fan_presence", fan_presence );
        sensor_tree::put( "board.physical.thermal.fan_speed",    fan_rpm );
        sensor_tree::put( "board.physical.thermal.vccint_temp",  vccint_temp);
        sensor_tree::put( "board.physical.thermal.hbm_temp",     xmc_hbm_temp);

        // physical.thermal.cage
        unsigned int temp0, temp1, temp2, temp3;
        pcidev::get_dev(m_idx)->sysfs_get_sensor("xmc", "xmc_cage_temp0", temp0);
        pcidev::get_dev(m_idx)->sysfs_get_sensor("xmc", "xmc_cage_temp1", temp1);
        pcidev::get_dev(m_idx)->sysfs_get_sensor("xmc", "xmc_cage_temp2", temp2);
        pcidev::get_dev(m_idx)->sysfs_get_sensor("xmc", "xmc_cage_temp3", temp3);
        sensor_tree::put( "board.physical.thermal.cage.temp0", temp0);
        sensor_tree::put( "board.physical.thermal.cage.temp1", temp1);
        sensor_tree::put( "board.physical.thermal.cage.temp2", temp2);
        sensor_tree::put( "board.physical.thermal.cage.temp3", temp3);

        //electrical
        unsigned int m3v3_pex_vol, m3v3_aux_vol, ddr_vpp_btm, ddr_vpp_top, sys_5v5, m1v2_top, m1v2_btm, m1v8,
                     m0v85, mgt0v9avcc, m12v_sw, mgtavtt, vccint_vol, vccint_curr, m3v3_pex_curr, m0v85_curr, m3v3_vcc_vol,
                     hbm_1v2_vol, vpp2v5_vol, vccint_bram_vol, m12v_pex_vol, m12v_aux_curr, m12v_pex_curr, m12v_aux_vol,
                     vol_12v_aux1, vol_vcc1v2_i, vol_v12_in_i, vol_v12_in_aux0_i, vol_v12_in_aux1_i, vol_vccaux,
                     vol_vccaux_pmc, vol_vccram;
        pcidev::get_dev(m_idx)->sysfs_get_sensor( "xmc", "xmc_12v_pex_vol",    m12v_pex_vol);
        pcidev::get_dev(m_idx)->sysfs_get_sensor( "xmc", "xmc_12v_pex_curr",   m12v_pex_curr);
        pcidev::get_dev(m_idx)->sysfs_get_sensor( "xmc", "xmc_12v_aux_vol",    m12v_aux_vol);
        pcidev::get_dev(m_idx)->sysfs_get_sensor( "xmc", "xmc_12v_aux_curr",   m12v_aux_curr);
        pcidev::get_dev(m_idx)->sysfs_get_sensor( "xmc", "xmc_3v3_pex_vol",    m3v3_pex_vol);
        pcidev::get_dev(m_idx)->sysfs_get_sensor( "xmc", "xmc_3v3_aux_vol",    m3v3_aux_vol);
        pcidev::get_dev(m_idx)->sysfs_get_sensor( "xmc", "xmc_ddr_vpp_btm",    ddr_vpp_btm);
        pcidev::get_dev(m_idx)->sysfs_get_sensor( "xmc", "xmc_ddr_vpp_top",    ddr_vpp_top);
        pcidev::get_dev(m_idx)->sysfs_get_sensor( "xmc", "xmc_sys_5v5",        sys_5v5);
        pcidev::get_dev(m_idx)->sysfs_get_sensor( "xmc", "xmc_1v2_top",        m1v2_top);
        pcidev::get_dev(m_idx)->sysfs_get_sensor( "xmc", "xmc_vcc1v2_btm",     m1v2_btm);
        pcidev::get_dev(m_idx)->sysfs_get_sensor( "xmc", "xmc_1v8",            m1v8);
        pcidev::get_dev(m_idx)->sysfs_get_sensor( "xmc", "xmc_0v85",           m0v85);
        pcidev::get_dev(m_idx)->sysfs_get_sensor( "xmc", "xmc_mgt0v9avcc",     mgt0v9avcc);
        pcidev::get_dev(m_idx)->sysfs_get_sensor( "xmc", "xmc_12v_sw",         m12v_sw);
        pcidev::get_dev(m_idx)->sysfs_get_sensor( "xmc", "xmc_mgtavtt",        mgtavtt);
        pcidev::get_dev(m_idx)->sysfs_get_sensor( "xmc", "xmc_vccint_vol",     vccint_vol);
        pcidev::get_dev(m_idx)->sysfs_get_sensor("xmc", "xmc_vccint_curr",     vccint_curr);
        pcidev::get_dev(m_idx)->sysfs_get_sensor("xmc", "xmc_3v3_pex_curr",    m3v3_pex_curr);
        pcidev::get_dev(m_idx)->sysfs_get_sensor("xmc", "xmc_0v85_curr",       m0v85_curr);
        pcidev::get_dev(m_idx)->sysfs_get_sensor("xmc", "xmc_3v3_vcc_vol",     m3v3_vcc_vol);
        pcidev::get_dev(m_idx)->sysfs_get_sensor("xmc", "xmc_hbm_1v2_vol",     hbm_1v2_vol);
        pcidev::get_dev(m_idx)->sysfs_get_sensor("xmc", "xmc_vpp2v5_vol",      vpp2v5_vol);
        pcidev::get_dev(m_idx)->sysfs_get_sensor("xmc", "xmc_vccint_bram_vol", vccint_bram_vol);
        pcidev::get_dev(m_idx)->sysfs_get_sensor("xmc", "xmc_12v_aux1",        vol_12v_aux1);
        pcidev::get_dev(m_idx)->sysfs_get_sensor("xmc", "xmc_vcc1v2_i",        vol_vcc1v2_i);
        pcidev::get_dev(m_idx)->sysfs_get_sensor("xmc", "xmc_v12_in_i",        vol_v12_in_i);
        pcidev::get_dev(m_idx)->sysfs_get_sensor("xmc", "xmc_v12_in_aux0_i",   vol_v12_in_aux0_i);
        pcidev::get_dev(m_idx)->sysfs_get_sensor("xmc", "xmc_v12_in_aux1_i",   vol_v12_in_aux1_i);
        pcidev::get_dev(m_idx)->sysfs_get_sensor("xmc", "xmc_vccaux",          vol_vccaux);
        pcidev::get_dev(m_idx)->sysfs_get_sensor("xmc", "xmc_vccaux_pmc",      vol_vccaux_pmc);
        pcidev::get_dev(m_idx)->sysfs_get_sensor("xmc", "xmc_vccram",          vol_vccram);
        sensor_tree::put( "board.physical.electrical.12v_pex.voltage",         m12v_pex_vol );
        sensor_tree::put( "board.physical.electrical.12v_pex.current",         m12v_pex_curr );
        sensor_tree::put( "board.physical.electrical.12v_aux.voltage",         m12v_aux_vol );
        sensor_tree::put( "board.physical.electrical.12v_aux.current",         m12v_aux_curr );
        sensor_tree::put( "board.physical.electrical.3v3_pex.voltage",         m3v3_pex_vol );
        sensor_tree::put( "board.physical.electrical.3v3_aux.voltage",         m3v3_aux_vol );
        sensor_tree::put( "board.physical.electrical.ddr_vpp_bottom.voltage",  ddr_vpp_btm );
        sensor_tree::put( "board.physical.electrical.ddr_vpp_top.voltage",     ddr_vpp_top );
        sensor_tree::put( "board.physical.electrical.sys_5v5.voltage",         sys_5v5 );
        sensor_tree::put( "board.physical.electrical.1v2_top.voltage",         m1v2_top );
        sensor_tree::put( "board.physical.electrical.1v2_btm.voltage",         m1v2_btm );
        sensor_tree::put( "board.physical.electrical.1v8.voltage",             m1v8 );
        sensor_tree::put( "board.physical.electrical.0v85.voltage",            m0v85 ); //to-do: deprecate, moved to vccint_io.voltage
        sensor_tree::put( "board.physical.electrical.mgt_0v9.voltage",         mgt0v9avcc );
        sensor_tree::put( "board.physical.electrical.12v_sw.voltage",          m12v_sw );
        sensor_tree::put( "board.physical.electrical.mgt_vtt.voltage",         mgtavtt );
        sensor_tree::put( "board.physical.electrical.vccint.voltage",          vccint_vol );
        sensor_tree::put( "board.physical.electrical.vccint.current",          vccint_curr);
        sensor_tree::put( "board.physical.electrical.3v3_pex.current",         m3v3_pex_curr);
        sensor_tree::put( "board.physical.electrical.0v85.current",            m0v85_curr); //to-do: deprecate, moved to vccint_io.current
        sensor_tree::put( "board.physical.electrical.vcc3v3.voltage",          m3v3_vcc_vol);
        sensor_tree::put( "board.physical.electrical.hbm_1v2.voltage",         hbm_1v2_vol);
        sensor_tree::put( "board.physical.electrical.vpp2v5.voltage",          vpp2v5_vol);
        sensor_tree::put( "board.physical.electrical.vccint_bram.voltage",     vccint_bram_vol); //to-do: deprecate, moved to vccint_io.voltage
        sensor_tree::put( "board.physical.electrical.vccint_io.voltage",       vccint_bram_vol);
        sensor_tree::put( "board.physical.electrical.vccint_io.current",       m0v85_curr);
        sensor_tree::put( "board.physical.electrical.12v_aux1.voltage",        vol_12v_aux1);
        sensor_tree::put( "board.physical.electrical.vcc1v2_i.current",        vol_vcc1v2_i);
        sensor_tree::put( "board.physical.electrical.v12_in_i.current",        vol_v12_in_i);
        sensor_tree::put( "board.physical.electrical.v12_in_aux0_i.current",   vol_v12_in_aux0_i);
        sensor_tree::put( "board.physical.electrical.v12_in_aux1_i.current",   vol_v12_in_aux1_i);
        sensor_tree::put( "board.physical.electrical.vccaux.voltage",          vol_vccaux);
        sensor_tree::put( "board.physical.electrical.vccaux_pmc.voltage",      vol_vccaux_pmc);
        sensor_tree::put( "board.physical.electrical.vccram.voltage",          vol_vccram);

        // physical.power
        sensor_tree::put( "board.physical.power", static_cast<unsigned>(sysfs_power()));

        // firewall
        unsigned int level = 0, status = 0;
        unsigned long long time = 0;
        pcidev::get_dev(m_idx)->sysfs_get<unsigned int>( "firewall", "detected_level",      errmsg, level, 0 );
        pcidev::get_dev(m_idx)->sysfs_get<unsigned int>( "firewall", "detected_status",     errmsg, status, 0 );
        pcidev::get_dev(m_idx)->sysfs_get<unsigned long long>( "firewall", "detected_time", errmsg, time, 0 );
        sensor_tree::put( "board.error.firewall.firewall_level", level );
        sensor_tree::put( "board.error.firewall.firewall_status", status );
        sensor_tree::put( "board.error.firewall.firewall_time", time );
        sensor_tree::put( "board.error.firewall.status", xrt_core::utils::parse_firewall_status(status) );

        // memory
        xclDeviceUsage devstat = { 0 };
        (void) xclGetUsageInfo(m_handle, &devstat);
        for (unsigned i = 0; i < 2; i++) {
            boost::property_tree::ptree pt_dma;
            pt_dma.put( "h2c", xrt_core::utils::unit_convert(devstat.h2c[i]) );
            pt_dma.put( "c2h", xrt_core::utils::unit_convert(devstat.c2h[i]) );
            sensor_tree::add_child( std::string("board.pcie_dma.transfer_metrics.chan." + std::to_string(i)), pt_dma );
        }

        getMemTopology( devstat );

        // xclbin
        std::string xclbinid;
        pcidev::get_dev(m_idx)->sysfs_get("", "xclbinuuid", errmsg, xclbinid);
        sensor_tree::put( "board.xclbin.uuid", xclbinid );

        // compute unit
        std::vector<ip_data> computeUnits;
        if( getComputeUnits( computeUnits ) < 0 ) {
            std::cout << "WARNING: 'ip_layout' invalid. Has the bitstream been loaded? See 'xbutil program'.\n";
        }
        parseComputeUnits( computeUnits );

        /**
         * \note Adding device information for debug and profile
         * This will put one more section debug_profile into the
         * json dump that shows all the device information that
         * debug and profile code in external systems will need
         * e.g. sdx_server, hardware_sercer, GUI, etc
         */
        xclDebugProfileDeviceInfo info;
        int err = xclGetDebugProfileDeviceInfo(m_handle, &info);
        sensor_tree::put("debug_profile.device_info.error", err);
        sensor_tree::put("debug_profile.device_info.device_index", info.device_index);
        sensor_tree::put("debug_profile.device_info.user_instance", info.user_instance);
        sensor_tree::put("debug_profile.device_info.device_name", std::string(info.device_name));
        /** End of debug and profile device information */

        return 0;
    }

    /*
     * dumpJson
     */
    int dumpJson(std::ostream& ostr) const
    {
        readSensors();
        sensor_tree::json_dump( ostr );
        return 0;
    }

    void printTree (std::ostream& ostr, boost::property_tree::ptree &pt, int level) const
    {
        if (pt.empty()) {
            ostr << ": " << pt.data() << std::endl;
        } else {
            if (level > 0)
                ostr << std::endl;
            for (auto pos = pt.begin(); pos != pt.end();) {
                std::cout << indent(level+1) << pos->first;
                printTree(ostr, pos->second, level + 1);
                ++pos;
            }
        }
        return;
    }

    int dumpPartitionInfo(std::ostream& ostr) const
    {
        std::vector<std::string> partinfo;
        pcidev::get_dev(m_idx)->get_partinfo(partinfo);

        for (unsigned int i = 0; i < partinfo.size(); i++)
        {
            auto info = partinfo[i];
            if (info.empty())
                continue;
            boost::property_tree::ptree ptInfo;
            std::istringstream is(info);
            boost::property_tree::read_json(is, ptInfo);
            ostr << "Partition Info:" << std::endl;
            printTree(ostr, ptInfo, 0);
            if (i != partinfo.size() - 1)
                ostr << std::endl;
        }
	if (partinfo.size())
            ostr << "~~~~~~~~~~~~~~~~~~~~~~~~~~~~~~~~~~~~~~~~~~~~~~~~~~~~~~~~~~~~~~~~~~~~~~~~~~~~~~~~\n";
        return 0;
    }

    /*
     * dump
     *
     * TODO: Refactor to make function much shorter.
     */
    int dump(std::ostream& ostr) const {
        readSensors();
        std::ios::fmtflags f( ostr.flags() );
        ostr << std::left << std::endl;
        ostr << "~~~~~~~~~~~~~~~~~~~~~~~~~~~~~~~~~~~~~~~~~~~~~~~~~~~~~~~~~~~~~~~~~~~~~~~~~~~~~~~~\n";
        ostr << std::setw(32) << "Shell" << std::setw(32) << "FPGA" << "IDCode" << std::endl;
        ostr << std::setw(32) << sensor_tree::get<std::string>( "board.info.dsa_name",  "N/A" )
             << std::setw(32) << sensor_tree::get<std::string>( "board.info.fpga_name", "N/A" )
             << sensor_tree::get<std::string>( "board.info.idcode",    "N/A" ) << std::endl;
        ostr << std::setw(16) << "Vendor" << std::setw(16) << "Device" << std::setw(16) << "SubDevice"
             << std::setw(16) << "SubVendor" << std::setw(16) << "SerNum" << std::endl;
        ostr << std::setw(16) << sensor_tree::get<std::string>( "board.info.vendor",    "N/A" )
             << std::setw(16) << sensor_tree::get<std::string>( "board.info.device",    "N/A" )
             << std::setw(16) << sensor_tree::get<std::string>( "board.info.subdevice", "N/A" )
             << std::setw(16) << sensor_tree::get<std::string>( "board.info.subvendor", "N/A" )
             << std::setw(16) << sensor_tree::get<std::string>( "board.info.serial_number", "N/A" ) << std::endl;
        ostr << std::setw(16) << "DDR size" << std::setw(16) << "DDR count" << std::setw(16)
             << "Clock0" << std::setw(16) << "Clock1" << std::setw(16) << "Clock2" << std::endl;
        ostr << std::setw(16) << xrt_core::utils::unit_convert(sensor_tree::get<long long>( "board.info.ddr_size", -1 ))
             << std::setw(16) << sensor_tree::get( "board.info.ddr_count", -1 )
             << std::setw(16) << sensor_tree::get( "board.info.clock0", -1 )
             << std::setw(16) << sensor_tree::get( "board.info.clock1", -1 )
             << std::setw(16) << sensor_tree::get( "board.info.clock2", -1 ) << std::endl;
        ostr << std::setw(16) << "PCIe"
             << std::setw(16) << "DMA chan(bidir)"
             << std::setw(16) << "MIG Calibrated"
             << std::setw(16) << "P2P Enabled"
	     << std::setw(16) << "OEM ID" << std::endl;
        ostr << "GEN " << sensor_tree::get( "board.info.pcie_speed", -1 ) << "x" << std::setw(10)
             << sensor_tree::get( "board.info.pcie_width", -1 ) << std::setw(16) << sensor_tree::get( "board.info.dma_threads", -1 )
             << std::setw(16) << sensor_tree::get<std::string>( "board.info.mig_calibrated", "N/A" );
             switch(sensor_tree::get( "board.info.p2p_enabled", -1)) {
             case P2P_CONFIG_NOT_SUPP:
                      ostr << std::setw(16) << "N/A";
                  break;
             case P2P_CONFIG_DISABLED:
                      ostr << std::setw(16) << "false";
                  break;
             case P2P_CONFIG_ENABLED:
                      ostr << std::setw(16) << "true";
                  break;
             case P2P_CONFIG_REBOOT:
                      ostr << std::setw(16) << "no iomem";
                  break;
             case P2P_CONFIG_ERROR:
                      ostr << std::setw(16) << "error";
                  break;
             }
        ostr << std::setw(16) << sensor_tree::get<std::string>( "board.info.xmc_oem_id" , "N/A") << std::endl;

	std::vector<std::string> interface_uuids;
	std::vector<std::string> logic_uuids;
	std::string errmsg;
        pcidev::get_dev(m_idx)->sysfs_get( "", "interface_uuids", errmsg, interface_uuids);
        if (interface_uuids.size())
        {
            ostr << "Interface UUID" << std::endl;
            for (auto uuid : interface_uuids)
            {
                ostr << uuid;
            }
            ostr << std::endl;
        }

        pcidev::get_dev(m_idx)->sysfs_get( "", "logic_uuids", errmsg, logic_uuids);
        if (logic_uuids.size())
        {
            ostr << "Logic UUID" << std::endl;
            for (auto uuid : logic_uuids)
            {
                ostr << uuid;
            }
            ostr << std::endl;
        }
        ostr << std::setw(32) << "DNA"
             << std::setw(16) << "CPU_AFFINITY" << std::endl;
        ostr << std::setw(32) << sensor_tree::get<std::string>( "board.info.dna", "N/A" )
             << std::setw(16) << sensor_tree::get<std::string>( "board.info.cpu_affinity", "N/A" ) << std::endl;


        ostr << "~~~~~~~~~~~~~~~~~~~~~~~~~~~~~~~~~~~~~~~~~~~~~~~~~~~~~~~~~~~~~~~~~~~~~~~~~~~~~~~~\n";
        ostr << "Temperature(C)\n";
        ostr << std::setw(16) << "PCB TOP FRONT" << std::setw(16) << "PCB TOP REAR" << std::setw(16) << "PCB BTM FRONT" << std::setw(16) << "VCCINT TEMP" << std::endl;
        ostr << std::setw(16) << sensor_tree::get_pretty<unsigned int>( "board.physical.thermal.pcb.top_front" )
             << std::setw(16) << sensor_tree::get_pretty<unsigned int>( "board.physical.thermal.pcb.top_rear"  )
             << std::setw(16) << sensor_tree::get_pretty<unsigned int>( "board.physical.thermal.pcb.btm_front" )
             << std::setw(16) << sensor_tree::get_pretty<unsigned int>( "board.physical.thermal.vccint_temp" ) << std::endl;
        ostr << std::setw(16) << "FPGA TEMP" << std::setw(16) << "TCRIT Temp" << std::setw(16) << "FAN Presence"
             << std::setw(16) << "FAN Speed(RPM)" << std::endl;
        ostr << std::setw(16) << sensor_tree::get_pretty<unsigned int>( "board.physical.thermal.fpga_temp")
             << std::setw(16) << sensor_tree::get_pretty<unsigned int>( "board.physical.thermal.tcrit_temp")
             << std::setw(16) << sensor_tree::get<std::string>( "board.physical.thermal.fan_presence")
             << std::setw(16) << sensor_tree::get_pretty<unsigned int>( "board.physical.thermal.fan_speed" ) << std::endl;
        ostr << std::setw(16) << "QSFP 0" << std::setw(16) << "QSFP 1" << std::setw(16) << "QSFP 2" << std::setw(16) << "QSFP 3"
             << std::endl;
        ostr << std::setw(16) << sensor_tree::get_pretty<unsigned int>( "board.physical.thermal.cage.temp0" )
             << std::setw(16) << sensor_tree::get_pretty<unsigned int>( "board.physical.thermal.cage.temp1" )
             << std::setw(16) << sensor_tree::get_pretty<unsigned int>( "board.physical.thermal.cage.temp2" )
             << std::setw(16) << sensor_tree::get_pretty<unsigned int>( "board.physical.thermal.cage.temp3" ) << std::endl;
        ostr << std::setw(16) << "HBM TEMP" << std::endl;
        ostr << std::setw(16) << sensor_tree::get_pretty<unsigned int>( "board.physical.thermal.hbm_temp") << std::endl;
        ostr << "~~~~~~~~~~~~~~~~~~~~~~~~~~~~~~~~~~~~~~~~~~~~~~~~~~~~~~~~~~~~~~~~~~~~~~~~~~~~~~~~\n";
        ostr << "Electrical(mV|mA)\n";
        ostr << std::setw(16) << "12V PEX" << std::setw(16) << "12V AUX" << std::setw(16) << "12V PEX Current" << std::setw(16)
             << "12V AUX Current" << std::endl;
        ostr << std::setw(16) << sensor_tree::get_pretty<unsigned int>( "board.physical.electrical.12v_pex.voltage" )
             << std::setw(16) << sensor_tree::get_pretty<unsigned int>( "board.physical.electrical.12v_aux.voltage" )
             << std::setw(16) << sensor_tree::get_pretty<unsigned int>( "board.physical.electrical.12v_pex.current" )
             << std::setw(16) << sensor_tree::get_pretty<unsigned int>( "board.physical.electrical.12v_aux.current" ) << std::endl;
        ostr << std::setw(16) << "3V3 PEX" << std::setw(16) << "3V3 AUX" << std::setw(16) << "DDR VPP BOTTOM" << std::setw(16)
             << "DDR VPP TOP" << std::endl;
        ostr << std::setw(16) << sensor_tree::get_pretty<unsigned int>( "board.physical.electrical.3v3_pex.voltage"        )
             << std::setw(16) << sensor_tree::get_pretty<unsigned int>( "board.physical.electrical.3v3_aux.voltage"        )
             << std::setw(16) << sensor_tree::get_pretty<unsigned int>( "board.physical.electrical.ddr_vpp_bottom.voltage" )
             << std::setw(16) << sensor_tree::get_pretty<unsigned int>( "board.physical.electrical.ddr_vpp_top.voltage"    ) << std::endl;
        ostr << std::setw(16) << "SYS 5V5" << std::setw(16) << "1V2 TOP" << std::setw(16) << "1V8 TOP" << std::setw(16)
             << "0V85" << std::endl;
        ostr << std::setw(16) << sensor_tree::get_pretty<unsigned int>( "board.physical.electrical.sys_5v5.voltage" )
             << std::setw(16) << sensor_tree::get_pretty<unsigned int>( "board.physical.electrical.1v2_top.voltage" )
             << std::setw(16) << sensor_tree::get_pretty<unsigned int>( "board.physical.electrical.1v8.voltage"     )
             << std::setw(16) << sensor_tree::get_pretty<unsigned int>( "board.physical.electrical.0v85.voltage"    ) << std::endl;
        ostr << std::setw(16) << "MGT 0V9" << std::setw(16) << "12V SW" << std::setw(16) << "MGT VTT"
             << std::setw(16) << "1V2 BTM" << std::endl;
        ostr << std::setw(16) << sensor_tree::get_pretty<unsigned int>( "board.physical.electrical.mgt_0v9.voltage" )
             << std::setw(16) << sensor_tree::get_pretty<unsigned int>( "board.physical.electrical.12v_sw.voltage"  )
             << std::setw(16) << sensor_tree::get_pretty<unsigned int>( "board.physical.electrical.mgt_vtt.voltage" )
             << std::setw(16) << sensor_tree::get_pretty<unsigned int>( "board.physical.electrical.1v2_btm.voltage" ) << std::endl;
        ostr << std::setw(16) << "VCCINT VOL" << std::setw(16) << "VCCINT CURR" << std::setw(16) << "VCCINT IO VOL" << std::setw(16) << "VCC3V3 VOL"  << std::endl;
        ostr << std::setw(16) << sensor_tree::get_pretty<unsigned int>( "board.physical.electrical.vccint.voltage" )
             << std::setw(16) << sensor_tree::get_pretty<unsigned int>( "board.physical.electrical.vccint.current" )
             << std::setw(16) << sensor_tree::get_pretty<unsigned int>( "board.physical.electrical.vccint_io.voltage" )
             << std::setw(16) << sensor_tree::get_pretty<unsigned int>( "board.physical.electrical.vcc3v3.voltage"  ) << std::endl;
        ostr << std::setw(16) << "3V3 PEX CURR" << std::setw(16) << "VCCINT IO CURR" << std::setw(16) << "HBM1V2 VOL" << std::setw(16) << "VPP2V5 VOL"  << std::endl;
        ostr << std::setw(16) << sensor_tree::get_pretty<unsigned int>( "board.physical.electrical.3v3_pex.current" )
             << std::setw(16) << sensor_tree::get_pretty<unsigned int>( "board.physical.electrical.vccint_io.current" )
             << std::setw(16) << sensor_tree::get_pretty<unsigned int>( "board.physical.electrical.hbm_1v2.voltage" )
             << std::setw(16) << sensor_tree::get_pretty<unsigned int>( "board.physical.electrical.vpp2v5.voltage"  ) << std::endl;
        ostr << std::setw(16) << "VCC1V2 CURR" << std::setw(16) << "V12 I CURR" << std::setw(16) << "V12 AUX0 CURR" << std::setw(16) << "V12 AUX1 CURR"  << std::endl;
        ostr << std::setw(16) << sensor_tree::get_pretty<unsigned int>( "board.physical.electrical.vcc1v2_i.current" )
             << std::setw(16) << sensor_tree::get_pretty<unsigned int>( "board.physical.electrical.v12_in_i.current" )
             << std::setw(16) << sensor_tree::get_pretty<unsigned int>( "board.physical.electrical.v12_in_aux0_i.current" )
             << std::setw(16) << sensor_tree::get_pretty<unsigned int>( "board.physical.electrical.v12_in_aux1_i.current"  ) << std::endl;
        ostr << std::setw(16) << "12V AUX1 VOL" << std::setw(16) << "VCCAUX VOL" << std::setw(16) << "VCCAUX PMC VOL" << std::setw(16) << "VCCRAM VOL"  << std::endl;
        ostr << std::setw(16) << sensor_tree::get_pretty<unsigned int>( "board.physical.electrical.12v_aux1.voltage" )
             << std::setw(16) << sensor_tree::get_pretty<unsigned int>( "board.physical.electrical.vccaux.voltage" )
             << std::setw(16) << sensor_tree::get_pretty<unsigned int>( "board.physical.electrical.vccaux_pmc.voltage" )
             << std::setw(16) << sensor_tree::get_pretty<unsigned int>( "board.physical.electrical.vccram.voltage"  ) << std::endl;

        ostr << "~~~~~~~~~~~~~~~~~~~~~~~~~~~~~~~~~~~~~~~~~~~~~~~~~~~~~~~~~~~~~~~~~~~~~~~~~~~~~~~~\n";
        ostr << "Card Power(W)\n";
        ostr << sensor_tree::get_pretty<unsigned>( "board.physical.power" ) << std::endl;
        ostr << "~~~~~~~~~~~~~~~~~~~~~~~~~~~~~~~~~~~~~~~~~~~~~~~~~~~~~~~~~~~~~~~~~~~~~~~~~~~~~~~~\n";
        ostr << "Firewall Last Error Status\n";
        unsigned short lvl = sensor_tree::get( "board.error.firewall.firewall_level", 0 );
        ostr << "Level " << std::setw(2) << lvl << ": 0x"
             << std::hex << sensor_tree::get( "board.error.firewall.firewall_status", -1 ) << std::dec
             << sensor_tree::get<std::string>( "board.error.firewall.status", "N/A" ) << std::endl;
        if (lvl != 0) {
            char cbuf[80];
            time_t stamp = static_cast<time_t>(sensor_tree::get( "board.error.firewall.firewall_time", 0 ));
            struct tm *ts = localtime(&stamp);
            strftime(cbuf, sizeof(cbuf), "%a %Y-%m-%d %H:%M:%S %Z", ts);
            ostr << "Error occurred on: " << cbuf << std::endl;
        }
        ostr << std::endl;
        ostr << "ECC Error Status\n";
        ostr << std::left << std::setw(8) << "Tag" << std::setw(12) << "Errors"
             << std::setw(10) << "CE Count" << std::setw(10) << "UE Count"
             << std::setw(20) << "CE FFA" << std::setw(20) << "UE FFA" << std::endl;
        try {
          for (auto& v : sensor_tree::get_child("board.memory.mem")) {
            int index = std::stoi(v.first);
            if( index >= 0 ) {
              std::string tag, st;
              unsigned int ce_cnt = 0, ue_cnt = 0;
              uint64_t ce_ffa = 0, ue_ffa = 0;
              for (auto& subv : v.second) {
                  if( subv.first == "tag" ) {
                      tag = subv.second.get_value<std::string>();
                  } else if( subv.first == "ecc_status" ) {
                      st = subv.second.get_value<std::string>();
                  } else if( subv.first == "ecc_ce_cnt" ) {
                      ce_cnt = subv.second.get_value<unsigned int>();
                  } else if( subv.first == "ecc_ue_cnt" ) {
                      ue_cnt = subv.second.get_value<unsigned int>();
                  } else if( subv.first == "ecc_ce_ffa" ) {
                      ce_ffa = subv.second.get_value<uint64_t>();
                  } else if( subv.first == "ecc_ue_ffa" ) {
                      ue_ffa = subv.second.get_value<uint64_t>();
                  }
              }
              if (!st.empty()) {
                  ostr << std::left << std::setw(8) << tag << std::setw(12)
                    << st << std::dec << std::setw(10) << ce_cnt
                    << std::setw(10) << ue_cnt << "0x" << std::setw(18)
                    << std::hex << ce_ffa << "0x" << std::setw(18) << ue_ffa
                    << std::endl;
              }
            }
          }
        }
        catch( std::exception const& e) {
          // eat the exception, probably bad path
        }

        ostr << "~~~~~~~~~~~~~~~~~~~~~~~~~~~~~~~~~~~~~~~~~~~~~~~~~~~~~~~~~~~~~~~~~~~~~~~~~~~~~~~~\n";
        ostr << std::left << "Memory Status" << std::endl;
        ostr << std::setw(17) << "     Tag"  << std::setw(12) << "Type"
             << std::setw(9)  << "Temp(C)"   << std::setw(8)  << "Size";
        ostr << std::setw(16) << "Mem Usage" << std::setw(8)  << "BO count" << std::endl;

        try {
          for (auto& v : sensor_tree::get_child("board.memory.mem")) {
            int index = std::stoi(v.first);
            if( index >= 0 ) {
              std::string mem_usage, tag, size, type, temp;
              unsigned bo_count = 0;
              for (auto& subv : v.second) {
                  if( subv.first == "type" ) {
                      type = subv.second.get_value<std::string>();
                  } else if( subv.first == "tag" ) {
                      tag = subv.second.get_value<std::string>();
                  } else if( subv.first == "temp" ) {
                      unsigned int t = subv.second.get_value<unsigned int>();
                      temp = sensor_tree::pretty<unsigned int>(t == XCL_INVALID_SENSOR_VAL ? XCL_NO_SENSOR_DEV : t, "N/A");
                  } else if( subv.first == "bo_count" ) {
                      bo_count = subv.second.get_value<unsigned>();
                  } else if( subv.first == "mem_usage" ) {
                      mem_usage = subv.second.get_value<std::string>();
                  } else if( subv.first == "size" ) {
                      size = subv.second.get_value<std::string>();
                  }
              }
              ostr << std::left
                   << "[" << std::right << std::setw(2) << index << "] " << std::left
                   << std::setw(12) << tag
                   << std::setw(12) << type
                   << std::setw(9) << temp
                   << std::setw(8) << size
                   << std::setw(16) << mem_usage
                   << std::setw(8) << bo_count << std::endl;
            }
          }
        }
        catch( std::exception const& e) {
          // eat the exception, probably bad path
        }

        ostr << "~~~~~~~~~~~~~~~~~~~~~~~~~~~~~~~~~~~~~~~~~~~~~~~~~~~~~~~~~~~~~~~~~~~~~~~~~~~~~~~~\n";
        ostr << "DMA Transfer Metrics" << std::endl;
        try {
          for (auto& v : sensor_tree::get_child( "board.pcie_dma.transfer_metrics.chan" )) {
            int index = std::stoi(v.first);
            if( index >= 0 ) {
              std::string chan_h2c, chan_c2h, chan_val = "N/A";
              for (auto& subv : v.second ) {
                chan_val = subv.second.get_value<std::string>();
                if( subv.first == "h2c" )
                  chan_h2c = chan_val;
                else if( subv.first == "c2h" )
                  chan_c2h = chan_val;
              }
              ostr << "Chan[" << index << "].h2c:  " << chan_h2c << std::endl;
              ostr << "Chan[" << index << "].c2h:  " << chan_c2h << std::endl;
            }
          }
        }
        catch( std::exception const& e) {
          // eat the exception, probably bad path
        }

        ostr << "~~~~~~~~~~~~~~~~~~~~~~~~~~~~~~~~~~~~~~~~~~~~~~~~~~~~~~~~~~~~~~~~~~~~~~~~~~~~~~~~\n";
        ostr << "Streams" << std::endl;
        ostr << std::setw(17) << "     Tag"  << std::setw(9) << "Flow ID"
             << std::setw(9)  << "Route ID"   << std::setw(9)  << "Status";
        ostr << std::setw(16) << "Total (B/#)" << std::setw(10)  << "Pending (B/#)" << std::endl;
        try {
          int index = 0;
          for (auto& v : sensor_tree::get_child("board.memory.stream")) {
            int stream_index = std::stoi(v.first);
            if( stream_index >= 0 ) {
              std::string status, tag, total, pending;
              unsigned int flow_id = 0, route_id = 0;
              for (auto& subv : v.second) {
                if( subv.first == "tag" ) {
                  tag = subv.second.get_value<std::string>();
                } else if( subv.first == "flow_id" ) {
                  flow_id = subv.second.get_value<unsigned int>();
                } else if( subv.first == "route_id" ) {
                  route_id = subv.second.get_value<unsigned int>();
                } else if ( subv.first == "status" ) {
                  status = subv.second.get_value<std::string>();
                } else if ( subv.first == "total" ) {
                  total = subv.second.get_value<std::string>();
                } else if ( subv.first == "pending" ) {
                  pending = subv.second.get_value<std::string>();
                }
              }
              ostr << std::left
                   << "[" << std::right << std::setw(2) << index << "] " << std::left
                   << std::setw(12) << tag
                   << std::setw(9) << flow_id
                   << std::setw(9)  << route_id
                   << std::setw(9)  << status
                   << std::setw(16) << total
                   << std::setw(10) << pending << std::endl;
              index++;
            }
          }
        }
        catch( std::exception const& e) {
          // eat the exception, probably bad path
        }

        ostr << "~~~~~~~~~~~~~~~~~~~~~~~~~~~~~~~~~~~~~~~~~~~~~~~~~~~~~~~~~~~~~~~~~~~~~~~~~~~~~~~~\n";
        ostr << "Xclbin UUID\n"
             << sensor_tree::get<std::string>( "board.xclbin.uuid", "N/A" ) << std::endl;
        ostr << "~~~~~~~~~~~~~~~~~~~~~~~~~~~~~~~~~~~~~~~~~~~~~~~~~~~~~~~~~~~~~~~~~~~~~~~~~~~~~~~~\n";
        ostr << "Compute Unit Status\n";
        try {
          for (auto& v : sensor_tree::get_child( "board.compute_unit" )) {
            int index = std::stoi(v.first);
            if( index >= 0 ) {
              std::string cu_n, cu_s, cu_ba;
              for (auto& subv : v.second) {
                if( subv.first == "name" ) {
                  cu_n = subv.second.get_value<std::string>();
                } else if( subv.first == "base_address" ) {
                  auto addr = subv.second.get_value<uint64_t>();
                  cu_ba = (addr == (uint64_t)-1) ? "N/A" : sensor_tree::pretty<uint64_t>(addr, "N/A", true);
                } else if( subv.first == "status" ) {
                  cu_s = subv.second.get_value<std::string>();
                }
              }
              int cu_i = xclIPName2Index(m_handle, cu_n.c_str());
              if (cu_i < 0) {
                ostr << "CU: ";
              } else {
                ostr << "CU[" << std::right << std::setw(2) << cu_i << "]: ";
              }
              ostr << std::left << std::setw(32) << cu_n
                   << "@" << std::setw(18) << std::hex << cu_ba
                   << cu_s << std::endl;
            }
          }
        }
        catch( std::exception const& e) {
            // eat the exception, probably bad path
        }
        ostr << "~~~~~~~~~~~~~~~~~~~~~~~~~~~~~~~~~~~~~~~~~~~~~~~~~~~~~~~~~~~~~~~~~~~~~~~~~~~~~~~~\n";
        dumpPartitionInfo(ostr);
        ostr.flags(f);
        return 0;
    }

    /*
     * print stream topology
     */
    int printStreamInfo(std::ostream& ostr) const {
        std::vector<std::string> lines;
        m_stream_usage_stringize_dynamics(lines);
        for(auto line:lines) {
            ostr << line.c_str() << std::endl;
        }

        return 0;
    }

    /*
     * program
     */
    int program(const std::string& xclbin, unsigned region) {
        std::ifstream stream(xclbin.c_str());

        if(!stream.is_open()) {
            std::cout << "ERROR: Cannot open " << xclbin << ". Check that it exists and is readable." << std::endl;
            return -ENOENT;
        }

        if(region) {
            std::cout << "ERROR: Not support other than -r 0 " << std::endl;
            return -EINVAL;
        }

        char temp[8];
        stream.read(temp, 8);

        if (std::strncmp(temp, "xclbin0", 8)) {
            if (std::strncmp(temp, "xclbin2", 8))
                return -EINVAL;
        }


        stream.seekg(0, stream.end);
        int length = stream.tellg();
        stream.seekg(0, stream.beg);

        char *buffer = new char[length];
        stream.read(buffer, length);
        const xclBin *header = (const xclBin *)buffer;
        int result = xclLoadXclBin(m_handle, header);
        delete [] buffer;

        return result;
    }

    /*
     * boot
     *
     * Boot requires root privileges. Boot calls xclBootFPGA given the device handle.
     * The device is closed and a re-enumeration of devices is performed. After, the
     * device is created again by calling xclOpen(). This cannot be done inside
     * xclBootFPGA because of scoping issues in m_handle, so it is done within boot().
     * Check m_handle as a valid pointer before returning.
     */
    int boot() {
        if (getuid() && geteuid()) {
            std::cout << "ERROR: boot operation requires root privileges" << std::endl; // todo move this to a header of common messages
            return -EACCES;
        } else {
            int retVal = -1;
#ifdef __GNUC__
# pragma GCC diagnostic push
# pragma GCC diagnostic ignored "-Wdeprecated-declarations"
#endif
            retVal = xclBootFPGA(m_handle);
#ifdef __GNUC__
# pragma GCC diagnostic pop
#endif
            if( retVal == 0 )
            {
                m_handle = xclOpen( m_idx, nullptr, XCL_QUIET );
                ( m_handle != nullptr ) ? retVal = 0 : retVal = -1;
            }
            return retVal;
        }
    }

    int run(unsigned region, unsigned cu) {
        std::cout << "ERROR: Not implemented\n";
        return -1;
    }

    int fan(unsigned speed) {
        std::cout << "ERROR: Not implemented\n";
        return -1;
    }

    /*
     * dmatest
     *
     * TODO: Refactor this function to be much shorter.
     */
    int dmatest(size_t blockSize, bool verbose) {
        xclbin_lock xclbin_lock(m_handle, m_idx);

        if (blockSize == 0)
            blockSize = 256 * 1024 * 1024; // Default block size

        int ddr_mem_size = get_ddr_mem_size();
        if (ddr_mem_size == -EINVAL)
            return -EINVAL;

        int result = 0;
        unsigned long long addr = 0x0;
        unsigned int pattern = 'J';

        // get DDR bank count from mem_topology if possible
        std::vector<char> buf;
        std::string errmsg;

        auto dev = pcidev::get_dev(m_idx);
        dev->sysfs_get("icap", "mem_topology", errmsg, buf);

        if (!errmsg.empty()) {
            std::cout << errmsg << std::endl;
            return -EINVAL;
        }
        const mem_topology *map = (mem_topology *)buf.data();

        std::string hbm_mem_size = xrt_core::utils::unit_convert(map->m_count*(map->m_mem_data[0].m_size << 10));
        if (verbose) {
            std::cout << "INFO: DMA test on [" << m_idx << "]: "<< name() << "\n";
            if (hbm_mem_size.compare(std::string("0 Byte")) != 0)
                std::cout << "Total HBM size: " << hbm_mem_size << "\n";
            if (ddr_mem_size != 0)
                std::cout << "Total DDR size: " << ddr_mem_size << " MB\n";

            if (blockSize < (1024*1024))
                std::cout << "Buffer Size: " << blockSize/(1024) << " KB\n";
            else
                std::cout << "Buffer Size: " << blockSize/(1024*1024) << " MB\n";
        }

        if(buf.empty() || map->m_count == 0) {
            std::cout << "WARNING: 'mem_topology' invalid, "
                << "unable to perform DMA Test. Has the bitstream been loaded? "
                << "See 'xbutil program' to load a specific xclbin file or run "
                << "'xbutil validate' to use the xclbins provided with this card." << std::endl;
            return -EINVAL;
        }

        if (verbose)
            std::cout << "Reporting from mem_topology:" << std::endl;

        for(int32_t i = 0; i < map->m_count; i++) {
            if(map->m_mem_data[i].m_type == MEM_STREAMING)
                continue;

            if(map->m_mem_data[i].m_used) {
                if (verbose) {
                    std::cout << "Data Validity & DMA Test on "
                        << map->m_mem_data[i].m_tag << "\n";
                }
                addr = map->m_mem_data[i].m_base_address;

                for(unsigned sz = 1; sz <= 256; sz *= 2) {
                    result = memwriteQuiet(addr, sz, pattern);
                    if( result < 0 )
                        return result;
                    result = memreadCompare(addr, sz, pattern , false);
                    if( result < 0 )
                        return result;
                }
                try {
                    DMARunner runner( m_handle, blockSize, i);
                    result = runner.run();
                } catch (const xrt_core::error &ex) {
                    std::cout << "ERROR: " << ex.what() << std::endl;
                    return ex.get();
                }
            }
        }

        return result;
    }

    int memread(std::string aFilename, unsigned long long aStartAddr = 0, unsigned long long aSize = 0)
    {
        xclbin_lock xclbin_lock(m_handle, m_idx);
        return memaccess(m_handle, get_ddr_mem_size(), getpagesize(),
            pcidev::get_dev(m_idx)->sysfs_name).read(
            aFilename, aStartAddr, aSize);
    }


    int memDMATest(size_t blocksize, unsigned int aPattern = 'J') {
        return memaccess(m_handle, get_ddr_mem_size(), getpagesize(),
            pcidev::get_dev(m_idx)->sysfs_name).runDMATest(
            blocksize, aPattern);
    }

    int memreadCompare(unsigned long long aStartAddr = 0, unsigned long long aSize = 0, unsigned int aPattern = 'J', bool checks = true) {
        return memaccess(m_handle, get_ddr_mem_size(), getpagesize(),
            pcidev::get_dev(m_idx)->sysfs_name).readCompare(
            aStartAddr, aSize, aPattern, checks);
    }

    int memwrite(unsigned long long aStartAddr, unsigned long long aSize, unsigned int aPattern = 'J')
    {
        xclbin_lock xclbin_lock(m_handle, m_idx);
        return memaccess(m_handle, get_ddr_mem_size(), getpagesize(),
            pcidev::get_dev(m_idx)->sysfs_name).write(
            aStartAddr, aSize, aPattern);
    }

    int memwrite( unsigned long long aStartAddr, unsigned long long aSize, char *srcBuf )
    {
        return memaccess(m_handle, get_ddr_mem_size(), getpagesize(),
            pcidev::get_dev(m_idx)->sysfs_name).write(
            aStartAddr, aSize, srcBuf);
    }

    int memwriteQuiet(unsigned long long aStartAddr, unsigned long long aSize, unsigned int aPattern = 'J') {
        return memaccess(m_handle, get_ddr_mem_size(), getpagesize(),
            pcidev::get_dev(m_idx)->sysfs_name).writeQuiet(
            aStartAddr, aSize, aPattern);
    }

    size_t get_ddr_mem_size() {
        std::string errmsg;
        long long ddr_size = 0;
        int ddr_bank_count = 0;
        pcidev::get_dev(m_idx)->sysfs_get<long long>("rom", "ddr_bank_size", errmsg, ddr_size, 0);
        pcidev::get_dev(m_idx)->sysfs_get<int>("rom", "ddr_bank_count_max", errmsg, ddr_bank_count, 0);

        if (!errmsg.empty()) {
            std::cout << errmsg << std::endl;
            return -EINVAL;
        }
        return GB(ddr_size)*ddr_bank_count / (1024 * 1024);
    }


   //Debug related functionality.
    uint32_t getIPCountAddrNames(int type, std::vector<uint64_t> *baseAddress, std::vector<std::string> * portNames);

    std::pair<size_t, size_t> getCUNamePortName (std::vector<std::string>& aSlotNames,
                             std::vector< std::pair<std::string, std::string> >& aCUNamePortNames);
    std::pair<size_t, size_t> getStreamName (const std::vector<std::string>& aSlotNames,
                             std::vector< std::pair<std::string, std::string> >& aStreamNames);
    int readAIMCounters();
    int readAMCounters();
    int readASMCounters();
    int readLAPCheckers(int aVerbose);
    int readStreamingCheckers(int aVerbose);
    int print_debug_ip_list (int aVerbose);

    /*
     * do_dd
     *
     * Perform block read or writes to-device-from-file or from-device-to-file.
     *
     * Usage:
     * dd -d0 --if=in.txt --bs=4096 --count=16 --seek=10
     * dd -d0 --of=out.txt --bs=1024 --count=4 --skip=2
     * --if : specify the input file, if specified, direction is fileToDevice
     * --of : specify the output file, if specified, direction is deviceToFile
     * --bs : specify the block size OPTIONAL defaults to value specified in 'dd.h'
     * --count : specify the number of blocks to copy
     *           OPTIONAL for fileToDevice; will copy the remainder of input file by default
     *           REQUIRED for deviceToFile
     * --skip : specify the source offset (in block counts)
     * --seek : specify the destination offset (in block counts)
     */
    int do_dd(dd::ddArgs_t args )
    {
        if( !args.isValid ) {
            return -1; // invalid arguments
        }
        if( args.dir == dd::unset ) {
            return -1; // direction invalid
        } else if( args.dir == dd::deviceToFile ) {
            unsigned long long addr = args.skip; // ddr read offset
            while( args.count-- > 0 ) { // writes all full blocks
                memread( args.file, addr, args.blockSize ); // returns 0 on complete read.
                // how to check for partial reads when device is empty?
                addr += args.blockSize;
            }
        } else if( args.dir == dd::fileToDevice ) {
            // write entire contents of file to device DDR at seek offset.
            unsigned long long addr = args.seek; // ddr write offset
            std::ifstream iStream( args.file.c_str(), std::ifstream::binary );
            if( !iStream ) {
                perror( "open input file" );
                return errno;
            }
            // If unspecified count, calculate the count from the full file size.
            if( args.count <= 0 ) {
                iStream.seekg( 0, iStream.end );
                int length = iStream.tellg();
                args.count = length / args.blockSize + 1; // round up
                iStream.seekg( 0, iStream.beg );
            }
            iStream.seekg( 0, iStream.beg );

            char *buf;
            static char *inBuf;
            size_t inSize;

            inBuf = (char*)malloc( args.blockSize );
            if( !inBuf ) {
                perror( "malloc block size" );
                return errno;
            }

            while( args.count-- > 0 ) { // writes all full blocks
                buf = inBuf;
                inSize = iStream.read( inBuf, args.blockSize ).gcount();
                if( (int)inSize == args.blockSize ) {
                    // full read
                } else {
                    // Partial read--write size specified greater than read size. Writing remainder of input file.
                    args.count = 0; // force break
                }
                memwrite( addr, inSize, buf );
                addr += inSize;
            }
            iStream.close();
        }
        return 0;
    }

    int usageInfo(xclDeviceUsage& devstat) const {
        return xclGetUsageInfo(m_handle, &devstat);
    }

    int deviceInfo(xclDeviceInfo2& devinfo) const {
        return xclGetDeviceInfo2(m_handle, &devinfo);
    }

    int validate(bool quick, bool hidden);

    int reset(xclResetKind kind);
    int setP2p(bool enable, bool force);
    int setCma(bool enable, uint64_t total_size);
    int testP2p(void);
    int testM2m(void);
    int iopsTest(void);

private:
    // Run a test case as <exe> <xclbin> [-d index] on this device and collect
    // all output from the run into "output"
    // Note: exe should assume index to be 0 without -d
    int runTestCase(const std::string& exe, const std::string& xclbin, std::string& output);

    int scVersionTest(void);
    int pcieLinkTest(void);
    int auxConnectionTest(void);
    int verifyKernelTest(void);
    int bandwidthKernelTest(void);
    int kernelVersionTest(void);
    // testFunc must return 0 for success, 1 for warning, and < 0 for error
    int runOneTest(std::string testName, std::function<int(void)> testFunc);

    int getXclbinuuid(uuid_t &uuid);
};

void printHelp(const std::string& exe);
int xclTop(int argc, char *argv[]);
int xclReset(int argc, char *argv[]);
int xclValidate(int argc, char *argv[]);
std::unique_ptr<xcldev::device> xclGetDevice(unsigned index);
int xclP2p(int argc, char *argv[]);
int xclCma(int argc, char *argv[]);
} // end namespace xcldev

#endif /* XBUTIL_H */<|MERGE_RESOLUTION|>--- conflicted
+++ resolved
@@ -749,14 +749,10 @@
         pcidev::get_dev(m_idx)->sysfs_get( "rom", "FPGA",                    errmsg, fpga );
         pcidev::get_dev(m_idx)->sysfs_get( "icap", "idcode",                 errmsg, idcode );
         pcidev::get_dev(m_idx)->sysfs_get( "dna", "dna",                     errmsg, dna );
-<<<<<<< HEAD
+        pcidev::get_dev(m_idx)->sysfs_get("", "local_cpulist",               errmsg, cpu_affinity);
 
 	p2p_enabled = pcidev::check_p2p_config(pcidev::get_dev(m_idx), errmsg);
 
-=======
-        pcidev::get_dev(m_idx)->sysfs_get<int>("", "p2p_enable",             errmsg, p2p_enabled, 0 );
-        pcidev::get_dev(m_idx)->sysfs_get("", "local_cpulist",               errmsg, cpu_affinity);
->>>>>>> 2b02f9e6
         sensor_tree::put( "board.info.dsa_name",       name() );
         sensor_tree::put( "board.info.vendor",         vendor );
         sensor_tree::put( "board.info.device",         device );
