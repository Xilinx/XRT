/**
 * Copyright (C) 2016-2018 Xilinx, Inc
 * Author: Sonal Santan, Ryan Radjabi
 * Simple command line utility to inetract with SDX PCIe devices
 *
 * Licensed under the Apache License, Version 2.0 (the "License"). You may
 * not use this file except in compliance with the License. A copy of the
 * License is located at
 *
 *     http://www.apache.org/licenses/LICENSE-2.0
 *
 * Unless required by applicable law or agreed to in writing, software
 * distributed under the License is distributed on an "AS IS" BASIS, WITHOUT
 * WARRANTIES OR CONDITIONS OF ANY KIND, either express or implied. See the
 * License for the specific language governing permissions and limitations
 * under the License.
 */
#ifndef XBUTIL_H
#define XBUTIL_H
#define GB(x)           ((size_t) (x) << 30)

#include <fstream>
#include <assert.h>
#include <vector>
#include <map>
#include <iomanip>
#include <sstream>
#include <string>
#include <boost/property_tree/json_parser.hpp>

#include "xrt.h"
#include "xclperf.h"
#include "xcl_axi_checker_codes.h"
#include "core/pcie/common/dmatest.h"
#include "core/pcie/common/memaccess.h"
#include "core/pcie/common/dd.h"
#include "core/common/utils.h"
#include "core/common/sensor.h"
#include "core/pcie/linux/scan.h"
#include "xclbin.h"
#include "core/common/xrt_profiling.h"
#include <version.h>

#include <chrono>
using Clock = std::chrono::high_resolution_clock;

int xclUpdateSchedulerStat(xclDeviceHandle); // exposed by shim

#define TO_STRING(x) #x
#define AXI_FIREWALL

#define XCL_NO_SENSOR_DEV_LL    ~(0ULL)
#define XCL_NO_SENSOR_DEV       ~(0U)
#define XCL_NO_SENSOR_DEV_S     0xffff
#define XCL_INVALID_SENSOR_VAL 0

#define indent(level)   std::string((level) * 4, ' ')
/*
 * Simple command line tool to query and interact with SDx PCIe devices
 * The tool statically links with xcldma HAL driver inorder to avoid
 * dependencies on environment variables like XILINX_OPENCL, LD_LIBRARY_PATH, etc.
 * TODO:
 * Rewrite the command line parsing to provide interface like Android adb:
 * xcldev <cmd> [options]
 */

namespace xcldev {

enum command {
    PROGRAM,
    CLOCK,
    BOOT,
    HELP,
    QUERY,
    DUMP,
    RUN,
    FAN,
    DMATEST,
    LIST,
    SCAN,
    MEM,
    DD,
    STATUS,
    CMD_MAX,
    M2MTEST, 
    VERSION
};
enum subcommand {
    MEM_READ = 0,
    MEM_WRITE,
    STATUS_AIM,
    STATUS_LAPC,
    STATUS_ASM,
    STATUS_SPC,
    STREAM,
    STATUS_UNSUPPORTED,
    STATUS_AM,
};
enum statusmask {
    STATUS_NONE_MASK = 0x0,
    STATUS_AIM_MASK = 0x1,
    STATUS_LAPC_MASK = 0x2,
    STATUS_ASM_MASK = 0x4,
    STATUS_SPC_MASK = 0x8,
    STATUS_AM_MASK = 0x10,
};
enum p2pcommand {
    P2P_ENABLE = 0x0,
    P2P_DISABLE,
    P2P_VALIDATE,
};

static const std::pair<std::string, command> map_pairs[] = {
    std::make_pair("program", PROGRAM),
    std::make_pair("clock", CLOCK),
    std::make_pair("boot", BOOT),
    std::make_pair("help", HELP),
    std::make_pair("query", QUERY),
    std::make_pair("dump", DUMP),
    std::make_pair("run", RUN),
    std::make_pair("fan", FAN),
    std::make_pair("dmatest", DMATEST),
    std::make_pair("list", LIST),
    std::make_pair("scan", SCAN),
    std::make_pair("mem", MEM),
    std::make_pair("dd", DD),
    std::make_pair("status", STATUS),
    std::make_pair("m2mtest", M2MTEST),
    std::make_pair("version", VERSION),
    std::make_pair("--version", VERSION)

};

static const std::pair<std::string, subcommand> subcmd_pairs[] = {
    std::make_pair("read", MEM_READ),
    std::make_pair("write", MEM_WRITE),
    std::make_pair("aim", STATUS_AIM),
    std::make_pair("lapc", STATUS_LAPC),
    std::make_pair("asm", STATUS_ASM),
    std::make_pair("stream", STREAM),
    std::make_pair("accelmonitor", STATUS_AM)
};

static const std::map<MEM_TYPE, std::string> memtype_map = {
    {MEM_DDR3, "MEM_DDR3"},
    {MEM_DDR4, "MEM_DDR4"},
    {MEM_DRAM, "MEM_DRAM"},
    {MEM_STREAMING, "MEM_STREAMING"},
    {MEM_PREALLOCATED_GLOB, "MEM_PREALLOCATED_GLOB"},
    {MEM_ARE, "MEM_ARE"},
    {MEM_HBM, "MEM_HBM"},
    {MEM_BRAM, "MEM_BRAM"},
    {MEM_URAM, "MEM_URAM"},
    {MEM_STREAMING_CONNECTION, "MEM_STREAMING_CONNECTION"}
};

static const std::map<std::string, command> commandTable(map_pairs, map_pairs + sizeof(map_pairs) / sizeof(map_pairs[0]));

static std::string lvl2PowerStr(unsigned int lvl)
{
    std::vector<std::string> powers{ "75W", "150W", "225W" };

    if (lvl < powers.size())
        return powers[lvl];

    return "0W";
}

class device {
    unsigned int m_idx;
    xclDeviceHandle m_handle;
    xclDeviceInfo2 m_devinfo;
    xclErrorStatus m_errinfo;

    struct xclbin_lock
    {
        xclDeviceHandle m_handle;
        uuid_t m_uuid;
        xclbin_lock(xclDeviceHandle handle, unsigned int m_idx) : m_handle(handle) {
            std::string errmsg, xclbinid;

            pcidev::get_dev(m_idx)->sysfs_get("", "xclbinuuid", errmsg, xclbinid);

            if (!errmsg.empty()) {
                std::cout<<errmsg<<std::endl;
                throw std::runtime_error("Failed to get uuid.");
            }

            uuid_parse(xclbinid.c_str(), m_uuid);

            if (uuid_is_null(m_uuid))
                   throw std::runtime_error("'uuid' invalid, please re-program xclbin.");

            if (xclOpenContext(m_handle, m_uuid, -1, true))
                   throw std::runtime_error("'Failed to lock down xclbin");
        }
        ~xclbin_lock(){
            xclCloseContext(m_handle, m_uuid, -1);
        }
    };


public:
    int domain() {
        return pcidev::get_dev(m_idx)->domain;
    }
    int bus() {
        return pcidev::get_dev(m_idx)->bus;
    }
    int dev() {
        return pcidev::get_dev(m_idx)->dev;
    }
    int userFunc() {
        return pcidev::get_dev(m_idx)->func;
    }
    device(unsigned int idx, const char* log) : m_idx(idx), m_handle(nullptr), m_devinfo{} {
        std::string devstr = "device[" + std::to_string(m_idx) + "]";
        m_handle = xclOpen(m_idx, log, XCL_QUIET);
        if (!m_handle)
            throw std::runtime_error("Failed to open " + devstr);
        if (xclGetDeviceInfo2(m_handle, &m_devinfo))
            throw std::runtime_error("Unable to obtain info from " + devstr);
#ifdef AXI_FIREWALL
        if (xclGetErrorStatus(m_handle, &m_errinfo))
            throw std::runtime_error("Unable to obtain AXI error from " + devstr);
#endif
    }

    device(device&& rhs) : m_idx(rhs.m_idx), m_handle(rhs.m_handle), m_devinfo(std::move(rhs.m_devinfo)) {
    }

    device(const device &dev) = delete;
    device& operator=(const device &dev) = delete;

    ~device() {
        xclClose(m_handle);
    }

    void
    schedulerUpdateStat() const
    {
        try {
          xclbin_lock lk(m_handle, m_idx);
          xclUpdateSchedulerStat(m_handle);
        }
        catch (const std::exception&) {
          // xclbin_lock failed, safe to ignore
        }
    }

    const char *name() const {
        return m_devinfo.mName;
    }

    int reclock2(unsigned regionIndex, const unsigned short *freq) {
        const unsigned short targetFreqMHz[4] = {freq[0], freq[1], freq[2], 0};
        std::vector<std::string> clock_freqs_max, clock_freqs_min;
        unsigned int num_clocks = 4;
        std::string errmsg;
        uuid_t uuid;
        int ret;

        ret = getXclbinuuid(uuid);
        if (ret)
            return ret;

        pcidev::get_dev(m_idx)->sysfs_get( "icap", "clock_freqs_max", errmsg, clock_freqs_max ); 
        pcidev::get_dev(m_idx)->sysfs_get( "icap", "clock_freqs_min", errmsg, clock_freqs_min );

        for (unsigned int i = 0; i < num_clocks; ++i) {
            if (!targetFreqMHz[i])
                continue;

            if (targetFreqMHz[i] > std::stoi(clock_freqs_max[i]) || targetFreqMHz[i] < std::stoi(clock_freqs_min[i])) {
                std::cout<<"  Unable to program clock frequency!\n"
                         <<"  Frequency max : "<<clock_freqs_max[i]<<", min : "<<clock_freqs_min[i]<<" \n";
                std::cout<<"  Requested frequency : "<<targetFreqMHz[i]<<std::endl;
                return -EINVAL;
            }
        }

        return xclReClock2(m_handle, 0, targetFreqMHz);
    }

    int getComputeUnits(std::vector<ip_data> &computeUnits) const
    {
        std::string errmsg;
        std::vector<char> buf;

        pcidev::get_dev(m_idx)->sysfs_get("icap", "ip_layout", errmsg, buf);

        if (!errmsg.empty()) {
            std::cout << errmsg << std::endl;
            return -EINVAL;
        }
        if (buf.empty())
            return 0;

        const ip_layout *map = (ip_layout *)buf.data();
        if(map->m_count < 0)
            return -EINVAL;

        for(int i = 0; i < map->m_count; i++)
            computeUnits.emplace_back(map->m_ip_data[i]);
        return 0;
    }

    uint32_t parseComputeUnitStatus(const std::vector<std::string>& custat, uint32_t offset) const
    {
       if (custat.empty())
          return 0;

       std::stringstream ss;
       ss << "0x" << std::hex << offset;
       auto addr = ss.str();

       for (auto& line : custat) {
           auto pos = line.find(addr);
           if (pos == std::string::npos)
               continue;
           pos = line.find("status : ");
           if (pos == std::string::npos)
             return 0;
           return std::stoi(line.substr(pos + strlen("status : ")));
       }

       return 0;
    }

    int parseComputeUnits(const std::vector<ip_data> &computeUnits) const
    {
        if (!std::getenv("XCL_SKIP_CU_READ"))
          schedulerUpdateStat();

        std::vector<std::string> custat;
        std::string errmsg;
        pcidev::get_dev(m_idx)->sysfs_get("mb_scheduler", "kds_custat", errmsg, custat);
          
        for (unsigned int i = 0; i < computeUnits.size(); ++i) {
            const auto& ip = computeUnits[i];
            if (ip.m_type != IP_KERNEL)
                continue;
            uint32_t status = parseComputeUnitStatus(custat,ip.m_base_address);
            boost::property_tree::ptree ptCu;
            ptCu.put( "name",         ip.m_name );
            ptCu.put( "base_address", ip.m_base_address );
            ptCu.put( "status",       parseCUStatus( status ) );
            sensor_tree::add_child( std::string("board.compute_unit." + std::to_string(i)), ptCu );
        }
        return 0;
    }

    float sysfs_power() const
    {
        unsigned long long power = 0;
        std::string errmsg;

        pcidev::get_dev(m_idx)->sysfs_get<unsigned long long>( "xmc", "xmc_power",  errmsg, power, 0);

        if (!errmsg.empty()) {
            return -1;
        }

        return (float)power / 1000000;
    }

    void sysfs_stringize_power(std::vector<std::string> &lines) const
    { 
        std::stringstream ss;
        float power = sysfs_power();
        ss << std::left << "\n";
        ss << std::setw(16) << "Power" << "\n";

        if (power) {
            ss << std::to_string(power).substr(0, 4) + "W" << "\n";
        } else {
            ss << std::setw(16) << "Not support" << "\n";
        }

        lines.push_back(ss.str());
    }

    void m_mem_usage_bar(xclDeviceUsage &devstat,
        std::vector<std::string> &lines) const
    {
        std::stringstream ss;
        std::string errmsg;
        std::vector<char> buf;
        std::vector<std::string> mm_buf;
        ss << "Device Memory Usage\n";

        pcidev::get_dev(m_idx)->sysfs_get("icap", "mem_topology", errmsg, buf);

        if (!errmsg.empty()) {
            ss << errmsg << std::endl;
            lines.push_back(ss.str());
            return;
        }

        const mem_topology *map = (mem_topology *)buf.data();

        if(buf.empty() || map->m_count < 0) {
            ss << "WARNING: 'mem_topology' invalid, unable to report topology. "
                << "Has the bitstream been loaded? See 'xbutil program'.";
            lines.push_back(ss.str());
            return;
        }

        if(map->m_count == 0) {
            ss << "-- none found --. See 'xbutil program'.";
            lines.push_back(ss.str());
            return;
        }

        pcidev::get_dev(m_idx)->sysfs_get("", "memstat_raw", errmsg, mm_buf);
        if (!errmsg.empty()) {
            ss << errmsg << std::endl;
            lines.push_back(ss.str());
            return;
        }

        if(mm_buf.empty()){
            ss << "WARNING: 'memstat_raw' invalid, unable to report memory stats. "
                << "Has the bitstream been loaded? See 'xbutil program'.";
            lines.push_back(ss.str());
            return;
        }
        unsigned numDDR = map->m_count;
        for(unsigned i = 0; i < numDDR; i++ ) {
            if(map->m_mem_data[i].m_type == MEM_STREAMING)
                continue;
            if(!map->m_mem_data[i].m_used)
                continue;
            uint64_t memoryUsage, boCount;
            std::stringstream mem_usage(mm_buf[i]);
            mem_usage >> memoryUsage >> boCount;

            float percentage = (float)memoryUsage * 100 /
                (map->m_mem_data[i].m_size << 10);
            int nums_fiftieth = (int)percentage / 2;
            std::string str = std::to_string(percentage).substr(0, 4) + "%";

            ss << " [" << i << "] "
                << std::setw(16 - (std::to_string(i).length()) - 4)
                << std::left << map->m_mem_data[i].m_tag;
            ss << "[ " << std::right << std::setw(nums_fiftieth)
                << std::setfill('|') << (nums_fiftieth ? " ":"")
                <<  std::setw(56 - nums_fiftieth);
            ss << std::setfill(' ') << str << " ]" << "\n";
        }

        lines.push_back(ss.str());
    }

    static int eccStatus2Str(unsigned int status, std::string& str)
    {
        const int ce_mask = (0x1 << 1);
        const int ue_mask = (0x1 << 0);

        str.clear();

        // If unknown status bits, can't support.
        if (status & ~(ce_mask | ue_mask)) {
            std::cout << "Bad ECC status detected!" << std::endl;
            return -EINVAL;
        }

        if (status == 0) {
            str = "(None)";
            return 0;
        }

        if (status & ue_mask)
            str += "UE ";
        if (status & ce_mask)
            str += "CE ";
        // Remove the trailing space.
        str.pop_back();
        return 0;
    }

    void getMemTopology( const xclDeviceUsage &devstat ) const
    {
        std::string errmsg;
        std::vector<char> buf, temp_buf;
        std::vector<std::string> mm_buf, stream_stat;
        uint64_t memoryUsage, boCount;
        auto dev = pcidev::get_dev(m_idx);

        dev->sysfs_get("icap", "mem_topology", errmsg, buf);
        dev->sysfs_get("", "memstat_raw", errmsg, mm_buf);
        dev->sysfs_get("xmc", "temp_by_mem_topology", errmsg, temp_buf);

        const mem_topology *map = (mem_topology *)buf.data();
        const uint32_t *temp = (uint32_t *)temp_buf.data();

        if(buf.empty() || mm_buf.empty())
            return;

        int j = 0; // stream index
        int m = 0; // mem index

        dev->sysfs_put( "", "mig_cache_update", errmsg, "1");
        for(int i = 0; i < map->m_count; i++) {
            if (map->m_mem_data[i].m_type == MEM_STREAMING || map->m_mem_data[i].m_type == MEM_STREAMING_CONNECTION) {
                std::string lname, status = "Inactive", total = "N/A", pending = "N/A";
                boost::property_tree::ptree ptStream;
                std::map<std::string, std::string> stat_map;
                lname = std::string((char *)map->m_mem_data[i].m_tag);
                if (lname.back() == 'w')
                    lname = "route" + std::to_string(map->m_mem_data[i].route_id) + "/stat";
                else if (lname.back() == 'r')
                    lname = "flow" + std::to_string(map->m_mem_data[i].flow_id) + "/stat";
                else
                    status = "N/A";

                dev->sysfs_get("dma", lname, errmsg, stream_stat);
                if (errmsg.empty()) {
                    status = "Active";
                    for (unsigned k = 0; k < stream_stat.size(); k++) {
                        char key[50];
                        int64_t value;

                        std::sscanf(stream_stat[k].c_str(), "%[^:]:%ld", key, &value);
                        stat_map[std::string(key)] = std::to_string(value);
                    }

                    total = stat_map[std::string("complete_bytes")] + "/" + stat_map[std::string("complete_requests")];
                    pending = stat_map[std::string("pending_bytes")] + "/" + stat_map[std::string("pending_requests")];
                }

                ptStream.put( "tag", map->m_mem_data[i].m_tag );
                ptStream.put( "flow_id", map->m_mem_data[i].flow_id );
                ptStream.put( "route_id", map->m_mem_data[i].route_id );
                ptStream.put( "status", status );
                ptStream.put( "total", total );
                ptStream.put( "pending", pending );
                sensor_tree::add_child( std::string("board.memory.stream." + std::to_string(j)), ptStream);
                j++;
                continue;
            }

            boost::property_tree::ptree ptMem;

            std::string str = "**UNUSED**";
            if(map->m_mem_data[i].m_used != 0) {
                auto search = memtype_map.find((MEM_TYPE)map->m_mem_data[i].m_type );
                str = search->second;
                unsigned ecc_st;
                std::string ecc_st_str;
                std::string tag(reinterpret_cast<const char *>(map->m_mem_data[i].m_tag));
                dev->sysfs_get<unsigned>(tag, "ecc_status", errmsg, ecc_st, 0);
                if (errmsg.empty() && eccStatus2Str(ecc_st, ecc_st_str) == 0) {
                    unsigned ce_cnt = 0;
                    dev->sysfs_get<unsigned>(tag, "ecc_ce_cnt", errmsg, ce_cnt, 0);
                    unsigned ue_cnt = 0;
                    dev->sysfs_get<unsigned>(tag, "ecc_ue_cnt", errmsg, ue_cnt, 0);
                    uint64_t ce_ffa = 0;
                    dev->sysfs_get<uint64_t>(tag, "ecc_ce_ffa", errmsg, ce_ffa, 0);
                    uint64_t ue_ffa = 0;
                    dev->sysfs_get<uint64_t>(tag, "ecc_ue_ffa", errmsg, ue_ffa, 0);

                    ptMem.put("ecc_status", ecc_st_str);
                    ptMem.put("ecc_ce_cnt", ce_cnt);
                    ptMem.put("ecc_ue_cnt", ue_cnt);
                    ptMem.put("ecc_ce_ffa", ce_ffa);
                    ptMem.put("ecc_ue_ffa", ue_ffa);
                }
            }
            std::stringstream ss(mm_buf[i]);
            ss >> memoryUsage >> boCount;

            ptMem.put( "type",      str );
            ptMem.put( "temp",      temp_buf.empty() ? XCL_NO_SENSOR_DEV : temp[i]);
            ptMem.put( "tag",       map->m_mem_data[i].m_tag );
            ptMem.put( "enabled",   map->m_mem_data[i].m_used ? true : false );
            ptMem.put( "size",      unitConvert(map->m_mem_data[i].m_size << 10) );
            ptMem.put( "mem_usage", unitConvert(memoryUsage));
            ptMem.put( "bo_count",  boCount);
            sensor_tree::add_child( std::string("board.memory.mem." + std::to_string(m)), ptMem );
            m++;
        }
    }

    void m_mem_usage_stringize_dynamics(xclDeviceUsage &devstat, std::vector<std::string> &lines) const
    {
        std::stringstream ss;
        std::string errmsg;
        std::vector<char> buf, temp_buf;
        std::vector<std::string> mm_buf;

        ss << std::left << std::setw(48) << "Mem Topology"
            << std::setw(32) << "Device Memory Usage" << "\n";
        auto dev = pcidev::get_dev(m_idx);
        if(!dev){
            ss << "xocl driver is not loaded, skipped" << std::endl;
            lines.push_back(ss.str());
            return;
        }
        pcidev::get_dev(m_idx)->sysfs_get("icap", "mem_topology", errmsg, buf);
        if (!errmsg.empty()) {
            ss << errmsg << std::endl;
            lines.push_back(ss.str());
            return;
        }

        pcidev::get_dev(m_idx)->sysfs_get("xmc", "temp_by_mem_topology", errmsg, temp_buf);
        const uint32_t *temp = (uint32_t *)temp_buf.data();

        const mem_topology *map = (mem_topology *)buf.data();
        unsigned numDDR = 0;

        if(buf.empty() || map->m_count == 0) {
            return;
        } else {
            numDDR = map->m_count;
        }

        ss << std::setw(16) << "Tag"  << std::setw(12) << "Type"
           << std::setw(12) << "Temp" << std::setw(8) << "Size";
        ss << std::setw(16) << "Mem Usage" << std::setw(8) << "BO nums"
           << "\n";

        pcidev::get_dev(m_idx)->sysfs_get("", "memstat_raw", errmsg, mm_buf);
        if(mm_buf.empty())
            return;

        for(unsigned i = 0; i < numDDR; i++) {
            if (map->m_mem_data[i].m_type == MEM_STREAMING)
                continue;
            if (!map->m_mem_data[i].m_used)
                continue;
            ss << " [" << i << "] " <<
                std::setw(16 - (std::to_string(i).length()) - 4) << std::left
                << map->m_mem_data[i].m_tag;

            std::string str;
            if(map->m_mem_data[i].m_used == 0) {
                str = "**UNUSED**";
            } else {
                std::map<MEM_TYPE, std::string> my_map = {
                    {MEM_DDR3, "MEM_DDR3"}, {MEM_DDR4, "MEM_DDR4"},
                    {MEM_DRAM, "MEM_DRAM"}, {MEM_STREAMING, "MEM_STREAMING"},
                    {MEM_PREALLOCATED_GLOB, "MEM_PREALLOCATED_GLOB"},
                    {MEM_ARE, "MEM_ARE"}, {MEM_HBM, "MEM_HBM"},
                    {MEM_BRAM, "MEM_BRAM"}, {MEM_URAM, "MEM_URAM"}
                };
                auto search = my_map.find((MEM_TYPE)map->m_mem_data[i].m_type );
                str = search->second;
            }

            ss << std::left << std::setw(12) << str;

            if (!temp_buf.empty()) {
                ss << std::setw(12) << std::to_string(temp[i]) + " C";
            } else {
                ss << std::setw(12) << "Not Supp";
            }
            uint64_t memoryUsage, boCount;
            std::stringstream mem_stat(mm_buf[i]);
            mem_stat >> memoryUsage >> boCount;

            ss << std::setw(8) << unitConvert(map->m_mem_data[i].m_size << 10);
            ss << std::setw(16) << unitConvert(memoryUsage);
            // print size
            ss << std::setw(8) << std::dec << boCount << "\n";
        }

        ss << "\nTotal DMA Transfer Metrics:" << "\n";
        for (unsigned i = 0; i < 2; i++) {
            ss << "  Chan[" << i << "].h2c:  " << unitConvert(devstat.h2c[i]) << "\n";
            ss << "  Chan[" << i << "].c2h:  " << unitConvert(devstat.c2h[i]) << "\n";
        }

        ss << std::setw(80) << std::setfill('#') << std::left << "\n";
        lines.push_back(ss.str());
    }

    /*
     * rewrite this function to place stream info in tree, dump will format the info.
     */
    void m_stream_usage_stringize_dynamics(std::vector<std::string> &lines) const
    {
    }

    void m_cu_usage_stringize_dynamics(std::vector<std::string>& lines) const
    {
        std::stringstream ss;
        std::string errmsg;
        std::vector<std::string> custat;

        schedulerUpdateStat();
        pcidev::get_dev(m_idx)->sysfs_get("mb_scheduler", "kds_custat", errmsg, custat);

        if (!errmsg.empty()) {
            ss << errmsg << std::endl;
            lines.push_back(ss.str());
            return;
        }

        if (custat.size())
          ss << "\nCompute Unit Usage:" << "\n";

        for (auto& line : custat) {
          auto pos = line.find(" status :");
          if (pos != std::string::npos)
            ss << line.substr(0,line.find(" status :")) << "\n";
        }

        ss << std::setw(80) << std::setfill('#') << std::left << "\n";
        lines.push_back(ss.str());
    }

    int readSensors( void ) const
    {
        // board info
        std::string name, vendor, device, subsystem, subvendor, xmc_ver,
            ser_num, bmc_ver, idcode, fpga, dna, errmsg, max_power;
        int ddr_size = 0, ddr_count = 0, pcie_speed = 0, pcie_width = 0;
        std::vector<std::string> clock_freqs;
        std::vector<std::string> dma_threads;
        bool mig_calibration, p2p_enabled;
        
        pcidev::get_dev(m_idx)->sysfs_get( "rom", "VBNV",                    errmsg, name ); 
        pcidev::get_dev(m_idx)->sysfs_get( "", "vendor",                     errmsg, vendor );
        pcidev::get_dev(m_idx)->sysfs_get( "", "device",                     errmsg, device );
        pcidev::get_dev(m_idx)->sysfs_get( "", "subsystem_device",           errmsg, subsystem );
        pcidev::get_dev(m_idx)->sysfs_get( "", "subsystem_vendor",           errmsg, subvendor );
        pcidev::get_dev(m_idx)->sysfs_get( "xmc", "version",                 errmsg, xmc_ver );
        pcidev::get_dev(m_idx)->sysfs_get( "xmc", "serial_num",              errmsg, ser_num );
        pcidev::get_dev(m_idx)->sysfs_get( "xmc", "max_power",               errmsg, max_power );
        pcidev::get_dev(m_idx)->sysfs_get( "xmc", "bmc_ver",                 errmsg, bmc_ver );
        pcidev::get_dev(m_idx)->sysfs_get<int>("rom", "ddr_bank_size",       errmsg, ddr_size,  0 );
        pcidev::get_dev(m_idx)->sysfs_get<int>( "rom", "ddr_bank_count_max", errmsg, ddr_count, 0 );
        pcidev::get_dev(m_idx)->sysfs_get( "icap", "clock_freqs",            errmsg, clock_freqs ); 
        pcidev::get_dev(m_idx)->sysfs_get( "dma", "channel_stat_raw",        errmsg, dma_threads ); 
        pcidev::get_dev(m_idx)->sysfs_get<int>( "", "link_speed",            errmsg, pcie_speed, 0 );
        pcidev::get_dev(m_idx)->sysfs_get<int>( "", "link_width",            errmsg, pcie_width, 0 );
        pcidev::get_dev(m_idx)->sysfs_get<bool>( "", "mig_calibration",      errmsg, mig_calibration, false );
        pcidev::get_dev(m_idx)->sysfs_get( "rom", "FPGA",                    errmsg, fpga );
        pcidev::get_dev(m_idx)->sysfs_get( "icap", "idcode",                 errmsg, idcode );
        pcidev::get_dev(m_idx)->sysfs_get( "dna", "dna",                     errmsg, dna );
        pcidev::get_dev(m_idx)->sysfs_get<bool>("", "p2p_enable",            errmsg, p2p_enabled, false );
        sensor_tree::put( "board.info.dsa_name",       name );
        sensor_tree::put( "board.info.vendor",         vendor );
        sensor_tree::put( "board.info.device",         device );
        sensor_tree::put( "board.info.subdevice",      subsystem );
        sensor_tree::put( "board.info.subvendor",      subvendor );
        sensor_tree::put( "board.info.xmcversion",     xmc_ver );
        sensor_tree::put( "board.info.serial_number",  ser_num );
        sensor_tree::put( "board.info.max_power",      lvl2PowerStr(max_power.empty() ? UINT_MAX : stoi(max_power)) );
        sensor_tree::put( "board.info.sc_version",     bmc_ver );
        sensor_tree::put( "board.info.ddr_size",       GB(ddr_size)*ddr_count );
        sensor_tree::put( "board.info.ddr_count",      ddr_count );
        sensor_tree::put( "board.info.clock0",         clock_freqs[0] );
        sensor_tree::put( "board.info.clock1",         clock_freqs[1] );
        sensor_tree::put( "board.info.clock2",         clock_freqs[2] );
        sensor_tree::put( "board.info.pcie_speed",     pcie_speed );
        sensor_tree::put( "board.info.pcie_width",     pcie_width );
        sensor_tree::put( "board.info.dma_threads",    dma_threads.size() );
        sensor_tree::put( "board.info.mig_calibrated", mig_calibration );
        sensor_tree::put( "board.info.idcode",         idcode );
        sensor_tree::put( "board.info.fpga_name",      fpga );
        sensor_tree::put( "board.info.dna",            dna );
        sensor_tree::put( "board.info.p2p_enabled",    p2p_enabled );

        // physical.thermal.pcb
        unsigned int xmc_se98_temp0, xmc_se98_temp1, xmc_se98_temp2;
        pcidev::get_dev(m_idx)->sysfs_get_sensor( "xmc", "xmc_se98_temp0", xmc_se98_temp0 );
        pcidev::get_dev(m_idx)->sysfs_get_sensor( "xmc", "xmc_se98_temp1", xmc_se98_temp1 );
        pcidev::get_dev(m_idx)->sysfs_get_sensor( "xmc", "xmc_se98_temp2", xmc_se98_temp2 );
        sensor_tree::put( "board.physical.thermal.pcb.top_front", xmc_se98_temp0);
        sensor_tree::put( "board.physical.thermal.pcb.top_rear",  xmc_se98_temp1);
        sensor_tree::put( "board.physical.thermal.pcb.btm_front", xmc_se98_temp2);

        // physical.thermal
        unsigned int fan_rpm, xmc_fpga_temp, xmc_fan_temp;
        std::string fan_presence;
        
        pcidev::get_dev(m_idx)->sysfs_get_sensor( "xmc", "xmc_fpga_temp", xmc_fpga_temp );
        pcidev::get_dev(m_idx)->sysfs_get_sensor( "xmc", "xmc_fan_temp",  xmc_fan_temp );
        pcidev::get_dev(m_idx)->sysfs_get( "xmc", "fan_presence",         errmsg, fan_presence );
        pcidev::get_dev(m_idx)->sysfs_get_sensor( "xmc", "xmc_fan_rpm",   fan_rpm );
        sensor_tree::put( "board.physical.thermal.fpga_temp",    xmc_fpga_temp );
        sensor_tree::put( "board.physical.thermal.tcrit_temp",   xmc_fan_temp );
        sensor_tree::put( "board.physical.thermal.fan_presence", fan_presence );
        sensor_tree::put( "board.physical.thermal.fan_speed",    fan_rpm );

        // physical.thermal.cage
        unsigned int temp0, temp1, temp2, temp3;
        pcidev::get_dev(m_idx)->sysfs_get_sensor("xmc", "xmc_cage_temp0", temp0);
        pcidev::get_dev(m_idx)->sysfs_get_sensor("xmc", "xmc_cage_temp1", temp1);
        pcidev::get_dev(m_idx)->sysfs_get_sensor("xmc", "xmc_cage_temp2", temp2);
        pcidev::get_dev(m_idx)->sysfs_get_sensor("xmc", "xmc_cage_temp3", temp3);
        sensor_tree::put( "board.physical.thermal.cage.temp0", temp0);
        sensor_tree::put( "board.physical.thermal.cage.temp1", temp1);
        sensor_tree::put( "board.physical.thermal.cage.temp2", temp2);
        sensor_tree::put( "board.physical.thermal.cage.temp3", temp3);

        //electrical
        unsigned int m3v3_pex_vol, m3v3_aux_vol, ddr_vpp_btm, ddr_vpp_top, sys_5v5, m1v2_top, m1v2_btm, m1v8, 
                     m0v85, mgt0v9avcc, m12v_sw, mgtavtt, vccint_vol, vccint_curr, m3v3_pex_curr, m0v85_curr, m3v3_vcc_vol, 
                     hbm_1v2_vol, vpp2v5_vol, vccint_bram_vol, m12v_pex_vol, m12v_aux_curr, m12v_pex_curr, m12v_aux_vol;
        pcidev::get_dev(m_idx)->sysfs_get_sensor( "xmc", "xmc_12v_pex_vol",    m12v_pex_vol);
        pcidev::get_dev(m_idx)->sysfs_get_sensor( "xmc", "xmc_12v_pex_curr",   m12v_pex_curr);
        pcidev::get_dev(m_idx)->sysfs_get_sensor( "xmc", "xmc_12v_aux_vol",    m12v_aux_vol);
        pcidev::get_dev(m_idx)->sysfs_get_sensor( "xmc", "xmc_12v_aux_curr",   m12v_aux_curr);
        pcidev::get_dev(m_idx)->sysfs_get_sensor( "xmc", "xmc_3v3_pex_vol",    m3v3_pex_vol);
        pcidev::get_dev(m_idx)->sysfs_get_sensor( "xmc", "xmc_3v3_aux_vol",    m3v3_aux_vol); 
        pcidev::get_dev(m_idx)->sysfs_get_sensor( "xmc", "xmc_ddr_vpp_btm",    ddr_vpp_btm);
        pcidev::get_dev(m_idx)->sysfs_get_sensor( "xmc", "xmc_ddr_vpp_top",    ddr_vpp_top);
        pcidev::get_dev(m_idx)->sysfs_get_sensor( "xmc", "xmc_sys_5v5",        sys_5v5);
        pcidev::get_dev(m_idx)->sysfs_get_sensor( "xmc", "xmc_1v2_top",        m1v2_top);
        pcidev::get_dev(m_idx)->sysfs_get_sensor( "xmc", "xmc_vcc1v2_btm",     m1v2_btm);
        pcidev::get_dev(m_idx)->sysfs_get_sensor( "xmc", "xmc_1v8",            m1v8);
        pcidev::get_dev(m_idx)->sysfs_get_sensor( "xmc", "xmc_0v85",           m0v85);
        pcidev::get_dev(m_idx)->sysfs_get_sensor( "xmc", "xmc_mgt0v9avcc",     mgt0v9avcc);
        pcidev::get_dev(m_idx)->sysfs_get_sensor( "xmc", "xmc_12v_sw",         m12v_sw);
        pcidev::get_dev(m_idx)->sysfs_get_sensor( "xmc", "xmc_mgtavtt",        mgtavtt);
        pcidev::get_dev(m_idx)->sysfs_get_sensor( "xmc", "xmc_vccint_vol",     vccint_vol);
        pcidev::get_dev(m_idx)->sysfs_get_sensor("xmc", "xmc_vccint_curr",     vccint_curr);
        pcidev::get_dev(m_idx)->sysfs_get_sensor("xmc", "xmc_3v3_pex_curr",    m3v3_pex_curr);
        pcidev::get_dev(m_idx)->sysfs_get_sensor("xmc", "xmc_0v85_curr",       m0v85_curr);
        pcidev::get_dev(m_idx)->sysfs_get_sensor("xmc", "xmc_3v3_vcc_vol",     m3v3_vcc_vol);
        pcidev::get_dev(m_idx)->sysfs_get_sensor("xmc", "xmc_hbm_1v2_vol",     hbm_1v2_vol);
        pcidev::get_dev(m_idx)->sysfs_get_sensor("xmc", "xmc_vpp2v5_vol",      vpp2v5_vol);
        pcidev::get_dev(m_idx)->sysfs_get_sensor("xmc", "xmc_vccint_bram_vol", vccint_bram_vol);
        sensor_tree::put( "board.physical.electrical.12v_pex.voltage",         m12v_pex_vol );
        sensor_tree::put( "board.physical.electrical.12v_pex.current",         m12v_pex_curr );
        sensor_tree::put( "board.physical.electrical.12v_aux.voltage",         m12v_aux_vol );
        sensor_tree::put( "board.physical.electrical.12v_aux.current",         m12v_aux_curr );
        sensor_tree::put( "board.physical.electrical.3v3_pex.voltage",         m3v3_pex_vol );
        sensor_tree::put( "board.physical.electrical.3v3_aux.voltage",         m3v3_aux_vol );
        sensor_tree::put( "board.physical.electrical.ddr_vpp_bottom.voltage",  ddr_vpp_btm );
        sensor_tree::put( "board.physical.electrical.ddr_vpp_top.voltage",     ddr_vpp_top );
        sensor_tree::put( "board.physical.electrical.sys_5v5.voltage",         sys_5v5 );
        sensor_tree::put( "board.physical.electrical.1v2_top.voltage",         m1v2_top );
        sensor_tree::put( "board.physical.electrical.1v2_btm.voltage",         m1v2_btm );
        sensor_tree::put( "board.physical.electrical.1v8.voltage",             m1v8 );
        sensor_tree::put( "board.physical.electrical.0v85.voltage",            m0v85 );
        sensor_tree::put( "board.physical.electrical.mgt_0v9.voltage",         mgt0v9avcc );
        sensor_tree::put( "board.physical.electrical.12v_sw.voltage",          m12v_sw );
        sensor_tree::put( "board.physical.electrical.mgt_vtt.voltage",         mgtavtt );
        sensor_tree::put( "board.physical.electrical.vccint.voltage",          vccint_vol );
        sensor_tree::put( "board.physical.electrical.vccint.current",          vccint_curr);
        sensor_tree::put( "board.physical.electrical.3v3_pex.current",         m3v3_pex_curr);
        sensor_tree::put( "board.physical.electrical.0v85.current",            m0v85_curr);
        sensor_tree::put( "board.physical.electrical.vcc3v3.voltage",          m3v3_vcc_vol);
        sensor_tree::put( "board.physical.electrical.hbm_1v2.voltage",         hbm_1v2_vol);
        sensor_tree::put( "board.physical.electrical.vpp2v5.voltage",          vpp2v5_vol);
        sensor_tree::put( "board.physical.electrical.vccint_bram.voltage",     vccint_bram_vol);

        // physical.power
        sensor_tree::put( "board.physical.power", static_cast<unsigned>(sysfs_power())); 

        // firewall
<<<<<<< HEAD
        unsigned int level = 0, status = 0;
        pcidev::get_dev(m_idx)->sysfs_get<unsigned int>( "firewall", "detected_level",  errmsg, level, 0 );
        pcidev::get_dev(m_idx)->sysfs_get<unsigned int>( "firewall", "detected_status", errmsg, status, 0 ); 
=======
        unsigned short level = 0;
        unsigned int status = 0;
        unsigned long long time = 0;
        pcidev::get_dev(m_idx)->sysfs_get( "firewall", "detected_level",  errmsg, level );
        pcidev::get_dev(m_idx)->sysfs_get( "firewall", "detected_status", errmsg, status ); 
        pcidev::get_dev(m_idx)->sysfs_get( "firewall", "detected_time", errmsg, time ); 
>>>>>>> b3965ebf
        sensor_tree::put( "board.error.firewall.firewall_level", level );
        sensor_tree::put( "board.error.firewall.firewall_status", status );
        sensor_tree::put( "board.error.firewall.firewall_time", time );
        sensor_tree::put( "board.error.firewall.status", parseFirewallStatus(status) );
        
        // memory
        xclDeviceUsage devstat = { 0 };
        (void) xclGetUsageInfo(m_handle, &devstat);
        for (unsigned i = 0; i < 2; i++) {
            boost::property_tree::ptree pt_dma;
            pt_dma.put( "h2c", unitConvert(devstat.h2c[i]) );
            pt_dma.put( "c2h", unitConvert(devstat.c2h[i]) );
            sensor_tree::add_child( std::string("board.pcie_dma.transfer_metrics.chan." + std::to_string(i)), pt_dma );
        }
        
        getMemTopology( devstat );

        // xclbin
        std::string xclbinid;
        pcidev::get_dev(m_idx)->sysfs_get("", "xclbinuuid", errmsg, xclbinid);
        sensor_tree::put( "board.xclbin.uuid", xclbinid );

        // compute unit
        std::vector<ip_data> computeUnits;
        if( getComputeUnits( computeUnits ) < 0 ) {
            std::cout << "WARNING: 'ip_layout' invalid. Has the bitstream been loaded? See 'xbutil program'.\n";
        }
        parseComputeUnits( computeUnits );

        /**
         * \note Adding device information for debug and profile
         * This will put one more section debug_profile into the
         * json dump that shows all the device information that
         * debug and profile code in external systems will need
         * e.g. sdx_server, hardware_sercer, GUI, etc
         */
        xclDebugProfileDeviceInfo info;
        int err = xclGetDebugProfileDeviceInfo(m_handle, &info);
        sensor_tree::put("debug_profile.device_info.error", err);
        sensor_tree::put("debug_profile.device_info.device_index", info.device_index);
        sensor_tree::put("debug_profile.device_info.user_instance", info.user_instance);
        sensor_tree::put("debug_profile.device_info.nifd_instance", info.nifd_instance);
        sensor_tree::put("debug_profile.device_info.device_name", std::string(info.device_name));
        sensor_tree::put("debug_profile.device_info.nifd_name", std::string(info.nifd_name));
        /** End of debug and profile device information */

        return 0;
    }

    /*
     * dumpJson
     */
    int dumpJson(std::ostream& ostr) const
    {
        readSensors();
        sensor_tree::json_dump( ostr );
        return 0;
    }

    void printTree (std::ostream& ostr, boost::property_tree::ptree &pt, int level) const
    {
        if (pt.empty()) {
            ostr << ": " << pt.data() << std::endl;
        } else {
            if (level > 0)
                ostr << std::endl; 
            for (auto pos = pt.begin(); pos != pt.end();) {
                std::cout << indent(level+1) << pos->first;
                printTree(ostr, pos->second, level + 1);
                ++pos;
            }
        }
        return;
    }

    int dumpPartitionInfo(std::ostream& ostr) const
    {
        std::vector<std::string> partinfo;
        pcidev::get_dev(m_idx)->get_partinfo(partinfo);

        for (unsigned int i = 0; i < partinfo.size(); i++)
        {
            auto info = partinfo[i];
            if (info.empty())
                continue;
            boost::property_tree::ptree ptInfo;
            std::istringstream is(info);
            boost::property_tree::read_json(is, ptInfo);
            ostr << "Partition Info:" << std::endl;
            printTree(ostr, ptInfo, 0);
            if (i != partinfo.size() - 1)
                ostr << std::endl;
        }
	if (partinfo.size())
            ostr << "~~~~~~~~~~~~~~~~~~~~~~~~~~~~~~~~~~~~~~~~~~~~~~~~~~~~~~~~~~~~~~~~~~~~~~~~~~~~~~~~\n";
        return 0;
    }

    /*
     * dump
     *
     * TODO: Refactor to make function much shorter.
     */
    int dump(std::ostream& ostr) const {
        readSensors();
        std::ios::fmtflags f( ostr.flags() );
        ostr << std::left << std::endl;
        ostr << "~~~~~~~~~~~~~~~~~~~~~~~~~~~~~~~~~~~~~~~~~~~~~~~~~~~~~~~~~~~~~~~~~~~~~~~~~~~~~~~~\n";
        ostr << std::setw(32) << "Shell" << std::setw(32) << "FPGA" << "IDCode" << std::endl;
        ostr << std::setw(32) << sensor_tree::get<std::string>( "board.info.dsa_name",  "N/A" )
             << std::setw(32) << sensor_tree::get<std::string>( "board.info.fpga_name", "N/A" )
             << sensor_tree::get<std::string>( "board.info.idcode",    "N/A" ) << std::endl;
        ostr << std::setw(16) << "Vendor" << std::setw(16) << "Device" << std::setw(16) << "SubDevice" 
             << std::setw(16) << "SubVendor" << std::setw(16) << "SerNum" << std::endl;
        ostr << std::setw(16) << sensor_tree::get<std::string>( "board.info.vendor",    "N/A" )
             << std::setw(16) << sensor_tree::get<std::string>( "board.info.device",    "N/A" )
             << std::setw(16) << sensor_tree::get<std::string>( "board.info.subdevice", "N/A" )
             << std::setw(16) << sensor_tree::get<std::string>( "board.info.subvendor", "N/A" ) 
             << std::setw(16) << sensor_tree::get<std::string>( "board.info.serial_number", "N/A" ) << std::endl;
        ostr << std::setw(16) << "DDR size" << std::setw(16) << "DDR count" << std::setw(16) 
             << "Clock0" << std::setw(16) << "Clock1" << std::setw(16) << "Clock2" << std::endl;
        ostr << std::setw(16) << unitConvert(sensor_tree::get<long long>( "board.info.ddr_size", -1 ))
             << std::setw(16) << sensor_tree::get( "board.info.ddr_count", -1 )
             << std::setw(16) << sensor_tree::get( "board.info.clock0", -1 )
             << std::setw(16) << sensor_tree::get( "board.info.clock1", -1 )
             << std::setw(16) << sensor_tree::get( "board.info.clock2", -1 ) << std::endl;
        ostr << std::setw(16) << "PCIe"
             << std::setw(16) << "DMA chan(bidir)"
             << std::setw(16) << "MIG Calibrated"
             << std::setw(16) << "P2P Enabled" << std::endl;
        ostr << "GEN " << sensor_tree::get( "board.info.pcie_speed", -1 ) << "x" << std::setw(10) 
             << sensor_tree::get( "board.info.pcie_width", -1 ) << std::setw(16) << sensor_tree::get( "board.info.dma_threads", -1 )
             << std::setw(16) << sensor_tree::get<std::string>( "board.info.mig_calibrated", "N/A" ) 
             << sensor_tree::get<std::string>( "board.info.p2p_enabled", "N/A") << std::endl;

	std::vector<std::string> interface_uuids;
	std::vector<std::string> logic_uuids;
	std::string errmsg;
        pcidev::get_dev(m_idx)->sysfs_get( "", "interface_uuids", errmsg, interface_uuids);
        if (interface_uuids.size())
        {
            ostr << "Interface UUID" << std::endl;
            for (auto uuid : interface_uuids)
            {
                ostr << uuid;
            }
            ostr << std::endl;
        }

        pcidev::get_dev(m_idx)->sysfs_get( "", "logic_uuids", errmsg, logic_uuids);
        if (logic_uuids.size())
        {
            ostr << "Logic UUID" << std::endl;
            for (auto uuid : logic_uuids)
            {
                ostr << uuid;
            }
            ostr << std::endl;
        }
        ostr << "DNA" << std::endl;
        ostr << sensor_tree::get<std::string>( "board.info.dna", "N/A" ) << std::endl;


        ostr << "~~~~~~~~~~~~~~~~~~~~~~~~~~~~~~~~~~~~~~~~~~~~~~~~~~~~~~~~~~~~~~~~~~~~~~~~~~~~~~~~\n";
        ostr << "Temperature(C)\n";
        ostr << std::setw(16) << "PCB TOP FRONT" << std::setw(16) << "PCB TOP REAR" << std::setw(16) << "PCB BTM FRONT" << std::endl;
        ostr << std::setw(16) << sensor_tree::get_pretty<unsigned int>( "board.physical.thermal.pcb.top_front" )
             << std::setw(16) << sensor_tree::get_pretty<unsigned int>( "board.physical.thermal.pcb.top_rear"  )
             << std::setw(16) << sensor_tree::get_pretty<unsigned int>( "board.physical.thermal.pcb.btm_front" ) << std::endl;
        ostr << std::setw(16) << "FPGA TEMP" << std::setw(16) << "TCRIT Temp" << std::setw(16) << "FAN Presence" 
             << std::setw(16) << "FAN Speed(RPM)" << std::endl;
        ostr << std::setw(16) << sensor_tree::get_pretty<unsigned int>( "board.physical.thermal.fpga_temp") 
             << std::setw(16) << sensor_tree::get_pretty<unsigned int>( "board.physical.thermal.tcrit_temp")
             << std::setw(16) << sensor_tree::get<std::string>( "board.physical.thermal.fan_presence")
             << std::setw(16) << sensor_tree::get_pretty<unsigned int>( "board.physical.thermal.fan_speed" ) << std::endl;
        ostr << std::setw(16) << "QSFP 0" << std::setw(16) << "QSFP 1" << std::setw(16) << "QSFP 2" << std::setw(16) << "QSFP 3" 
             << std::endl;
        ostr << std::setw(16) << sensor_tree::get_pretty<unsigned int>( "board.physical.thermal.cage.temp0" )
             << std::setw(16) << sensor_tree::get_pretty<unsigned int>( "board.physical.thermal.cage.temp1" )
             << std::setw(16) << sensor_tree::get_pretty<unsigned int>( "board.physical.thermal.cage.temp2" )
             << std::setw(16) << sensor_tree::get_pretty<unsigned int>( "board.physical.thermal.cage.temp3" ) << std::endl;
        ostr << "~~~~~~~~~~~~~~~~~~~~~~~~~~~~~~~~~~~~~~~~~~~~~~~~~~~~~~~~~~~~~~~~~~~~~~~~~~~~~~~~\n";
        ostr << "Electrical(mV|mA)\n";
        ostr << std::setw(16) << "12V PEX" << std::setw(16) << "12V AUX" << std::setw(16) << "12V PEX Current" << std::setw(16) 
             << "12V AUX Current" << std::endl;
        ostr << std::setw(16) << sensor_tree::get_pretty<unsigned int>( "board.physical.electrical.12v_pex.voltage" )
             << std::setw(16) << sensor_tree::get_pretty<unsigned int>( "board.physical.electrical.12v_aux.voltage" )
             << std::setw(16) << sensor_tree::get_pretty<unsigned int>( "board.physical.electrical.12v_pex.current" )
             << std::setw(16) << sensor_tree::get_pretty<unsigned int>( "board.physical.electrical.12v_aux.current" ) << std::endl;
        ostr << std::setw(16) << "3V3 PEX" << std::setw(16) << "3V3 AUX" << std::setw(16) << "DDR VPP BOTTOM" << std::setw(16) 
             << "DDR VPP TOP" << std::endl;
        ostr << std::setw(16) << sensor_tree::get_pretty<unsigned int>( "board.physical.electrical.3v3_pex.voltage"        )
             << std::setw(16) << sensor_tree::get_pretty<unsigned int>( "board.physical.electrical.3v3_aux.voltage"        )
             << std::setw(16) << sensor_tree::get_pretty<unsigned int>( "board.physical.electrical.ddr_vpp_bottom.voltage" )
             << std::setw(16) << sensor_tree::get_pretty<unsigned int>( "board.physical.electrical.ddr_vpp_top.voltage"    ) << std::endl;
        ostr << std::setw(16) << "SYS 5V5" << std::setw(16) << "1V2 TOP" << std::setw(16) << "1V8 TOP" << std::setw(16) 
             << "0V85" << std::endl;
        ostr << std::setw(16) << sensor_tree::get_pretty<unsigned int>( "board.physical.electrical.sys_5v5.voltage" )
             << std::setw(16) << sensor_tree::get_pretty<unsigned int>( "board.physical.electrical.1v2_top.voltage" )
             << std::setw(16) << sensor_tree::get_pretty<unsigned int>( "board.physical.electrical.1v8.voltage"     )
             << std::setw(16) << sensor_tree::get_pretty<unsigned int>( "board.physical.electrical.0v85.voltage"    ) << std::endl;
        ostr << std::setw(16) << "MGT 0V9" << std::setw(16) << "12V SW" << std::setw(16) << "MGT VTT" 
             << std::setw(16) << "1V2 BTM" << std::endl;
<<<<<<< HEAD
        ostr << std::setw(16) << sensor_tree::get_pretty<unsigned int>( "board.physical.electrical.mgt_0v9.voltage" )
             << std::setw(16) << sensor_tree::get_pretty<unsigned int>( "board.physical.electrical.12v_sw.voltage"  )
             << std::setw(16) << sensor_tree::get_pretty<unsigned int>( "board.physical.electrical.mgt_vtt.voltage" )
             << std::setw(16) << sensor_tree::get_pretty<unsigned int>( "board.physical.electrical.1v2_btm.voltage" ) << std::endl;
        ostr << std::setw(16) << "VCCINT VOL" << std::setw(16) << "VCCINT CURR" << std::setw(16) << "DNA" << std::setw(16) << "VCC3V3 VOL"  << std::endl;
        ostr << std::setw(16) << sensor_tree::get_pretty<unsigned short>( "board.physical.electrical.vccint.voltage" )
             << std::setw(16) << sensor_tree::get_pretty<unsigned short>( "board.physical.electrical.vccint.current" )
             << std::setw(16) << sensor_tree::get<std::string>( "board.info.dna", "N/A" )
             << std::setw(16) << sensor_tree::get_pretty<unsigned int>( "board.physical.electrical.vcc3v3.voltage"  ) << std::endl;
        ostr << std::setw(16) << "3V3 PEX CURR" << std::setw(16) << "VCC0V85 CURR" << std::setw(16) << "HBM1V2 VOL" << std::setw(16) << "VPP2V5 VOL"  << std::endl;
        ostr << std::setw(16) << sensor_tree::get_pretty<unsigned int>( "board.physical.electrical.3v3_pex.current" )
             << std::setw(16) << sensor_tree::get_pretty<unsigned int>( "board.physical.electrical.0v85.current" )
             << std::setw(16) << sensor_tree::get_pretty<unsigned int>( "board.physical.electrical.hbm_1v2.voltage" )
             << std::setw(16) << sensor_tree::get_pretty<unsigned int>( "board.physical.electrical.vpp2v5.voltage"  ) << std::endl;
        ostr << std::setw(16) << "VCCINT BRAM VOL" << std::endl;
        ostr << std::setw(16) << sensor_tree::get_pretty<unsigned int>( "board.physical.electrical.vccint_bram.voltage" ) << std::endl;
=======
        ostr << std::setw(16) << sensor_tree::get_pretty<unsigned short>( "board.physical.electrical.mgt_0v9.voltage" )
             << std::setw(16) << sensor_tree::get_pretty<unsigned short>( "board.physical.electrical.12v_sw.voltage"  )
             << std::setw(16) << sensor_tree::get_pretty<unsigned short>( "board.physical.electrical.mgt_vtt.voltage" )
             << std::setw(16) << sensor_tree::get_pretty<unsigned short>( "board.physical.electrical.1v2_btm.voltage" ) << std::endl;
        ostr << std::setw(16) << "VCCINT VOL" << std::setw(16) << "VCCINT CURR" << std::setw(16) << "VCCINT BRAM VOL" << std::setw(16) << "VCC3V3 VOL"  << std::endl;
        ostr << std::setw(16) << sensor_tree::get_pretty<unsigned short>( "board.physical.electrical.vccint.voltage" )
             << std::setw(16) << sensor_tree::get_pretty<unsigned short>( "board.physical.electrical.vccint.current" )
             << std::setw(16) << sensor_tree::get_pretty<unsigned short>( "board.physical.electrical.vccint_bram.voltage" )
             << std::setw(16) << sensor_tree::get_pretty<unsigned short>( "board.physical.electrical.vcc3v3.voltage"  ) << std::endl;
        ostr << std::setw(16) << "3V3 PEX CURR" << std::setw(16) << "VCC0V85 CURR" << std::setw(16) << "HBM1V2 VOL" << std::setw(16) << "VPP2V5 VOL"  << std::endl;
        ostr << std::setw(16) << sensor_tree::get_pretty<unsigned short>( "board.physical.electrical.3v3_pex.current" )
             << std::setw(16) << sensor_tree::get_pretty<unsigned short>( "board.physical.electrical.0v85.current" )
             << std::setw(16) << sensor_tree::get_pretty<unsigned short>( "board.physical.electrical.hbm_1v2.voltage" )
             << std::setw(16) << sensor_tree::get_pretty<unsigned short>( "board.physical.electrical.vpp2v5.voltage"  ) << std::endl;
>>>>>>> b3965ebf

        ostr << "~~~~~~~~~~~~~~~~~~~~~~~~~~~~~~~~~~~~~~~~~~~~~~~~~~~~~~~~~~~~~~~~~~~~~~~~~~~~~~~~\n";
        ostr << "Card Power(W)\n";
        ostr << sensor_tree::get_pretty<unsigned>( "board.physical.power" ) << std::endl;
        ostr << "~~~~~~~~~~~~~~~~~~~~~~~~~~~~~~~~~~~~~~~~~~~~~~~~~~~~~~~~~~~~~~~~~~~~~~~~~~~~~~~~\n";
        ostr << "Firewall Last Error Status\n";
        unsigned short lvl = sensor_tree::get( "board.error.firewall.firewall_level", 0 );
        ostr << "Level " << std::setw(2) << lvl << ": 0x"
             << std::hex << sensor_tree::get( "board.error.firewall.firewall_status", -1 ) << std::dec
             << sensor_tree::get<std::string>( "board.error.firewall.status", "N/A" ) << std::endl;
        if (lvl != 0) {
            char cbuf[80];
            time_t stamp = static_cast<time_t>(sensor_tree::get( "board.error.firewall.firewall_time", 0 ));
            struct tm *ts = localtime(&stamp);
            strftime(cbuf, sizeof(cbuf), "%a %Y-%m-%d %H:%M:%S %Z", ts);
            ostr << "Error occurred on: " << cbuf << std::endl;
        }
        ostr << std::endl;
        ostr << "ECC Error Status\n";
        ostr << std::left << std::setw(8) << "Tag" << std::setw(12) << "Errors"
             << std::setw(10) << "CE Count" << std::setw(10) << "UE Count"
             << std::setw(20) << "CE FFA" << std::setw(20) << "UE FFA" << std::endl;
        try {
          for (auto& v : sensor_tree::get_child("board.memory.mem")) {
            int index = std::stoi(v.first);
            if( index >= 0 ) {
              std::string tag, st;
              unsigned int ce_cnt = 0, ue_cnt = 0;
              uint64_t ce_ffa = 0, ue_ffa = 0;
              for (auto& subv : v.second) {
                  if( subv.first == "tag" ) {
                      tag = subv.second.get_value<std::string>();
                  } else if( subv.first == "ecc_status" ) {
                      st = subv.second.get_value<std::string>();
                  } else if( subv.first == "ecc_ce_cnt" ) {
                      ce_cnt = subv.second.get_value<unsigned int>();
                  } else if( subv.first == "ecc_ue_cnt" ) {
                      ue_cnt = subv.second.get_value<unsigned int>();
                  } else if( subv.first == "ecc_ce_ffa" ) {
                      ce_ffa = subv.second.get_value<uint64_t>();
                  } else if( subv.first == "ecc_ue_ffa" ) {
                      ue_ffa = subv.second.get_value<uint64_t>();
                  }
              }
              if (!st.empty()) {
                  ostr << std::left << std::setw(8) << tag << std::setw(12)
                    << st << std::dec << std::setw(10) << ce_cnt
                    << std::setw(10) << ue_cnt << "0x" << std::setw(18)
                    << std::hex << ce_ffa << "0x" << std::setw(18) << ue_ffa
                    << std::endl;
              }
            }
          }
        }
        catch( std::exception const& e) {
          // eat the exception, probably bad path
        }

        ostr << "~~~~~~~~~~~~~~~~~~~~~~~~~~~~~~~~~~~~~~~~~~~~~~~~~~~~~~~~~~~~~~~~~~~~~~~~~~~~~~~~\n";
        ostr << std::left << "Memory Status" << std::endl;
        ostr << std::setw(17) << "     Tag"  << std::setw(12) << "Type"
             << std::setw(9)  << "Temp(C)"   << std::setw(8)  << "Size";
        ostr << std::setw(16) << "Mem Usage" << std::setw(8)  << "BO count" << std::endl;

        try {
          for (auto& v : sensor_tree::get_child("board.memory.mem")) {
            int index = std::stoi(v.first);
            if( index >= 0 ) {
              std::string mem_usage, tag, size, type, temp;
              unsigned bo_count = 0;
              for (auto& subv : v.second) {
                  if( subv.first == "type" ) {
                      type = subv.second.get_value<std::string>();
                  } else if( subv.first == "tag" ) {
                      tag = subv.second.get_value<std::string>();
                  } else if( subv.first == "temp" ) {
                      unsigned int t = subv.second.get_value<unsigned int>();
                      temp = sensor_tree::pretty<unsigned int>(t == XCL_INVALID_SENSOR_VAL ? XCL_NO_SENSOR_DEV : t, "N/A");
                  } else if( subv.first == "bo_count" ) {
                      bo_count = subv.second.get_value<unsigned>();
                  } else if( subv.first == "mem_usage" ) {
                      mem_usage = subv.second.get_value<std::string>();
                  } else if( subv.first == "size" ) {
                      size = subv.second.get_value<std::string>();
                  }
              }
              ostr << std::left
                   << "[" << std::right << std::setw(2) << index << "] " << std::left
                   << std::setw(12) << tag
                   << std::setw(12) << type
                   << std::setw(9) << temp
                   << std::setw(8) << size
                   << std::setw(16) << mem_usage
                   << std::setw(8) << bo_count << std::endl;
            }
          }
        }
        catch( std::exception const& e) {
          // eat the exception, probably bad path
        }

        ostr << "~~~~~~~~~~~~~~~~~~~~~~~~~~~~~~~~~~~~~~~~~~~~~~~~~~~~~~~~~~~~~~~~~~~~~~~~~~~~~~~~\n";
        ostr << "DMA Transfer Metrics" << std::endl;
        try {
          for (auto& v : sensor_tree::get_child( "board.pcie_dma.transfer_metrics.chan" )) {
            int index = std::stoi(v.first);
            if( index >= 0 ) {
              std::string chan_h2c, chan_c2h, chan_val = "N/A";
              for (auto& subv : v.second ) {
                chan_val = subv.second.get_value<std::string>();
                if( subv.first == "h2c" )
                  chan_h2c = chan_val;
                else if( subv.first == "c2h" )
                  chan_c2h = chan_val;
              }
              ostr << "Chan[" << index << "].h2c:  " << chan_h2c << std::endl;
              ostr << "Chan[" << index << "].c2h:  " << chan_c2h << std::endl;
            }
          }
        }
        catch( std::exception const& e) {
          // eat the exception, probably bad path
        }

        ostr << "~~~~~~~~~~~~~~~~~~~~~~~~~~~~~~~~~~~~~~~~~~~~~~~~~~~~~~~~~~~~~~~~~~~~~~~~~~~~~~~~\n";
        ostr << "Streams" << std::endl;
        ostr << std::setw(17) << "     Tag"  << std::setw(9) << "Flow ID"
             << std::setw(9)  << "Route ID"   << std::setw(9)  << "Status";
        ostr << std::setw(16) << "Total (B/#)" << std::setw(10)  << "Pending (B/#)" << std::endl;
        try {
          int index = 0;
          for (auto& v : sensor_tree::get_child("board.memory.stream")) {
            int stream_index = std::stoi(v.first);
            if( stream_index >= 0 ) {
              std::string status, tag, total, pending;
              unsigned int flow_id = 0, route_id = 0;
              for (auto& subv : v.second) {
                if( subv.first == "tag" ) {
                  tag = subv.second.get_value<std::string>();
                } else if( subv.first == "flow_id" ) {
                  flow_id = subv.second.get_value<unsigned int>();
                } else if( subv.first == "route_id" ) {
                  route_id = subv.second.get_value<unsigned int>();
                } else if ( subv.first == "status" ) {
                  status = subv.second.get_value<std::string>();
                } else if ( subv.first == "total" ) {
                  total = subv.second.get_value<std::string>();
                } else if ( subv.first == "pending" ) {
                  pending = subv.second.get_value<std::string>();
                }
              }
              ostr << std::left
                   << "[" << std::right << std::setw(2) << index << "] " << std::left
                   << std::setw(12) << tag
                   << std::setw(9) << flow_id
                   << std::setw(9)  << route_id
                   << std::setw(9)  << status
                   << std::setw(16) << total
                   << std::setw(10) << pending << std::endl;
              index++;
            }
          }
        }
        catch( std::exception const& e) {
          // eat the exception, probably bad path
        }

        ostr << "~~~~~~~~~~~~~~~~~~~~~~~~~~~~~~~~~~~~~~~~~~~~~~~~~~~~~~~~~~~~~~~~~~~~~~~~~~~~~~~~\n";
        ostr << "Xclbin UUID\n"
             << sensor_tree::get<std::string>( "board.xclbin.uuid", "N/A" ) << std::endl;
        ostr << "~~~~~~~~~~~~~~~~~~~~~~~~~~~~~~~~~~~~~~~~~~~~~~~~~~~~~~~~~~~~~~~~~~~~~~~~~~~~~~~~\n";
        ostr << "Compute Unit Status\n";
        try {
          for (auto& v : sensor_tree::get_child( "board.compute_unit" )) {
            int index = std::stoi(v.first);
            if( index >= 0 ) {
              uint32_t cu_i;
              std::string cu_n, cu_s, cu_ba;
              for (auto& subv : v.second) {
                if( subv.first == "name" ) {
                  cu_n = subv.second.get_value<std::string>();
                } else if( subv.first == "base_address" ) {
                  auto addr = subv.second.get_value<uint64_t>();
                  cu_ba = (addr == (uint64_t)-1) ? "N/A" : sensor_tree::pretty<uint64_t>(addr, "N/A", true);
                } else if( subv.first == "status" ) {
                  cu_s = subv.second.get_value<std::string>();
                }
              }
              if (xclCuName2Index(m_handle, cu_n.c_str(), &cu_i) != 0) {
                ostr << "CU: ";
              } else {
                ostr << "CU[" << std::right << std::setw(2) << cu_i << "]: ";
              }
              ostr << std::left << std::setw(32) << cu_n
                   << "@" << std::setw(18) << std::hex << cu_ba
                   << cu_s << std::endl;
            }
          }
        }
        catch( std::exception const& e) {
            // eat the exception, probably bad path
        }
        ostr << "~~~~~~~~~~~~~~~~~~~~~~~~~~~~~~~~~~~~~~~~~~~~~~~~~~~~~~~~~~~~~~~~~~~~~~~~~~~~~~~~\n";
        dumpPartitionInfo(ostr);
        ostr.flags(f);
        return 0;
    }

    /*
     * print stream topology
     */
    int printStreamInfo(std::ostream& ostr) const {
        std::vector<std::string> lines;
        m_stream_usage_stringize_dynamics(lines);
        for(auto line:lines) {
            ostr << line.c_str() << std::endl;
        }

        return 0;
    }

    /*
     * program
     */
    int program(const std::string& xclbin, unsigned region) {
        std::ifstream stream(xclbin.c_str());

        if(!stream.is_open()) {
            std::cout << "ERROR: Cannot open " << xclbin << ". Check that it exists and is readable." << std::endl;
            return -ENOENT;
        }

        if(region) {
            std::cout << "ERROR: Not support other than -r 0 " << std::endl;
            return -EINVAL;
        }

        char temp[8];
        stream.read(temp, 8);

        if (std::strncmp(temp, "xclbin0", 8)) {
            if (std::strncmp(temp, "xclbin2", 8))
                return -EINVAL;
        }


        stream.seekg(0, stream.end);
        int length = stream.tellg();
        stream.seekg(0, stream.beg);

        char *buffer = new char[length];
        stream.read(buffer, length);
        const xclBin *header = (const xclBin *)buffer;
        int result = xclLockDevice(m_handle);
        if (result == 0)
            result = xclLoadXclBin(m_handle, header);
        delete [] buffer;
        (void) xclUnlockDevice(m_handle);

        return result;
    }

    /*
     * boot
     *
     * Boot requires root privileges. Boot calls xclBootFPGA given the device handle.
     * The device is closed and a re-enumeration of devices is performed. After, the
     * device is created again by calling xclOpen(). This cannot be done inside
     * xclBootFPGA because of scoping issues in m_handle, so it is done within boot().
     * Check m_handle as a valid pointer before returning.
     */
    int boot() {
        if (getuid() && geteuid()) {
            std::cout << "ERROR: boot operation requires root privileges" << std::endl; // todo move this to a header of common messages
            return -EACCES;
        } else {
            int retVal = -1;
            retVal = xclBootFPGA(m_handle);
            if( retVal == 0 )
            {
                m_handle = xclOpen( m_idx, nullptr, XCL_QUIET );
                ( m_handle != nullptr ) ? retVal = 0 : retVal = -1;
            }
            return retVal;
        }
    }

    int run(unsigned region, unsigned cu) {
        std::cout << "ERROR: Not implemented\n";
        return -1;
    }

    int fan(unsigned speed) {
        std::cout << "ERROR: Not implemented\n";
        return -1;
    }

    /*
     * dmatest
     *
     * TODO: Refactor this function to be much shorter.
     */
    int dmatest(size_t blockSize, bool verbose) {
        xclbin_lock xclbin_lock(m_handle, m_idx);

        if (blockSize == 0)
            blockSize = 256 * 1024 * 1024; // Default block size
        
        int ddr_mem_size = get_ddr_mem_size();
        if (ddr_mem_size == -EINVAL)
            return -EINVAL;

        if (verbose)
            std::cout << "Total DDR size: " << ddr_mem_size << " MB\n";

        bool isAREDevice = false;
        std::string name, errmsg;
        pcidev::get_dev(m_idx)->sysfs_get( "rom", "VBNV", errmsg, name );

        if (!errmsg.empty()) {
            std::cout << errmsg << std::endl;
            return -EINVAL;
        }

        if (strstr(name.c_str(), "-xare")) {//This is ARE device
            isAREDevice = true;
        }

        int result = 0;
        unsigned long long addr = 0x0;
        unsigned long long sz = 0x1;
        unsigned int pattern = 'J';

        // get DDR bank count from mem_topology if possible
        std::vector<char> buf;

        auto dev = pcidev::get_dev(m_idx);
        dev->sysfs_get("icap", "mem_topology", errmsg, buf);

        if (!errmsg.empty()) {
            std::cout << errmsg << std::endl;
            return -EINVAL;
        }
        const mem_topology *map = (mem_topology *)buf.data();

        if(buf.empty() || map->m_count == 0) {
            std::cout << "WARNING: 'mem_topology' invalid, "
                << "unable to perform DMA Test. Has the bitstream been loaded? "
                << "See 'xbutil program'." << std::endl;
            return -EINVAL;
        }

        if (verbose)
            std::cout << "Reporting from mem_topology:" << std::endl;

        for(int32_t i = 0; i < map->m_count; i++) {
            if(map->m_mem_data[i].m_type == MEM_STREAMING)
                continue;

            if(map->m_mem_data[i].m_used) {
                if (verbose) {
                    std::cout << "Data Validity & DMA Test on "
                        << map->m_mem_data[i].m_tag << "\n";
                }
                addr = map->m_mem_data[i].m_base_address;

                for(unsigned sz = 1; sz <= 256; sz *= 2) {
                    result = memwriteQuiet(addr, sz, pattern);
                    if( result < 0 )
                        return result;
                    result = memreadCompare(addr, sz, pattern , false);
                    if( result < 0 )
                        return result;
                }
                DMARunner runner( m_handle, blockSize, i);
                result = runner.run();
            }
        }

        if (isAREDevice) {//This is ARE device
            //XARE Status Reg Base Addr = 0x90000
            //XARE Channel Up Addr is = 0x90010 (& 0x98010)
            // 32 bits = 0x2 means clock is up but channel is down
            // 32 bits = 0x3 mean clocks and channel both are up..
            //??? Sarab: Also check if link channel is up;
            //After that see if we should do one hope or more hops..

            //Raw Read/Write Delay Check
            unsigned numIteration = 10000;
            //addr = 0xC00000000;//48GB = 3 hops
            addr = 0x400000000;//16GB = one hop
            sz = 0x20000;//128KB
            long numHops = addr / ddr_mem_size;
            auto t1 = Clock::now();
            for (unsigned i = 0; i < numIteration; i++) {
                memwriteQuiet(addr, sz, pattern);
            }
            auto t2 = Clock::now();
            auto timeARE = std::chrono::duration_cast<std::chrono::nanoseconds>(t2 - t1).count();

            addr = 0x0;
            sz = 0x1;
            t1 = Clock::now();
            for (unsigned i = 0; i < numIteration; i++) {
                memwriteQuiet(addr, sz, pattern);
            }
            t2 = Clock::now();
            auto timeDDR = std::chrono::duration_cast<std::chrono::nanoseconds>(t2 - t1).count();
            long delayPerHop = (timeARE - timeDDR) / (numIteration * numHops);
            std::cout << "Averaging ARE hardware latency over " << numIteration * numHops << " hops\n";
            std::cout << "Latency per ARE hop for 128KB: " << delayPerHop << " ns\n";
            std::cout << "Total latency over ARE: " << (timeARE - timeDDR) << " ns\n";
        }
        return result;
    }

    int memread(std::string aFilename, unsigned long long aStartAddr = 0, unsigned long long aSize = 0) {
        std::ios_base::fmtflags f(std::cout.flags());
        std::string name, errmsg;
        xclbin_lock xclbin_lock(m_handle, m_idx);

        pcidev::get_dev(m_idx)->sysfs_get( "rom", "VBNV", errmsg, name );

        if (!errmsg.empty()) {
            std::cout << errmsg << std::endl;
            return -EINVAL;
        }

        if (strstr(name.c_str(), "-xare")) {//This is ARE device
          if (aStartAddr > m_devinfo.mDDRSize) {
              std::cout << "Start address " << std::hex << aStartAddr <<
                           " is over ARE" << std::endl;
          }
          if (aSize > m_devinfo.mDDRSize || aStartAddr+aSize > m_devinfo.mDDRSize) {
              std::cout << "Read size " << std::dec << aSize << " from address 0x" << std::hex << aStartAddr <<
                           " is over ARE" << std::endl;
          }
        }
        std::cout.flags(f);

        return memaccess(m_handle, m_devinfo.mDDRSize, getpagesize(),
            pcidev::get_dev(m_idx)->sysfs_name).read(
            aFilename, aStartAddr, aSize);
    }


    int memDMATest(size_t blocksize, unsigned int aPattern = 'J') {
        return memaccess(m_handle, m_devinfo.mDDRSize, getpagesize(),
            pcidev::get_dev(m_idx)->sysfs_name).runDMATest(
            blocksize, aPattern);
    }

    int memreadCompare(unsigned long long aStartAddr = 0, unsigned long long aSize = 0, unsigned int aPattern = 'J', bool checks = true) {
        return memaccess(m_handle, m_devinfo.mDDRSize, getpagesize(),
            pcidev::get_dev(m_idx)->sysfs_name).readCompare(
            aStartAddr, aSize, aPattern, checks);
    }

    int memwrite(unsigned long long aStartAddr, unsigned long long aSize, unsigned int aPattern = 'J') {
        std::ios_base::fmtflags f(std::cout.flags());
        std::string name, errmsg;
        xclbin_lock xclbin_lock(m_handle, m_idx);

        pcidev::get_dev(m_idx)->sysfs_get( "rom", "VBNV", errmsg, name );

        if (!errmsg.empty()) {
            std::cout << errmsg << std::endl;
            return -EINVAL;
        }

        if (strstr(name.c_str(), "-xare")) {//This is ARE device
            if (aStartAddr > m_devinfo.mDDRSize) {
                std::cout << "Start address " << std::hex << aStartAddr <<
                             " is over ARE" << std::endl;
            }
            if (aSize > m_devinfo.mDDRSize || aStartAddr+aSize > m_devinfo.mDDRSize) {
                std::cout << "Write size " << std::dec << aSize << " from address 0x" << std::hex << aStartAddr <<
                             " is over ARE" << std::endl;
            }
        }
        std::cout.flags(f);
        return memaccess(m_handle, m_devinfo.mDDRSize, getpagesize(),
            pcidev::get_dev(m_idx)->sysfs_name).write(
            aStartAddr, aSize, aPattern);
    }

    int memwrite( unsigned long long aStartAddr, unsigned long long aSize, char *srcBuf )
    {
        std::ios_base::fmtflags f(std::cout.flags());
        std::string name, errmsg;
        pcidev::get_dev(m_idx)->sysfs_get( "rom", "VBNV", errmsg, name );

        if (!errmsg.empty()) {
            std::cout << errmsg << std::endl;
            return -EINVAL;
        }

        if( strstr( name.c_str(), "-xare" ) ) { //This is ARE device
            if( aStartAddr > m_devinfo.mDDRSize ) {
                std::cout << "Start address " << std::hex << aStartAddr <<
                             " is over ARE" << std::endl;
            }
            if( aSize > m_devinfo.mDDRSize || aStartAddr + aSize > m_devinfo.mDDRSize ) {
                std::cout << "Write size " << std::dec << aSize << " from address 0x" << std::hex << aStartAddr <<
                             " is over ARE" << std::endl;
            }
        }
        std::cout.flags(f);
        return memaccess(m_handle, m_devinfo.mDDRSize, getpagesize(),
            pcidev::get_dev(m_idx)->sysfs_name).write(
            aStartAddr, aSize, srcBuf);
    }

    int memwriteQuiet(unsigned long long aStartAddr, unsigned long long aSize, unsigned int aPattern = 'J') {
        return memaccess(m_handle, m_devinfo.mDDRSize, getpagesize(),
            pcidev::get_dev(m_idx)->sysfs_name).writeQuiet(
            aStartAddr, aSize, aPattern);
    }

    int get_ddr_mem_size() {
        std::string errmsg;
        long long ddr_size = 0;
        int ddr_bank_count = 0;
        pcidev::get_dev(m_idx)->sysfs_get<long long>("rom", "ddr_bank_size", errmsg, ddr_size, 0);
        pcidev::get_dev(m_idx)->sysfs_get<int>("rom", "ddr_bank_count_max", errmsg, ddr_bank_count, 0);

        if (!errmsg.empty()) {
            std::cout << errmsg << std::endl;
            return -EINVAL;
        }
        return GB(ddr_size)*ddr_bank_count / (1024 * 1024);
    }


   //Debug related functionality.
    uint32_t getIPCountAddrNames(int type, std::vector<uint64_t> *baseAddress, std::vector<std::string> * portNames);

    std::pair<size_t, size_t> getCUNamePortName (std::vector<std::string>& aSlotNames,
                             std::vector< std::pair<std::string, std::string> >& aCUNamePortNames);
    std::pair<size_t, size_t> getStreamName (const std::vector<std::string>& aSlotNames,
                             std::vector< std::pair<std::string, std::string> >& aStreamNames);
    int readAIMCounters();
    int readAMCounters();
    int readASMCounters();
    int readLAPCheckers(int aVerbose);
    int readStreamingCheckers(int aVerbose);
    int print_debug_ip_list (int aVerbose);

    /*
     * do_dd
     *
     * Perform block read or writes to-device-from-file or from-device-to-file.
     *
     * Usage:
     * dd -d0 --if=in.txt --bs=4096 --count=16 --seek=10
     * dd -d0 --of=out.txt --bs=1024 --count=4 --skip=2
     * --if : specify the input file, if specified, direction is fileToDevice
     * --of : specify the output file, if specified, direction is deviceToFile
     * --bs : specify the block size OPTIONAL defaults to value specified in 'dd.h'
     * --count : specify the number of blocks to copy
     *           OPTIONAL for fileToDevice; will copy the remainder of input file by default
     *           REQUIRED for deviceToFile
     * --skip : specify the source offset (in block counts) OPTIONAL defaults to 0
     * --seek : specify the destination offset (in block counts) OPTIONAL defaults to 0
     */
    int do_dd(dd::ddArgs_t args )
    {
        if( !args.isValid ) {
            return -1; // invalid arguments
        }
        if( args.dir == dd::unset ) {
            return -1; // direction invalid
        } else if( args.dir == dd::deviceToFile ) {
            unsigned long long addr = args.skip; // ddr read offset
            while( args.count-- > 0 ) { // writes all full blocks
                memread( args.file, addr, args.blockSize ); // returns 0 on complete read.
                // how to check for partial reads when device is empty?
                addr += args.blockSize;
            }
        } else if( args.dir == dd::fileToDevice ) {
            // write entire contents of file to device DDR at seek offset.
            unsigned long long addr = args.seek; // ddr write offset
            std::ifstream iStream( args.file.c_str(), std::ifstream::binary );
            if( !iStream ) {
                perror( "open input file" );
                return errno;
            }
            // If unspecified count, calculate the count from the full file size.
            if( args.count <= 0 ) {
                iStream.seekg( 0, iStream.end );
                int length = iStream.tellg();
                args.count = length / args.blockSize + 1; // round up
                iStream.seekg( 0, iStream.beg );
            }
            iStream.seekg( 0, iStream.beg );

            char *buf;
            static char *inBuf;
            size_t inSize;

            inBuf = (char*)malloc( args.blockSize );
            if( !inBuf ) {
                perror( "malloc block size" );
                return errno;
            }

            while( args.count-- > 0 ) { // writes all full blocks
                buf = inBuf;
                inSize = iStream.read( inBuf, args.blockSize ).gcount();
                if( (int)inSize == args.blockSize ) {
                    // full read
                } else {
                    // Partial read--write size specified greater than read size. Writing remainder of input file.
                    args.count = 0; // force break
                }
                memwrite( addr, inSize, buf );
                addr += inSize;
            }
            iStream.close();
        }
        return 0;
    }

    int usageInfo(xclDeviceUsage& devstat) const {
        return xclGetUsageInfo(m_handle, &devstat);
    }

    int deviceInfo(xclDeviceInfo2& devinfo) const {
        return xclGetDeviceInfo2(m_handle, &devinfo);
    }

    // Currently only u50 uses xbtest
    bool isXbTestPlatform(void) {
        std::string name, errmsg;
        pcidev::get_dev(m_idx)->sysfs_get( "rom", "VBNV", errmsg, name );

        if (!errmsg.empty()) {
            std::cout << errmsg << std::endl;
            return false;
        }

        if( strstr( name.c_str(), "_u50_" ) ) { //This is U50 device
            return true;
        }
        return false;
    }

    int validate(bool quick);

    int reset(xclResetKind kind);
    int setP2p(bool enable, bool force);
    int testP2p(void);
    int testM2m(void);

private:
    // Run a test case as <exe> <xclbin> [-d index] on this device and collect
    // all output from the run into "output"
    // Note: exe should assume index to be 0 without -d
    int runTestCase(const std::string& exe, const std::string& xclbin, std::string& output);

    // Run a test case using the xbtest external program and collect
    // all output from the run into "output"
    // Note: test is the name of a json file containing the test description
    int runXbTestCase(const std::string& test, std::string& output);

    int bandwidthKernelXbtest(void);
    int verifyKernelXbtest(void);
    int dmaXbtest(void);

    int pcieLinkTest(void);
    int auxConnectionTest(void);
    int verifyKernelTest(void);
    int bandwidthKernelTest(void);
    // testFunc must return 0 for success, 1 for warning, and < 0 for error
    int runOneTest(std::string testName, std::function<int(void)> testFunc);

    int getXclbinuuid(uuid_t &uuid);
};

void printHelp(const std::string& exe);
int xclTop(int argc, char *argv[]);
int xclReset(int argc, char *argv[]);
int xclValidate(int argc, char *argv[]);
std::unique_ptr<xcldev::device> xclGetDevice(unsigned index);
int xclP2p(int argc, char *argv[]);
} // end namespace xcldev

#endif /* XBUTIL_H */<|MERGE_RESOLUTION|>--- conflicted
+++ resolved
@@ -854,18 +854,11 @@
         sensor_tree::put( "board.physical.power", static_cast<unsigned>(sysfs_power())); 
 
         // firewall
-<<<<<<< HEAD
         unsigned int level = 0, status = 0;
-        pcidev::get_dev(m_idx)->sysfs_get<unsigned int>( "firewall", "detected_level",  errmsg, level, 0 );
-        pcidev::get_dev(m_idx)->sysfs_get<unsigned int>( "firewall", "detected_status", errmsg, status, 0 ); 
-=======
-        unsigned short level = 0;
-        unsigned int status = 0;
         unsigned long long time = 0;
-        pcidev::get_dev(m_idx)->sysfs_get( "firewall", "detected_level",  errmsg, level );
-        pcidev::get_dev(m_idx)->sysfs_get( "firewall", "detected_status", errmsg, status ); 
-        pcidev::get_dev(m_idx)->sysfs_get( "firewall", "detected_time", errmsg, time ); 
->>>>>>> b3965ebf
+        pcidev::get_dev(m_idx)->sysfs_get<unsigned int>( "firewall", "detected_level",      errmsg, level, 0 );
+        pcidev::get_dev(m_idx)->sysfs_get<unsigned int>( "firewall", "detected_status",     errmsg, status, 0 ); 
+        pcidev::get_dev(m_idx)->sysfs_get<unsigned long long>( "firewall", "detected_time", errmsg, time, 0 ); 
         sensor_tree::put( "board.error.firewall.firewall_level", level );
         sensor_tree::put( "board.error.firewall.firewall_status", status );
         sensor_tree::put( "board.error.firewall.firewall_time", time );
@@ -1069,39 +1062,20 @@
              << std::setw(16) << sensor_tree::get_pretty<unsigned int>( "board.physical.electrical.0v85.voltage"    ) << std::endl;
         ostr << std::setw(16) << "MGT 0V9" << std::setw(16) << "12V SW" << std::setw(16) << "MGT VTT" 
              << std::setw(16) << "1V2 BTM" << std::endl;
-<<<<<<< HEAD
         ostr << std::setw(16) << sensor_tree::get_pretty<unsigned int>( "board.physical.electrical.mgt_0v9.voltage" )
              << std::setw(16) << sensor_tree::get_pretty<unsigned int>( "board.physical.electrical.12v_sw.voltage"  )
              << std::setw(16) << sensor_tree::get_pretty<unsigned int>( "board.physical.electrical.mgt_vtt.voltage" )
              << std::setw(16) << sensor_tree::get_pretty<unsigned int>( "board.physical.electrical.1v2_btm.voltage" ) << std::endl;
-        ostr << std::setw(16) << "VCCINT VOL" << std::setw(16) << "VCCINT CURR" << std::setw(16) << "DNA" << std::setw(16) << "VCC3V3 VOL"  << std::endl;
+        ostr << std::setw(16) << "VCCINT VOL" << std::setw(16) << "VCCINT CURR" << std::setw(16) << "VCCINT BRAM VOL" << std::setw(16) << "VCC3V3 VOL"  << std::endl;
         ostr << std::setw(16) << sensor_tree::get_pretty<unsigned short>( "board.physical.electrical.vccint.voltage" )
              << std::setw(16) << sensor_tree::get_pretty<unsigned short>( "board.physical.electrical.vccint.current" )
-             << std::setw(16) << sensor_tree::get<std::string>( "board.info.dna", "N/A" )
+             << std::setw(16) << sensor_tree::get<std::string>( "board.physical.electrical.vccint_bram.voltage" )
              << std::setw(16) << sensor_tree::get_pretty<unsigned int>( "board.physical.electrical.vcc3v3.voltage"  ) << std::endl;
         ostr << std::setw(16) << "3V3 PEX CURR" << std::setw(16) << "VCC0V85 CURR" << std::setw(16) << "HBM1V2 VOL" << std::setw(16) << "VPP2V5 VOL"  << std::endl;
         ostr << std::setw(16) << sensor_tree::get_pretty<unsigned int>( "board.physical.electrical.3v3_pex.current" )
              << std::setw(16) << sensor_tree::get_pretty<unsigned int>( "board.physical.electrical.0v85.current" )
              << std::setw(16) << sensor_tree::get_pretty<unsigned int>( "board.physical.electrical.hbm_1v2.voltage" )
              << std::setw(16) << sensor_tree::get_pretty<unsigned int>( "board.physical.electrical.vpp2v5.voltage"  ) << std::endl;
-        ostr << std::setw(16) << "VCCINT BRAM VOL" << std::endl;
-        ostr << std::setw(16) << sensor_tree::get_pretty<unsigned int>( "board.physical.electrical.vccint_bram.voltage" ) << std::endl;
-=======
-        ostr << std::setw(16) << sensor_tree::get_pretty<unsigned short>( "board.physical.electrical.mgt_0v9.voltage" )
-             << std::setw(16) << sensor_tree::get_pretty<unsigned short>( "board.physical.electrical.12v_sw.voltage"  )
-             << std::setw(16) << sensor_tree::get_pretty<unsigned short>( "board.physical.electrical.mgt_vtt.voltage" )
-             << std::setw(16) << sensor_tree::get_pretty<unsigned short>( "board.physical.electrical.1v2_btm.voltage" ) << std::endl;
-        ostr << std::setw(16) << "VCCINT VOL" << std::setw(16) << "VCCINT CURR" << std::setw(16) << "VCCINT BRAM VOL" << std::setw(16) << "VCC3V3 VOL"  << std::endl;
-        ostr << std::setw(16) << sensor_tree::get_pretty<unsigned short>( "board.physical.electrical.vccint.voltage" )
-             << std::setw(16) << sensor_tree::get_pretty<unsigned short>( "board.physical.electrical.vccint.current" )
-             << std::setw(16) << sensor_tree::get_pretty<unsigned short>( "board.physical.electrical.vccint_bram.voltage" )
-             << std::setw(16) << sensor_tree::get_pretty<unsigned short>( "board.physical.electrical.vcc3v3.voltage"  ) << std::endl;
-        ostr << std::setw(16) << "3V3 PEX CURR" << std::setw(16) << "VCC0V85 CURR" << std::setw(16) << "HBM1V2 VOL" << std::setw(16) << "VPP2V5 VOL"  << std::endl;
-        ostr << std::setw(16) << sensor_tree::get_pretty<unsigned short>( "board.physical.electrical.3v3_pex.current" )
-             << std::setw(16) << sensor_tree::get_pretty<unsigned short>( "board.physical.electrical.0v85.current" )
-             << std::setw(16) << sensor_tree::get_pretty<unsigned short>( "board.physical.electrical.hbm_1v2.voltage" )
-             << std::setw(16) << sensor_tree::get_pretty<unsigned short>( "board.physical.electrical.vpp2v5.voltage"  ) << std::endl;
->>>>>>> b3965ebf
 
         ostr << "~~~~~~~~~~~~~~~~~~~~~~~~~~~~~~~~~~~~~~~~~~~~~~~~~~~~~~~~~~~~~~~~~~~~~~~~~~~~~~~~\n";
         ostr << "Card Power(W)\n";
