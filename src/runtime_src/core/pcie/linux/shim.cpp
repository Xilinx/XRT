--- conflicted
+++ resolved
@@ -1,6 +1,7 @@
 // SPDX-License-Identifier: Apache-2.0
 // Copyright (C) 2016-2022 Xilinx, Inc
 // Copyright (C) 2022 Advanced Micro Devices, Inc. All rights reserved.
+
 #include "shim.h"  // This file implements shim.h
 #include "xrt.h"   // This file implements xrt.h
 
@@ -1412,7 +1413,7 @@
     }
 
     /* To make download xclbin and configure KDS/ERT as an atomic operation. */
-<<<<<<< HEAD
+
     axlf_obj.kds_cfg.ert = xrt_core::config::get_ert();
     axlf_obj.kds_cfg.polling = xrt_core::config::get_xgq_polling();
     axlf_obj.kds_cfg.cu_dma = xrt_core::config::get_ert_cudma();
@@ -1420,15 +1421,6 @@
     axlf_obj.kds_cfg.cq_int = xrt_core::config::get_ert_cqint();
     axlf_obj.kds_cfg.dataflow = xrt_core::config::get_feature_toggle("Runtime.dataflow") || xrt_core::xclbin::get_dataflow(buffer);
     axlf_obj.kds_cfg.rw_shared = xrt_core::config::get_rw_shared();
-=======
-    axlf_obj->kds_cfg.ert = xrt_core::config::get_ert();
-    axlf_obj->kds_cfg.polling = xrt_core::config::get_ert_polling();
-    axlf_obj->kds_cfg.cu_dma = xrt_core::config::get_ert_cudma();
-    axlf_obj->kds_cfg.cu_isr = xrt_core::config::get_ert_cuisr() && xrt_core::xclbin::get_cuisr(buffer);
-    axlf_obj->kds_cfg.cq_int = xrt_core::config::get_ert_cqint();
-    axlf_obj->kds_cfg.dataflow = xrt_core::config::get_feature_toggle("Runtime.dataflow") || xrt_core::xclbin::get_dataflow(buffer);
-    axlf_obj->kds_cfg.rw_shared = xrt_core::config::get_rw_shared();
->>>>>>> f293130e
 
     /* TODO: In scheduler.cpp init() function, it use get_ert_slots(void) to get slot size.
      * But we cannot do this here, since the xclbin is not registered.
