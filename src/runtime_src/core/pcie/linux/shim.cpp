/**
 * Copyright (C) 2016-2022 Xilinx, Inc
 * Copyright (C) 2022 Advanced Micro Devices, Inc. - All rights reserved
 *
 * XRT PCIe library layered on top of xocl kernel driver
 *
 * Licensed under the Apache License, Version 2.0 (the "License"). You may
 * not use this file except in compliance with the License. A copy of the
 * License is located at
 *
 *     http://www.apache.org/licenses/LICENSE-2.0
 *
 * Unless required by applicable law or agreed to in writing, software
 * distributed under the License is distributed on an "AS IS" BASIS, WITHOUT
 * WARRANTIES OR CONDITIONS OF ANY KIND, either express or implied. See the
 * License for the specific language governing permissions and limitations
 * under the License.
 */
#include "shim.h"  // This file implements shim.h
#include "xrt.h"   // This file implements xrt.h

#include "ert.h"
#include "scan.h"
#include "system_linux.h"
#include "xclbin.h"

#include "core/include/shim_int.h"
#include "core/include/xdp/fifo.h"
#include "core/include/xdp/trace.h"
#include "core/include/experimental/xrt_hw_context.h"

#include "core/common/bo_cache.h"
#include "core/common/config_reader.h"
#include "core/common/message.h"
#include "core/common/query_requests.h"
#include "core/common/scheduler.h"
#include "core/common/xclbin_parser.h"
#include "core/common/AlignedAllocator.h"
#include "core/common/api/hw_context_int.h"

#include "plugin/xdp/aie_trace.h"
#include "plugin/xdp/hal_api_interface.h"
#include "plugin/xdp/hal_device_offload.h"
#include "plugin/xdp/hal_profile.h"
#include "plugin/xdp/pl_deadlock.h"

#include "core/pcie/driver/linux/include/mgmt-reg.h"

#include <cassert>
#include <cerrno>
#include <chrono>
#include <cstdarg>
#include <cstdio>
#include <cstring>
#include <condition_variable>
#include <fstream>
#include <iostream>
#include <iomanip>
#include <sstream>
#include <thread>
#include <vector>

#include <unistd.h>
#include <poll.h>

#include <sys/file.h>
#include <sys/ioctl.h>
#include <sys/mman.h>
#include <sys/syscall.h>
#include <sys/uio.h>
#include <asm/mman.h>
#include <linux/aio_abi.h>

#if defined(__GNUC__)
#define SHIM_UNUSED __attribute__((unused))
#endif

#define GB(x)           ((size_t) (x) << 30)
#define ARRAY_SIZE(x)   (sizeof (x) / sizeof (x[0]))

#define SHIM_QDMA_AIO_EVT_MAX   1024 * 64

<<<<<<< HEAD
=======
// Profiling
#define AXI_FIFO_RDFD_AXI_FULL          0x1000
#define MAX_TRACE_NUMBER_SAMPLES                        16384
#define XPAR_AXI_PERF_MON_0_TRACE_WORD_WIDTH            64

namespace xq = xrt_core::query;
>>>>>>> 296d6bfc
namespace {

template <typename ...Args>
void
xrt_logmsg(xrtLogMsgLevel level, const char* format, Args&&... args)
{
  auto slvl = static_cast<xrt_core::message::severity_level>(level);
  xrt_core::message::send(slvl, "XRT", format, std::forward<Args>(args)...);
}

/*
 * numClocks()
 */
inline unsigned numClocks(const std::string& name)
{
    return name.compare(0, 15, "xilinx_adm-pcie", 15) ? 2 : 1;
}

inline int io_setup(unsigned nr, aio_context_t *ctxp)
{
  return syscall(__NR_io_setup, nr, ctxp);
}

inline int io_destroy(aio_context_t ctx)
{
  return syscall(__NR_io_destroy, ctx);
}

inline int io_submit(aio_context_t ctx, long nr,  struct iocb **iocbpp)
{
  return syscall(__NR_io_submit, ctx, nr, iocbpp);
}

inline int io_getevents(aio_context_t ctx, long min_nr, long max_nr,
                struct io_event *events, struct timespec *timeout)
{
  return syscall(__NR_io_getevents, ctx, min_nr, max_nr, events, timeout);
}

static
xocl::shim*
get_shim_object(xclDeviceHandle handle)
{
  if (auto shim = xocl::shim::handleCheck(handle))
    return shim;

  throw xrt_core::error("Invalid shim handle");
}

} // namespace

namespace xocl {

/*
 * queue_cb: A per queue control block for a qdma stream queue.
 * queue_cb keeps track of * per-queue i/o related configurations. And it
 * handles the actual interaction with the kernel on the i/o data path.
 *
 * Configuration:
 * - qAioEn:		per queue aio context enabled or not
 * - qAioCtx:		per queue aio context, valid only if qAioEn = true
 * - set_option():	optional configurations for aio context and batching
 *
 * i/o data path:
 * - queue_submit_io(): format & submit i/o to the kernel driver
 * - queue_poll_completion(): polliing for completion event for asynchronously
 * 			submitted i/o requests, valid only if qAioEn = true
 */

class queue_cb {
private:
    struct queued_io {	/* batching: io representation */
       unsigned long flags;		/* flags from the original wr */
       unsigned long priv_data; 	/* priv_data from the original wr */
       unsigned long buf_va;		/* i/o buffer virutal address */
       unsigned long len;		/* i/o buffer length */
       struct iocb cb;			/* used for io_submit */
       struct iovec iov[2];		/* used for io_submit */
       struct xocl_qdma_req_header header;	/* used for io_submit */
    };

    bool qAioEn;		/* per queue aio is enabled */
    bool qAioBatchEn;		/* per queue aio req. batching is enabled */
    bool qExit;			/* queue is being stopped/released */
    bool h2c; 			/* queue is for H2C direction */
    uint64_t qhndl;		/* queue handle */
    unsigned int aio_max_evts;	/* for io_setup() max. event concurrently */

    /* aio batching threshold to flush the queued i/o */
    unsigned int byteThresh;	/* total bytes count */
    unsigned int pktThresh;	/* total buffer/packet count */

    unsigned int byteCnt;	/* total bytes of queued i/o */
    unsigned int bufCnt;	/* total buffer count of queued i/o */
    unsigned int cbSubmitCnt;	/* total # submitted i/o */
    unsigned int cbPollCnt;	/* total # of polled/completed i/o */
    int cbErrCnt;		/* submission error */
    int cbErrCode;		/* submission error code */

    aio_context_t qAioCtx;	/* per queue aio context */

    std::thread qWorker;	/* aio batching thread */
    std::mutex reqLock;		/* lock to protect i/o related info. */
    std::list<struct queued_io> reqList; /* queued up i/o request */
    std::condition_variable cv; /* for wait/wake up the batching thread */

    /* release queued i/o and update the stats */
    int release_request(int count)
    {
        /* calling function should hold the reqLock */
        int i = 0;
        while (i < count && !(reqList.empty())) {
            auto it = reqList.begin();
            auto qio = (*it);

	    i++;
            bufCnt--;
            byteCnt -= qio.len;
            reqList.pop_front();
        }

        return i;
    }

    int queue_up_request(xclQueueRequest *wr)
    {
        std::lock_guard<std::mutex> lk(reqLock);

        /* if there was io submission error, wait till all requests are
         * drained or list full*/
        if (cbErrCnt || (reqList.size() == aio_max_evts))
            return -EAGAIN;

        /* queue up this async i/o request */
        unsigned int bytes = 0;
        for (unsigned int i = 0; i < wr->buf_num; i++) {
             bytes += wr->bufs[i].len;
             reqList.push_back({wr->flag, (uint64_t)wr->priv_data,
				wr->bufs[i].va, wr->bufs[i].len});
        }
        bufCnt += wr->buf_num;
        byteCnt += bytes;

	/* wake up the batch worker thread if threshold is reached */
        if ((pktThresh && bufCnt >= pktThresh) ||
            (byteThresh && byteCnt >= byteThresh))
            cv.notify_one();

        return wr->buf_num;
    }

    int check_io_submission_error(int nr_comps, struct xclReqCompletion *comps)
    {
        std::lock_guard<std::mutex> lk(reqLock);

        /* no io submission error or more pending i/o requests */
        if (!cbErrCnt || (cbSubmitCnt != cbPollCnt))
            return 0;

        int num_evt = (cbErrCnt <= nr_comps) ? cbErrCnt : nr_comps;
        cbErrCnt -= num_evt;

        int i = 0;
        auto end = reqList.end();
        for (auto it = reqList.begin(); it != end && i < num_evt; ++it, i++) {
            comps[i].nbytes = 0;
            comps[i].err_code = cbErrCode;
            comps[i].priv_data = (void *)(*it).priv_data;
        }

        release_request(i);

        if (!cbErrCnt)
            cbErrCode = 0;

        return num_evt;
    }

    /* prepare io submission structures */
    void prepare_io(struct iocb *cb, struct iovec *iov,
                    struct xocl_qdma_req_header *header,
		    unsigned long buf_va, unsigned long buf_len,
                    uint64_t priv_data)
    {
        iov[0].iov_base = header;
        iov[0].iov_len = sizeof(struct xocl_qdma_req_header);
        iov[1].iov_base = (void *)buf_va;
        iov[1].iov_len = buf_len;

        if (cb) {
            memset(cb, 0, sizeof(struct iocb));
            cb->aio_fildes = (int)qhndl;
            cb->aio_lio_opcode = h2c ? IOCB_CMD_PWRITEV : IOCB_CMD_PREADV;
            cb->aio_buf = (uint64_t)iov;
            cb->aio_offset = 0;
            cb->aio_nbytes = 2;
            cb->aio_data = priv_data;
        }
    }

    /* submit all of the queued i/o, calling function should hold the lock */
    int queue_flush_aio_request(void)
    {
        /* if there is submission error, wait till all requests are drained */
        if (cbErrCnt)
            return -EAGAIN;

        /* submit all queued requests */
        unsigned int cb_max = bufCnt;
        unsigned int cb_cnt = 0;
        std::vector <struct iocb *> cbpp(cb_max);

        auto end = reqList.end();
        for (auto it = reqList.begin(); it != end && cb_cnt < cb_max;
             ++it, cb_cnt++) {

            it->header.flags = it->flags;
            prepare_io(&it->cb, it->iov, &it->header, it->buf_va, it->len,
			it->priv_data);
            cbpp[cb_cnt] = &it->cb;
        }

        int submitted = io_submit(qAioCtx, cb_cnt, cbpp.data());
        if (submitted < 0) {
            if (submitted != -EAGAIN) {
		/* something went wrong, flush all of the queued request with
                 * this error */
                cbErrCnt = reqList.size();
                cbErrCode= submitted;
            }
            return submitted;
        }

        if (submitted > 0) {
            release_request(submitted);
            cbSubmitCnt += submitted;
        }

        return 0;
    }

    /* worker thread for aio batching */
    void queue_aio_worker(void)
    {
        byteCnt = bufCnt = 0;

        do {
            std::unique_lock<std::mutex> lck(reqLock);
	    while (reqList.empty() && !qExit)
                cv.wait(lck);
            queue_flush_aio_request();
        } while(!qExit);

        qAioBatchEn = false;
    }

    void stop_aio_worker(void)
    {
        if (qAioBatchEn) {
            std::lock_guard<std::mutex> lk(reqLock);
            /* stop the worker thread */
            qExit = true;
            cv.notify_one();
        }
        if (qWorker.joinable())
            qWorker.join();
    }

    void queue_aio_batch_disable_check(void)
    {
        if (!byteThresh && !pktThresh)
            stop_aio_worker();
    }

    void queue_aio_batch_enable_check(void)
    {
        /* to enable aio batching, the stream needs to have its own context
         * and any of the
         */
        if (qAioEn && (byteThresh || pktThresh) && !qAioBatchEn) {
            std::lock_guard<std::mutex> lk(reqLock);
            qExit = false;
            qWorker = std::thread(&queue_cb::queue_aio_worker, this);
            qAioBatchEn = true;
        }
    }

public:
    queue_cb(struct xocl_qdma_ioc_create_queue *qinfo)
        : qAioEn{false}, qAioBatchEn{false}, qExit{false},
          h2c{qinfo->write ? true : false}, qhndl{qinfo->handle},
          aio_max_evts{0}, byteThresh{0}, pktThresh{0}, byteCnt{0}, bufCnt{0},
          cbSubmitCnt{0}, cbPollCnt{0}, cbErrCnt{0}, cbErrCode{0}
    {
       memset(&qAioCtx, 0, sizeof(qAioCtx));
    }

    ~queue_cb()
    {
        if (!qAioEn)
           return;

        stop_aio_worker();
        io_destroy(qAioCtx);
    }

    const bool queue_aio_ctx_enabled(void) { return qAioEn; }
    const bool queue_is_h2c(void) { return h2c; }
    const int queue_get_handle(void) { return qhndl; }

    // optional configurations
    int set_option(int type, uint32_t val)
    {
        switch(type) {
        case STREAM_OPT_AIO_MAX_EVENT:
	    if (!qAioEn) {
                if (!val)
                    val = SHIM_QDMA_AIO_EVT_MAX;
		auto rc = io_setup(val, &qAioCtx);
		if (!rc) {
		     qAioEn = true;
                     aio_max_evts = val;
                }
                return rc;
	    }
            return -EINVAL;
            /* for i/o batching */
        case STREAM_OPT_AIO_BATCH_THRESH_BYTES:
	    byteThresh = val;
            if (val && qAioEn && !qAioBatchEn)
                queue_aio_batch_enable_check();
            else if (!val && qAioBatchEn)
                queue_aio_batch_disable_check();
            return 0;
        case STREAM_OPT_AIO_BATCH_THRESH_PKTS:
	    pktThresh = val;
            if (val && qAioEn && !qAioBatchEn)
                queue_aio_batch_enable_check();
            else if (!val && qAioBatchEn)
                queue_aio_batch_disable_check();
            return 0;
        default:
            return -EINVAL;
        }
    }

    // get aio completion event of the queue
    int queue_poll_completion(int min_compl, int max_compl,
                              struct xclReqCompletion *comps, int* actual,
                              int timeout /*ms*/)
    {
        struct timespec time, *ptime = nullptr;
        int num_evt;

        *actual = 0;

        if (timeout > 0) {
            memset(&time, 0, sizeof(time));
            time.tv_sec = timeout / 1000;
            time.tv_nsec = (timeout % 1000) * 1000000;
            ptime = &time;
        }

        int rc = io_getevents(qAioCtx, min_compl, max_compl,
				(struct io_event *)comps, ptime);
        if (rc < 0)
            return rc;

        cbPollCnt += rc;
        num_evt = rc;
        for (int i = num_evt - 1; i >= 0; i--) {
            comps[i].priv_data = (void *)((struct io_event *)comps)[i].data;
            if (((struct io_event *)comps)[i].res < 0){
                /* error returned by AIO framework */
                comps[i].nbytes = 0;
                comps[i].err_code = ((struct io_event *)comps)[i].res;
            } else {
                comps[i].nbytes = ((struct io_event *)comps)[i].res;
                comps[i].err_code = ((struct io_event *)comps)[i].res2;
            }
        }

        if (rc < min_compl && qAioBatchEn) {
             /* timeout happened, check if there is any io submission errors */
             rc = check_io_submission_error(max_compl - num_evt, comps + num_evt);
             num_evt += rc;
        }

        *actual = num_evt;
        return 0;
    }

    // submit the read/write i/o to the queue
    ssize_t queue_submit_io(xclQueueRequest *wr, aio_context_t *mAioCtx)
    {
        ssize_t rc = 0;
        int error = 0;
        bool aio = (wr->flag & XCL_QUEUE_REQ_NONBLOCKING) ? true : false;

        if (qAioBatchEn) {
            /* queue up this async i/o request */
            if (aio) {
                return queue_up_request(wr);
            } else {
                /* this is synchronous i/o, flush all of the queued requests
                 * first to maintain the order */
                std::lock_guard<std::mutex> lk(reqLock);
                while (!reqList.empty()) {
   		    rc = queue_flush_aio_request();
                    if (rc < 0)
                        return rc;
                }

                /* fall through to process this request */
                rc = 0;
            }
        }

        /* synchronous i/o or no batching configured on the queue, submit the
         * i/o right away */
        struct xocl_qdma_req_header header;
        header.flags = wr->flag;
        if (aio) {
            aio_context_t *aio_ctx = qAioEn ? &qAioCtx : mAioCtx;
            for (unsigned int i = 0; i < wr->buf_num; i++) {
                struct iovec iov[2];
		struct iocb cb;
		struct iocb *cbs[1] = {&cb};

                prepare_io(&cb, iov, &header, wr->bufs[i].va, wr->bufs[i].len,
			 (uint64_t)wr->priv_data);
                error = io_submit(*aio_ctx, 1, cbs);
                if (error <= 0)
                    break;
                rc += wr->bufs[i].len;
            }
            std::lock_guard<std::mutex> lk(reqLock);
            cbSubmitCnt += wr->buf_num;
        } else {
            for (unsigned int i = 0; i < wr->buf_num; i++) {
                struct iovec iov[2];
		ssize_t rv;

                prepare_io(nullptr, iov, &header, wr->bufs[i].va, wr->bufs[i].len, 0);
                if (h2c)
                    rv = writev((int)qhndl, iov, 2);
                else
                    rv = readv((int)qhndl, iov, 2);

                if (rv < 0) {
			error = rv;
			break;
		}
		rc += rv;
            }
        }
        return (rc > 0) ? rc : error;
    }

}; /* queue_cb */

/*
 * shim()
 */
shim::
shim(unsigned index)
  : mCoreDevice(xrt_core::pcie_linux::get_userpf_device(this, index))
  , mUserHandle(-1)
  , mStreamHandle(-1)
  , mBoardNumber(index)
  , mOffsets{0x0, 0x0, OCL_CTLR_BASE, 0x0, 0x0}
  , mMemoryProfilingNumberSlots(0)
  , mAccelProfilingNumberSlots(0)
  , mStallProfilingNumberSlots(0)
  , mStreamProfilingNumberSlots(0)
  , mCmdBOCache(nullptr)
  , mCuMaps{128, {nullptr, 0, 0, 0}}
{
  init(index);
}

int shim::dev_init()
{
    auto dev = pcidev::get_dev(mBoardNumber);
    if(dev == nullptr) {
        xrt_logmsg(XRT_ERROR, "%s: Card [%d] not found", __func__, mBoardNumber);
        return -ENOENT;
    }

    drm_version version;
    const std::unique_ptr<char[]> name(new char[128]);
    const std::unique_ptr<char[]> desc(new char[512]);
    const std::unique_ptr<char[]> date(new char[128]);
    std::memset(&version, 0, sizeof(version));
    version.name = name.get();
    version.name_len = 128;
    version.desc = desc.get();
    version.desc_len = 512;
    version.date = date.get();
    version.date_len = 128;

    mUserHandle = dev->open("", O_RDWR);
    if (mUserHandle == -1)
        return -errno;

    int result = dev->ioctl(mUserHandle, DRM_IOCTL_VERSION, &version);
    if (result) {
        dev->close(mUserHandle);
        return -errno;
    }

    // We're good now.
    mDev = dev;
    (void) xclGetDeviceInfo2(&mDeviceInfo);
    mCmdBOCache = std::make_unique<xrt_core::bo_cache>(this, xrt_core::config::get_cmdbo_cache());

    mStreamHandle = mDev->open("dma.qdma", O_RDWR | O_SYNC);
    memset(&mAioContext, 0, sizeof(mAioContext));
    mAioEnabled = (io_setup(SHIM_QDMA_AIO_EVT_MAX, &mAioContext) == 0);

    return 0;
}

void shim::dev_fini()
{
    if (mStreamHandle > 0) {
        close(mStreamHandle);
        mStreamHandle = 0;
    }

    if (mAioEnabled) {
        io_destroy(mAioContext);
            mAioEnabled = false;
    }

    if (mUserHandle != -1)
        mDev->close(mUserHandle);
}

/*
 * init()
 */
void
shim::
init(unsigned int index)
{
    xrt_logmsg(XRT_INFO, "%s", __func__);

    int ret = dev_init();
    if (ret) {
        xrt_logmsg(XRT_WARNING, "dev_init failed: %d", ret);
        return;
    }

    // Profiling - defaults
    // Class-level defaults: mIsDebugIpLayoutRead = mIsDeviceProfiling = false
    mDevUserName = mDev->sysfs_name;
    mMemoryProfilingNumberSlots = 0;
}

/*
 * ~shim()
 */
shim::~shim()
{
    xrt_logmsg(XRT_INFO, "%s", __func__);

    // The BO cache unmaps and releases all execbo, but this must
    // be done before the device is closed.
    mCmdBOCache.reset(nullptr);

    dev_fini();

    for (const auto& p : mCuMaps) {
        if (p.addr)
            (void) munmap(p.addr, p.size);
    }
}

/*
 * xclWrite()
 */
size_t shim::xclWrite(xclAddressSpace space, uint64_t offset, const void *hostBuf, size_t size)
{
    switch (space) {
        case XCL_ADDR_SPACE_DEVICE_PERFMON:
        {
            if (mDev->pcieBarWrite(offset, hostBuf, size) == 0) {
                return size;
            }
            return -1;
        }
        case XCL_ADDR_KERNEL_CTRL:
        {
            offset += mOffsets[XCL_ADDR_KERNEL_CTRL];
            const unsigned *reg = static_cast<const unsigned *>(hostBuf);
            size_t regSize = size / 4;
            if (regSize > 32)
            regSize = 32;
            for (unsigned i = 0; i < regSize; i++) {
                xrt_logmsg(XRT_INFO, "%s: space: %d, offset:0x%x, reg:%d",
                        __func__, space, offset+i, reg[i]);
            }
            if (mDev->pcieBarWrite(offset, hostBuf, size) == 0) {
                return size;
            }
            return -1;
        }
        case XCL_ADDR_SPACE_DEVICE_CHECKER:
        default:
        {
            return -EPERM;
        }
    }
}

/*
 * xclRead()
 */
size_t shim::xclRead(xclAddressSpace space, uint64_t offset, void *hostBuf, size_t size)
{
    xrt_logmsg(XRT_INFO, "%s, space: %d, offset: %d, hostBuf: %s, size: %d",
            __func__, space, offset, hostBuf, size);

    switch (space) {
        case XCL_ADDR_SPACE_DEVICE_PERFMON:
        {
            //offset += mOffsets[XCL_ADDR_SPACE_DEVICE_PERFMON];
            if (mDev->pcieBarRead(offset, hostBuf, size) == 0) {
                return size;
            }
            return -1;
        }
        case XCL_ADDR_KERNEL_CTRL:
        {
            offset += mOffsets[XCL_ADDR_KERNEL_CTRL];
            int result = mDev->pcieBarRead(offset, hostBuf, size);
            const unsigned *reg = static_cast<const unsigned *>(hostBuf);
            size_t regSize = size / 4;
            if (regSize > 4)
            regSize = 4;
            for (unsigned i = 0; i < regSize; i++) {
                xrt_logmsg(XRT_INFO, "%s: space: %d, offset:0x%x, reg:%d",
                    __func__, space, offset+i, reg[i]);
            }
            return !result ? size : 0;
        }
        case XCL_ADDR_SPACE_DEVICE_CHECKER:
        {
            if (mDev->pcieBarRead(offset, hostBuf, size) == 0) {
                return size;
            }
            return -1;
        }
        default:
        {
            return -EPERM;
        }
    }
}

/*
 * xclAllocBO()
 *
 * Assume that the memory is always created for the device ddr for now. Ignoring the flags as well.
 */
unsigned int shim::xclAllocBO(size_t size, int unused, unsigned flags)
{
    drm_xocl_create_bo info = {size, mNullBO, flags};
    unsigned int bo = mNullBO;
    int result = mDev->ioctl(mUserHandle, DRM_IOCTL_XOCL_CREATE_BO, &info);
    if (result)
        errno = result;
    else
        bo = info.handle;
    return bo;
}

/*
 * xclAllocUserPtrBO()
 */
unsigned int shim::xclAllocUserPtrBO(void *userptr, size_t size, unsigned flags)
{
    drm_xocl_userptr_bo user =
        {reinterpret_cast<uint64_t>(userptr), size, mNullBO, flags};
    unsigned int bo = mNullBO;
    int result = mDev->ioctl(mUserHandle, DRM_IOCTL_XOCL_USERPTR_BO, &user);
    if (result)
        errno = result;
    else
        bo = user.handle;
    return bo;
}

/*
 * xclFreeBO()
 */
void shim::xclFreeBO(unsigned int boHandle)
{
    drm_gem_close closeInfo = {boHandle, 0};
    (void) mDev->ioctl(mUserHandle, DRM_IOCTL_GEM_CLOSE, &closeInfo);
}

/*
 * xclWriteBO()
 */
int shim::xclWriteBO(unsigned int boHandle, const void *src, size_t size, size_t seek)
{
    int ret;
    drm_xocl_pwrite_bo pwriteInfo = { boHandle, 0, seek, size, reinterpret_cast<uint64_t>(src) };
    ret = mDev->ioctl(mUserHandle, DRM_IOCTL_XOCL_PWRITE_BO, &pwriteInfo);
    return ret ? -errno : ret;
}

/*
 * xclReadBO()
 */
int shim::xclReadBO(unsigned int boHandle, void *dst, size_t size, size_t skip)
{
    int ret;
    drm_xocl_pread_bo preadInfo = { boHandle, 0, skip, size, reinterpret_cast<uint64_t>(dst) };
    ret = mDev->ioctl(mUserHandle, DRM_IOCTL_XOCL_PREAD_BO, &preadInfo);
    return ret ? -errno : ret;
}

/*
 * xclMapBO()
 */
void *shim::xclMapBO(unsigned int boHandle, bool write)
{
    drm_xocl_info_bo info = { boHandle, 0, 0 };
    int result = mDev->ioctl(mUserHandle, DRM_IOCTL_XOCL_INFO_BO, &info);
    if (result) {
        return nullptr;
    }

    drm_xocl_map_bo mapInfo = { boHandle, 0, 0 };
    result = mDev->ioctl(mUserHandle, DRM_IOCTL_XOCL_MAP_BO, &mapInfo);
    if (result) {
        return nullptr;
    }

    auto val = mDev->mmap(mUserHandle, info.size,
        (write ? (PROT_READ | PROT_WRITE) : PROT_READ), MAP_SHARED,
        mapInfo.offset);

    return val == reinterpret_cast<void*>(-1)
      ? nullptr
      : val;
}

/*
 * xclMapBO()
 */
int shim::xclUnmapBO(unsigned int boHandle, void* addr)
{
    drm_xocl_info_bo info = { boHandle, 0, 0 };
    int ret = mDev->ioctl(mUserHandle, DRM_IOCTL_XOCL_INFO_BO, &info);
    if (ret)
      return -errno;

    return mDev->munmap(mUserHandle, addr, info.size);
}

/*
 * xclSyncBO()
 */
int shim::xclSyncBO(unsigned int boHandle, xclBOSyncDirection dir, size_t size, size_t offset)
{
    drm_xocl_sync_bo_dir drm_dir = (dir == XCL_BO_SYNC_BO_TO_DEVICE) ?
            DRM_XOCL_SYNC_BO_TO_DEVICE :
            DRM_XOCL_SYNC_BO_FROM_DEVICE;
    drm_xocl_sync_bo syncInfo = {boHandle, 0, size, offset, drm_dir};
    int ret = mDev->ioctl(mUserHandle, DRM_IOCTL_XOCL_SYNC_BO, &syncInfo);
    return ret ? -errno : ret;
}

int shim::execbufCopyBO(unsigned int dst_bo_handle,
    unsigned int src_bo_handle, size_t size, size_t dst_offset,
    size_t src_offset)
{
    auto bo = mCmdBOCache->alloc<ert_start_copybo_cmd>();
    ert_fill_copybo_cmd(bo.second, src_bo_handle, dst_bo_handle,
                        src_offset, dst_offset, size);

    int ret = xclExecBuf(bo.first);
    if (ret) {
        mCmdBOCache->release<ert_start_copybo_cmd>(bo);
        return ret;
    }

    do {
        ret = xclExecWait(1000);
        if (ret == -1)
            break;
    }
    while (bo.second->state < ERT_CMD_STATE_COMPLETED);

    ret = (ret == -1) ? -errno : 0;
    if (!ret && (bo.second->state != ERT_CMD_STATE_COMPLETED))
        ret = -EINVAL;

    mCmdBOCache->release<ert_start_copybo_cmd>(bo);
    return ret;
}

int shim::m2mCopyBO(unsigned int dst_bo_handle,
    unsigned int src_bo_handle, size_t size, size_t dst_offset,
    size_t src_offset)
{
    drm_xocl_copy_bo m2m = {
	    .dst_handle = dst_bo_handle,
	    .src_handle = src_bo_handle,
	    .size = size,
	    .dst_offset = dst_offset,
	    .src_offset = src_offset,
    };

    return mDev->ioctl(mUserHandle, DRM_IOCTL_XOCL_COPY_BO, &m2m) ? -errno : 0;
}

/*
 * xclCopyBO()
 */
int shim::xclCopyBO(unsigned int dst_bo_handle,
    unsigned int src_bo_handle, size_t size, size_t dst_offset,
    size_t src_offset)
{
    return (!mDev->get_sysfs_path("m2m", "").empty()) ?
        m2mCopyBO(dst_bo_handle, src_bo_handle, size, dst_offset, src_offset) :
        execbufCopyBO(dst_bo_handle, src_bo_handle, size, dst_offset, src_offset);
}

int shim::xclUpdateSchedulerStat()
{
    auto bo = mCmdBOCache->alloc<ert_packet>();
    bo.second->opcode = ERT_CU_STAT;
    bo.second->type = ERT_CTRL;

    int ret = xclExecBuf(bo.first);
    if (ret) {
        mCmdBOCache->release(bo);
        return ret;
    }

    do {
        ret = xclExecWait(1000);
        if (ret == -1)
            break;
    } while (bo.second->state < ERT_CMD_STATE_COMPLETED);

    ret = (ret == -1) ? -errno : 0;
    if (!ret && (bo.second->state != ERT_CMD_STATE_COMPLETED))
        ret = -EINVAL;
    mCmdBOCache->release<ert_packet>(bo);
    return ret;
}

/*
 * xclSysfsGetErrorStatus()
 */
void shim::xclSysfsGetErrorStatus(xclErrorStatus& stat)
{
    std::string errmsg;
    unsigned int status;
    unsigned int level;
    unsigned long time;

    mDev->sysfs_get<unsigned int>("firewall", "detected_status", errmsg, status, static_cast<unsigned int>(-1));
    mDev->sysfs_get<unsigned int>("firewall", "detected_level", errmsg, level, static_cast<unsigned int>(-1));
    mDev->sysfs_get<unsigned long>("firewall", "detected_time", errmsg, time, static_cast<unsigned long>(-1));

    stat.mNumFirewalls = XCL_FW_MAX_LEVEL;
    if (level < XCL_FW_MAX_LEVEL)
        stat.mFirewallLevel = level;
    for (unsigned i = 0; i < stat.mNumFirewalls; i++) {
        stat.mAXIErrorStatus[i].mErrFirewallID = static_cast<xclFirewallID>(i);
    }

    if (status && (level < ARRAY_SIZE(stat.mAXIErrorStatus))) {
        stat.mAXIErrorStatus[level].mErrFirewallStatus = status;
        stat.mAXIErrorStatus[level].mErrFirewallTime = time;
    }
}

/*
 * xclGetErrorStatus()
 */
int shim::xclGetErrorStatus(xclErrorStatus *info)
{
    xclSysfsGetErrorStatus(*info);
    return 0;
}

/*
 * xclSysfsGetDeviceInfo()
 */
void shim::xclSysfsGetDeviceInfo(xclDeviceInfo2 *info)
{
    std::string s;
    std::string errmsg;

    mDev->sysfs_get<unsigned short>("", "vendor", errmsg, info->mVendorId, static_cast<unsigned short>(-1));
    mDev->sysfs_get<unsigned short>("", "device", errmsg, info->mDeviceId, static_cast<unsigned short>(-1));
    mDev->sysfs_get<unsigned short>("", "subsystem_device", errmsg, info->mSubsystemId, static_cast<unsigned short>(-1));
    info->mDeviceVersion = info->mSubsystemId & 0xff;
    mDev->sysfs_get<unsigned short>("", "subsystem_vendor", errmsg, info->mSubsystemVendorId, static_cast<unsigned short>(-1));
    info->mDataAlignment = getpagesize();
    mDev->sysfs_get<size_t>("rom", "ddr_bank_size", errmsg, info->mDDRSize, static_cast<unsigned short>(-1));
    info->mDDRSize = GB(info->mDDRSize);

    mDev->sysfs_get("rom", "VBNV", errmsg, s);
    snprintf(info->mName, sizeof (info->mName), "%s", s.c_str());
    mDev->sysfs_get("rom", "FPGA", errmsg, s);
    snprintf(info->mFpga, sizeof (info->mFpga), "%s", s.c_str());
    mDev->sysfs_get<unsigned long long>("rom", "timestamp", errmsg, info->mTimeStamp, static_cast<unsigned long long>(-1));
    mDev->sysfs_get<unsigned short>("rom", "ddr_bank_count_max", errmsg, info->mDDRBankCount, static_cast<unsigned short>(-1));
    info->mDDRSize *= info->mDDRBankCount;
    info->mPciSlot = (mDev->domain<<16) + (mDev->bus<<8) + (mDev->dev<<3) + mDev->func;
    info->mNumClocks = numClocks(info->mName);
    info->mNumCDMA = xrt_core::device_query<xrt_core::query::kds_numcdmas>(mCoreDevice);

    mDev->sysfs_get("", "link_width", errmsg, info->mPCIeLinkWidth, static_cast<unsigned short>(-1));
    mDev->sysfs_get("", "link_speed", errmsg, info->mPCIeLinkSpeed, static_cast<unsigned short>(-1));
    mDev->sysfs_get("", "link_speed_max", errmsg, info->mPCIeLinkSpeedMax, static_cast<unsigned short>(-1));
    mDev->sysfs_get("", "link_width_max", errmsg, info->mPCIeLinkWidthMax, static_cast<unsigned short>(-1));

    //dont try to get any information which needs mailbox communication when device is not ready.
    if(!mDev->is_mgmt() && !mDev->is_ready)
        return;

    //get sensors
    unsigned int m12VPex, m12VAux, mPexCurr, mAuxCurr, mDimmTemp_0, mDimmTemp_1, mDimmTemp_2,
        mDimmTemp_3, mSE98Temp_0, mSE98Temp_1, mSE98Temp_2, mFanTemp, mFanRpm, m3v3Pex, m3v3Aux,
        mDDRVppBottom, mDDRVppTop, mSys5v5, m1v2Top, m1v8Top, m0v85, mMgt0v9, m12vSW, mMgtVtt,
        m1v2Bottom, mVccIntVol,mOnChipTemp;
    mDev->sysfs_get_sensor("xmc", "xmc_12v_pex_vol", m12VPex);
    mDev->sysfs_get_sensor("xmc", "xmc_12v_aux_vol", m12VAux);
    mDev->sysfs_get_sensor("xmc", "xmc_12v_pex_curr", mPexCurr);
    mDev->sysfs_get_sensor("xmc", "xmc_12v_aux_curr", mAuxCurr);
    mDev->sysfs_get_sensor("xmc", "xmc_dimm_temp0", mDimmTemp_0);
    mDev->sysfs_get_sensor("xmc", "xmc_dimm_temp1", mDimmTemp_1);
    mDev->sysfs_get_sensor("xmc", "xmc_dimm_temp2", mDimmTemp_2);
    mDev->sysfs_get_sensor("xmc", "xmc_dimm_temp3", mDimmTemp_3);
    mDev->sysfs_get_sensor("xmc", "xmc_se98_temp0", mSE98Temp_0);
    mDev->sysfs_get_sensor("xmc", "xmc_se98_temp1", mSE98Temp_1);
    mDev->sysfs_get_sensor("xmc", "xmc_se98_temp2", mSE98Temp_2);
    mDev->sysfs_get_sensor("xmc", "xmc_fan_temp", mFanTemp);
    mDev->sysfs_get_sensor("xmc", "xmc_fan_rpm", mFanRpm);
    mDev->sysfs_get_sensor("xmc", "xmc_3v3_pex_vol", m3v3Pex);
    mDev->sysfs_get_sensor("xmc", "xmc_3v3_aux_vol", m3v3Aux);
    mDev->sysfs_get_sensor("xmc", "xmc_ddr_vpp_btm", mDDRVppBottom);
    mDev->sysfs_get_sensor("xmc", "xmc_ddr_vpp_top", mDDRVppTop);
    mDev->sysfs_get_sensor("xmc", "xmc_sys_5v5", mSys5v5);
    mDev->sysfs_get_sensor("xmc", "xmc_1v2_top", m1v2Top);
    mDev->sysfs_get_sensor("xmc", "xmc_1v8", m1v8Top);
    mDev->sysfs_get_sensor("xmc", "xmc_0v85", m0v85);
    mDev->sysfs_get_sensor("xmc", "xmc_mgt0v9avcc", mMgt0v9);
    mDev->sysfs_get_sensor("xmc", "xmc_12v_sw", m12vSW);
    mDev->sysfs_get_sensor("xmc", "xmc_mgtavtt", mMgtVtt);
    mDev->sysfs_get_sensor("xmc", "xmc_vcc1v2_btm", m1v2Bottom);
    mDev->sysfs_get_sensor("xmc", "xmc_vccint_vol", mVccIntVol);
    mDev->sysfs_get_sensor("xmc", "xmc_fpga_temp", mOnChipTemp);
    info->m12VPex = m12VPex;
    info->m12VAux = m12VAux;
    info->mPexCurr = mPexCurr;
    info->mAuxCurr = mAuxCurr;
    info->mDimmTemp[0] = mDimmTemp_0;
    info->mDimmTemp[1] = mDimmTemp_1;
    info->mDimmTemp[2] = mDimmTemp_2;
    info->mDimmTemp[3] = mDimmTemp_3;
    info->mSE98Temp[0] = mSE98Temp_0;
    info->mSE98Temp[1] = mSE98Temp_1;
    info->mSE98Temp[2] = mSE98Temp_2;
    info->mFanTemp = mFanTemp;
    info->mFanRpm = mFanRpm;
    info->m3v3Pex = m3v3Pex;
    info->m3v3Aux = m3v3Aux;
    info->mDDRVppBottom = mDDRVppBottom;
    info->mDDRVppTop = mDDRVppTop;
    info->mSys5v5 = mSys5v5;
    info->m1v2Top = m1v2Top;
    info->m1v8Top = m1v8Top;
    info->m0v85 = m0v85;
    info->mMgt0v9 = mMgt0v9;
    info->m12vSW = m12vSW;
    info->mMgtVtt = mMgtVtt;
    info->m1v2Bottom = m1v2Bottom;
    info->mVccIntVol = mVccIntVol;
    info->mOnChipTemp = mOnChipTemp;

    //get sensors end

    mDev->sysfs_get("", "mig_calibration", errmsg, info->mMigCalib, false);
    std::vector<uint64_t> freqs;
    mDev->sysfs_get("icap", "clock_freqs", errmsg, freqs);
    for (unsigned i = 0;
        i < std::min(freqs.size(), ARRAY_SIZE(info->mOCLFrequency));
        i++) {
        info->mOCLFrequency[i] = freqs[i];
    }
}

/*
 * xclGetDeviceInfo2()
 */
int shim::xclGetDeviceInfo2(xclDeviceInfo2 *info)
{
    std::memset(info, 0, sizeof(xclDeviceInfo2));
    info->mMagic = 0X586C0C6C;
    info->mHALMajorVersion = XCLHAL_MAJOR_VER;
    info->mHALMinorVersion = XCLHAL_MINOR_VER;
    info->mMinTransferSize = DDR_BUFFER_ALIGNMENT;
    std::string errmsg;
    std::vector<std::string> dmaStatStrs;
    mDev->sysfs_get("dma", "channel_stat_raw", errmsg, dmaStatStrs);
    info->mDMAThreads = dmaStatStrs.size();
    xclSysfsGetDeviceInfo(info);
    return 0;
}

/*
 * resetDevice()
 */
int shim::resetDevice(xclResetKind kind)
{
    // Only XCL_USER_RESET is supported on user pf.
    if (kind != XCL_USER_RESET)
        return -EINVAL;

    std::string err;
    int dev_offline = 1;
    int ret = mDev->ioctl(mUserHandle, DRM_IOCTL_XOCL_HOT_RESET);
    if (ret)
        return -errno;

    dev_fini();

    // This loop used to wait for device come online and ready to use. It reads "dev_offline"
    // sysfs node to retrieve latest status of device in the interval of 500 milli sec.
    // In certain testing environement, reset never complete and waits indefinitely
    // in this loop for dev_offline status to be false. To overcome this infinite loop issue,
    // added loop_timer (default value set to 120 sec) which is used to exit the loop.
    unsigned int loop_timer = xrt_core::config::get_device_offline_timer();
    auto start = std::chrono::system_clock::now();
    while (dev_offline) {
        std::this_thread::sleep_for(std::chrono::milliseconds(500));
        pcidev::get_dev(mBoardNumber)->sysfs_get<int>("",
            "dev_offline", err, dev_offline, -1);
        auto end = std::chrono::system_clock::now();
        std::chrono::duration<double> elapsed_seconds = end - start;
        if (elapsed_seconds.count() > loop_timer) {
            xrt_logmsg(XRT_WARNING, "%s: device unable to come online during reset, try again", __func__);
            ret = -EAGAIN;
        }
    }

    dev_init();

    return ret;
}

int shim::p2pEnable(bool enable, bool force)
{
    const std::string input = "1\n";
    std::string err;
    std::vector<std::string> p2p_cfg;
    int ret;

    if (mDev == nullptr)
        return -EINVAL;

    ret = check_p2p_config(mDev, err);
    if (ret == P2P_CONFIG_ENABLED && enable) {
        throw std::runtime_error("P2P is already enabled");
    } else if (ret == P2P_CONFIG_DISABLED && !enable) {
        throw std::runtime_error("P2P is already disabled");
    }

    /* write 0 to config for default bar size */
    if (enable) {
        mDev->sysfs_put("p2p", "p2p_enable", err, "1");
    } else {
        mDev->sysfs_put("p2p", "p2p_enable", err, "0");
    }
    if (!err.empty()) {
        throw std::runtime_error("P2P is not supported");
    }

    if (force) {
        dev_fini();
        /* remove root bus and rescan */
        mDev->sysfs_put("", "root_dev/remove", err, input);

        // initiate rescan "echo 1 > /sys/bus/pci/rescan"
        const std::string rescan_path = "/sys/bus/pci/rescan";
        std::ofstream rescanFile(rescan_path);
        if(!rescanFile.is_open()) {
            perror(rescan_path.c_str());
        } else {
            rescanFile << input;
        }
        dev_init();
    }

    ret = check_p2p_config(mDev, err);
    if (!err.empty()) {
        throw std::runtime_error(err);
    } else if (ret == P2P_CONFIG_DISABLED && enable) {
        throw std::runtime_error("Can not enable P2P");
    } else if (ret == P2P_CONFIG_ENABLED && !enable) {
        throw std::runtime_error("Can not disable P2P");
    }

    return 0;
}

int shim::cmaEnable(bool enable, uint64_t size)
{
    int ret = 0;

    if (enable) {
        /* Once set MAP_HUGETLB, we have to specify bit[26~31] as size in log
         * e.g. We like to get 2M huge page, 2M = 2^21,
         * 21 = 0x15
         * Let's find how many 1GB huge page we have to allocate
         */
        std::string errmsg;
        uint64_t hugepage_flag = 0x1e;
        uint64_t page_sz = 1 << 30;
        uint64_t allocated_size = 0;
        uint32_t page_num = size >> 30;
        drm_xocl_alloc_cma_info cma_info = {0};

        /* We check the sysfs node host_mem_size first before going forward
         * If the same size of host memory chunk is allocated
         * then return 0 as SUCCESS
         */

        mDev->sysfs_get<uint64_t>("", "host_mem_size", errmsg, allocated_size, 0);
        if (allocated_size == size)
            return ret;

        cma_info.total_size = size;
        cma_info.entry_num = page_num;

        cma_info.user_addr = (uint64_t *)alloca(sizeof(uint64_t)*page_num);

        for (uint32_t i = 0; i < page_num; ++i) {
            void *addr_local = mmap(0x0, page_sz, PROT_READ | PROT_WRITE, MAP_PRIVATE | MAP_ANONYMOUS | MAP_HUGETLB | hugepage_flag << MAP_HUGE_SHIFT, 0, 0);

            if (addr_local == MAP_FAILED) {
                ret = -ENOMEM;
                break;
            } else {
                cma_info.user_addr[i] = (uint64_t)addr_local;
            }
        }

        if (!ret) {
            ret = mDev->ioctl(mUserHandle, DRM_IOCTL_XOCL_ALLOC_CMA, &cma_info);
            if (ret)
                    ret = -errno;
        }

        for (uint32_t i = 0; i < page_num; ++i) {
            if (!cma_info.user_addr[i])
                continue;

             munmap((void*)cma_info.user_addr[i], page_sz);
        }

        if (ret) {
            cma_info.entry_num = 0;
            ret = mDev->ioctl(mUserHandle, DRM_IOCTL_XOCL_ALLOC_CMA, &cma_info);
            if (ret)
                    ret = -errno;
        }

    } else {
        ret = mDev->ioctl(mUserHandle, DRM_IOCTL_XOCL_FREE_CMA);
        if (ret)
                ret = -errno;
    }

    return ret;
}
/*
 * xclLockDevice()
 */
bool
shim::
xclLockDevice()
{
  return true;
}

/*
 * xclUnlockDevice()
 */
bool
shim::
xclUnlockDevice()
{
  return true;
}

/*
 * xclReClock2()
 */
int shim::xclReClock2(unsigned short region, const unsigned short *targetFreqMHz)
{
    int ret;
    drm_xocl_reclock_info reClockInfo;
    std::memset(&reClockInfo, 0, sizeof(drm_xocl_reclock_info));
    reClockInfo.region = region;
    reClockInfo.ocl_target_freq[0] = targetFreqMHz[0];
    reClockInfo.ocl_target_freq[1] = targetFreqMHz[1];
    reClockInfo.ocl_target_freq[2] = targetFreqMHz[2];
    ret = mDev->ioctl(mUserHandle, DRM_IOCTL_XOCL_RECLOCK, &reClockInfo);
    return ret ? -errno : ret;
}

/*
 * zeroOutDDR()
 */
bool shim::zeroOutDDR()
{
    // Zero out the DDR so MIG ECC believes we have touched all the bits
    // and it does not complain when we try to read back without explicit
    // write. The latter usually happens as a result of read-modify-write
    // TODO: Try and speed this up.
    // [1] Possibly move to kernel mode driver.
    // [2] Zero out specific buffers when they are allocated

    // TODO: Implement this
    //  static const unsigned long long BLOCK_SIZE = 0x4000000;
    //  void *buf = 0;
    //  if (posix_memalign(&buf, DDR_BUFFER_ALIGNMENT, BLOCK_SIZE))
    //      return false;
    //  memset(buf, 0, BLOCK_SIZE);
    //  mDataMover->pset64(buf, BLOCK_SIZE, 0, mDeviceInfo.mDDRSize/BLOCK_SIZE);
    //  free(buf);
    return true;
}

/*
 * xclLoadXclBin()
 */
int
shim::
xclLoadXclBin(const xclBin *buffer)
{
  xdp::hal::flush_device(this);
  xdp::aie::flush_device(this);
  xdp::pl_deadlock::flush_device(this);

  auto top = reinterpret_cast<const axlf*>(buffer);
  if (auto ret = xclLoadAxlf(top)) {
    // Something wrong, determine what
    if (ret == -EOPNOTSUPP) {
      xrt_logmsg(XRT_ERROR, "Xclbin does not match shell on card.");
      auto xclbin_vbnv = xrt_core::xclbin::get_vbnv(top);
      auto shell_vbnv = xrt_core::device_query<xrt_core::query::rom_vbnv>(mCoreDevice);
      if (xclbin_vbnv != shell_vbnv) {
        xrt_logmsg(XRT_ERROR, "Shell VBNV is '%s'", shell_vbnv.c_str());
        xrt_logmsg(XRT_ERROR, "Xclbin VBNV is '%s'", xclbin_vbnv.c_str());
      }
      xrt_logmsg(XRT_ERROR, "Use 'xbmgmt flash' to update shell.");
    }
    else if (ret == -EBUSY) {
      xrt_logmsg(XRT_ERROR, "Xclbin on card is in use, can't change.");
    }
    else if (ret == -EKEYREJECTED) {
      xrt_logmsg(XRT_ERROR, "Xclbin isn't signed properly");
    }
    else if (ret == -E2BIG) {
      xrt_logmsg(XRT_ERROR, "Not enough host_mem for xclbin");
    }
    else if (ret == -ETIMEDOUT) {
      xrt_logmsg(XRT_ERROR,
                 "Can't reach out to mgmt for xclbin downloading");
      xrt_logmsg(XRT_ERROR,
                 "Is xclmgmt driver loaded? Or is MSD/MPD running?");
    }
    else if (ret == -EDEADLK) {
      xrt_logmsg(XRT_ERROR, "CU was deadlocked? Hardware is not stable");
      xrt_logmsg(XRT_ERROR, "Please reset device with 'xbutil reset'");
    }
    xrt_logmsg(XRT_ERROR, "See dmesg log for details. err = %d", ret);
    return ret;
  }

  // Success
  mCoreDevice->register_axlf(buffer);

  xdp::hal::update_device(this);
  xdp::aie::update_device(this);
  xdp::pl_deadlock::update_device(this);

  // scheduler::init can not be skipped even for same_xclbin as in
  // multiple process stress tests it fails as below init step is
  // without a lock with above driver load xclbin step.  New KDS fixes
  // this by ensuring that scheduler init is done by driver itself
  // along with icap download in single command call and then below
  // init step in user space is ignored
  auto ret = xrt_core::scheduler::init(this, buffer);
  START_DEVICE_PROFILING_CB(this);

  return ret;
}

/*
 * xclLoadAxlf()
 */
int shim::xclLoadAxlf(const axlf *buffer)
{
    xrt_logmsg(XRT_INFO, "%s, buffer: %s", __func__, buffer);
    drm_xocl_axlf axlf_obj = {const_cast<axlf *>(buffer), 0};
    unsigned int flags = XOCL_AXLF_BASE;
    int off = 0;

    auto force_program = xrt_core::config::get_force_program_xclbin(); //default value is false
    if(force_program) {
        axlf_obj.flags = flags | XOCL_AXLF_FORCE_PROGRAM;
    }

    auto kernels = xrt_core::xclbin::get_kernels(buffer);
    /* Calculate size of kernels */
    for (auto& kernel : kernels) {
        axlf_obj.ksize += sizeof(kernel_info) + sizeof(argument_info) * kernel.args.size();
    }

    /* To enhance CU subdevice and KDS/ERT, driver needs all details about kernels
     * while load xclbin.
     *
     * Why we extract data from XML metadata?
     *  1. Kernel is NOT a good place to parse xml. It prefers binary.
     *  2. All kernel details are in the xml today.
     *
     * What would happen in the future?
     *  XCLBIN would contain fdt as metadata. At that time, this
     *  could be removed.
     *
     * Binary format:
     * +-----------------------+
     * | Kernel[0]             |
     * |   name[64]            |
     * |   anums               |
     * |   argument[0]         |
     * |   argument[1]         |
     * |   argument[...]       |
     * |-----------------------|
     * | Kernel[1]             |
     * |   name[64]            |
     * |   anums               |
     * |   argument[0]         |
     * |   argument[1]         |
     * |   argument[...]       |
     * |-----------------------|
     * | Kernel[...]           |
     * |   ...                 |
     * +-----------------------+
     */
    std::vector<char> krnl_binary(axlf_obj.ksize);
    axlf_obj.kernels = krnl_binary.data();
    for (auto& kernel : kernels) {
        auto krnl = reinterpret_cast<kernel_info *>(axlf_obj.kernels + off);
        if (kernel.name.size() > sizeof(krnl->name))
            return -EINVAL;
        std::strncpy(krnl->name, kernel.name.c_str(), sizeof(krnl->name)-1);
        krnl->name[sizeof(krnl->name)-1] = '\0';
        krnl->anums = kernel.args.size();
        krnl->range = kernel.range;

        krnl->features = 0;
        if (kernel.sw_reset)
            krnl->features |= KRNL_SW_RESET;

        int ai = 0;
        for (auto& arg : kernel.args) {
            if (arg.name.size() > sizeof(krnl->args[ai].name)) {
                xrt_logmsg(XRT_ERROR, "%s: Argument name length %d>%d", __func__, arg.name.size(), sizeof(krnl->args[ai].name));
                return -EINVAL;
            }
            std::strncpy(krnl->args[ai].name, arg.name.c_str(), sizeof(krnl->args[ai].name)-1);
            krnl->args[ai].name[sizeof(krnl->args[ai].name)-1] = '\0';
            krnl->args[ai].offset = arg.offset;
            krnl->args[ai].size   = arg.size;
            // XCLBIN doesn't define argument direction yet and it only support
            // input arguments.
            // Driver use 1 for input argument and 2 for output.
            // Let's refine this line later.
            krnl->args[ai].dir    = 1;
            ai++;
        }
        off += sizeof(kernel_info) + sizeof(argument_info) * kernel.args.size();
    }

    /* To make download xclbin and configure KDS/ERT as an atomic operation. */
    axlf_obj.kds_cfg.ert = xrt_core::config::get_ert();
    axlf_obj.kds_cfg.polling = xrt_core::config::get_ert_polling();
    axlf_obj.kds_cfg.cu_dma = xrt_core::config::get_ert_cudma();
    axlf_obj.kds_cfg.cu_isr = xrt_core::config::get_ert_cuisr() && xrt_core::xclbin::get_cuisr(buffer);
    axlf_obj.kds_cfg.cq_int = xrt_core::config::get_ert_cqint();
    axlf_obj.kds_cfg.dataflow = xrt_core::config::get_feature_toggle("Runtime.dataflow") || xrt_core::xclbin::get_dataflow(buffer);
    axlf_obj.kds_cfg.rw_shared = xrt_core::config::get_rw_shared();

    /* TODO: In scheduler.cpp init() function, it use get_ert_slots(void) to get slot size.
     * But we cannot do this here, since the xclbin is not registered.
     * Currently, emulation flow use get_ert_slots() as well.
     * We will consider how to better determine slot size in new kds.
     */
    //axlf_obj.kds_cfg.slot_size = mCoreDevice->get_ert_slots().second;
    auto xml_hdr = xrt_core::xclbin::get_axlf_section(buffer, EMBEDDED_METADATA);
    if (!xml_hdr)
        throw std::runtime_error("No xml metadata in xclbin");
    auto xml_size = xml_hdr->m_sectionSize;
    auto xml_data = reinterpret_cast<const char*>(reinterpret_cast<const char*>(buffer) + xml_hdr->m_sectionOffset);
    axlf_obj.kds_cfg.slot_size = mCoreDevice->get_ert_slots(xml_data, xml_size).second;

    int ret = mDev->ioctl(mUserHandle, DRM_IOCTL_XOCL_READ_AXLF, &axlf_obj);
    if (ret && errno == EAGAIN) {
        //special case for aws
        //if EAGAIN is seen, that means a pcie removal&rescan is ongoing, let's just
        //wait and reload 2nd time -- this time the there will be no device id
        //change, hence no pcie removal&rescan, anymore
	//we need to close the device otherwise the removal&rescan (unload driver) will hang
	//we also need to reopen the device once removal&rescan completes
        int dev_hotplug_done = 0;
        std::string err;
        dev_fini();
        std::this_thread::sleep_for(std::chrono::seconds(5));
        while (!dev_hotplug_done) {
                std::this_thread::sleep_for(std::chrono::milliseconds(500));
                pcidev::get_dev(mBoardNumber)->sysfs_get<int>("",
                "dev_hotplug_done", err, dev_hotplug_done, 0);
        }
        dev_init();
        ret = mDev->ioctl(mUserHandle, DRM_IOCTL_XOCL_READ_AXLF, &axlf_obj);
    }

    if (ret)
        return -errno;

    // If it is an XPR DSA, zero out the DDR again as downloading the XCLBIN
    // reinitializes the DDR and results in ECC error.
    if(isXPR())
    {
        xrt_logmsg(XRT_INFO, "%s, XPR Device found, zeroing out DDR again..", __func__);

        if (zeroOutDDR() == false)
        {
            xrt_logmsg(XRT_ERROR, "%s, zeroing out DDR again..", __func__);
            return -EIO;
        }
    }
    return ret;
}

/*
 * xclExportBO()
 */
int shim::xclExportBO(unsigned int boHandle)
{
    drm_prime_handle info = {boHandle, DRM_RDWR, -1};
    int result = mDev->ioctl(mUserHandle, DRM_IOCTL_PRIME_HANDLE_TO_FD, &info);
    if (result) {
        xrt_logmsg(XRT_WARNING, "%s: DRM prime handle to fd failed with DRM_RDWR. Trying default flags.", __func__);
        info.flags = 0;
        result = ioctl(mUserHandle, DRM_IOCTL_PRIME_HANDLE_TO_FD, &info);
    }

    xrt_logmsg(XRT_DEBUG, "%s: boHandle %d, ioctl return %ld, fd %d", __func__, boHandle, result, info.fd);
    return !result ? info.fd : result;
}

/*
 * xclImportBO()
 */
unsigned int shim::xclImportBO(int fd, unsigned flags)
{
    drm_prime_handle info = {mNullBO, flags, fd};
    int result = mDev->ioctl(mUserHandle, DRM_IOCTL_PRIME_FD_TO_HANDLE, &info);
    if (result) {
        xrt_logmsg(XRT_ERROR, "%s: FD to handle IOCTL failed", __func__);
    }
    return !result ? info.handle : mNullBO;
}

/*
 * xclGetBOProperties()
 */
int shim::xclGetBOProperties(unsigned int boHandle, xclBOProperties *properties)
{
    drm_xocl_info_bo info = {boHandle, 0, mNullBO, mNullAddr};
    int result = mDev->ioctl(mUserHandle, DRM_IOCTL_XOCL_INFO_BO, &info);
    properties->handle = info.handle;
    properties->flags  = info.flags;
    properties->size   = info.size;
    properties->paddr  = info.paddr;
    return result ? -errno : result;
}

int shim::xclGetSectionInfo(void* section_info, size_t * section_size,
    enum axlf_section_kind kind, int index)
{
    if(section_info == nullptr || section_size == nullptr)
        return -EINVAL;

    std::string entry;
    if(kind == MEM_TOPOLOGY)
        entry = "mem_topology";
    else if (kind == CONNECTIVITY)
        entry = "connectivity";
    else if (kind == IP_LAYOUT)
        entry = "ip_layout";
    else {
        xrt_logmsg(XRT_ERROR, "%s: Unhandled section found", __func__);
        return -EINVAL;
    }

    std::string err;
    std::vector<char> buf;
    mDev->sysfs_get("icap", entry, err, buf);
    if (!err.empty()) {
        xrt_logmsg(XRT_ERROR, "%s: %s", __func__, err.c_str());
        return -EINVAL;
    }

    char* memblock = buf.data();

    if(kind == MEM_TOPOLOGY) {
        mem_topology* mem = reinterpret_cast<mem_topology *>(memblock);
        if (index > (mem->m_count -1))
            return -EINVAL;
        memcpy(section_info, &mem->m_mem_data[index], sizeof(mem_data));
        *section_size = sizeof (mem_data);
    } else if (kind == CONNECTIVITY) {
        connectivity* con = reinterpret_cast<connectivity *>(memblock);
        if (index > (con->m_count -1))
            return -EINVAL;
        memcpy(section_info, &con->m_connection[index], sizeof(connection));
        *section_size = sizeof (connection);
    } else if(kind == IP_LAYOUT) {
        ip_layout* ip = reinterpret_cast<ip_layout *>(memblock);
        if (index > (ip->m_count -1))
            return -EINVAL;
        memcpy(section_info, &ip->m_ip_data[index], sizeof(ip_data));
        *section_size = sizeof (ip_data);
    }

    return 0;
}

/*
 * xclSysfsGetUsageInfo()
 */
void shim::xclSysfsGetUsageInfo(drm_xocl_usage_stat& stat)
{
    std::string errmsg;
    std::vector<std::string> dmaStatStrs;
    std::vector<std::string> mmStatStrs;
    std::vector<std::string> xmcStatStrs;
    mDev->sysfs_get("dma", "channel_stat_raw", errmsg, dmaStatStrs);
    mDev->sysfs_get("", "memstat_raw", errmsg, mmStatStrs);
    mDev->sysfs_get("microblaze", "version", errmsg, xmcStatStrs);
    if (!dmaStatStrs.empty()) {
        stat.dma_channel_count = dmaStatStrs.size();
        for (unsigned i = 0;
            i < std::min(dmaStatStrs.size(), ARRAY_SIZE(stat.c2h));
            i++) {
            std::stringstream ss(dmaStatStrs[i]);
            ss >> stat.c2h[i] >> stat.h2c[i];
        }
    }

    if (!mmStatStrs.empty()) {
        stat.mm_channel_count = mmStatStrs.size();
        for (unsigned i = 0;
            i < std::min(mmStatStrs.size(), ARRAY_SIZE(stat.mm));
            i++) {
            std::stringstream ss(mmStatStrs[i]);
            ss >> stat.mm[i].memory_usage >> stat.mm[i].bo_count;
        }
    }
}

/*
 * xclGetUsageInfo()
 */
int shim::xclGetUsageInfo(xclDeviceUsage *info)
{
    drm_xocl_usage_stat stat = { 0 };

    xclSysfsGetUsageInfo(stat);
    std::memset(info, 0, sizeof(xclDeviceUsage));
    std::memcpy(info->h2c, stat.h2c, sizeof(size_t) * 8);
    std::memcpy(info->c2h, stat.c2h, sizeof(size_t) * 8);
    for (int i = 0; i < 8; i++) {
        info->ddrMemUsed[i] = stat.mm[i].memory_usage;
        info->ddrBOAllocated[i] = stat.mm[i].bo_count;
    }
    info->dma_channel_cnt = stat.dma_channel_count;
    info->mm_channel_cnt = stat.mm_channel_count;
    return 0;
}

/*
 * isGood()
 */
bool shim::isGood() const
{
    return (mDev != nullptr);
}

/*
 * handleCheck()
 *
 * Returns pointer to valid handle on success, 0 on failure.
 */
xocl::shim*
shim::
handleCheck(void* handle)
{
  if (!handle)
    return 0;

  auto shim = reinterpret_cast<xocl::shim*>(handle);
  if (!shim->isGood() || shim->mUserHandle == -1)
    return 0;

  return shim;
}

/*
 * xclUnmgdPwrite()
 */
ssize_t shim::xclUnmgdPwrite(unsigned flags, const void *buf, size_t count, uint64_t offset)
{
    if (flags) {
        return -EINVAL;
    }
    drm_xocl_pwrite_unmgd unmgd = {0, 0, offset, count, reinterpret_cast<uint64_t>(buf)};
    return mDev->ioctl(mUserHandle, DRM_IOCTL_XOCL_PWRITE_UNMGD, &unmgd);
}

/*
 * xclUnmgdPread()
 */
ssize_t shim::xclUnmgdPread(unsigned flags, void *buf, size_t count, uint64_t offset)
{
    if (flags) {
        return -EINVAL;
    }
    drm_xocl_pread_unmgd unmgd = {0, 0, offset, count, reinterpret_cast<uint64_t>(buf)};
    return mDev->ioctl(mUserHandle, DRM_IOCTL_XOCL_PREAD_UNMGD, &unmgd);
}

/*
 * xclExecBuf()
 */
int shim::xclExecBuf(unsigned int cmdBO)
{
    int ret;
    xrt_logmsg(XRT_INFO, "%s, cmdBO: %d", __func__, cmdBO);
    drm_xocl_execbuf exec = {0, cmdBO, 0,0,0,0,0,0,0,0};
    ret = mDev->ioctl(mUserHandle, DRM_IOCTL_XOCL_EXECBUF, &exec);
    return ret ? -errno : ret;
}

/*
 * xclExecBuf()
 */
int shim::xclExecBuf(unsigned int cmdBO, size_t num_bo_in_wait_list, unsigned int *bo_wait_list)
{
    xrt_logmsg(XRT_INFO, "%s, cmdBO: %d, num_bo_in_wait_list: %d, bo_wait_list: %d",
            __func__, cmdBO, num_bo_in_wait_list, bo_wait_list);

    // New KDS does not support xclExecBufWithWaitList().
    xrt_logmsg(XRT_ERROR, "xclExecBufWithWaitList() is no longer supported.");
    return -ENOTSUP;
}

/*
 * xclRegisterEventNotify()
 */
int shim::xclRegisterEventNotify(unsigned int userInterrupt, int fd)
{
    int ret ;
    drm_xocl_user_intr userIntr = {0, fd, (int)userInterrupt};
    ret = mDev->ioctl(mUserHandle, DRM_IOCTL_XOCL_USER_INTR, &userIntr);
    return ret ? -errno : ret;
}

/*
 * xclExecWait()
 */
int shim::xclExecWait(int timeoutMilliSec)
{
    return mDev->poll(mUserHandle, POLLIN, timeoutMilliSec);
}

// xclOpenContext
int
shim::
xclOpenContext(const uuid_t xclbinId, unsigned int ipIndex, bool shared) const
{
    unsigned int flags = shared ? XOCL_CTX_SHARED : XOCL_CTX_EXCLUSIVE;
    drm_xocl_ctx ctx = {XOCL_CTX_OP_ALLOC_CTX};
    std::memcpy(ctx.xclbin_id, xclbinId, sizeof(uuid_t));
    ctx.cu_index = ipIndex;
    ctx.flags = flags;
    if (mDev->ioctl(mUserHandle, DRM_IOCTL_XOCL_CTX, &ctx))
      throw xrt_core::system_error(errno, "failed to open ip context");

    return 0;
}

/*
 * xclCloseContext
 */
int shim::xclCloseContext(const uuid_t xclbinId, unsigned int ipIndex)
{
    std::lock_guard<std::mutex> l(mCuMapLock);

    if (ipIndex < mCuMaps.size()) {
	    // Make sure no MMIO register space access when CU is released.
        if (auto p = mCuMaps[ipIndex].addr) {
            std::ignore = munmap(p, mCuMaps[ipIndex].size);
            mCuMaps[ipIndex] = {nullptr, 0, 0, 0};
        }
    }

    drm_xocl_ctx ctx = {XOCL_CTX_OP_FREE_CTX};
    std::memcpy(ctx.xclbin_id, xclbinId, sizeof(uuid_t));
    ctx.cu_index = ipIndex;
    int ret = mDev->ioctl(mUserHandle, DRM_IOCTL_XOCL_CTX, &ctx);
    return ret ? -errno : ret;
}

/*
 * xclBootFPGA()
 */
int shim::xclBootFPGA()
{
    return -EOPNOTSUPP;
}

uint32_t shim::xclGetNumLiveProcesses()
{
    std::string errmsg;

    std::vector<std::string> stringVec;
    mDev->sysfs_get("", "kdsstat", errmsg, stringVec);
    // Dependent on message format built in kdsstat_show. Checking number of
    // "context" in kdsstat.
    // kdsstat has "context: <number_of_live_processes>"
    if(stringVec.size() >= 4) {
        auto p = stringVec[3].find_first_of("0123456789");
        auto subStr = stringVec[3].substr(p);
        auto number = std::stoul(subStr);
        return number;
    }
    return 0;
}

int shim::xclGetDebugIPlayoutPath(char* layoutPath, size_t size)
{
  return xclGetSysfsPath("icap", "debug_ip_layout", layoutPath, size);
}


int shim::xclGetSubdevPath(const char* subdev, uint32_t idx, char* path, size_t size)
{
    auto dev = pcidev::get_dev(mBoardNumber);
    std::string subdev_str = std::string(subdev);

    if (mLogStream.is_open()) {
      mLogStream << "Retrieving [devfs root]";
      mLogStream << subdev_str << "/" << idx;
      mLogStream << std::endl;
    }
    std::string sysfsFullPath = dev->get_subdev_path(subdev_str, idx);
    strncpy(path, sysfsFullPath.c_str(), size);
    path[size - 1] = '\0';
    return 0;
}

int shim::xclGetTraceBufferInfo(uint32_t nSamples, uint32_t& traceSamples, uint32_t& traceBufSz)
{
  uint32_t bytesPerSample = (xdp::TRACE_FIFO_WORD_WIDTH / 8);

  traceBufSz = xdp::MAX_TRACE_NUMBER_SAMPLES_FIFO * bytesPerSample;   /* Buffer size in bytes */
  traceSamples = nSamples;

  return 0;
}

int shim::xclReadTraceData(void* traceBuf, uint32_t traceBufSz, uint32_t numSamples, uint64_t ipBaseAddress, uint32_t& wordsPerSample)
{
    // Create trace buffer on host (requires alignment)
    const int traceBufWordSz = traceBufSz / 4;  // traceBufSz is in number of bytes

    uint32_t size = 0;

    wordsPerSample = (xdp::TRACE_FIFO_WORD_WIDTH / 32);
    uint32_t numWords = numSamples * wordsPerSample;

//    alignas is defined in c++11
#if GCC_VERSION >= 40800
    /* Alignment is limited to 16 by PPC64LE : so , should it be
    alignas(16) uint32_t hostbuf[traceBufSzInWords];
    */
    alignas(xdp::IP::FIFO::alignment) uint32_t hostbuf[traceBufWordSz];
#else
    xrt_core::AlignedAllocator<uint32_t> alignedBuffer(xdp::IP::FIFO::alignment, traceBufWordSz);
    uint32_t* hostbuf = alignedBuffer.getBuffer();
#endif

    // Now read trace data
    memset((void *)hostbuf, 0, traceBufSz);

    // Iterate over chunks
    // NOTE: AXI limits this to 4K bytes per transfer
    uint32_t chunkSizeWords = 256 * wordsPerSample;
    if (chunkSizeWords > 1024) chunkSizeWords = 1024;
    uint32_t chunkSizeBytes = 4 * chunkSizeWords;
    uint32_t words=0;

    // Read trace a chunk of bytes at a time
    if (numWords > chunkSizeWords) {
      for (; words < (numWords-chunkSizeWords); words += chunkSizeWords) {
          if(mLogStream.is_open())
            mLogStream << __func__ << ": reading " << chunkSizeBytes << " bytes from 0x"
		       << std::hex << (ipBaseAddress + xdp::IP::FIFO::AXI_LITE::RDFD) /*fifoReadAddress[0] or AXI_FIFO_RDFD*/ << " and writing it to 0x"
                          << (void *)(hostbuf + words) << std::dec << std::endl;

	  xclUnmgdPread(0 /*flags*/, (void *)(hostbuf + words) /*buf*/, chunkSizeBytes /*count*/, ipBaseAddress + xdp::IP::FIFO::AXI_LITE::RDFD /*offset : or AXI_FIFO_RDFD*/);

        size += chunkSizeBytes;
      }
    }

    // Read remainder of trace not divisible by chunk size
    if (words < numWords) {
      chunkSizeBytes = 4 * (numWords - words);

      if(mLogStream.is_open()) {
        mLogStream << __func__ << ": reading " << chunkSizeBytes << " bytes from 0x"
		   << std::hex << (ipBaseAddress + xdp::IP::FIFO::AXI_LITE::RDFD) /*fifoReadAddress[0]*/ << " and writing it to 0x"
                      << (void *)(hostbuf + words) << std::dec << std::endl;
      }

      xclUnmgdPread(0 /*flags*/, (void *)(hostbuf + words) /*buf*/, chunkSizeBytes /*count*/, ipBaseAddress + xdp::IP::FIFO::AXI_LITE::RDFD /*offset : or AXI_FIFO_RDFD*/);

      size += chunkSizeBytes;
    }

    if(mLogStream.is_open())
        mLogStream << __func__ << ": done reading " << size << " bytes " << std::endl;

    memcpy((char*)traceBuf, (char*)hostbuf, traceBufSz);

    return size;
}

// Get the device clock frequency (in MHz)
double shim::xclGetDeviceClockFreqMHz()
{
  xclGetDeviceInfo2(&mDeviceInfo);
  unsigned short clockFreq = mDeviceInfo.mOCLFrequency[0];
  if (clockFreq == 0)
    clockFreq = 300;

  //if (mLogStream.is_open())
  //  mLogStream << __func__ << ": clock freq = " << clockFreq << std::endl;
  return ((double)clockFreq);
}

// For PCIe gen 3x16 or 4x8:
// Max BW = 16.0 * (128b/130b encoding) = 15.75385 GB/s
double shim::xclGetHostReadMaxBandwidthMBps()
{
  return 15753.85;
}

// For PCIe gen 3x16 or 4x8:
// Max BW = 16.0 * (128b/130b encoding) = 15.75385 GB/s
double shim::xclGetHostWriteMaxBandwidthMBps()
{
  return 15753.85;
}

// For DDR4: Typical Max BW = 19.25 GB/s
double shim::xclGetKernelReadMaxBandwidthMBps()
{
  return 19250.00;
}

// For DDR4: Typical Max BW = 19.25 GB/s
double shim::xclGetKernelWriteMaxBandwidthMBps()
{
  return 19250.00;
}

int shim::xclGetSysfsPath(const char* subdev, const char* entry, char* sysfsPath, size_t size)
{
  auto dev = pcidev::get_dev(mBoardNumber);
  std::string subdev_str = std::string(subdev);
  std::string entry_str = std::string(entry);
  if (mLogStream.is_open()) {
    mLogStream << "Retrieving [sysfs root]";
    mLogStream << subdev_str << "/" << entry_str;
    mLogStream << std::endl;
  }
  std::string sysfsFullPath = dev->get_sysfs_path(subdev_str, entry_str);
  strncpy(sysfsPath, sysfsFullPath.c_str(), size);
  sysfsPath[size - 1] = '\0';
  return 0;
}

int shim::xclRegRW(bool rd, uint32_t ipIndex, uint32_t offset, uint32_t *datap)
{
  std::lock_guard<std::mutex> lk(mCuMapLock);

  if (ipIndex >= mCuMaps.size()) {
    xrt_logmsg(XRT_ERROR, "%s: invalid CU index: %d", __func__, ipIndex);
    return -EINVAL;
  }

  auto& cumap = mCuMaps[ipIndex];  // {base, size, start, end}

  if (cumap.addr == nullptr) {
    auto cu_subdev = "CU[" + std::to_string(ipIndex) + "]";
    auto size = xrt_core::device_query<xq::cu_size>(mCoreDevice, xq::request::modifier::subdev, cu_subdev);
    if (size <= 0 || size > 0x10000) {
      xrt_logmsg(XRT_ERROR, "%s: incorrect cu size %d", __func__, size);
      return -EINVAL;
    }
    auto range_str = xrt_core::device_query<xq::cu_read_range>(mCoreDevice, xq::request::modifier::subdev, cu_subdev);
    auto range = xq::cu_read_range::to_range(range_str);

    void *p = mDev->mmap(mUserHandle, size, PROT_READ | PROT_WRITE,
                         MAP_SHARED, static_cast<off_t>(ipIndex + 1) * getpagesize());
    if (p != MAP_FAILED) {
      cumap.addr = static_cast<uint32_t*>(p);
      cumap.size = size;
      cumap.start = range.start;
      cumap.end = range.end;
    }

    if (cumap.addr == nullptr) {
      xrt_logmsg(XRT_ERROR, "%s: can't map CU: %d", __func__, ipIndex);
      return -EINVAL;
    }
  }

  if ((offset & (sizeof(uint32_t) - 1)) != 0) {
    xrt_logmsg(XRT_ERROR, "%s: offset is not aligned in word: %d", __func__, offset);
    return -EINVAL;
  }

  if (offset >= cumap.size) {
    xrt_logmsg(XRT_ERROR, "%s: invalid CU offset: %d", __func__, offset);
    return -EINVAL;
  }

  if (cumap.start != 0xFFFFFFFF) {
    if (!rd) {
        xrt_logmsg(XRT_ERROR, "%s: read range is set, not allow write", __func__);
        return -EINVAL;
    }

    if ((cumap.start > offset) || (cumap.end < offset)) {
        xrt_logmsg(XRT_ERROR, "%s: CU offset %d out of read range, %d, %d", __func__, offset, cumap.start, cumap.end);
        return -EINVAL;
    }
  }

  if (rd)
    *datap = (cumap.addr)[offset / sizeof(uint32_t)];
  else
    (cumap.addr)[offset / sizeof(uint32_t)] = *datap;

  return 0;
}

int shim::xclIPSetReadRange(uint32_t ipIndex, uint32_t start, uint32_t size)
{
    int ret = 0;
    drm_xocl_set_cu_range range = {ipIndex, start, size};

    ret = mDev->ioctl(mUserHandle, DRM_IOCTL_XOCL_SET_CU_READONLY_RANGE, &range);
    return ret ? -errno : ret;
}

int shim::xclRegRead(uint32_t ipIndex, uint32_t offset, uint32_t *datap)
{
    return xclRegRW(true, ipIndex, offset, datap);
}

int shim::xclRegWrite(uint32_t ipIndex, uint32_t offset, uint32_t data)
{
    return xclRegRW(false, ipIndex, offset, &data);
}

int shim::xclIPName2Index(const char *name)
{
    // In new kds, driver determines CU index
    try {
      for (auto& stat : xrt_core::device_query<xrt_core::query::kds_cu_info>(mCoreDevice))
        if (stat.name == name)
          return stat.index;

      xrt_logmsg(XRT_ERROR, "%s not found", name);
      return -ENOENT;
    }
    catch (const xrt_core::query::no_such_key&) {
    }

    // Old kds is enabled
    std::string errmsg;
    std::vector<char> buf;
    const uint64_t bad_addr = 0xffffffffffffffff;

    mDev->sysfs_get("icap", "ip_layout", errmsg, buf);
    if (!errmsg.empty()) {
        xrt_logmsg(XRT_ERROR, "can't read ip_layout sysfs node: %s",
            errmsg.c_str());
        return -EINVAL;
    }
    if (buf.empty())
        return -ENOENT;

    const ip_layout *map = (ip_layout *)buf.data();
    if(map->m_count < 0) {
        xrt_logmsg(XRT_ERROR, "invalid ip_layout sysfs node content");
        return -EINVAL;
    }

    uint64_t addr = bad_addr;
    int i;
    for(i = 0; i < map->m_count; i++) {
        if (strncmp((char *)map->m_ip_data[i].m_name, name,
                sizeof(map->m_ip_data[i].m_name)) == 0) {
            addr = map->m_ip_data[i].m_base_address;
            break;
        }
    }
    if (i == map->m_count)
        return -ENOENT;
    if (addr == bad_addr)
        return -EINVAL;

    auto cus = xrt_core::xclbin::get_cus(map);
    auto itr = std::find(cus.begin(), cus.end(), addr);
    if (itr == cus.end())
      return -ENOENT;

    return std::distance(cus.begin(),itr);
}

int shim::xclOpenIPInterruptNotify(uint32_t ipIndex, unsigned int flags)
{
    int ret;

    drm_xocl_ctx ctx;
    ctx.cu_index = ipIndex;
    ctx.flags = flags;
    ctx.op = XOCL_CTX_OP_OPEN_UCU_FD;

    xrt_logmsg(XRT_DEBUG, "%s: IP index %d, flags 0x%x", __func__, ipIndex, flags);
    ret = ioctl(mUserHandle, DRM_IOCTL_XOCL_CTX, &ctx);
    return (ret < 0) ? -errno : ret;
}

int shim::xclCloseIPInterruptNotify(int fd)
{
    xrt_logmsg(XRT_DEBUG, "%s: fd %d", __func__, fd);
    close(fd);
    return 0;
}

// open_context() - aka xclOpenContextByName
xrt_core::cuidx_type
shim::
open_cu_context(const xrt::hw_context& hwctx, const std::string& cuname)
{
  // Alveo Linux PCIE does not yet support multiple xclbins.  Call
  // regular flow.  Default access mode to shared unless explicitly
  // exclusive.
  auto shared = (hwctx.get_qos() != xrt::hw_context::qos::exclusive);
  auto ctxhdl = static_cast<xcl_hwctx_handle>(hwctx);
  auto cuidx = mCoreDevice->get_cuidx(ctxhdl, cuname);
  xclOpenContext(hwctx.get_xclbin_uuid().get(), cuidx.index, shared);

  return cuidx;
}

// Assign xclbin with uuid to hardware resources and return a context id
// The context handle is 1:1 with a slot idx
uint32_t
shim::
create_hw_context(const xrt::uuid& xclbin_uuid, uint32_t qos)
{
  // Explicit hardware contexts are not supported in Alveo.
  throw xrt_core::ishim::not_supported_error{__func__};
}

void
shim::
destroy_hw_context(uint32_t ctxhdl)
{
  // Explicit hardware contexts are not supported in Alveo.
  throw xrt_core::ishim::not_supported_error{__func__};
}

// Registers an xclbin, but does not load it.
void
shim::
register_xclbin(const xrt::xclbin&)
{
  // Explicit hardware contexts are not supported in Alveo.
  throw xrt_core::ishim::not_supported_error{__func__};
}

} // namespace xocl

////////////////////////////////////////////////////////////////
// Implementation of internal SHIM APIs
////////////////////////////////////////////////////////////////
namespace xrt::shim_int {

xclDeviceHandle
open_by_bdf(const std::string& bdf)
{
  return xclOpen(xrt_core::pcie_linux::get_device_id_from_bdf(bdf), nullptr, XCL_QUIET);
}

xrt_core::cuidx_type
open_cu_context(xclDeviceHandle handle, const xrt::hw_context& hwctx, const std::string& cuname)
{
  auto shim = get_shim_object(handle);
  return shim->open_cu_context(hwctx, cuname);
}

uint32_t // ctxhdl aka slotidx
create_hw_context(xclDeviceHandle handle, const xrt::uuid& xclbin_uuid, uint32_t qos)
{
  auto shim = get_shim_object(handle);
  return shim->create_hw_context(xclbin_uuid, qos);
}

void
destroy_hw_context(xclDeviceHandle handle, uint32_t ctxhdl)
{
  auto shim = get_shim_object(handle);
  shim->destroy_hw_context(ctxhdl);
}

void
register_xclbin(xclDeviceHandle handle, const xrt::xclbin& xclbin)
{
  auto shim = get_shim_object(handle);
  shim->register_xclbin(xclbin);
}


} // xrt::shim_int
////////////////////////////////////////////////////////////////

////////////////////////////////////////////////////////////////
// Implementation of user exposed SHIM APIs
// This are C level functions
////////////////////////////////////////////////////////////////
unsigned int
xclProbe()
{
  return xdp::hal::profiling_wrapper("xclProbe", [] {
    return pcidev::get_dev_ready();
  }) ;
}

xclDeviceHandle
xclOpen(unsigned int deviceIndex, const char*, xclVerbosityLevel)
{
  return xdp::hal::profiling_wrapper("xclOpen", [deviceIndex] {
  try {
    if(pcidev::get_dev_total() <= deviceIndex) {
      xrt_core::message::send(xrt_core::message::severity_level::info, "XRT",
        std::string("Cannot find index " + std::to_string(deviceIndex) + " \n"));
      return static_cast<xclDeviceHandle>(nullptr);
    }

    xocl::shim *handle = new xocl::shim(deviceIndex);

    if (handle->handleCheck(handle) == 0) {
      xrt_core::send_exception_message(strerror(errno) +
        std::string(" Device index ") + std::to_string(deviceIndex));
      return static_cast<xclDeviceHandle>(nullptr);
    }

    return static_cast<xclDeviceHandle>(handle);
  }
  catch (const xrt_core::error& ex) {
    xrt_core::send_exception_message(ex.what());
  }
  catch (const std::exception& ex) {
    xrt_core::send_exception_message(ex.what());
  }

  return static_cast<xclDeviceHandle>(nullptr);
  }) ;
}

void xclClose(xclDeviceHandle handle)
{
  xdp::hal::profiling_wrapper("xclClose", [handle] {
    xocl::shim *drv = xocl::shim::handleCheck(handle);
    if (drv) {
        delete drv;
        return;
    }
  }) ;
}

int xclLoadXclBin(xclDeviceHandle handle, const xclBin *buffer)
{
  return xdp::hal::profiling_wrapper("xclLoadXclBin", [handle, buffer] {
    try {
      auto drv = xocl::shim::handleCheck(handle);
      if (!drv)
        return -EINVAL;

      return drv->xclLoadXclBin(buffer);
    }
    catch (const xrt_core::error& ex) {
      xrt_core::send_exception_message(ex.what());
      return ex.get_code();
    }
    catch (const std::exception& ex) {
      xrt_core::send_exception_message(ex.what());
      return -EINVAL;
    }
  });
}

int xclLogMsg(xclDeviceHandle, xrtLogMsgLevel level, const char* tag, const char* format, ...)
{
    static auto verbosity = xrt_core::config::get_verbosity();
    if (level > verbosity)
      return 0;

    va_list args;
    va_start(args, format);
    xrt_core::message::sendv(static_cast<xrt_core::message::severity_level>(level), tag, format, args);
    va_end(args);
    return 0;
}

size_t xclWrite(xclDeviceHandle handle, xclAddressSpace space, uint64_t offset, const void *hostBuf, size_t size)
{
  return xdp::hal::profiling_wrapper("xclWrite",
  [handle, space, offset, hostBuf, size] {
    xocl::shim *drv = xocl::shim::handleCheck(handle);
    return drv ? drv->xclWrite(space, offset, hostBuf, size) : -ENODEV;
  }) ;
}

size_t xclRead(xclDeviceHandle handle, xclAddressSpace space, uint64_t offset, void *hostBuf, size_t size)
{
  return xdp::hal::profiling_wrapper("xclRead",
  [handle, space, offset, hostBuf, size] {
    xocl::shim *drv = xocl::shim::handleCheck(handle);
    return drv ? drv->xclRead(space, offset, hostBuf, size) : -ENODEV;
  }) ;
}

int xclRegWrite(xclDeviceHandle handle, uint32_t ipIndex, uint32_t offset, uint32_t data)
{
  return xdp::hal::profiling_wrapper("xclRegWrite",
  [handle, ipIndex, offset, data] {
    xocl::shim *drv = xocl::shim::handleCheck(handle);
    return drv ? drv->xclRegWrite(ipIndex, offset, data) : -ENODEV;
  }) ;
}

int xclRegRead(xclDeviceHandle handle, uint32_t ipIndex, uint32_t offset, uint32_t *datap)
{
  return xdp::hal::profiling_wrapper("xclRegRead",
  [handle, ipIndex, offset, datap] {
    xocl::shim *drv = xocl::shim::handleCheck(handle);
    return drv ? drv->xclRegRead(ipIndex, offset, datap) : -ENODEV;
  }) ;
}

int xclGetErrorStatus(xclDeviceHandle handle, xclErrorStatus *info)
{
    xocl::shim *drv = xocl::shim::handleCheck(handle);
    std::memset(info, 0, sizeof(xclErrorStatus));
    if(!drv)
        return 0;
    return drv->xclGetErrorStatus(info);
}

int xclGetDeviceInfo2(xclDeviceHandle handle, xclDeviceInfo2 *info)
{
    xocl::shim *drv = (xocl::shim *) handle;
    return drv ? drv->xclGetDeviceInfo2(info) : -ENODEV;
}

unsigned int xclVersion ()
{
    return 2;
}

unsigned int xclAllocBO(xclDeviceHandle handle, size_t size, int unused, unsigned flags)
{
  return xdp::hal::profiling_wrapper("xclAllocBO",
                              [handle, size, unused, flags]
                              {
  xocl::shim *drv = xocl::shim::handleCheck(handle);
  return drv ? drv->xclAllocBO(size, unused, flags) : -ENODEV;
                              } ) ;


}

unsigned int xclAllocUserPtrBO(xclDeviceHandle handle, void *userptr, size_t size, unsigned flags)
{
  return xdp::hal::profiling_wrapper("xclAllocUserPtrBO",
    [handle, userptr, size, flags] {
      xocl::shim *drv = xocl::shim::handleCheck(handle);
      return drv ? drv->xclAllocUserPtrBO(userptr, size, flags) : -ENODEV;
    } ) ;
}

void xclFreeBO(xclDeviceHandle handle, unsigned int boHandle) {

  xdp::hal::profiling_wrapper("xclFreeBO",
    [handle, boHandle] {
      xocl::shim *drv = xocl::shim::handleCheck(handle);
      if (!drv) {
          return;
      }
      drv->xclFreeBO(boHandle);
    }) ;
}

size_t xclWriteBO(xclDeviceHandle handle, unsigned int boHandle, const void *src, size_t size, size_t seek)
{
  return xdp::hal::buffer_transfer_profiling_wrapper("xclWriteBO", size, true,
  [handle, boHandle, src, size, seek] {
    xocl::shim *drv = xocl::shim::handleCheck(handle);
    return drv ? drv->xclWriteBO(boHandle, src, size, seek) : -ENODEV;
  });
}

size_t xclReadBO(xclDeviceHandle handle, unsigned int boHandle, void *dst, size_t size, size_t skip)
{
  return xdp::hal::buffer_transfer_profiling_wrapper("xclReadBO", size, false,
  [handle, boHandle, dst, size, skip] {
    xocl::shim *drv = xocl::shim::handleCheck(handle);
    return drv ? drv->xclReadBO(boHandle, dst, size, skip) : -ENODEV;
  });
}

void *xclMapBO(xclDeviceHandle handle, unsigned int boHandle, bool write)
{

  return xdp::hal::profiling_wrapper("xclMapBO", [handle, boHandle, write] {
    xocl::shim *drv = xocl::shim::handleCheck(handle);
    return drv ? drv->xclMapBO(boHandle, write) : nullptr;
  }) ;
}

int xclUnmapBO(xclDeviceHandle handle, unsigned int boHandle, void* addr)
{
    xocl::shim *drv = xocl::shim::handleCheck(handle);
    return drv ? drv->xclUnmapBO(boHandle, addr) : -ENODEV;
}

int xclSyncBO(xclDeviceHandle handle, unsigned int boHandle, xclBOSyncDirection dir, size_t size, size_t offset)
{
  return xdp::hal::buffer_transfer_profiling_wrapper("xclSyncBO", size,
                                              (dir == XCL_BO_SYNC_BO_TO_DEVICE),
  [handle, boHandle, dir, size, offset] {

    xocl::shim *drv = xocl::shim::handleCheck(handle);
    if (size == 0) {
      //Nothing to do
      return 0;
    }
    return drv ? drv->xclSyncBO(boHandle, dir, size, offset) : -ENODEV;
   }) ;
}

int xclCopyBO(xclDeviceHandle handle, unsigned int dst_boHandle,
            unsigned int src_boHandle, size_t size, size_t dst_offset, size_t src_offset)
{

  return xdp::hal::profiling_wrapper("xclCopyBO",
  [handle, dst_boHandle, src_boHandle, size, dst_offset, src_offset] {
    xocl::shim *drv = xocl::shim::handleCheck(handle);
    return drv ?
      drv->xclCopyBO(dst_boHandle, src_boHandle, size, dst_offset, src_offset) : -ENODEV;
  }) ;
}

int xclReClock2(xclDeviceHandle handle, unsigned short region, const unsigned short *targetFreqMHz)
{
    xocl::shim *drv = xocl::shim::handleCheck(handle);
    return drv ? drv->xclReClock2(region, targetFreqMHz) : -ENODEV;
}

int xclLockDevice(xclDeviceHandle handle)
{
  return xdp::hal::profiling_wrapper("xclLockDevice", [handle] {
    xocl::shim *drv = xocl::shim::handleCheck(handle);
    if (!drv)
        return -ENODEV;
    return drv->xclLockDevice() ? 0 : 1;
  });
}

int xclUnlockDevice(xclDeviceHandle handle)
{
  return xdp::hal::profiling_wrapper("xclUnlockDevice", [handle] {
    xocl::shim *drv = xocl::shim::handleCheck(handle);
    if (!drv)
        return -ENODEV;
    return drv->xclUnlockDevice() ? 0 : 1;
  }) ;
}

int xclResetDevice(xclDeviceHandle handle, xclResetKind kind)
{
    return xclInternalResetDevice(handle, kind);
}

int xclInternalResetDevice(xclDeviceHandle handle, xclResetKind kind)
{
    // NOTE: until xclResetDevice is made completely internal,
    // this wrapper is being used to limit the pragma use to this file
    xocl::shim *drv = xocl::shim::handleCheck(handle);
    return drv ? drv->resetDevice(kind) : -ENODEV;
}

int xclP2pEnable(xclDeviceHandle handle, bool enable, bool force)
{
  try {
    xocl::shim *drv = xocl::shim::handleCheck(handle);
    return drv ? drv->p2pEnable(enable, force) : -ENODEV;
  }
  catch (const std::exception& ex) {
    xrt_core::send_exception_message(ex.what());
    return -ENODEV;
  }
}

int xclCmaEnable(xclDeviceHandle handle, bool enable, uint64_t total_size)
{
    xocl::shim *drv = xocl::shim::handleCheck(handle);
    return drv ? drv->cmaEnable(enable, total_size) : -ENODEV;
}

int xclBootFPGA(xclDeviceHandle handle)
{
    // Not doable from user side. Can be added to xbmgmt later.
    return -EOPNOTSUPP;
}

int xclExportBO(xclDeviceHandle handle, unsigned int boHandle)
{
    xocl::shim *drv = xocl::shim::handleCheck(handle);
    return drv ? drv->xclExportBO(boHandle) : -ENODEV;
}

unsigned int xclImportBO(xclDeviceHandle handle, int fd, unsigned flags)
{
    xocl::shim *drv = xocl::shim::handleCheck(handle);
    if (!drv) {
        std::cout << __func__ << ", " << std::this_thread::get_id() << ", handle & XOCL Device are bad" << std::endl;
    }
    return drv ? drv->xclImportBO(fd, flags) : -ENODEV;
}

int
xclCloseExportHandle(int fd)
{
  return close(fd) ? -errno : 0;
}

ssize_t xclUnmgdPwrite(xclDeviceHandle handle, unsigned flags, const void *buf, size_t count, uint64_t offset)
{
  return xdp::hal::profiling_wrapper("xclUnmgdPwrite",
  [handle, flags, buf, count, offset] {
    xocl::shim *drv = xocl::shim::handleCheck(handle);
    return drv ? drv->xclUnmgdPwrite(flags, buf, count, offset) : -ENODEV;
  }) ;
}

ssize_t xclUnmgdPread(xclDeviceHandle handle, unsigned flags, void *buf, size_t count, uint64_t offset)
{
  return xdp::hal::profiling_wrapper("xclUnmgdPread",
  [handle, flags, buf, count, offset] {
    xocl::shim *drv = xocl::shim::handleCheck(handle);
    return drv ? drv->xclUnmgdPread(flags, buf, count, offset) : -ENODEV;
  }) ;
}

int xclGetBOProperties(xclDeviceHandle handle, unsigned int boHandle, xclBOProperties *properties)
{
  return xdp::hal::profiling_wrapper("xclGetBOProperties",
  [handle, boHandle, properties] {
    xocl::shim *drv = xocl::shim::handleCheck(handle);
    return drv ? drv->xclGetBOProperties(boHandle, properties) : -ENODEV;
  }) ;
}

int xclGetUsageInfo(xclDeviceHandle handle, xclDeviceUsage *info)
{
    xocl::shim *drv = xocl::shim::handleCheck(handle);
    return drv ? drv->xclGetUsageInfo(info) : -ENODEV;
}

int xclGetSectionInfo(xclDeviceHandle handle, void* section_info, size_t * section_size,
    enum axlf_section_kind kind, int index)
{
    xocl::shim *drv = xocl::shim::handleCheck(handle);
    return drv ? drv->xclGetSectionInfo(section_info, section_size, kind, index) : -ENODEV;
}

int xclExecBuf(xclDeviceHandle handle, unsigned int cmdBO)
{
  return xdp::hal::profiling_wrapper("xclExecBuf",
  [handle, cmdBO] {
    xocl::shim *drv = xocl::shim::handleCheck(handle);
    return drv ? drv->xclExecBuf(cmdBO) : -ENODEV;
  }) ;
}

int xclExecBufWithWaitList(xclDeviceHandle handle, unsigned int cmdBO, size_t num_bo_in_wait_list, unsigned int *bo_wait_list)
{
    xocl::shim *drv = xocl::shim::handleCheck(handle);
    return drv ? drv->xclExecBuf(cmdBO,num_bo_in_wait_list,bo_wait_list) : -ENODEV;
}

int xclRegisterEventNotify(xclDeviceHandle handle, unsigned int userInterrupt, int fd)
{
    xocl::shim *drv = xocl::shim::handleCheck(handle);
    return drv ? drv->xclRegisterEventNotify(userInterrupt, fd) : -ENODEV;
}

int xclIPSetReadRange(xclDeviceHandle handle, uint32_t ipIndex, uint32_t start, uint32_t size)
{
    xocl::shim *drv = xocl::shim::handleCheck(handle);
    return drv ? drv->xclIPSetReadRange(ipIndex, start, size) : -ENODEV;
}

int xclExecWait(xclDeviceHandle handle, int timeoutMilliSec)
{
  return xdp::hal::profiling_wrapper("xclExecWait",
  [handle, timeoutMilliSec] {
    xocl::shim *drv = xocl::shim::handleCheck(handle);
    return drv ? drv->xclExecWait(timeoutMilliSec) : -ENODEV;
  });
}

int
xclOpenContext(xclDeviceHandle handle, const uuid_t xclbinId, unsigned int ipIndex, bool shared)
{
  return xdp::hal::profiling_wrapper("xclOpenContext",
  [handle, xclbinId, ipIndex, shared] {
    try {
      xocl::shim *drv = xocl::shim::handleCheck(handle);
      return drv ? drv->xclOpenContext(xclbinId, ipIndex, shared) : -ENODEV;
    }
    catch (const xrt_core::error& ex) {
      xrt_core::send_exception_message(ex.what());
      return ex.get_code();
    }
  }) ;
}

int xclCloseContext(xclDeviceHandle handle, const uuid_t xclbinId, unsigned ipIndex)
{
  return xdp::hal::profiling_wrapper("xclCloseContext",
  [handle, xclbinId, ipIndex] {
    xocl::shim *drv = xocl::shim::handleCheck(handle);
    return drv ? drv->xclCloseContext(xclbinId, ipIndex) : -ENODEV;
  });
}

const axlf_section_header* wrap_get_axlf_section(const axlf* top, axlf_section_kind kind)
{
    return xclbin::get_axlf_section(top, kind);
}

size_t xclGetDeviceTimestamp(xclDeviceHandle handle)
{
  return 0;
}

uint xclGetNumLiveProcesses(xclDeviceHandle handle)
{
    xocl::shim *drv = xocl::shim::handleCheck(handle);
    return drv ? drv->xclGetNumLiveProcesses() : 0;
}

int xclGetDebugIPlayoutPath(xclDeviceHandle handle, char* layoutPath, size_t size)
{
  xocl::shim *drv = xocl::shim::handleCheck(handle);
  return drv ? drv->xclGetDebugIPlayoutPath(layoutPath, size) : -ENODEV;
}

int xclGetTraceBufferInfo(xclDeviceHandle handle, uint32_t nSamples, uint32_t& traceSamples, uint32_t& traceBufSz)
{
  xocl::shim *drv = xocl::shim::handleCheck(handle);
  return (drv) ? drv->xclGetTraceBufferInfo(nSamples, traceSamples, traceBufSz) : -ENODEV;
}

int xclReadTraceData(xclDeviceHandle handle, void* traceBuf, uint32_t traceBufSz, uint32_t numSamples, uint64_t ipBaseAddress, uint32_t& wordsPerSample)
{
  xocl::shim *drv = xocl::shim::handleCheck(handle);
  return (drv) ? drv->xclReadTraceData(traceBuf, traceBufSz, numSamples, ipBaseAddress, wordsPerSample) : -ENODEV;
}

int xclCreateProfileResults(xclDeviceHandle handle, ProfileResults** results)
{
  xocl::shim *drv = xocl::shim::handleCheck(handle);
  if(!drv)
    return -ENODEV;

  int status = -1;
  CREATE_PROFILE_RESULTS_CB(handle, results, status);
  return status;
}

int xclGetProfileResults(xclDeviceHandle handle, ProfileResults* results)
{
  xocl::shim *drv = xocl::shim::handleCheck(handle);
  if(!drv)
    return -ENODEV;

  int status = -1;
  GET_PROFILE_RESULTS_CB(handle, results, status);
  return status;
}

int xclDestroyProfileResults(xclDeviceHandle handle, ProfileResults* results)
{
  xocl::shim *drv = xocl::shim::handleCheck(handle);
  if(!drv)
    return -ENODEV;

  int status = -1;
  DESTROY_PROFILE_RESULTS_CB(handle, results, status);
  return status;
}

double xclGetDeviceClockFreqMHz(xclDeviceHandle handle)
{
  xocl::shim *drv = xocl::shim::handleCheck(handle);
  return drv ? drv->xclGetDeviceClockFreqMHz() : 0.0;
}

double xclGetHostReadMaxBandwidthMBps(xclDeviceHandle handle)
{
  xocl::shim *drv = xocl::shim::handleCheck(handle);
  return drv ? drv->xclGetHostReadMaxBandwidthMBps() : 0.0;
}

double xclGetHostWriteMaxBandwidthMBps(xclDeviceHandle handle)
{
  xocl::shim *drv = xocl::shim::handleCheck(handle);
  return drv ? drv->xclGetHostWriteMaxBandwidthMBps() : 0.0;
}

double xclGetKernelReadMaxBandwidthMBps(xclDeviceHandle handle)
{
  xocl::shim *drv = xocl::shim::handleCheck(handle);
  return drv ? drv->xclGetKernelReadMaxBandwidthMBps() : 0.0;
}

double xclGetKernelWriteMaxBandwidthMBps(xclDeviceHandle handle)
{
  xocl::shim *drv = xocl::shim::handleCheck(handle);
  return drv ? drv->xclGetKernelWriteMaxBandwidthMBps() : 0.0;
}

int xclGetSysfsPath(xclDeviceHandle handle, const char* subdev,
                      const char* entry, char* sysfsPath, size_t size)
{
  xocl::shim *drv = xocl::shim::handleCheck(handle);
  if (!drv)
    return -1;
  return drv->xclGetSysfsPath(subdev, entry, sysfsPath, size);
}

int xclIPName2Index(xclDeviceHandle handle, const char *name)
{
  try {
    xocl::shim *drv = xocl::shim::handleCheck(handle);
    return (drv) ? drv->xclIPName2Index(name) : -ENODEV;
  }
  catch (const xrt_core::error& ex) {
    xrt_core::send_exception_message(ex.what());
    return ex.get_code();
  }
  catch (const std::exception& ex) {
    xrt_core::send_exception_message(ex.what());
    return -ENOENT;
  }
}

int xclUpdateSchedulerStat(xclDeviceHandle handle)
{
  xocl::shim *drv = xocl::shim::handleCheck(handle);
  return (drv) ? drv->xclUpdateSchedulerStat() : -ENODEV;
}

int xclOpenIPInterruptNotify(xclDeviceHandle handle, uint32_t ipIndex, unsigned int flags)
{
    xocl::shim *drv = xocl::shim::handleCheck(handle);
    return (drv) ? drv->xclOpenIPInterruptNotify(ipIndex, flags) : -EINVAL;
}

int xclCloseIPInterruptNotify(xclDeviceHandle handle, int fd)
{
    xocl::shim *drv = xocl::shim::handleCheck(handle);
    return (drv) ? drv->xclCloseIPInterruptNotify(fd) : -EINVAL;
}

int xclGetSubdevPath(xclDeviceHandle handle,  const char* subdev,
                        uint32_t idx, char* path, size_t size)
{
  xocl::shim *drv = xocl::shim::handleCheck(handle);
  if (!drv)
    return -1;
  return drv->xclGetSubdevPath(subdev, idx, path, size);
}

void
xclGetDebugIpLayout(xclDeviceHandle hdl, char* buffer, size_t size, size_t* size_ret)
{
  if(size_ret)
    *size_ret = 0;
  return;
}<|MERGE_RESOLUTION|>--- conflicted
+++ resolved
@@ -80,15 +80,7 @@
 
 #define SHIM_QDMA_AIO_EVT_MAX   1024 * 64
 
-<<<<<<< HEAD
-=======
-// Profiling
-#define AXI_FIFO_RDFD_AXI_FULL          0x1000
-#define MAX_TRACE_NUMBER_SAMPLES                        16384
-#define XPAR_AXI_PERF_MON_0_TRACE_WORD_WIDTH            64
-
 namespace xq = xrt_core::query;
->>>>>>> 296d6bfc
 namespace {
 
 template <typename ...Args>
