/**
 * Copyright (C) 2016-2020 Xilinx, Inc
 * Author(s): Umang Parekh
 *          : Sonal Santan
 *          : Ryan Radjabi
 *
 * XRT PCIe library layered on top of xocl kernel driver
 *
 * Licensed under the Apache License, Version 2.0 (the "License"). You may
 * not use this file except in compliance with the License. A copy of the
 * License is located at
 *
 *     http://www.apache.org/licenses/LICENSE-2.0
 *
 * Unless required by applicable law or agreed to in writing, software
 * distributed under the License is distributed on an "AS IS" BASIS, WITHOUT
 * WARRANTIES OR CONDITIONS OF ANY KIND, either express or implied. See the
 * License for the specific language governing permissions and limitations
 * under the License.
 */

#include "shim.h"
#include "scan.h"
#include "system_linux.h"
#include "core/common/message.h"
#include "core/common/xclbin_parser.h"
#include "core/common/scheduler.h"
#include "core/common/bo_cache.h"
#include "core/common/config_reader.h"
#include "core/common/query_requests.h"
#include "core/common/AlignedAllocator.h"

#include "plugin/xdp/hal_profile.h"
#include "plugin/xdp/hal_api_interface.h"
#include "plugin/xdp/hal_device_offload.h"

#include "plugin/xdp/aie_trace.h"

#include "xclbin.h"
#include "ert.h"
#include "shim_int.h"

#include "core/pcie/driver/linux/include/mgmt-reg.h"

#include <iostream>
#include <iomanip>
#include <fstream>
#include <sstream>
#include <vector>
#include <cstring>
#include <thread>
#include <chrono>
#include <cstdio>
#include <cstdarg>
#include <cerrno>
#include <condition_variable>

#include <unistd.h>
#include <poll.h>

#include <sys/ioctl.h>
#include <sys/mman.h>
#include <sys/uio.h>
#include <sys/syscall.h>
#include <sys/file.h>
#include <linux/aio_abi.h>
#include <asm/mman.h>

#ifdef NDEBUG
# undef NDEBUG
# include<cassert>
#endif

#if defined(__GNUC__)
#define SHIM_UNUSED __attribute__((unused))
#endif

#define GB(x)           ((size_t) (x) << 30)
#define ARRAY_SIZE(x)   (sizeof (x) / sizeof (x[0]))

#define SHIM_QDMA_AIO_EVT_MAX   1024 * 64

// Profiling
#define AXI_FIFO_RDFD_AXI_FULL          0x1000
#define MAX_TRACE_NUMBER_SAMPLES                        16384
#define XPAR_AXI_PERF_MON_0_TRACE_WORD_WIDTH            64

namespace {

template <typename ...Args>
void
xrt_logmsg(xrtLogMsgLevel level, const char* format, Args&&... args)
{
  auto slvl = static_cast<xrt_core::message::severity_level>(level);
  xrt_core::message::send(slvl, "XRT", format, std::forward<Args>(args)...);
}

/*
 * numClocks()
 */
inline unsigned numClocks(const std::string& name)
{
    return name.compare(0, 15, "xilinx_adm-pcie", 15) ? 2 : 1;
}

inline int io_setup(unsigned nr, aio_context_t *ctxp)
{
  return syscall(__NR_io_setup, nr, ctxp);
}

inline int io_destroy(aio_context_t ctx)
{
  return syscall(__NR_io_destroy, ctx);
}

inline int io_submit(aio_context_t ctx, long nr,  struct iocb **iocbpp)
{
  return syscall(__NR_io_submit, ctx, nr, iocbpp);
}

inline int io_getevents(aio_context_t ctx, long min_nr, long max_nr,
                struct io_event *events, struct timespec *timeout)
{
  return syscall(__NR_io_getevents, ctx, min_nr, max_nr, events, timeout);
}

} // namespace

namespace xocl {

/*
 * queue_cb: A per queue control block for a qdma stream queue.
 * queue_cb keeps track of * per-queue i/o related configurations. And it
 * handles the actual interaction with the kernel on the i/o data path.
 *
 * Configuration:
 * - qAioEn:		per queue aio context enabled or not
 * - qAioCtx:		per queue aio context, valid only if qAioEn = true
 * - set_option():	optional configurations for aio context and batching
 *
 * i/o data path:
 * - queue_submit_io(): format & submit i/o to the kernel driver
 * - queue_poll_completion(): polliing for completion event for asynchronously
 * 			submitted i/o requests, valid only if qAioEn = true
 */

class queue_cb {
private:
    struct queued_io {	/* batching: io representation */
       unsigned long flags;		/* flags from the original wr */
       unsigned long priv_data; 	/* priv_data from the original wr */
       unsigned long buf_va;		/* i/o buffer virutal address */
       unsigned long len;		/* i/o buffer length */
       struct iocb cb;			/* used for io_submit */
       struct iovec iov[2];		/* used for io_submit */
       struct xocl_qdma_req_header header;	/* used for io_submit */
    };

    bool qAioEn;		/* per queue aio is enabled */
    bool qAioBatchEn;		/* per queue aio req. batching is enabled */
    bool qExit;			/* queue is being stopped/released */
    bool h2c; 			/* queue is for H2C direction */
    uint64_t qhndl;		/* queue handle */
    unsigned int aio_max_evts;	/* for io_setup() max. event concurrently */

    /* aio batching threshold to flush the queued i/o */
    unsigned int byteThresh;	/* total bytes count */
    unsigned int pktThresh;	/* total buffer/packet count */

    unsigned int byteCnt;	/* total bytes of queued i/o */
    unsigned int bufCnt;	/* total buffer count of queued i/o */
    unsigned int cbSubmitCnt;	/* total # submitted i/o */
    unsigned int cbPollCnt;	/* total # of polled/completed i/o */
    int cbErrCnt;		/* submission error */
    int cbErrCode;		/* submission error code */

    aio_context_t qAioCtx;	/* per queue aio context */

    std::thread qWorker;	/* aio batching thread */
    std::mutex reqLock;		/* lock to protect i/o related info. */
    std::list<struct queued_io> reqList; /* queued up i/o request */
    std::condition_variable cv; /* for wait/wake up the batching thread */

    /* release queued i/o and update the stats */
    int release_request(int count)
    {
        /* calling function should hold the reqLock */
        int i = 0;
        while (i < count && !(reqList.empty())) {
            auto it = reqList.begin();
            auto qio = (*it);

	    i++;
            bufCnt--;
            byteCnt -= qio.len;
            reqList.pop_front();
        }

        return i;
    }

    int queue_up_request(xclQueueRequest *wr)
    {
        std::lock_guard<std::mutex> lk(reqLock);

        /* if there was io submission error, wait till all requests are
         * drained or list full*/
        if (cbErrCnt || (reqList.size() == aio_max_evts))
            return -EAGAIN;

        /* queue up this async i/o request */
        unsigned int bytes = 0;
        for (unsigned int i = 0; i < wr->buf_num; i++) {
             bytes += wr->bufs[i].len;
             reqList.push_back({wr->flag, (uint64_t)wr->priv_data,
				wr->bufs[i].va, wr->bufs[i].len});
        }
        bufCnt += wr->buf_num;
        byteCnt += bytes;

	/* wake up the batch worker thread if threshold is reached */
        if ((pktThresh && bufCnt >= pktThresh) ||
            (byteThresh && byteCnt >= byteThresh))
            cv.notify_one();

        return wr->buf_num;
    }

    int check_io_submission_error(int nr_comps, struct xclReqCompletion *comps)
    {
        std::lock_guard<std::mutex> lk(reqLock);

        /* no io submission error or more pending i/o requests */
        if (!cbErrCnt || (cbSubmitCnt != cbPollCnt))
            return 0;

        int num_evt = (cbErrCnt <= nr_comps) ? cbErrCnt : nr_comps;
        cbErrCnt -= num_evt;

        int i = 0;
        auto end = reqList.end();
        for (auto it = reqList.begin(); it != end && i < num_evt; ++it, i++) {
            comps[i].nbytes = 0;
            comps[i].err_code = cbErrCode;
            comps[i].priv_data = (void *)(*it).priv_data;
        }

        release_request(i);

        if (!cbErrCnt)
            cbErrCode = 0;

        return num_evt;
    }

    /* prepare io submission structures */
    void prepare_io(struct iocb *cb, struct iovec *iov,
                    struct xocl_qdma_req_header *header,
		    unsigned long buf_va, unsigned long buf_len,
                    uint64_t priv_data)
    {
        iov[0].iov_base = header;
        iov[0].iov_len = sizeof(struct xocl_qdma_req_header);
        iov[1].iov_base = (void *)buf_va;
        iov[1].iov_len = buf_len;

        if (cb) {
            memset(cb, 0, sizeof(struct iocb));
            cb->aio_fildes = (int)qhndl;
            cb->aio_lio_opcode = h2c ? IOCB_CMD_PWRITEV : IOCB_CMD_PREADV;
            cb->aio_buf = (uint64_t)iov;
            cb->aio_offset = 0;
            cb->aio_nbytes = 2;
            cb->aio_data = priv_data;
        }
    }

    /* submit all of the queued i/o, calling function should hold the lock */
    int queue_flush_aio_request(void)
    {
        /* if there is submission error, wait till all requests are drained */
        if (cbErrCnt)
            return -EAGAIN;

        /* submit all queued requests */
        unsigned int cb_max = bufCnt;
        unsigned int cb_cnt = 0;
        std::vector <struct iocb *> cbpp(cb_max);

        auto end = reqList.end();
        for (auto it = reqList.begin(); it != end && cb_cnt < cb_max;
             ++it, cb_cnt++) {

            it->header.flags = it->flags;
            prepare_io(&it->cb, it->iov, &it->header, it->buf_va, it->len,
			it->priv_data);
            cbpp[cb_cnt] = &it->cb;
        }

        int submitted = io_submit(qAioCtx, cb_cnt, cbpp.data());
        if (submitted < 0) {
            if (submitted != -EAGAIN) {
		/* something went wrong, flush all of the queued request with
                 * this error */
                cbErrCnt = reqList.size();
                cbErrCode= submitted;
            }
            return submitted;
        }

        if (submitted > 0) {
            release_request(submitted);
            cbSubmitCnt += submitted;
        }

        return 0;
    }

    /* worker thread for aio batching */
    void queue_aio_worker(void)
    {
        byteCnt = bufCnt = 0;

        do {
            std::unique_lock<std::mutex> lck(reqLock);
	    while (reqList.empty() && !qExit)
                cv.wait(lck);
            queue_flush_aio_request();
        } while(!qExit);

        qAioBatchEn = false;
    }

    void stop_aio_worker(void)
    {
        if (qAioBatchEn) {
            std::lock_guard<std::mutex> lk(reqLock);
            /* stop the worker thread */
            qExit = true;
            cv.notify_one();
        }
        if (qWorker.joinable())
            qWorker.join();
    }

    void queue_aio_batch_disable_check(void)
    {
        if (!byteThresh && !pktThresh)
            stop_aio_worker();
    }

    void queue_aio_batch_enable_check(void)
    {
        /* to enable aio batching, the stream needs to have its own context
         * and any of the
         */
        if (qAioEn && (byteThresh || pktThresh) && !qAioBatchEn) {
            std::lock_guard<std::mutex> lk(reqLock);
            qExit = false;
            qWorker = std::thread(&queue_cb::queue_aio_worker, this);
            qAioBatchEn = true;
        }
    }

public:
    queue_cb(struct xocl_qdma_ioc_create_queue *qinfo)
        : qAioEn{false}, qAioBatchEn{false}, qExit{false},
          h2c{qinfo->write ? true : false}, qhndl{qinfo->handle},
          aio_max_evts{0}, byteThresh{0}, pktThresh{0}, byteCnt{0}, bufCnt{0},
          cbSubmitCnt{0}, cbPollCnt{0}, cbErrCnt{0}, cbErrCode{0}
    {
       memset(&qAioCtx, 0, sizeof(qAioCtx));
    }

    ~queue_cb()
    {
        if (!qAioEn)
           return;

        stop_aio_worker();
        io_destroy(qAioCtx);
    }

    const bool queue_aio_ctx_enabled(void) { return qAioEn; }
    const bool queue_is_h2c(void) { return h2c; }
    const int queue_get_handle(void) { return qhndl; }

    // optional configurations
    int set_option(int type, uint32_t val)
    {
        switch(type) {
        case STREAM_OPT_AIO_MAX_EVENT:
	    if (!qAioEn) {
                if (!val)
                    val = SHIM_QDMA_AIO_EVT_MAX;
		auto rc = io_setup(val, &qAioCtx);
		if (!rc) {
		     qAioEn = true;
                     aio_max_evts = val;
                }
                return rc;
	    }
            return -EINVAL;
            /* for i/o batching */
        case STREAM_OPT_AIO_BATCH_THRESH_BYTES:
	    byteThresh = val;
            if (val && qAioEn && !qAioBatchEn)
                queue_aio_batch_enable_check();
            else if (!val && qAioBatchEn)
                queue_aio_batch_disable_check();
            return 0;
        case STREAM_OPT_AIO_BATCH_THRESH_PKTS:
	    pktThresh = val;
            if (val && qAioEn && !qAioBatchEn)
                queue_aio_batch_enable_check();
            else if (!val && qAioBatchEn)
                queue_aio_batch_disable_check();
            return 0;
        default:
            return -EINVAL;
        }
    }

    // get aio completion event of the queue
    int queue_poll_completion(int min_compl, int max_compl,
                              struct xclReqCompletion *comps, int* actual,
                              int timeout /*ms*/)
    {
        struct timespec time, *ptime = nullptr;
        int num_evt;

        *actual = 0;

        if (timeout > 0) {
            memset(&time, 0, sizeof(time));
            time.tv_sec = timeout / 1000;
            time.tv_nsec = (timeout % 1000) * 1000000;
            ptime = &time;
        }

        int rc = io_getevents(qAioCtx, min_compl, max_compl,
				(struct io_event *)comps, ptime);
        if (rc < 0)
            return rc;

        cbPollCnt += rc;
        num_evt = rc;
        for (int i = num_evt - 1; i >= 0; i--) {
            comps[i].priv_data = (void *)((struct io_event *)comps)[i].data;
            if (((struct io_event *)comps)[i].res < 0){
                /* error returned by AIO framework */
                comps[i].nbytes = 0;
                comps[i].err_code = ((struct io_event *)comps)[i].res;
            } else {
                comps[i].nbytes = ((struct io_event *)comps)[i].res;
                comps[i].err_code = ((struct io_event *)comps)[i].res2;
            }
        }

        if (rc < min_compl && qAioBatchEn) {
             /* timeout happened, check if there is any io submission errors */
             rc = check_io_submission_error(max_compl - num_evt, comps + num_evt);
             num_evt += rc;
        }

        *actual = num_evt;
        return 0;
    }

    // submit the read/write i/o to the queue
    ssize_t queue_submit_io(xclQueueRequest *wr, aio_context_t *mAioCtx)
    {
        ssize_t rc = 0;
        int error = 0;
        bool aio = (wr->flag & XCL_QUEUE_REQ_NONBLOCKING) ? true : false;

        if (qAioBatchEn) {
            /* queue up this async i/o request */
            if (aio) {
                return queue_up_request(wr);
            } else {
                /* this is synchronous i/o, flush all of the queued requests
                 * first to maintain the order */
                std::lock_guard<std::mutex> lk(reqLock);
                while (!reqList.empty()) {
   		    rc = queue_flush_aio_request();
                    if (rc < 0)
                        return rc;
                }

                /* fall through to process this request */
                rc = 0;
            }
        }

        /* synchronous i/o or no batching configured on the queue, submit the
         * i/o right away */
        struct xocl_qdma_req_header header;
        header.flags = wr->flag;
        if (aio) {
            aio_context_t *aio_ctx = qAioEn ? &qAioCtx : mAioCtx;
            for (unsigned int i = 0; i < wr->buf_num; i++) {
                struct iovec iov[2];
		struct iocb cb;
		struct iocb *cbs[1] = {&cb};

                prepare_io(&cb, iov, &header, wr->bufs[i].va, wr->bufs[i].len,
			 (uint64_t)wr->priv_data);
                error = io_submit(*aio_ctx, 1, cbs);
                if (error <= 0)
                    break;
                rc += wr->bufs[i].len;
            }
            std::lock_guard<std::mutex> lk(reqLock);
            cbSubmitCnt += wr->buf_num;
        } else {
            for (unsigned int i = 0; i < wr->buf_num; i++) {
                struct iovec iov[2];
		ssize_t rv;

                prepare_io(nullptr, iov, &header, wr->bufs[i].va, wr->bufs[i].len, 0);
                if (h2c)
                    rv = writev((int)qhndl, iov, 2);
                else
                    rv = readv((int)qhndl, iov, 2);

                if (rv < 0) {
			error = rv;
			break;
		}
		rc += rv;
            }
        }
        return (rc > 0) ? rc : error;
    }

}; /* queue_cb */

/*
 * shim()
 */
shim::
shim(unsigned index)
  : mCoreDevice(xrt_core::pcie_linux::get_userpf_device(this, index))
  , mUserHandle(-1)
  , mStreamHandle(-1)
  , mBoardNumber(index)
  , mOffsets{0x0, 0x0, OCL_CTLR_BASE, 0x0, 0x0}
  , mMemoryProfilingNumberSlots(0)
  , mAccelProfilingNumberSlots(0)
  , mStallProfilingNumberSlots(0)
  , mStreamProfilingNumberSlots(0)
  , mCmdBOCache(nullptr)
  , mCuMaps(128, std::make_pair<uint32_t*, uint32_t>(nullptr, 0))
{
  init(index);
}

int shim::dev_init()
{
    auto dev = pcidev::get_dev(mBoardNumber);
    if(dev == nullptr) {
        xrt_logmsg(XRT_ERROR, "%s: Card [%d] not found", __func__, mBoardNumber);
        return -ENOENT;
    }

    drm_version version;
    const std::unique_ptr<char[]> name(new char[128]);
    const std::unique_ptr<char[]> desc(new char[512]);
    const std::unique_ptr<char[]> date(new char[128]);
    std::memset(&version, 0, sizeof(version));
    version.name = name.get();
    version.name_len = 128;
    version.desc = desc.get();
    version.desc_len = 512;
    version.date = date.get();
    version.date_len = 128;

    mUserHandle = dev->open("", O_RDWR);
    if (mUserHandle == -1)
        return -errno;

    int result = dev->ioctl(mUserHandle, DRM_IOCTL_VERSION, &version);
    if (result) {
        dev->close(mUserHandle);
        return -errno;
    }

    // We're good now.
    mDev = dev;
    (void) xclGetDeviceInfo2(&mDeviceInfo);
    mCmdBOCache = std::make_unique<xrt_core::bo_cache>(this, xrt_core::config::get_cmdbo_cache());

    mStreamHandle = mDev->open("dma.qdma", O_RDWR | O_SYNC);
    if (mStreamHandle <= 0)
       mStreamHandle = mDev->open("dma.qdma4", O_RDWR | O_SYNC);
    memset(&mAioContext, 0, sizeof(mAioContext));
    mAioEnabled = (io_setup(SHIM_QDMA_AIO_EVT_MAX, &mAioContext) == 0);

    return 0;
}

void shim::dev_fini()
{
    if (mStreamHandle > 0) {
        close(mStreamHandle);
        mStreamHandle = 0;
    }

    if (mAioEnabled) {
        io_destroy(mAioContext);
            mAioEnabled = false;
    }

    if (mUserHandle != -1)
        mDev->close(mUserHandle);
}

/*
 * init()
 */
void
shim::
init(unsigned int index)
{
    xrt_logmsg(XRT_INFO, "%s", __func__);

    int ret = dev_init();
    if (ret) {
        xrt_logmsg(XRT_WARNING, "dev_init failed: %d", ret);
        return;
    }

    // Profiling - defaults
    // Class-level defaults: mIsDebugIpLayoutRead = mIsDeviceProfiling = false
    mDevUserName = mDev->sysfs_name;
    mMemoryProfilingNumberSlots = 0;
}

/*
 * ~shim()
 */
shim::~shim()
{
    xrt_logmsg(XRT_INFO, "%s", __func__);

    // The BO cache unmaps and releases all execbo, but this must
    // be done before the device is closed.
    mCmdBOCache.reset(nullptr);

    dev_fini();

    for (auto p : mCuMaps) {
        if (p.first)
            (void) munmap(p.first, p.second);
    }
}

/*
 * xclWrite()
 */
size_t shim::xclWrite(xclAddressSpace space, uint64_t offset, const void *hostBuf, size_t size)
{
    switch (space) {
        case XCL_ADDR_SPACE_DEVICE_PERFMON:
        {
            if (mDev->pcieBarWrite(offset, hostBuf, size) == 0) {
                return size;
            }
            return -1;
        }
        case XCL_ADDR_KERNEL_CTRL:
        {
            offset += mOffsets[XCL_ADDR_KERNEL_CTRL];
            const unsigned *reg = static_cast<const unsigned *>(hostBuf);
            size_t regSize = size / 4;
            if (regSize > 32)
            regSize = 32;
            for (unsigned i = 0; i < regSize; i++) {
                xrt_logmsg(XRT_INFO, "%s: space: %d, offset:0x%x, reg:%d",
                        __func__, space, offset+i, reg[i]);
            }
            if (mDev->pcieBarWrite(offset, hostBuf, size) == 0) {
                return size;
            }
            return -1;
        }
        case XCL_ADDR_SPACE_DEVICE_CHECKER:
        default:
        {
            return -EPERM;
        }
    }
}

/*
 * xclRead()
 */
size_t shim::xclRead(xclAddressSpace space, uint64_t offset, void *hostBuf, size_t size)
{
    xrt_logmsg(XRT_INFO, "%s, space: %d, offset: %d, hostBuf: %s, size: %d",
            __func__, space, offset, hostBuf, size);

    switch (space) {
        case XCL_ADDR_SPACE_DEVICE_PERFMON:
        {
            //offset += mOffsets[XCL_ADDR_SPACE_DEVICE_PERFMON];
            if (mDev->pcieBarRead(offset, hostBuf, size) == 0) {
                return size;
            }
            return -1;
        }
        case XCL_ADDR_KERNEL_CTRL:
        {
            offset += mOffsets[XCL_ADDR_KERNEL_CTRL];
            int result = mDev->pcieBarRead(offset, hostBuf, size);
            const unsigned *reg = static_cast<const unsigned *>(hostBuf);
            size_t regSize = size / 4;
            if (regSize > 4)
            regSize = 4;
            for (unsigned i = 0; i < regSize; i++) {
                xrt_logmsg(XRT_INFO, "%s: space: %d, offset:0x%x, reg:%d",
                    __func__, space, offset+i, reg[i]);
            }
            return !result ? size : 0;
        }
        case XCL_ADDR_SPACE_DEVICE_CHECKER:
        {
            if (mDev->pcieBarRead(offset, hostBuf, size) == 0) {
                return size;
            }
            return -1;
        }
        default:
        {
            return -EPERM;
        }
    }
}

/*
 * xclAllocBO()
 *
 * Assume that the memory is always created for the device ddr for now. Ignoring the flags as well.
 */
unsigned int shim::xclAllocBO(size_t size, int unused, unsigned flags)
{
    drm_xocl_create_bo info = {size, mNullBO, flags};
    unsigned int bo = mNullBO;
    int result = mDev->ioctl(mUserHandle, DRM_IOCTL_XOCL_CREATE_BO, &info);
    if (result)
        errno = result;
    else
        bo = info.handle;
    return bo;
}

/*
 * xclAllocUserPtrBO()
 */
unsigned int shim::xclAllocUserPtrBO(void *userptr, size_t size, unsigned flags)
{
    drm_xocl_userptr_bo user =
        {reinterpret_cast<uint64_t>(userptr), size, mNullBO, flags};
    unsigned int bo = mNullBO;
    int result = mDev->ioctl(mUserHandle, DRM_IOCTL_XOCL_USERPTR_BO, &user);
    if (result)
        errno = result;
    else
        bo = user.handle;
    return bo;
}

/*
 * xclFreeBO()
 */
void shim::xclFreeBO(unsigned int boHandle)
{
    drm_gem_close closeInfo = {boHandle, 0};
    (void) mDev->ioctl(mUserHandle, DRM_IOCTL_GEM_CLOSE, &closeInfo);
}

/*
 * xclWriteBO()
 */
int shim::xclWriteBO(unsigned int boHandle, const void *src, size_t size, size_t seek)
{
    int ret;
    drm_xocl_pwrite_bo pwriteInfo = { boHandle, 0, seek, size, reinterpret_cast<uint64_t>(src) };
    ret = mDev->ioctl(mUserHandle, DRM_IOCTL_XOCL_PWRITE_BO, &pwriteInfo);
    return ret ? -errno : ret;
}

/*
 * xclReadBO()
 */
int shim::xclReadBO(unsigned int boHandle, void *dst, size_t size, size_t skip)
{
    int ret;
    drm_xocl_pread_bo preadInfo = { boHandle, 0, skip, size, reinterpret_cast<uint64_t>(dst) };
    ret = mDev->ioctl(mUserHandle, DRM_IOCTL_XOCL_PREAD_BO, &preadInfo);
    return ret ? -errno : ret;
}

/*
 * xclMapBO()
 */
void *shim::xclMapBO(unsigned int boHandle, bool write)
{
    drm_xocl_info_bo info = { boHandle, 0, 0 };
    int result = mDev->ioctl(mUserHandle, DRM_IOCTL_XOCL_INFO_BO, &info);
    if (result) {
        return nullptr;
    }

    drm_xocl_map_bo mapInfo = { boHandle, 0, 0 };
    result = mDev->ioctl(mUserHandle, DRM_IOCTL_XOCL_MAP_BO, &mapInfo);
    if (result) {
        return nullptr;
    }

    auto val = mDev->mmap(mUserHandle, info.size,
        (write ? (PROT_READ | PROT_WRITE) : PROT_READ), MAP_SHARED,
        mapInfo.offset);

    return val == reinterpret_cast<void*>(-1)
      ? nullptr
      : val;
}

/*
 * xclMapBO()
 */
int shim::xclUnmapBO(unsigned int boHandle, void* addr)
{
    drm_xocl_info_bo info = { boHandle, 0, 0 };
    int ret = mDev->ioctl(mUserHandle, DRM_IOCTL_XOCL_INFO_BO, &info);
    if (ret)
      return -errno;

    return mDev->munmap(mUserHandle, addr, info.size);
}

/*
 * xclSyncBO()
 */
int shim::xclSyncBO(unsigned int boHandle, xclBOSyncDirection dir, size_t size, size_t offset)
{
    drm_xocl_sync_bo_dir drm_dir = (dir == XCL_BO_SYNC_BO_TO_DEVICE) ?
            DRM_XOCL_SYNC_BO_TO_DEVICE :
            DRM_XOCL_SYNC_BO_FROM_DEVICE;
    drm_xocl_sync_bo syncInfo = {boHandle, 0, size, offset, drm_dir};
    int ret = mDev->ioctl(mUserHandle, DRM_IOCTL_XOCL_SYNC_BO, &syncInfo);
    return ret ? -errno : ret;
}

int shim::execbufCopyBO(unsigned int dst_bo_handle,
    unsigned int src_bo_handle, size_t size, size_t dst_offset,
    size_t src_offset)
{
    auto bo = mCmdBOCache->alloc<ert_start_copybo_cmd>();
    ert_fill_copybo_cmd(bo.second, src_bo_handle, dst_bo_handle,
                        src_offset, dst_offset, size);

    int ret = xclExecBuf(bo.first);
    if (ret) {
        mCmdBOCache->release<ert_start_copybo_cmd>(bo);
        return ret;
    }

    do {
        ret = xclExecWait(1000);
        if (ret == -1)
            break;
    }
    while (bo.second->state < ERT_CMD_STATE_COMPLETED);

    ret = (ret == -1) ? -errno : 0;
    if (!ret && (bo.second->state != ERT_CMD_STATE_COMPLETED))
        ret = -EINVAL;

    mCmdBOCache->release<ert_start_copybo_cmd>(bo);
    return ret;
}

int shim::m2mCopyBO(unsigned int dst_bo_handle,
    unsigned int src_bo_handle, size_t size, size_t dst_offset,
    size_t src_offset)
{
    drm_xocl_copy_bo m2m = {
	    .dst_handle = dst_bo_handle,
	    .src_handle = src_bo_handle,
	    .size = size,
	    .dst_offset = dst_offset,
	    .src_offset = src_offset,
    };

    return mDev->ioctl(mUserHandle, DRM_IOCTL_XOCL_COPY_BO, &m2m) ? -errno : 0;
}

/*
 * xclCopyBO()
 */
int shim::xclCopyBO(unsigned int dst_bo_handle,
    unsigned int src_bo_handle, size_t size, size_t dst_offset,
    size_t src_offset)
{
    return (!mDev->get_sysfs_path("m2m", "").empty()) ?
        m2mCopyBO(dst_bo_handle, src_bo_handle, size, dst_offset, src_offset) :
        execbufCopyBO(dst_bo_handle, src_bo_handle, size, dst_offset, src_offset);
}

int shim::xclUpdateSchedulerStat()
{
    auto bo = mCmdBOCache->alloc<ert_packet>();
    bo.second->opcode = ERT_CU_STAT;
    bo.second->type = ERT_CTRL;

    int ret = xclExecBuf(bo.first);
    if (ret) {
        mCmdBOCache->release(bo);
        return ret;
    }

    do {
        ret = xclExecWait(1000);
        if (ret == -1)
            break;
    } while (bo.second->state < ERT_CMD_STATE_COMPLETED);

    ret = (ret == -1) ? -errno : 0;
    if (!ret && (bo.second->state != ERT_CMD_STATE_COMPLETED))
        ret = -EINVAL;
    mCmdBOCache->release<ert_packet>(bo);
    return ret;
}

/*
 * xclSysfsGetErrorStatus()
 */
void shim::xclSysfsGetErrorStatus(xclErrorStatus& stat)
{
    std::string errmsg;
    unsigned int status;
    unsigned int level;
    unsigned long time;

    mDev->sysfs_get<unsigned int>("firewall", "detected_status", errmsg, status, static_cast<unsigned int>(-1));
    mDev->sysfs_get<unsigned int>("firewall", "detected_level", errmsg, level, static_cast<unsigned int>(-1));
    mDev->sysfs_get<unsigned long>("firewall", "detected_time", errmsg, time, static_cast<unsigned long>(-1));

    stat.mNumFirewalls = XCL_FW_MAX_LEVEL;
    if (level < XCL_FW_MAX_LEVEL)
        stat.mFirewallLevel = level;
    for (unsigned i = 0; i < stat.mNumFirewalls; i++) {
        stat.mAXIErrorStatus[i].mErrFirewallID = static_cast<xclFirewallID>(i);
    }

    if (status && (level < ARRAY_SIZE(stat.mAXIErrorStatus))) {
        stat.mAXIErrorStatus[level].mErrFirewallStatus = status;
        stat.mAXIErrorStatus[level].mErrFirewallTime = time;
    }
}

/*
 * xclGetErrorStatus()
 */
int shim::xclGetErrorStatus(xclErrorStatus *info)
{
    xclSysfsGetErrorStatus(*info);
    return 0;
}

/*
 * xclSysfsGetDeviceInfo()
 */
void shim::xclSysfsGetDeviceInfo(xclDeviceInfo2 *info)
{
    std::string s;
    std::string errmsg;

    mDev->sysfs_get<unsigned short>("", "vendor", errmsg, info->mVendorId, static_cast<unsigned short>(-1));
    mDev->sysfs_get<unsigned short>("", "device", errmsg, info->mDeviceId, static_cast<unsigned short>(-1));
    mDev->sysfs_get<unsigned short>("", "subsystem_device", errmsg, info->mSubsystemId, static_cast<unsigned short>(-1));
    info->mDeviceVersion = info->mSubsystemId & 0xff;
    mDev->sysfs_get<unsigned short>("", "subsystem_vendor", errmsg, info->mSubsystemVendorId, static_cast<unsigned short>(-1));
    info->mDataAlignment = getpagesize();
    mDev->sysfs_get<size_t>("rom", "ddr_bank_size", errmsg, info->mDDRSize, static_cast<unsigned short>(-1));
    info->mDDRSize = GB(info->mDDRSize);

    mDev->sysfs_get("rom", "VBNV", errmsg, s);
    snprintf(info->mName, sizeof (info->mName), "%s", s.c_str());
    mDev->sysfs_get("rom", "FPGA", errmsg, s);
    snprintf(info->mFpga, sizeof (info->mFpga), "%s", s.c_str());
    mDev->sysfs_get<unsigned long long>("rom", "timestamp", errmsg, info->mTimeStamp, static_cast<unsigned long long>(-1));
    mDev->sysfs_get<unsigned short>("rom", "ddr_bank_count_max", errmsg, info->mDDRBankCount, static_cast<unsigned short>(-1));
    info->mDDRSize *= info->mDDRBankCount;
    info->mPciSlot = (mDev->domain<<16) + (mDev->bus<<8) + (mDev->dev<<3) + mDev->func;
    info->mNumClocks = numClocks(info->mName);

<<<<<<< HEAD
    info->mNumCDMA = xrt_core::device_query<xrt_core::query::kds_numcdmas>(mCoreDevice);
=======
    mDev->sysfs_get<unsigned short>("mb_scheduler", "kds_numcdmas", errmsg, info->mNumCDMA, static_cast<unsigned short>(-1));
    
    mDev->sysfs_get("", "link_width", errmsg, info->mPCIeLinkWidth, static_cast<unsigned short>(-1));
    mDev->sysfs_get("", "link_speed", errmsg, info->mPCIeLinkSpeed, static_cast<unsigned short>(-1));
    mDev->sysfs_get("", "link_speed_max", errmsg, info->mPCIeLinkSpeedMax, static_cast<unsigned short>(-1));
    mDev->sysfs_get("", "link_width_max", errmsg, info->mPCIeLinkWidthMax, static_cast<unsigned short>(-1));
    
    //dont try to get any information which needs mailbox communication when device is not ready.
    if(!mDev->is_mgmt() && !mDev->is_ready)
        return;
>>>>>>> 5db412ea

    //get sensors
    unsigned int m12VPex, m12VAux, mPexCurr, mAuxCurr, mDimmTemp_0, mDimmTemp_1, mDimmTemp_2,
        mDimmTemp_3, mSE98Temp_0, mSE98Temp_1, mSE98Temp_2, mFanTemp, mFanRpm, m3v3Pex, m3v3Aux,
        mDDRVppBottom, mDDRVppTop, mSys5v5, m1v2Top, m1v8Top, m0v85, mMgt0v9, m12vSW, mMgtVtt,
        m1v2Bottom, mVccIntVol,mOnChipTemp;
    mDev->sysfs_get_sensor("xmc", "xmc_12v_pex_vol", m12VPex);
    mDev->sysfs_get_sensor("xmc", "xmc_12v_aux_vol", m12VAux);
    mDev->sysfs_get_sensor("xmc", "xmc_12v_pex_curr", mPexCurr);
    mDev->sysfs_get_sensor("xmc", "xmc_12v_aux_curr", mAuxCurr);
    mDev->sysfs_get_sensor("xmc", "xmc_dimm_temp0", mDimmTemp_0);
    mDev->sysfs_get_sensor("xmc", "xmc_dimm_temp1", mDimmTemp_1);
    mDev->sysfs_get_sensor("xmc", "xmc_dimm_temp2", mDimmTemp_2);
    mDev->sysfs_get_sensor("xmc", "xmc_dimm_temp3", mDimmTemp_3);
    mDev->sysfs_get_sensor("xmc", "xmc_se98_temp0", mSE98Temp_0);
    mDev->sysfs_get_sensor("xmc", "xmc_se98_temp1", mSE98Temp_1);
    mDev->sysfs_get_sensor("xmc", "xmc_se98_temp2", mSE98Temp_2);
    mDev->sysfs_get_sensor("xmc", "xmc_fan_temp", mFanTemp);
    mDev->sysfs_get_sensor("xmc", "xmc_fan_rpm", mFanRpm);
    mDev->sysfs_get_sensor("xmc", "xmc_3v3_pex_vol", m3v3Pex);
    mDev->sysfs_get_sensor("xmc", "xmc_3v3_aux_vol", m3v3Aux);
    mDev->sysfs_get_sensor("xmc", "xmc_ddr_vpp_btm", mDDRVppBottom);
    mDev->sysfs_get_sensor("xmc", "xmc_ddr_vpp_top", mDDRVppTop);
    mDev->sysfs_get_sensor("xmc", "xmc_sys_5v5", mSys5v5);
    mDev->sysfs_get_sensor("xmc", "xmc_1v2_top", m1v2Top);
    mDev->sysfs_get_sensor("xmc", "xmc_1v8", m1v8Top);
    mDev->sysfs_get_sensor("xmc", "xmc_0v85", m0v85);
    mDev->sysfs_get_sensor("xmc", "xmc_mgt0v9avcc", mMgt0v9);
    mDev->sysfs_get_sensor("xmc", "xmc_12v_sw", m12vSW);
    mDev->sysfs_get_sensor("xmc", "xmc_mgtavtt", mMgtVtt);
    mDev->sysfs_get_sensor("xmc", "xmc_vcc1v2_btm", m1v2Bottom);
    mDev->sysfs_get_sensor("xmc", "xmc_vccint_vol", mVccIntVol);
    mDev->sysfs_get_sensor("xmc", "xmc_fpga_temp", mOnChipTemp);
    info->m12VPex = m12VPex;
    info->m12VAux = m12VAux;
    info->mPexCurr = mPexCurr;
    info->mAuxCurr = mAuxCurr;
    info->mDimmTemp[0] = mDimmTemp_0;
    info->mDimmTemp[1] = mDimmTemp_1;
    info->mDimmTemp[2] = mDimmTemp_2;
    info->mDimmTemp[3] = mDimmTemp_3;
    info->mSE98Temp[0] = mSE98Temp_0;
    info->mSE98Temp[1] = mSE98Temp_1;
    info->mSE98Temp[2] = mSE98Temp_2;
    info->mFanTemp = mFanTemp;
    info->mFanRpm = mFanRpm;
    info->m3v3Pex = m3v3Pex;
    info->m3v3Aux = m3v3Aux;
    info->mDDRVppBottom = mDDRVppBottom;
    info->mDDRVppTop = mDDRVppTop;
    info->mSys5v5 = mSys5v5;
    info->m1v2Top = m1v2Top;
    info->m1v8Top = m1v8Top;
    info->m0v85 = m0v85;
    info->mMgt0v9 = mMgt0v9;
    info->m12vSW = m12vSW;
    info->mMgtVtt = mMgtVtt;
    info->m1v2Bottom = m1v2Bottom;
    info->mVccIntVol = mVccIntVol;
    info->mOnChipTemp = mOnChipTemp;

    //get sensors end

    mDev->sysfs_get("", "mig_calibration", errmsg, info->mMigCalib, false);
    std::vector<uint64_t> freqs;
    mDev->sysfs_get("icap", "clock_freqs", errmsg, freqs);
    for (unsigned i = 0;
        i < std::min(freqs.size(), ARRAY_SIZE(info->mOCLFrequency));
        i++) {
        info->mOCLFrequency[i] = freqs[i];
    }
}

/*
 * xclGetDeviceInfo2()
 */
int shim::xclGetDeviceInfo2(xclDeviceInfo2 *info)
{
    std::memset(info, 0, sizeof(xclDeviceInfo2));
    info->mMagic = 0X586C0C6C;
    info->mHALMajorVersion = XCLHAL_MAJOR_VER;
    info->mHALMinorVersion = XCLHAL_MINOR_VER;
    info->mMinTransferSize = DDR_BUFFER_ALIGNMENT;
    std::string errmsg;
    std::vector<std::string> dmaStatStrs;
    mDev->sysfs_get("dma", "channel_stat_raw", errmsg, dmaStatStrs);
    info->mDMAThreads = dmaStatStrs.size();
    xclSysfsGetDeviceInfo(info);
    return 0;
}

/*
 * resetDevice()
 */
int shim::resetDevice(xclResetKind kind)
{
    // Only XCL_USER_RESET is supported on user pf.
    if (kind != XCL_USER_RESET)
        return -EINVAL;

    std::string err;
    int dev_offline = 1;
    int ret = mDev->ioctl(mUserHandle, DRM_IOCTL_XOCL_HOT_RESET);
    if (ret)
        return -errno;

    dev_fini();

    while (dev_offline) {
        std::this_thread::sleep_for(std::chrono::milliseconds(500));
        pcidev::get_dev(mBoardNumber)->sysfs_get<int>("",
            "dev_offline", err, dev_offline, -1);
    }

    dev_init();

    return 0;
}

int shim::p2pEnable(bool enable, bool force)
{
    const std::string input = "1\n";
    std::string err;
    std::vector<std::string> p2p_cfg;
    int ret;

    if (mDev == nullptr)
        return -EINVAL;

    ret = check_p2p_config(mDev, err);
    if (ret == P2P_CONFIG_ENABLED && enable) {
        throw std::runtime_error("P2P is already enabled");
    } else if (ret == P2P_CONFIG_DISABLED && !enable) {
        throw std::runtime_error("P2P is already disabled");
    }

    /* write 0 to config for default bar size */
    if (enable) {
        mDev->sysfs_put("p2p", "p2p_enable", err, "1");
    } else {
        mDev->sysfs_put("p2p", "p2p_enable", err, "0");
    }
    if (!err.empty()) {
        throw std::runtime_error("P2P is not supported");
    }

    if (force) {
        dev_fini();
        /* remove root bus and rescan */
        mDev->sysfs_put("", "root_dev/remove", err, input);

        // initiate rescan "echo 1 > /sys/bus/pci/rescan"
        const std::string rescan_path = "/sys/bus/pci/rescan";
        std::ofstream rescanFile(rescan_path);
        if(!rescanFile.is_open()) {
            perror(rescan_path.c_str());
        } else {
            rescanFile << input;
        }
        dev_init();
    }

    ret = check_p2p_config(mDev, err);
    if (!err.empty()) {
        throw std::runtime_error(err);
    } else if (ret == P2P_CONFIG_DISABLED && enable) {
        throw std::runtime_error("Can not enable P2P");
    } else if (ret == P2P_CONFIG_ENABLED && !enable) {
        throw std::runtime_error("Can not disable P2P");
    }

    return 0;
}

int shim::cmaEnable(bool enable, uint64_t size)
{
    int ret = 0;

    if (enable) {
        /* Once set MAP_HUGETLB, we have to specify bit[26~31] as size in log
         * e.g. We like to get 2M huge page, 2M = 2^21,
         * 21 = 0x15
         * Let's find how many 1GB huge page we have to allocate
         */
        uint64_t hugepage_flag = 0x1e;
        uint64_t page_sz = 1 << 30;
        uint32_t page_num = size >> 30;
        drm_xocl_alloc_cma_info cma_info = {0};

        cma_info.total_size = size;
        cma_info.entry_num = page_num;

        cma_info.user_addr = (uint64_t *)alloca(sizeof(uint64_t)*page_num);

        for (uint32_t i = 0; i < page_num; ++i) {
            void *addr_local = mmap(0x0, page_sz, PROT_READ | PROT_WRITE, MAP_PRIVATE | MAP_ANONYMOUS | MAP_HUGETLB | hugepage_flag << MAP_HUGE_SHIFT, 0, 0);

            if (addr_local == MAP_FAILED) {
                ret = -ENOMEM;
                break;
            } else {
                cma_info.user_addr[i] = (uint64_t)addr_local;
            }
        }

        if (!ret) {
            ret = mDev->ioctl(mUserHandle, DRM_IOCTL_XOCL_ALLOC_CMA, &cma_info);
            if (ret)
                    ret = -errno;
        }

        for (uint32_t i = 0; i < page_num; ++i) {
            if (!cma_info.user_addr[i])
                continue;

             munmap((void*)cma_info.user_addr[i], page_sz);
        }

        if (ret) {
            cma_info.entry_num = 0;
            ret = mDev->ioctl(mUserHandle, DRM_IOCTL_XOCL_ALLOC_CMA, &cma_info);
            if (ret)
                    ret = -errno;
        }

    } else {
        ret = mDev->ioctl(mUserHandle, DRM_IOCTL_XOCL_FREE_CMA);
        if (ret)
                ret = -errno;
    }

    return ret;
}
/*
 * xclLockDevice()
 */
bool
shim::
xclLockDevice()
{
  return true;
}

/*
 * xclUnlockDevice()
 */
bool
shim::
xclUnlockDevice()
{
  return true;
}

/*
 * xclReClock2()
 */
int shim::xclReClock2(unsigned short region, const unsigned short *targetFreqMHz)
{
    int ret;
    drm_xocl_reclock_info reClockInfo;
    std::memset(&reClockInfo, 0, sizeof(drm_xocl_reclock_info));
    reClockInfo.region = region;
    reClockInfo.ocl_target_freq[0] = targetFreqMHz[0];
    reClockInfo.ocl_target_freq[1] = targetFreqMHz[1];
    reClockInfo.ocl_target_freq[2] = targetFreqMHz[2];
    ret = mDev->ioctl(mUserHandle, DRM_IOCTL_XOCL_RECLOCK, &reClockInfo);
    return ret ? -errno : ret;
}

/*
 * zeroOutDDR()
 */
bool shim::zeroOutDDR()
{
    // Zero out the DDR so MIG ECC believes we have touched all the bits
    // and it does not complain when we try to read back without explicit
    // write. The latter usually happens as a result of read-modify-write
    // TODO: Try and speed this up.
    // [1] Possibly move to kernel mode driver.
    // [2] Zero out specific buffers when they are allocated

    // TODO: Implement this
    //  static const unsigned long long BLOCK_SIZE = 0x4000000;
    //  void *buf = 0;
    //  if (posix_memalign(&buf, DDR_BUFFER_ALIGNMENT, BLOCK_SIZE))
    //      return false;
    //  memset(buf, 0, BLOCK_SIZE);
    //  mDataMover->pset64(buf, BLOCK_SIZE, 0, mDeviceInfo.mDDRSize/BLOCK_SIZE);
    //  free(buf);
    return true;
}

/*
 * xclLoadXclBin()
 */
int shim::xclLoadXclBin(const xclBin *buffer)
{
    auto top = reinterpret_cast<const axlf*>(buffer);
    auto ret = xclLoadAxlf(top);
    if (ret != 0) {
      if (ret == -EOPNOTSUPP) {
        xrt_logmsg(XRT_ERROR, "Xclbin does not match shell on card.");
        auto xclbin_vbnv = xrt_core::xclbin::get_vbnv(top);
        auto shell_vbnv = xrt_core::device_query<xrt_core::query::rom_vbnv>(mCoreDevice);
        if (xclbin_vbnv != shell_vbnv) {
          xrt_logmsg(XRT_ERROR, "Shell VBNV is '%s'", shell_vbnv.c_str());
          xrt_logmsg(XRT_ERROR, "Xclbin VBNV is '%s'", xclbin_vbnv.c_str());
        }
        xrt_logmsg(XRT_ERROR, "Use 'xbmgmt flash' to update shell.");
      }
      else if (ret == -EBUSY) {
        xrt_logmsg(XRT_ERROR, "Xclbin on card is in use, can't change.");
      }
      else if (ret == -EKEYREJECTED) {
        xrt_logmsg(XRT_ERROR, "Xclbin isn't signed properly");
      }
      else if (ret == -E2BIG) {
        xrt_logmsg(XRT_ERROR, "Not enough host_mem for xclbin");
      }
      else if (ret == -ETIMEDOUT) {
        xrt_logmsg(XRT_ERROR,
                   "Can't reach out to mgmt for xclbin downloading");
        xrt_logmsg(XRT_ERROR,
                   "Is xclmgmt driver loaded? Or is MSD/MPD running?");
      }
      else if (ret == -EDEADLK) {
        xrt_logmsg(XRT_ERROR, "CU was deadlocked? Hardware is not stable");
        xrt_logmsg(XRT_ERROR, "Please reset device with 'xbutil reset'");
      }
      xrt_logmsg(XRT_ERROR, "See dmesg log for details. err=%d", ret);
    }

    return ret;
}

/*
 * xclLoadAxlf()
 */
int shim::xclLoadAxlf(const axlf *buffer)
{
    xrt_logmsg(XRT_INFO, "%s, buffer: %s", __func__, buffer);
    drm_xocl_axlf axlf_obj = {const_cast<axlf *>(buffer), 0};
    unsigned int flags = XOCL_AXLF_BASE;
    int off = 0;

    auto force_program = xrt_core::config::get_force_program_xclbin(); //default value is false
    if(force_program) {
        axlf_obj.flags = flags | XOCL_AXLF_FORCE_PROGRAM;
    }

    auto kernels = xrt_core::xclbin::get_kernels(buffer);
    /* Calculate size of kernels */
    for (auto& kernel : kernels) {
        axlf_obj.ksize += sizeof(kernel_info) + sizeof(argument_info) * kernel.args.size();
    }

    /* To enhance CU subdevice and KDS/ERT, driver needs all details about kernels
     * while load xclbin.
     *
     * Why we extract data from XML metadata?
     *  1. Kernel is NOT a good place to parse xml. It prefers binary.
     *  2. All kernel details are in the xml today.
     *
     * What would happen in the future?
     *  XCLBIN would contain fdt as metadata. At that time, this
     *  could be removed.
     *
     * Binary format:
     * +-----------------------+
     * | Kernel[0]             |
     * |   name[64]            |
     * |   anums               |
     * |   argument[0]         |
     * |   argument[1]         |
     * |   argument[...]       |
     * |-----------------------|
     * | Kernel[1]             |
     * |   name[64]            |
     * |   anums               |
     * |   argument[0]         |
     * |   argument[1]         |
     * |   argument[...]       |
     * |-----------------------|
     * | Kernel[...]           |
     * |   ...                 |
     * +-----------------------+
     */
    std::vector<char> krnl_binary(axlf_obj.ksize);
    axlf_obj.kernels = krnl_binary.data();
    for (auto& kernel : kernels) {
        auto krnl = reinterpret_cast<kernel_info *>(axlf_obj.kernels + off);
        if (kernel.name.size() > sizeof(krnl->name))
            return -EINVAL;
        std::strncpy(krnl->name, kernel.name.c_str(), sizeof(krnl->name)-1);
        krnl->name[sizeof(krnl->name)-1] = '\0';
        krnl->anums = kernel.args.size();
        krnl->range = kernel.range;

        krnl->features = 0;
        if (kernel.sw_reset)
            krnl->features |= KRNL_SW_RESET;

        int ai = 0;
        for (auto& arg : kernel.args) {
            if (arg.name.size() > sizeof(krnl->args[ai].name)) {
                xrt_logmsg(XRT_ERROR, "%s: Argument name length %d>%d", __func__, arg.name.size(), sizeof(krnl->args[ai].name));
                return -EINVAL;
            }
            std::strncpy(krnl->args[ai].name, arg.name.c_str(), sizeof(krnl->args[ai].name)-1);
            krnl->args[ai].name[sizeof(krnl->args[ai].name)-1] = '\0';
            krnl->args[ai].offset = arg.offset;
            krnl->args[ai].size   = arg.size;
            // XCLBIN doesn't define argument direction yet and it only support
            // input arguments.
            // Driver use 1 for input argument and 2 for output.
            // Let's refine this line later.
            krnl->args[ai].dir    = 1;
            ai++;
        }
        off += sizeof(kernel_info) + sizeof(argument_info) * kernel.args.size();
    }

    /* To make download xclbin and configure KDS/ERT as an atomic operation. */
    axlf_obj.kds_cfg.ert = xrt_core::config::get_ert();
    axlf_obj.kds_cfg.polling = xrt_core::config::get_ert_polling();
    axlf_obj.kds_cfg.cu_dma = xrt_core::config::get_ert_cudma();
    axlf_obj.kds_cfg.cu_isr = xrt_core::config::get_ert_cuisr() && xrt_core::xclbin::get_cuisr(buffer);
    axlf_obj.kds_cfg.cq_int = xrt_core::config::get_ert_cqint();
    axlf_obj.kds_cfg.dataflow = xrt_core::config::get_feature_toggle("Runtime.dataflow") || xrt_core::xclbin::get_dataflow(buffer);
    axlf_obj.kds_cfg.rw_shared = xrt_core::config::get_rw_shared();

    /* TODO: In scheduler.cpp init() function, it use get_ert_slots(void) to get slot size.
     * But we cannot do this here, since the xclbin is not registered.
     * Currently, emulation flow use get_ert_slots() as well.
     * We will consider how to better determine slot size in new kds.
     */
    //axlf_obj.kds_cfg.slot_size = mCoreDevice->get_ert_slots().second;
    auto xml_hdr = xrt_core::xclbin::get_axlf_section(buffer, EMBEDDED_METADATA);
    if (!xml_hdr)
        throw std::runtime_error("No xml metadata in xclbin");
    auto xml_size = xml_hdr->m_sectionSize;
    auto xml_data = reinterpret_cast<const char*>(reinterpret_cast<const char*>(buffer) + xml_hdr->m_sectionOffset);
    axlf_obj.kds_cfg.slot_size = mCoreDevice->get_ert_slots(xml_data, xml_size).second;

    int ret = mDev->ioctl(mUserHandle, DRM_IOCTL_XOCL_READ_AXLF, &axlf_obj);
    if(ret)
        return -errno;

    // If it is an XPR DSA, zero out the DDR again as downloading the XCLBIN
    // reinitializes the DDR and results in ECC error.
    if(isXPR())
    {
        xrt_logmsg(XRT_INFO, "%s, XPR Device found, zeroing out DDR again..", __func__);

        if (zeroOutDDR() == false)
        {
            xrt_logmsg(XRT_ERROR, "%s, zeroing out DDR again..", __func__);
            return -EIO;
        }
    }
    return ret;
}

/*
 * xclExportBO()
 */
int shim::xclExportBO(unsigned int boHandle)
{
    drm_prime_handle info = {boHandle, DRM_RDWR, -1};
    int result = mDev->ioctl(mUserHandle, DRM_IOCTL_PRIME_HANDLE_TO_FD, &info);
    if (result) {
        xrt_logmsg(XRT_WARNING, "%s: DRM prime handle to fd failed with DRM_RDWR. Trying default flags.", __func__);
        info.flags = 0;
        result = ioctl(mUserHandle, DRM_IOCTL_PRIME_HANDLE_TO_FD, &info);
    }

    xrt_logmsg(XRT_DEBUG, "%s: boHandle %d, ioctl return %ld, fd %d", __func__, boHandle, result, info.fd);
    return !result ? info.fd : result;
}

/*
 * xclImportBO()
 */
unsigned int shim::xclImportBO(int fd, unsigned flags)
{
    drm_prime_handle info = {mNullBO, flags, fd};
    int result = mDev->ioctl(mUserHandle, DRM_IOCTL_PRIME_FD_TO_HANDLE, &info);
    if (result) {
        xrt_logmsg(XRT_ERROR, "%s: FD to handle IOCTL failed", __func__);
    }
    return !result ? info.handle : mNullBO;
}

/*
 * xclGetBOProperties()
 */
int shim::xclGetBOProperties(unsigned int boHandle, xclBOProperties *properties)
{
    drm_xocl_info_bo info = {boHandle, 0, mNullBO, mNullAddr};
    int result = mDev->ioctl(mUserHandle, DRM_IOCTL_XOCL_INFO_BO, &info);
    properties->handle = info.handle;
    properties->flags  = info.flags;
    properties->size   = info.size;
    properties->paddr  = info.paddr;
    return result ? -errno : result;
}

int shim::xclGetSectionInfo(void* section_info, size_t * section_size,
    enum axlf_section_kind kind, int index)
{
    if(section_info == nullptr || section_size == nullptr)
        return -EINVAL;

    std::string entry;
    if(kind == MEM_TOPOLOGY)
        entry = "mem_topology";
    else if (kind == CONNECTIVITY)
        entry = "connectivity";
    else if (kind == IP_LAYOUT)
        entry = "ip_layout";
    else {
        xrt_logmsg(XRT_ERROR, "%s: Unhandled section found", __func__);
        return -EINVAL;
    }

    std::string err;
    std::vector<char> buf;
    mDev->sysfs_get("icap", entry, err, buf);
    if (!err.empty()) {
        xrt_logmsg(XRT_ERROR, "%s: %s", __func__, err.c_str());
        return -EINVAL;
    }

    char* memblock = buf.data();

    if(kind == MEM_TOPOLOGY) {
        mem_topology* mem = reinterpret_cast<mem_topology *>(memblock);
        if (index > (mem->m_count -1))
            return -EINVAL;
        memcpy(section_info, &mem->m_mem_data[index], sizeof(mem_data));
        *section_size = sizeof (mem_data);
    } else if (kind == CONNECTIVITY) {
        connectivity* con = reinterpret_cast<connectivity *>(memblock);
        if (index > (con->m_count -1))
            return -EINVAL;
        memcpy(section_info, &con->m_connection[index], sizeof(connection));
        *section_size = sizeof (connection);
    } else if(kind == IP_LAYOUT) {
        ip_layout* ip = reinterpret_cast<ip_layout *>(memblock);
        if (index > (ip->m_count -1))
            return -EINVAL;
        memcpy(section_info, &ip->m_ip_data[index], sizeof(ip_data));
        *section_size = sizeof (ip_data);
    }

    return 0;
}

/*
 * xclSysfsGetUsageInfo()
 */
void shim::xclSysfsGetUsageInfo(drm_xocl_usage_stat& stat)
{
    std::string errmsg;
    std::vector<std::string> dmaStatStrs;
    std::vector<std::string> mmStatStrs;
    std::vector<std::string> xmcStatStrs;
    mDev->sysfs_get("dma", "channel_stat_raw", errmsg, dmaStatStrs);
    mDev->sysfs_get("", "memstat_raw", errmsg, mmStatStrs);
    mDev->sysfs_get("microblaze", "version", errmsg, xmcStatStrs);
    if (!dmaStatStrs.empty()) {
        stat.dma_channel_count = dmaStatStrs.size();
        for (unsigned i = 0;
            i < std::min(dmaStatStrs.size(), ARRAY_SIZE(stat.c2h));
            i++) {
            std::stringstream ss(dmaStatStrs[i]);
            ss >> stat.c2h[i] >> stat.h2c[i];
        }
    }

    if (!mmStatStrs.empty()) {
        stat.mm_channel_count = mmStatStrs.size();
        for (unsigned i = 0;
            i < std::min(mmStatStrs.size(), ARRAY_SIZE(stat.mm));
            i++) {
            std::stringstream ss(mmStatStrs[i]);
            ss >> stat.mm[i].memory_usage >> stat.mm[i].bo_count;
        }
    }
}

/*
 * xclGetUsageInfo()
 */
int shim::xclGetUsageInfo(xclDeviceUsage *info)
{
    drm_xocl_usage_stat stat = { 0 };

    xclSysfsGetUsageInfo(stat);
    std::memset(info, 0, sizeof(xclDeviceUsage));
    std::memcpy(info->h2c, stat.h2c, sizeof(size_t) * 8);
    std::memcpy(info->c2h, stat.c2h, sizeof(size_t) * 8);
    for (int i = 0; i < 8; i++) {
        info->ddrMemUsed[i] = stat.mm[i].memory_usage;
        info->ddrBOAllocated[i] = stat.mm[i].bo_count;
    }
    info->dma_channel_cnt = stat.dma_channel_count;
    info->mm_channel_cnt = stat.mm_channel_count;
    return 0;
}

/*
 * isGood()
 */
bool shim::isGood() const
{
    return (mDev != nullptr);
}

/*
 * handleCheck()
 *
 * Returns pointer to valid handle on success, 0 on failure.
 */
shim *shim::handleCheck(void *handle)
{
    if (!handle) {
        return 0;
    }
    if (!((shim *) handle)->isGood() ||
      ((shim *) handle)->mUserHandle == -1) {
        return 0;
    }
    return (shim *) handle;
}

/*
 * xclUnmgdPwrite()
 */
ssize_t shim::xclUnmgdPwrite(unsigned flags, const void *buf, size_t count, uint64_t offset)
{
    if (flags) {
        return -EINVAL;
    }
    drm_xocl_pwrite_unmgd unmgd = {0, 0, offset, count, reinterpret_cast<uint64_t>(buf)};
    return mDev->ioctl(mUserHandle, DRM_IOCTL_XOCL_PWRITE_UNMGD, &unmgd);
}

/*
 * xclUnmgdPread()
 */
ssize_t shim::xclUnmgdPread(unsigned flags, void *buf, size_t count, uint64_t offset)
{
    if (flags) {
        return -EINVAL;
    }
    drm_xocl_pread_unmgd unmgd = {0, 0, offset, count, reinterpret_cast<uint64_t>(buf)};
    return mDev->ioctl(mUserHandle, DRM_IOCTL_XOCL_PREAD_UNMGD, &unmgd);
}

/*
 * xclExecBuf()
 */
int shim::xclExecBuf(unsigned int cmdBO)
{
    int ret;
    xrt_logmsg(XRT_INFO, "%s, cmdBO: %d", __func__, cmdBO);
    drm_xocl_execbuf exec = {0, cmdBO, 0,0,0,0,0,0,0,0};
    ret = mDev->ioctl(mUserHandle, DRM_IOCTL_XOCL_EXECBUF, &exec);
    return ret ? -errno : ret;
}

/*
 * xclExecBuf()
 */
int shim::xclExecBuf(unsigned int cmdBO, size_t num_bo_in_wait_list, unsigned int *bo_wait_list)
{
    xrt_logmsg(XRT_INFO, "%s, cmdBO: %d, num_bo_in_wait_list: %d, bo_wait_list: %d",
            __func__, cmdBO, num_bo_in_wait_list, bo_wait_list);

    // New KDS does not support xclExecBufWithWaitList(). Only allow it to go through if
    // driver is in old KDS mode.
    static bool newkds = xrt_core::device_query<xrt_core::query::kds_mode>(mCoreDevice);
    if (newkds) {
        xrt_logmsg(XRT_ERROR, "xclExecBufWithWaitList() is no longer supported.");
        return -ENOTSUP;
    }

    if (num_bo_in_wait_list > MAX_DEPS) {
        xrt_logmsg(XRT_ERROR, "%s, Incorrect argument. Max num of BOs in wait_list: %d",
            __func__, MAX_DEPS);
        return -EINVAL;
    }
    int ret;
    unsigned int bwl[8] = {0};
    std::memcpy(bwl,bo_wait_list,num_bo_in_wait_list*sizeof(unsigned int));
    drm_xocl_execbuf exec = {0, cmdBO, bwl[0],bwl[1],bwl[2],bwl[3],bwl[4],bwl[5],bwl[6],bwl[7]};
    ret = mDev->ioctl(mUserHandle, DRM_IOCTL_XOCL_EXECBUF, &exec);
    return ret ? -errno : ret;
}

/*
 * xclRegisterEventNotify()
 */
int shim::xclRegisterEventNotify(unsigned int userInterrupt, int fd)
{
    int ret ;
    drm_xocl_user_intr userIntr = {0, fd, (int)userInterrupt};
    ret = mDev->ioctl(mUserHandle, DRM_IOCTL_XOCL_USER_INTR, &userIntr);
    return ret ? -errno : ret;
}

/*
 * xclExecWait()
 */
int shim::xclExecWait(int timeoutMilliSec)
{
    return mDev->poll(mUserHandle, POLLIN, timeoutMilliSec);
}

/*
 * xclOpenContext
 */
int shim::xclOpenContext(const uuid_t xclbinId, unsigned int ipIndex, bool shared) const
{
    unsigned int flags = shared ? XOCL_CTX_SHARED : XOCL_CTX_EXCLUSIVE;
    int ret;
    drm_xocl_ctx ctx = {XOCL_CTX_OP_ALLOC_CTX};
    std::memcpy(ctx.xclbin_id, xclbinId, sizeof(uuid_t));
    ctx.cu_index = ipIndex;
    ctx.flags = flags;
    ret = mDev->ioctl(mUserHandle, DRM_IOCTL_XOCL_CTX, &ctx);
    return ret ? -errno : ret;
}

/*
 * xclCloseContext
 */
int shim::xclCloseContext(const uuid_t xclbinId, unsigned int ipIndex)
{
    std::lock_guard<std::mutex> l(mCuMapLock);

    if (ipIndex < mCuMaps.size()) {
	    // Make sure no MMIO register space access when CU is released.
	    uint32_t *p = mCuMaps[ipIndex].first;
	    if (p) {
		(void) munmap(p, mCuMaps[ipIndex].second);
		mCuMaps[ipIndex] = std::make_pair<uint32_t*, uint32_t>(nullptr, 0);
	    }
    }

    drm_xocl_ctx ctx = {XOCL_CTX_OP_FREE_CTX};
    std::memcpy(ctx.xclbin_id, xclbinId, sizeof(uuid_t));
    ctx.cu_index = ipIndex;
    int ret = mDev->ioctl(mUserHandle, DRM_IOCTL_XOCL_CTX, &ctx);
    return ret ? -errno : ret;
}

/*
 * xclBootFPGA()
 */
int shim::xclBootFPGA()
{
    return -EOPNOTSUPP;
}

/*
 * xclCreateWriteQueue()
 */
int shim::xclCreateWriteQueue(xclQueueContext *q_ctx, uint64_t *q_hdl)
{
    struct xocl_qdma_ioc_create_queue q_info;

    memset(&q_info, 0, sizeof (q_info));
    q_info.write = 1;
    q_info.rid = q_ctx->route;
    q_info.flowid = q_ctx->flow;
    q_info.flags = q_ctx->flags;

    int rc = ioctl(mStreamHandle, XOCL_QDMA_IOC_CREATE_QUEUE, &q_info);
    if (rc) {
        xrt_logmsg(XRT_ERROR, "%s: Create Write Queue IOCTL failed", __func__);
        return -errno;
    }

    queue_cb *qcb = new xocl::queue_cb(&q_info);
    *q_hdl = reinterpret_cast<uint64_t>(qcb);

    return 0;
}

/*
 * xclCreateReadQueue()
 */
int shim::xclCreateReadQueue(xclQueueContext *q_ctx, uint64_t *q_hdl)
{
    struct xocl_qdma_ioc_create_queue q_info;

    memset(&q_info, 0, sizeof (q_info));

    q_info.rid = q_ctx->route;
    q_info.flowid = q_ctx->flow;
    q_info.flags = q_ctx->flags;

    int rc = ioctl(mStreamHandle, XOCL_QDMA_IOC_CREATE_QUEUE, &q_info);
    if (rc) {
        xrt_logmsg(XRT_ERROR, "%s: Create Read Queue IOCTL failed", __func__);
        return -errno;
    }

    queue_cb *qcb = new xocl::queue_cb(&q_info);
    *q_hdl = reinterpret_cast<uint64_t>(qcb);

    return 0;
}

/*
 * xclDestroyQueue()
 */
int shim::xclDestroyQueue(uint64_t q_hdl)
{
    queue_cb *qcb = reinterpret_cast<queue_cb *>(q_hdl);
    int qfd = qcb->queue_get_handle();

    int rc = ioctl(qfd, XOCL_QDMA_IOC_QUEUE_FLUSH, NULL);

    if (rc)
        xrt_logmsg(XRT_ERROR, "%s: Flush Queue failed", __func__);

    rc = close(qfd);
    if (rc)
        xrt_logmsg(XRT_ERROR, "%s: Destroy Queue failed", __func__);

    delete(qcb);

    return rc;
}

/*
 * xclAllocQDMABuf()
 */
void *shim::xclAllocQDMABuf(size_t size, uint64_t *buf_hdl)
{
    struct xocl_qdma_ioc_alloc_buf req;
    void *buf;
    int rc;

    memset(&req, 0, sizeof (req));
    req.size = size;

    rc = ioctl(mStreamHandle, XOCL_QDMA_IOC_ALLOC_BUFFER, &req);
    if (rc) {
        xrt_logmsg(XRT_ERROR, "%s: Alloc buffer IOCTL failed", __func__);
        return NULL;
    }

    buf = mmap(NULL, size, PROT_READ | PROT_WRITE, MAP_SHARED, req.buf_fd, 0);
    if (!buf) {
        xrt_logmsg(XRT_ERROR, "%s: Map buffer failed", __func__);

        close(req.buf_fd);
    } else {
        *buf_hdl = req.buf_fd;
    }

    return buf;
}

/*
 * xclFreeQDMABuf()
 */
int shim::xclFreeQDMABuf(uint64_t buf_hdl)
{
    int rc;

    rc = close((int)buf_hdl);
    if (rc)
        xrt_logmsg(XRT_ERROR, "%s: Destory Queue failed", __func__);


    return rc;
}

/*
 * xclPollCompletion()
 */
int shim::xclPollCompletion(int min_compl, int max_compl, struct xclReqCompletion *comps, int* actual, int timeout /*ms*/)
{
    /* TODO: populate actual and timeout args correctly */
    struct timespec time, *ptime = nullptr;
    int num_evt, i;

    *actual = 0;
    if (!mAioEnabled) {
        xrt_logmsg(XRT_ERROR, "%s: async io is not enabled", __func__);
        throw std::runtime_error("sync io is not enabled");
    }

    if (timeout > 0) {
        memset(&time, 0, sizeof(time));
        time.tv_sec = timeout / 1000;
        time.tv_nsec = (timeout % 1000) * 1000000;
        ptime = &time;
    }
    num_evt = io_getevents(mAioContext, min_compl, max_compl, (struct io_event *)comps, ptime);

    *actual = num_evt;
    if (num_evt <= 0) {
        xrt_logmsg(XRT_DEBUG, "%s: failed to poll Queue Completions", __func__);
        return -ETIMEDOUT;
    }

    for (i = num_evt - 1; i >= 0; i--) {
        comps[i].priv_data = (void *)((struct io_event *)comps)[i].data;
        if (((struct io_event *)comps)[i].res < 0){
            /* error returned by AIO framework */
            comps[i].nbytes = 0;
            comps[i].err_code = ((struct io_event *)comps)[i].res;
        } else {
            comps[i].nbytes = ((struct io_event *)comps)[i].res;
            comps[i].err_code = ((struct io_event *)comps)[i].res2;
        }
    }
    return 0;
}

/*
 * xclPollQueue()
 */
int shim::xclPollQueue(uint64_t q_hdl, int min_compl, int max_compl, struct xclReqCompletion *comps, int* actual, int timeout /*ms*/)
{
    queue_cb *qcb = reinterpret_cast<queue_cb *>(q_hdl);

    if (!qcb->queue_aio_ctx_enabled()) {
        xrt_logmsg(XRT_ERROR, "%s: per-queue AIO is not enabled", __func__);
        return -EINVAL;
    }
    return qcb->queue_poll_completion(min_compl, max_compl, comps, actual, timeout);
}

/*
 * xclSetQueueOpt()
 */
int shim::xclSetQueueOpt(uint64_t q_hdl, int type, uint32_t val)
{
    queue_cb *qcb = reinterpret_cast<queue_cb *>(q_hdl);

    return qcb->set_option(type, val);
}

/*
 * xclWriteQueue()
 */
ssize_t shim::xclWriteQueue(uint64_t q_hdl, xclQueueRequest *wr)
{
    queue_cb *qcb = reinterpret_cast<queue_cb *>(q_hdl);

    if (!qcb->queue_is_h2c()) {
        xrt_logmsg(XRT_ERROR, "%s: queue is read only", __func__);
        return -EINVAL;
    }

    if ((wr->flag & XCL_QUEUE_REQ_NONBLOCKING) &&
        !mAioEnabled && !(qcb->queue_aio_ctx_enabled())) {
         xrt_logmsg(XRT_ERROR, "%s: NONBLOCK but aio NOT enabled.\n", __func__);
         return -EINVAL;
    }

    if (!(wr->flag & XCL_QUEUE_REQ_EOT)) {
        for (unsigned i = 0; i < wr->buf_num; i++) {
            if ((wr->bufs[i].len & 0xfff)) {
                xrt_logmsg(XRT_ERROR, "%s: write w/o EOT len %lu != N*4K.\n",
                                 __func__, wr->bufs[i].len);
                return -EINVAL;
            }
        }
    }

    return qcb->queue_submit_io(wr, &mAioContext);
}

/*
 * xclReadQueue()
 */
ssize_t shim::xclReadQueue(uint64_t q_hdl, xclQueueRequest *wr)
{
    queue_cb *qcb = reinterpret_cast<queue_cb *>(q_hdl);

    if (qcb->queue_is_h2c()) {
        xrt_logmsg(XRT_ERROR, "%s: queue is write only", __func__);
        return -EINVAL;
    }

    if ((wr->flag & XCL_QUEUE_REQ_NONBLOCKING) &&
        !mAioEnabled && !(qcb->queue_aio_ctx_enabled())) {
         xrt_logmsg(XRT_ERROR, "%s: NONBLOCK but aio NOT enabled.\n", __func__);
         return -EINVAL;
    }

    return qcb->queue_submit_io(wr, &mAioContext);
}

uint32_t shim::xclGetNumLiveProcesses()
{
    std::string errmsg;

    std::vector<std::string> stringVec;
    mDev->sysfs_get("", "kdsstat", errmsg, stringVec);
    // Dependent on message format built in kdsstat_show. Checking number of
    // "context" in kdsstat.
    // kdsstat has "context: <number_of_live_processes>"
    if(stringVec.size() >= 4) {
        auto p = stringVec[3].find_first_of("0123456789");
        auto subStr = stringVec[3].substr(p);
        auto number = std::stoul(subStr);
        return number;
    }
    return 0;
}

int shim::xclGetDebugIPlayoutPath(char* layoutPath, size_t size)
{
  return xclGetSysfsPath("icap", "debug_ip_layout", layoutPath, size);
}


int shim::xclGetSubdevPath(const char* subdev, uint32_t idx, char* path, size_t size)
{
    auto dev = pcidev::get_dev(mBoardNumber);
    std::string subdev_str = std::string(subdev);

    if (mLogStream.is_open()) {
      mLogStream << "Retrieving [devfs root]";
      mLogStream << subdev_str << "/" << idx;
      mLogStream << std::endl;
    }
    std::string sysfsFullPath = dev->get_subdev_path(subdev_str, idx);
    strncpy(path, sysfsFullPath.c_str(), size);
    path[size - 1] = '\0';
    return 0;
}

int shim::xclGetTraceBufferInfo(uint32_t nSamples, uint32_t& traceSamples, uint32_t& traceBufSz)
{
  uint32_t bytesPerSample = (XPAR_AXI_PERF_MON_0_TRACE_WORD_WIDTH / 8);

  traceBufSz = MAX_TRACE_NUMBER_SAMPLES * bytesPerSample;   /* Buffer size in bytes */
  traceSamples = nSamples;

  return 0;
}

int shim::xclReadTraceData(void* traceBuf, uint32_t traceBufSz, uint32_t numSamples, uint64_t ipBaseAddress, uint32_t& wordsPerSample)
{
    // Create trace buffer on host (requires alignment)
    const int traceBufWordSz = traceBufSz / 4;  // traceBufSz is in number of bytes

    uint32_t size = 0;

    wordsPerSample = (XPAR_AXI_PERF_MON_0_TRACE_WORD_WIDTH / 32);
    uint32_t numWords = numSamples * wordsPerSample;

//    alignas is defined in c++11
#if GCC_VERSION >= 40800
    /* Alignment is limited to 16 by PPC64LE : so , should it be
    alignas(16) uint32_t hostbuf[traceBufSzInWords];
    */
    alignas(AXI_FIFO_RDFD_AXI_FULL) uint32_t hostbuf[traceBufWordSz];
#else
    xrt_core::AlignedAllocator<uint32_t> alignedBuffer(AXI_FIFO_RDFD_AXI_FULL, traceBufWordSz);
    uint32_t* hostbuf = alignedBuffer.getBuffer();
#endif

    // Now read trace data
    memset((void *)hostbuf, 0, traceBufSz);

    // Iterate over chunks
    // NOTE: AXI limits this to 4K bytes per transfer
    uint32_t chunkSizeWords = 256 * wordsPerSample;
    if (chunkSizeWords > 1024) chunkSizeWords = 1024;
    uint32_t chunkSizeBytes = 4 * chunkSizeWords;
    uint32_t words=0;

    // Read trace a chunk of bytes at a time
    if (numWords > chunkSizeWords) {
      for (; words < (numWords-chunkSizeWords); words += chunkSizeWords) {
          if(mLogStream.is_open())
            mLogStream << __func__ << ": reading " << chunkSizeBytes << " bytes from 0x"
                          << std::hex << (ipBaseAddress + AXI_FIFO_RDFD_AXI_FULL) /*fifoReadAddress[0] or AXI_FIFO_RDFD*/ << " and writing it to 0x"
                          << (void *)(hostbuf + words) << std::dec << std::endl;

        xclUnmgdPread(0 /*flags*/, (void *)(hostbuf + words) /*buf*/, chunkSizeBytes /*count*/, ipBaseAddress + AXI_FIFO_RDFD_AXI_FULL /*offset : or AXI_FIFO_RDFD*/);

        size += chunkSizeBytes;
      }
    }

    // Read remainder of trace not divisible by chunk size
    if (words < numWords) {
      chunkSizeBytes = 4 * (numWords - words);

      if(mLogStream.is_open()) {
        mLogStream << __func__ << ": reading " << chunkSizeBytes << " bytes from 0x"
                      << std::hex << (ipBaseAddress + AXI_FIFO_RDFD_AXI_FULL) /*fifoReadAddress[0]*/ << " and writing it to 0x"
                      << (void *)(hostbuf + words) << std::dec << std::endl;
      }

      xclUnmgdPread(0 /*flags*/, (void *)(hostbuf + words) /*buf*/, chunkSizeBytes /*count*/, ipBaseAddress + AXI_FIFO_RDFD_AXI_FULL /*offset : or AXI_FIFO_RDFD*/);

      size += chunkSizeBytes;
    }

    if(mLogStream.is_open())
        mLogStream << __func__ << ": done reading " << size << " bytes " << std::endl;

    memcpy((char*)traceBuf, (char*)hostbuf, traceBufSz);

    return size;
}

// Get the device clock frequency (in MHz)
double shim::xclGetDeviceClockFreqMHz()
{
  xclGetDeviceInfo2(&mDeviceInfo);
  unsigned short clockFreq = mDeviceInfo.mOCLFrequency[0];
  if (clockFreq == 0)
    clockFreq = 300;

  //if (mLogStream.is_open())
  //  mLogStream << __func__ << ": clock freq = " << clockFreq << std::endl;
  return ((double)clockFreq);
}

// Get the maximum bandwidth for host reads from the device (in MB/sec)
// NOTE: for now, set to: (256/8 bytes) * 300 MHz = 9600 MBps
double shim::xclGetReadMaxBandwidthMBps()
{
  return 9600.0;
}

// Get the maximum bandwidth for host writes to the device (in MB/sec)
// NOTE: for now, set to: (256/8 bytes) * 300 MHz = 9600 MBps
double shim::xclGetWriteMaxBandwidthMBps() {
  return 9600.0;
}

int shim::xclGetSysfsPath(const char* subdev, const char* entry, char* sysfsPath, size_t size)
{
  auto dev = pcidev::get_dev(mBoardNumber);
  std::string subdev_str = std::string(subdev);
  std::string entry_str = std::string(entry);
  if (mLogStream.is_open()) {
    mLogStream << "Retrieving [sysfs root]";
    mLogStream << subdev_str << "/" << entry_str;
    mLogStream << std::endl;
  }
  std::string sysfsFullPath = dev->get_sysfs_path(subdev_str, entry_str);
  strncpy(sysfsPath, sysfsFullPath.c_str(), size);
  sysfsPath[size - 1] = '\0';
  return 0;
}

int shim::xclGetDebugProfileDeviceInfo(xclDebugProfileDeviceInfo* info)
{
  auto dev = pcidev::get_dev(mBoardNumber);
  uint16_t user_instance = dev->instance;
  uint16_t nifd_instance = 0;
  std::string device_name = std::string(DRIVER_NAME_ROOT) + std::string(DEVICE_PREFIX) + std::to_string(user_instance);
  std::string nifd_name = std::string(DRIVER_NAME_ROOT) + std::string(NIFD_PREFIX) + std::to_string(nifd_instance);
  info->device_type = DeviceType::XBB;
  info->device_index = mBoardNumber;
  info->user_instance = user_instance;
  info->nifd_instance = nifd_instance;
  strncpy(info->device_name, device_name.c_str(), MAX_NAME_LEN - 1);
  strncpy(info->nifd_name, nifd_name.c_str(), MAX_NAME_LEN - 1);
  info->device_name[MAX_NAME_LEN-1] = '\0';
  info->nifd_name[MAX_NAME_LEN-1] = '\0';
  return 0;
}

int shim::xclRegRW(bool rd, uint32_t ipIndex, uint32_t offset, uint32_t *datap)
{
    std::string errmsg;
    std::string cu_subdev;
    uint32_t size;
    std::lock_guard<std::mutex> l(mCuMapLock);

    if (ipIndex >= mCuMaps.size()) {
        xrt_logmsg(XRT_ERROR, "%s: invalid CU index: %d", __func__, ipIndex);
        return -EINVAL;
    }

    cu_subdev = "CU[" + std::to_string(ipIndex) + "]";
    mDev->sysfs_get<uint32_t>(cu_subdev, "size", errmsg, size, 0);
    if (size <= 0) {
        xrt_logmsg(XRT_ERROR, "%s: incorrect cu size %d", __func__, size);
        return -EINVAL;
    }

    if (mCuMaps[ipIndex].first == nullptr) {
        void *p = mDev->mmap(mUserHandle, size, PROT_READ | PROT_WRITE,
                             MAP_SHARED, (ipIndex + 1) * getpagesize());
        if (p != MAP_FAILED) {
            mCuMaps[ipIndex].first = (uint32_t *)p;
            mCuMaps[ipIndex].second = size;
        }
    }

    uint32_t *cumap = mCuMaps[ipIndex].first;
    if (cumap == nullptr) {
        xrt_logmsg(XRT_ERROR, "%s: can't map CU: %d", __func__, ipIndex);
        return -EINVAL;
    }

    if (offset >= mCuMaps[ipIndex].second || (offset & (sizeof(uint32_t) - 1)) != 0) {
        xrt_logmsg(XRT_ERROR, "%s: invalid CU offset: %d", __func__, offset);
        return -EINVAL;
    }

    if (rd)
        *datap = cumap[offset / sizeof(uint32_t)];
    else
        cumap[offset / sizeof(uint32_t)] = *datap;
    return 0;
}

int shim::xclRegRead(uint32_t ipIndex, uint32_t offset, uint32_t *datap)
{
    return xclRegRW(true, ipIndex, offset, datap);
}

int shim::xclRegWrite(uint32_t ipIndex, uint32_t offset, uint32_t data)
{
    return xclRegRW(false, ipIndex, offset, &data);
}

int shim::xclIPName2Index(const char *name)
{
    // In new kds, driver determines CU index
    try {
      for (auto& stat : xrt_core::device_query<xrt_core::query::kds_cu_stat>(mCoreDevice))
        if (stat.name == name)
          return stat.index;

      xrt_logmsg(XRT_ERROR, "%s not found", name);
      return -ENOENT;
    }
    catch (const xrt_core::query::no_such_key&) {
    }

    // Old kds is enabled
    std::string errmsg;
    std::vector<char> buf;
    const uint64_t bad_addr = 0xffffffffffffffff;

    mDev->sysfs_get("icap", "ip_layout", errmsg, buf);
    if (!errmsg.empty()) {
        xrt_logmsg(XRT_ERROR, "can't read ip_layout sysfs node: %s",
            errmsg.c_str());
        return -EINVAL;
    }
    if (buf.empty())
        return -ENOENT;

    const ip_layout *map = (ip_layout *)buf.data();
    if(map->m_count < 0) {
        xrt_logmsg(XRT_ERROR, "invalid ip_layout sysfs node content");
        return -EINVAL;
    }

    uint64_t addr = bad_addr;
    int i;
    for(i = 0; i < map->m_count; i++) {
        if (strncmp((char *)map->m_ip_data[i].m_name, name,
                sizeof(map->m_ip_data[i].m_name)) == 0) {
            addr = map->m_ip_data[i].m_base_address;
            break;
        }
    }
    if (i == map->m_count)
        return -ENOENT;
    if (addr == bad_addr)
        return -EINVAL;

    auto cus = xrt_core::xclbin::get_cus(map);
    auto itr = std::find(cus.begin(), cus.end(), addr);
    if (itr == cus.end())
      return -ENOENT;

    return std::distance(cus.begin(),itr);
}

int shim::xclOpenIPInterruptNotify(uint32_t ipIndex, unsigned int flags)
{
    int ret;

    drm_xocl_ctx ctx;
    ctx.cu_index = ipIndex;
    ctx.flags = flags;
    ctx.op = XOCL_CTX_OP_OPEN_UCU_FD;

    xrt_logmsg(XRT_DEBUG, "%s: IP index %d, flags 0x%x", __func__, ipIndex, flags);
    ret = ioctl(mUserHandle, DRM_IOCTL_XOCL_CTX, &ctx);
    return (ret < 0) ? -errno : ret;
}

int shim::xclCloseIPInterruptNotify(int fd)
{
    xrt_logmsg(XRT_DEBUG, "%s: fd %d", __func__, fd);
    close(fd);
    return 0;
}

} // namespace xocl

/*******************************/
/* GLOBAL DECLARATIONS *********/
/*******************************/

unsigned xclProbe()
{
  PROBE_CB;

    return pcidev::get_dev_ready();
}

xclDeviceHandle
xclOpen(unsigned int deviceIndex, const char*, xclVerbosityLevel)
{
  try {
    if(pcidev::get_dev_total() <= deviceIndex) {
      xrt_core::message::send(xrt_core::message::severity_level::info, "XRT",
        std::string("Cannot find index " + std::to_string(deviceIndex) + " \n"));
      return nullptr;
    }

  OPEN_CB;

    xocl::shim *handle = new xocl::shim(deviceIndex);

    if (handle->handleCheck(handle) == 0) {
      xrt_core::send_exception_message(strerror(errno) +
        std::string(" Device index ") + std::to_string(deviceIndex));
      return nullptr;
    }

    return static_cast<xclDeviceHandle>(handle);
  }
  catch (const xrt_core::error& ex) {
    xrt_core::send_exception_message(ex.what());
  }
  catch (const std::exception& ex) {
    xrt_core::send_exception_message(ex.what());
  }

  return nullptr;
}

xclDeviceHandle
xclOpenByBDF(const char *bdf)
{
  try {
    return xclOpen(xrt_core::pcie_linux::get_device_id_from_bdf(bdf), nullptr, XCL_QUIET);
  }
  catch (const xrt_core::error& ex) {
    xrt_core::send_exception_message(ex.what());
  }
  catch (const std::exception& ex) {
    xrt_core::send_exception_message(ex.what());
  }

  return nullptr;
}

void xclClose(xclDeviceHandle handle)
{
  CLOSE_CB;

    xocl::shim *drv = xocl::shim::handleCheck(handle);
    if (drv) {
        delete drv;
        return;
    }
}

int xclLoadXclBin(xclDeviceHandle handle, const xclBin *buffer)
{
  LOAD_XCLBIN_CB ;

  try {
    xocl::shim *drv = xocl::shim::handleCheck(handle);
    if (!drv) {
        return -EINVAL;
    }

    xdp::hal::flush_device(handle) ;
    xdp::aie::flush_device(handle) ;

#ifdef DISABLE_DOWNLOAD_XCLBIN
    int ret = 0;
#else
    auto ret = drv ? drv->xclLoadXclBin(buffer) : -ENODEV;
#endif

    if (!ret) {
      auto core_device = xrt_core::get_userpf_device(drv);
      core_device->register_axlf(buffer);

      xdp::hal::update_device(handle) ;
      xdp::aie::update_device(handle);

#ifndef DISABLE_DOWNLOAD_XCLBIN
      //scheduler::init can not be skipped even for same_xclbin
      //as in multiple process stress tests it fails as
      //below init step is without a lock with above driver load xclbin step.
      //New KDS fixes this by ensuring that scheduler init is done by driver itself
      //along with icap download in single command call and then below init step in user space
      //is ignored
      ret = xrt_core::scheduler::init(handle, buffer);
      START_DEVICE_PROFILING_CB(handle);
#endif
    }
    return ret;
  }
  catch (const xrt_core::error& ex) {
    xrt_core::send_exception_message(ex.what());
    return ex.get_code();
  }
  catch (const std::exception& ex) {
    xrt_core::send_exception_message(ex.what());
    return -EINVAL;
  }
}

int xclLogMsg(xclDeviceHandle, xrtLogMsgLevel level, const char* tag, const char* format, ...)
{
    static auto verbosity = xrt_core::config::get_verbosity();
    if (level > verbosity)
      return 0;

    va_list args;
    va_start(args, format);
    xrt_core::message::sendv(static_cast<xrt_core::message::severity_level>(level), tag, format, args);
    va_end(args);
    return 0;
}

size_t xclWrite(xclDeviceHandle handle, xclAddressSpace space, uint64_t offset, const void *hostBuf, size_t size)
{
  WRITE_CB;

    xocl::shim *drv = xocl::shim::handleCheck(handle);
    return drv ? drv->xclWrite(space, offset, hostBuf, size) : -ENODEV;
}

size_t xclRead(xclDeviceHandle handle, xclAddressSpace space, uint64_t offset, void *hostBuf, size_t size)
{
  READ_CB;

    xocl::shim *drv = xocl::shim::handleCheck(handle);
    return drv ? drv->xclRead(space, offset, hostBuf, size) : -ENODEV;
}

int xclRegWrite(xclDeviceHandle handle, uint32_t ipIndex, uint32_t offset, uint32_t data)
{
  REG_WRITE_CB;

    xocl::shim *drv = xocl::shim::handleCheck(handle);
    return drv ? drv->xclRegWrite(ipIndex, offset, data) : -ENODEV;
}

int xclRegRead(xclDeviceHandle handle, uint32_t ipIndex, uint32_t offset, uint32_t *datap)
{
  REG_READ_CB;

    xocl::shim *drv = xocl::shim::handleCheck(handle);
    return drv ? drv->xclRegRead(ipIndex, offset, datap) : -ENODEV;
}

int xclGetErrorStatus(xclDeviceHandle handle, xclErrorStatus *info)
{
    xocl::shim *drv = xocl::shim::handleCheck(handle);
    std::memset(info, 0, sizeof(xclErrorStatus));
    if(!drv)
        return 0;
    return drv->xclGetErrorStatus(info);
}

int xclGetDeviceInfo2(xclDeviceHandle handle, xclDeviceInfo2 *info)
{
    xocl::shim *drv = (xocl::shim *) handle;
    return drv ? drv->xclGetDeviceInfo2(info) : -ENODEV;
}

unsigned int xclVersion ()
{
    return 2;
}

unsigned int xclAllocBO(xclDeviceHandle handle, size_t size, int unused, unsigned flags)
{
  ALLOC_BO_CB;

    xocl::shim *drv = xocl::shim::handleCheck(handle);
    return drv ? drv->xclAllocBO(size, unused, flags) : -ENODEV;
}

unsigned int xclAllocUserPtrBO(xclDeviceHandle handle, void *userptr, size_t size, unsigned flags)
{
  ALLOC_USERPTR_BO_CB;

    xocl::shim *drv = xocl::shim::handleCheck(handle);
    return drv ? drv->xclAllocUserPtrBO(userptr, size, flags) : -ENODEV;
}

void xclFreeBO(xclDeviceHandle handle, unsigned int boHandle) {

  FREE_BO_CB;

    xocl::shim *drv = xocl::shim::handleCheck(handle);
    if (!drv) {
        return;
    }
    drv->xclFreeBO(boHandle);
}

size_t xclWriteBO(xclDeviceHandle handle, unsigned int boHandle, const void *src, size_t size, size_t seek)
{
  WRITE_BO_CB;

    xocl::shim *drv = xocl::shim::handleCheck(handle);
    return drv ? drv->xclWriteBO(boHandle, src, size, seek) : -ENODEV;
}

size_t xclReadBO(xclDeviceHandle handle, unsigned int boHandle, void *dst, size_t size, size_t skip)
{
  READ_BO_CB;

    xocl::shim *drv = xocl::shim::handleCheck(handle);
    return drv ? drv->xclReadBO(boHandle, dst, size, skip) : -ENODEV;
}

void *xclMapBO(xclDeviceHandle handle, unsigned int boHandle, bool write)
{
  MAP_BO_CB;

    xocl::shim *drv = xocl::shim::handleCheck(handle);
    return drv ? drv->xclMapBO(boHandle, write) : nullptr;
}

int xclUnmapBO(xclDeviceHandle handle, unsigned int boHandle, void* addr)
{
    xocl::shim *drv = xocl::shim::handleCheck(handle);
    return drv ? drv->xclUnmapBO(boHandle, addr) : -ENODEV;
}

int xclSyncBO(xclDeviceHandle handle, unsigned int boHandle, xclBOSyncDirection dir, size_t size, size_t offset)
{
  SYNC_BO_CB ;

    xocl::shim *drv = xocl::shim::handleCheck(handle);
    if (size == 0) {
      //Nothing to do
      return 0;
    }
    return drv ? drv->xclSyncBO(boHandle, dir, size, offset) : -ENODEV;
}

int xclCopyBO(xclDeviceHandle handle, unsigned int dst_boHandle,
            unsigned int src_boHandle, size_t size, size_t dst_offset, size_t src_offset)
{
  COPY_BO_CB ;

    xocl::shim *drv = xocl::shim::handleCheck(handle);
    return drv ?
      drv->xclCopyBO(dst_boHandle, src_boHandle, size, dst_offset, src_offset) : -ENODEV;
}

int xclReClock2(xclDeviceHandle handle, unsigned short region, const unsigned short *targetFreqMHz)
{
    xocl::shim *drv = xocl::shim::handleCheck(handle);
    return drv ? drv->xclReClock2(region, targetFreqMHz) : -ENODEV;
}

int xclLockDevice(xclDeviceHandle handle)
{
  LOCK_DEVICE_CB;

    xocl::shim *drv = xocl::shim::handleCheck(handle);
    if (!drv)
        return -ENODEV;
    return drv->xclLockDevice() ? 0 : 1;
}

int xclUnlockDevice(xclDeviceHandle handle)
{
  UNLOCK_DEVICE_CB;

    xocl::shim *drv = xocl::shim::handleCheck(handle);
    if (!drv)
        return -ENODEV;
    return drv->xclUnlockDevice() ? 0 : 1;
}

int xclResetDevice(xclDeviceHandle handle, xclResetKind kind)
{
    return xclInternalResetDevice(handle, kind);
}

int xclInternalResetDevice(xclDeviceHandle handle, xclResetKind kind)
{
    // NOTE: until xclResetDevice is made completely internal,
    // this wrapper is being used to limit the pragma use to this file
    xocl::shim *drv = xocl::shim::handleCheck(handle);
    return drv ? drv->resetDevice(kind) : -ENODEV;
}

int xclP2pEnable(xclDeviceHandle handle, bool enable, bool force)
{
  try {
    xocl::shim *drv = xocl::shim::handleCheck(handle);
    return drv ? drv->p2pEnable(enable, force) : -ENODEV;
  }
  catch (const std::exception& ex) {
    xrt_core::send_exception_message(ex.what());
    return -ENODEV;
  }
}

int xclCmaEnable(xclDeviceHandle handle, bool enable, uint64_t total_size)
{
    xocl::shim *drv = xocl::shim::handleCheck(handle);
    return drv ? drv->cmaEnable(enable, total_size) : -ENODEV;
}

int xclBootFPGA(xclDeviceHandle handle)
{
    // Not doable from user side. Can be added to xbmgmt later.
    return -EOPNOTSUPP;
}

int xclExportBO(xclDeviceHandle handle, unsigned int boHandle)
{
    xocl::shim *drv = xocl::shim::handleCheck(handle);
    return drv ? drv->xclExportBO(boHandle) : -ENODEV;
}

unsigned int xclImportBO(xclDeviceHandle handle, int fd, unsigned flags)
{
    xocl::shim *drv = xocl::shim::handleCheck(handle);
    if (!drv) {
        std::cout << __func__ << ", " << std::this_thread::get_id() << ", handle & XOCL Device are bad" << std::endl;
    }
    return drv ? drv->xclImportBO(fd, flags) : -ENODEV;
}

ssize_t xclUnmgdPwrite(xclDeviceHandle handle, unsigned flags, const void *buf, size_t count, uint64_t offset)
{
  UNMGD_PWRITE_CB;

    xocl::shim *drv = xocl::shim::handleCheck(handle);
    return drv ? drv->xclUnmgdPwrite(flags, buf, count, offset) : -ENODEV;
}

ssize_t xclUnmgdPread(xclDeviceHandle handle, unsigned flags, void *buf, size_t count, uint64_t offset)
{
  UNMGD_PREAD_CB;

    xocl::shim *drv = xocl::shim::handleCheck(handle);
    return drv ? drv->xclUnmgdPread(flags, buf, count, offset) : -ENODEV;
}

int xclGetBOProperties(xclDeviceHandle handle, unsigned int boHandle, xclBOProperties *properties)
{
  GET_BO_PROP_CB;

    xocl::shim *drv = xocl::shim::handleCheck(handle);
    return drv ? drv->xclGetBOProperties(boHandle, properties) : -ENODEV;
}

int xclGetUsageInfo(xclDeviceHandle handle, xclDeviceUsage *info)
{
    xocl::shim *drv = xocl::shim::handleCheck(handle);
    return drv ? drv->xclGetUsageInfo(info) : -ENODEV;
}

int xclGetSectionInfo(xclDeviceHandle handle, void* section_info, size_t * section_size,
    enum axlf_section_kind kind, int index)
{
    xocl::shim *drv = xocl::shim::handleCheck(handle);
    return drv ? drv->xclGetSectionInfo(section_info, section_size, kind, index) : -ENODEV;
}

int xclExecBuf(xclDeviceHandle handle, unsigned int cmdBO)
{
  EXEC_BUF_CB;

    xocl::shim *drv = xocl::shim::handleCheck(handle);
    return drv ? drv->xclExecBuf(cmdBO) : -ENODEV;
}

int xclExecBufWithWaitList(xclDeviceHandle handle, unsigned int cmdBO, size_t num_bo_in_wait_list, unsigned int *bo_wait_list)
{
    xocl::shim *drv = xocl::shim::handleCheck(handle);
    return drv ? drv->xclExecBuf(cmdBO,num_bo_in_wait_list,bo_wait_list) : -ENODEV;
}

int xclRegisterEventNotify(xclDeviceHandle handle, unsigned int userInterrupt, int fd)
{
    xocl::shim *drv = xocl::shim::handleCheck(handle);
    return drv ? drv->xclRegisterEventNotify(userInterrupt, fd) : -ENODEV;
}

int xclExecWait(xclDeviceHandle handle, int timeoutMilliSec)
{
  EXEC_WAIT_CB;

  xocl::shim *drv = xocl::shim::handleCheck(handle);
  return drv ? drv->xclExecWait(timeoutMilliSec) : -ENODEV;
}

int xclOpenContext(xclDeviceHandle handle, const uuid_t xclbinId, unsigned int ipIndex, bool shared)
{
#ifdef DISABLE_DOWNLOAD_XCLBIN
  return 0;
#endif

  OPEN_CONTEXT_CB;

  xocl::shim *drv = xocl::shim::handleCheck(handle);
  return drv ? drv->xclOpenContext(xclbinId, ipIndex, shared) : -ENODEV;
}

int xclCloseContext(xclDeviceHandle handle, const uuid_t xclbinId, unsigned ipIndex)
{
#ifdef DISABLE_DOWNLOAD_XCLBIN
  return 0;
#endif

  CLOSE_CONTEXT_CB;

  xocl::shim *drv = xocl::shim::handleCheck(handle);
  return drv ? drv->xclCloseContext(xclbinId, ipIndex) : -ENODEV;
}

const axlf_section_header* wrap_get_axlf_section(const axlf* top, axlf_section_kind kind)
{
    return xclbin::get_axlf_section(top, kind);
}

// QDMA streaming APIs
int xclCreateWriteQueue(xclDeviceHandle handle, xclQueueContext *q_ctx, uint64_t *q_hdl)
{
  xocl::shim *drv = xocl::shim::handleCheck(handle);
  return drv ? drv->xclCreateWriteQueue(q_ctx, q_hdl) : -ENODEV;
}

int xclCreateReadQueue(xclDeviceHandle handle, xclQueueContext *q_ctx, uint64_t *q_hdl)
{
  xocl::shim *drv = xocl::shim::handleCheck(handle);
  return drv ? drv->xclCreateReadQueue(q_ctx, q_hdl) : -ENODEV;
}

int xclDestroyQueue(xclDeviceHandle handle, uint64_t q_hdl)
{
  xocl::shim *drv = xocl::shim::handleCheck(handle);
  return drv ? drv->xclDestroyQueue(q_hdl) : -ENODEV;
}

void *xclAllocQDMABuf(xclDeviceHandle handle, size_t size, uint64_t *buf_hdl)
{
  xocl::shim *drv = xocl::shim::handleCheck(handle);
  return drv ? drv->xclAllocQDMABuf(size, buf_hdl) : NULL;
}

int xclFreeQDMABuf(xclDeviceHandle handle, uint64_t buf_hdl)
{
  xocl::shim *drv = xocl::shim::handleCheck(handle);
  return drv ? drv->xclFreeQDMABuf(buf_hdl) : -ENODEV;
}

ssize_t xclWriteQueue(xclDeviceHandle handle, uint64_t q_hdl, xclQueueRequest *wr)
{
    xocl::shim *drv = xocl::shim::handleCheck(handle);
    return drv ? drv->xclWriteQueue(q_hdl, wr) : -ENODEV;
}

ssize_t xclReadQueue(xclDeviceHandle handle, uint64_t q_hdl, xclQueueRequest *wr)
{
    xocl::shim *drv = xocl::shim::handleCheck(handle);
    return drv ? drv->xclReadQueue(q_hdl, wr) : -ENODEV;
}

int xclSetQueueOpt(xclDeviceHandle handle, uint64_t q_hdl, int type, uint32_t val)
{
    xocl::shim *drv = xocl::shim::handleCheck(handle);
    return drv ? drv->xclSetQueueOpt(q_hdl, type, val) : -ENODEV;
}

int xclPollQueue(xclDeviceHandle handle, uint64_t q_hdl, int min_compl, int max_compl, xclReqCompletion *comps, int* actual, int timeout)
{
        xocl::shim *drv = xocl::shim::handleCheck(handle);
        return drv ? drv->xclPollQueue(q_hdl, min_compl, max_compl, comps, actual, timeout) : -ENODEV;
}

int xclPollCompletion(xclDeviceHandle handle, int min_compl, int max_compl, xclReqCompletion *comps, int* actual, int timeout)
{
  try {
    xocl::shim *drv = xocl::shim::handleCheck(handle);
    return drv ? drv->xclPollCompletion(min_compl, max_compl, comps, actual, timeout) : -ENODEV;
  }
  catch (const std::exception& ex) {
    xrt_core::send_exception_message(ex.what());
    return -ENODEV;
  }
}

size_t xclGetDeviceTimestamp(xclDeviceHandle handle)
{
  return 0;
}

uint xclGetNumLiveProcesses(xclDeviceHandle handle)
{
    xocl::shim *drv = xocl::shim::handleCheck(handle);
    return drv ? drv->xclGetNumLiveProcesses() : 0;
}

int xclGetDebugIPlayoutPath(xclDeviceHandle handle, char* layoutPath, size_t size)
{
  xocl::shim *drv = xocl::shim::handleCheck(handle);
  return drv ? drv->xclGetDebugIPlayoutPath(layoutPath, size) : -ENODEV;
}

int xclGetTraceBufferInfo(xclDeviceHandle handle, uint32_t nSamples, uint32_t& traceSamples, uint32_t& traceBufSz)
{
  xocl::shim *drv = xocl::shim::handleCheck(handle);
  return (drv) ? drv->xclGetTraceBufferInfo(nSamples, traceSamples, traceBufSz) : -ENODEV;
}

int xclReadTraceData(xclDeviceHandle handle, void* traceBuf, uint32_t traceBufSz, uint32_t numSamples, uint64_t ipBaseAddress, uint32_t& wordsPerSample)
{
  xocl::shim *drv = xocl::shim::handleCheck(handle);
  return (drv) ? drv->xclReadTraceData(traceBuf, traceBufSz, numSamples, ipBaseAddress, wordsPerSample) : -ENODEV;
}

int xclCreateProfileResults(xclDeviceHandle handle, ProfileResults** results)
{
  xocl::shim *drv = xocl::shim::handleCheck(handle);
  if(!drv)
    return -ENODEV;

  int status = -1;
  CREATE_PROFILE_RESULTS_CB(handle, results, status);
  return status;
}

int xclGetProfileResults(xclDeviceHandle handle, ProfileResults* results)
{
  xocl::shim *drv = xocl::shim::handleCheck(handle);
  if(!drv)
    return -ENODEV;

  int status = -1;
  GET_PROFILE_RESULTS_CB(handle, results, status);
  return status;
}

int xclDestroyProfileResults(xclDeviceHandle handle, ProfileResults* results)
{
  xocl::shim *drv = xocl::shim::handleCheck(handle);
  if(!drv)
    return -ENODEV;

  int status = -1;
  DESTROY_PROFILE_RESULTS_CB(handle, results, status);
  return status;
}

double xclGetDeviceClockFreqMHz(xclDeviceHandle handle)
{
  xocl::shim *drv = xocl::shim::handleCheck(handle);
  return drv ? drv->xclGetDeviceClockFreqMHz() : 0.0;
}

double xclGetReadMaxBandwidthMBps(xclDeviceHandle handle)
{
  xocl::shim *drv = xocl::shim::handleCheck(handle);
  return drv ? drv->xclGetReadMaxBandwidthMBps() : 0.0;
}


double xclGetWriteMaxBandwidthMBps(xclDeviceHandle handle)
{
  xocl::shim *drv = xocl::shim::handleCheck(handle);
  return drv ? drv->xclGetWriteMaxBandwidthMBps() : 0.0;
}

int xclGetSysfsPath(xclDeviceHandle handle, const char* subdev,
                      const char* entry, char* sysfsPath, size_t size)
{
  xocl::shim *drv = xocl::shim::handleCheck(handle);
  if (!drv)
    return -1;
  return drv->xclGetSysfsPath(subdev, entry, sysfsPath, size);
}

int xclGetDebugProfileDeviceInfo(xclDeviceHandle handle, xclDebugProfileDeviceInfo* info)
{
  xocl::shim *drv = xocl::shim::handleCheck(handle);
  return drv ? drv->xclGetDebugProfileDeviceInfo(info) : -ENODEV;
}

int xclIPName2Index(xclDeviceHandle handle, const char *name)
{
  try {
    xocl::shim *drv = xocl::shim::handleCheck(handle);
    return (drv) ? drv->xclIPName2Index(name) : -ENODEV;
  }
  catch (const xrt_core::error& ex) {
    xrt_core::send_exception_message(ex.what());
    return ex.get_code();
  }
  catch (const std::exception& ex) {
    xrt_core::send_exception_message(ex.what());
    return -ENOENT;
  }
}

int xclUpdateSchedulerStat(xclDeviceHandle handle)
{
  xocl::shim *drv = xocl::shim::handleCheck(handle);
  return (drv) ? drv->xclUpdateSchedulerStat() : -ENODEV;
}

int xclOpenIPInterruptNotify(xclDeviceHandle handle, uint32_t ipIndex, unsigned int flags)
{
    xocl::shim *drv = xocl::shim::handleCheck(handle);
    return (drv) ? drv->xclOpenIPInterruptNotify(ipIndex, flags) : -EINVAL;
}

int xclCloseIPInterruptNotify(xclDeviceHandle handle, int fd)
{
    xocl::shim *drv = xocl::shim::handleCheck(handle);
    return (drv) ? drv->xclCloseIPInterruptNotify(fd) : -EINVAL;
}

int xclGetSubdevPath(xclDeviceHandle handle,  const char* subdev,
                        uint32_t idx, char* path, size_t size)
{
  xocl::shim *drv = xocl::shim::handleCheck(handle);
  if (!drv)
    return -1;
  return drv->xclGetSubdevPath(subdev, idx, path, size);
}

void
xclGetDebugIpLayout(xclDeviceHandle hdl, char* buffer, size_t size, size_t* size_ret)
{
  if(size_ret)
    *size_ret = 0;
  return;
}<|MERGE_RESOLUTION|>--- conflicted
+++ resolved
@@ -998,10 +998,7 @@
     info->mPciSlot = (mDev->domain<<16) + (mDev->bus<<8) + (mDev->dev<<3) + mDev->func;
     info->mNumClocks = numClocks(info->mName);
 
-<<<<<<< HEAD
     info->mNumCDMA = xrt_core::device_query<xrt_core::query::kds_numcdmas>(mCoreDevice);
-=======
-    mDev->sysfs_get<unsigned short>("mb_scheduler", "kds_numcdmas", errmsg, info->mNumCDMA, static_cast<unsigned short>(-1));
     
     mDev->sysfs_get("", "link_width", errmsg, info->mPCIeLinkWidth, static_cast<unsigned short>(-1));
     mDev->sysfs_get("", "link_speed", errmsg, info->mPCIeLinkSpeed, static_cast<unsigned short>(-1));
@@ -1011,7 +1008,6 @@
     //dont try to get any information which needs mailbox communication when device is not ready.
     if(!mDev->is_mgmt() && !mDev->is_ready)
         return;
->>>>>>> 5db412ea
 
     //get sensors
     unsigned int m12VPex, m12VAux, mPexCurr, mAuxCurr, mDimmTemp_0, mDimmTemp_1, mDimmTemp_2,
