--- conflicted
+++ resolved
@@ -1,10 +1,7 @@
 #include "plugin/xdp/hal_profile.h"
 #include "plugin/xdp/hal_device_offload.h"
-<<<<<<< HEAD
+#include "plugin/xdp/power_profile.h"
 #include "plugin/xdp/vart_profile.h"
-=======
-#include "plugin/xdp/power_profile.h"
->>>>>>> b37f14d6
 #include "core/common/module_loader.h"
 #include "core/common/utils.h"
 #include "core/common/config_reader.h"
@@ -38,15 +35,13 @@
   {
     xdphaldeviceoffload::load_xdp_hal_device_offload() ;
   }
-<<<<<<< HEAD
-  if (xrt_core::config::get_vitis_ai_trace())
-  {
-    xdpvartprofile::load_xdp_vart_plugin() ;
-=======
   if (xrt_core::config::get_power_profile())
   {
     xdppowerprofile::load_xdp_power_plugin() ;
->>>>>>> b37f14d6
+  }
+  if (xrt_core::config::get_vitis_ai_profile())
+  {
+    xdpvartprofile::load_xdp_vart_plugin() ;
   }
 }
 
