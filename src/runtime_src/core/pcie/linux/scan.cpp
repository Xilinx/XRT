/**
 * Copyright (C) 2016-2019 Xilinx, Inc
 * Author(s): Hem C. Neema, Ryan Radjabi
 * PCIe HAL Driver layered on top of XOCL GEM kernel driver
 *
 * Licensed under the Apache License, Version 2.0 (the "License"). You may
 * not use this file except in compliance with the License. A copy of the
 * License is located at
 *
 *     http://www.apache.org/licenses/LICENSE-2.0
 *
 * Unless required by applicable law or agreed to in writing, software
 * distributed under the License is distributed on an "AS IS" BASIS, WITHOUT
 * WARRANTIES OR CONDITIONS OF ANY KIND, either express or implied. See the
 * License for the specific language governing permissions and limitations
 * under the License.
 */

#include <stdexcept>
#include <cassert>
#include <iostream>
#include <iomanip>
#include <sstream>
#include <fstream>
#include <dirent.h>
#include <cstring>
#include <unistd.h>
#include <algorithm>
#include <mutex>
#include <sys/stat.h>
#include <sys/file.h>
#include <poll.h>
#include "scan.h"

// Supported vendors
#define XILINX_ID       0x10ee
#define ADVANTECH_ID    0x13fe
#define AWS_ID          0x1d0f

#define RENDER_NM       "renderD"

static const std::string sysfs_root = "/sys/bus/pci/devices/";

static std::string get_name(const std::string& dir, const std::string& subdir)
{
    std::string line;
    std::ifstream ifs(dir + "/" + subdir + "/name");

    if (ifs.is_open())
        std::getline(ifs, line);

    return line;
}

// Helper to find subdevice directory name
// Assumption: all subdevice's sysfs directory name starts with subdevice name!!
static int get_subdev_dir_name(const std::string& dir,
    const std::string& subDevName, std::string& subdir)
{
    DIR *dp;
    size_t sub_nm_sz = subDevName.size();

    subdir = "";
    if (subDevName.empty())
        return 0;

    int ret = -ENOENT;
    dp = opendir(dir.c_str());
    if (dp) {
        struct dirent *entry;
        while ((entry = readdir(dp))) {
            std::string nm = get_name(dir, entry->d_name);
            if (!nm.empty()) {
                if (nm != subDevName)
                    continue;
            } else if(strncmp(entry->d_name, subDevName.c_str(), sub_nm_sz) ||
                entry->d_name[sub_nm_sz] != '.') {
                continue;
            }
            // found it
            subdir = entry->d_name;
            ret = 0;
            break;
        }
        closedir(dp);
    }

    return ret;
}

std::string pcidev::pci_device::get_sysfs_path(const std::string& subdev,
    const std::string& entry)
{
    std::string subdir;
    if (get_subdev_dir_name(sysfs_root + sysfs_name, subdev, subdir) != 0)
        return "";

    std::string path = sysfs_root;
    path += sysfs_name;
    path += "/";
    path += subdir;
    path += "/";
    path += entry;
    return path;
}

static std::fstream sysfs_open_path(const std::string& path, std::string& err,
    bool write, bool binary)
{
    std::fstream fs;
    std::ios::openmode mode = write ? std::ios::out : std::ios::in;

    if (binary)
        mode |= std::ios::binary;

    err.clear();
    fs.open(path, mode);
    if (!fs.is_open()) {
        std::stringstream ss;
        ss << "Failed to open " << path << " for "
            << (binary ? "binary " : "")
            << (write ? "writing" : "reading") << ": "
            << strerror(errno) << std::endl;
        err = ss.str();
    }
    return fs;
}

std::fstream pcidev::pci_device::sysfs_open(const std::string& subdev,
    const std::string& entry, std::string& err, bool write, bool binary)
{
    std::fstream fs;
    const std::string path = get_sysfs_path(subdev, entry);

    if (path.empty()) {
        std::stringstream ss;
        ss << "Failed to find subdirectory for " << subdev
            << " under " << sysfs_root + sysfs_name << std::endl;
        err = ss.str();
    } else {
        fs = sysfs_open_path(path, err, write, binary);
    }

    return fs;
}

void pcidev::pci_device::sysfs_put(
    const std::string& subdev, const std::string& entry,
    std::string& err_msg, const std::string& input)
{
    std::fstream fs = sysfs_open(subdev, entry, err_msg, true, false);
    if (!err_msg.empty())
        return;
    fs << input;
    fs.flush();
    if (!fs.good()) {
        std::stringstream ss;
        ss << "Failed to write " << get_sysfs_path(subdev, entry) << ": "
            << strerror(errno) << std::endl;
        err_msg = ss.str();
    }
}

void pcidev::pci_device::sysfs_put(
    const std::string& subdev, const std::string& entry,
    std::string& err_msg, const std::vector<char>& buf)
{
    std::fstream fs = sysfs_open(subdev, entry, err_msg, true, true);
    if (!err_msg.empty())
        return;

    fs.write(buf.data(), buf.size());
    fs.flush();
    if (!fs.good()) {
        std::stringstream ss;
        ss << "Failed to write " << get_sysfs_path(subdev, entry) << ": "
            << strerror(errno) << std::endl;
        err_msg = ss.str();
    }
}

void pcidev::pci_device::sysfs_get(
    const std::string& subdev, const std::string& entry,
    std::string& err_msg, std::vector<char>& buf)
{
    std::fstream fs = sysfs_open(subdev, entry, err_msg, false, true);
    if (!err_msg.empty())
        return;

    buf.insert(std::end(buf),std::istreambuf_iterator<char>(fs),
        std::istreambuf_iterator<char>());
}

void pcidev::pci_device::sysfs_get(
    const std::string& subdev, const std::string& entry,
    std::string& err_msg, std::vector<std::string>& sv)
{
    std::fstream fs = sysfs_open(subdev, entry, err_msg, false, false);
    if (!err_msg.empty())
        return;

    sv.clear();
    std::string line;
    while (std::getline(fs, line))
        sv.push_back(line);
}

void pcidev::pci_device::sysfs_get(
    const std::string& subdev, const std::string& entry,
    std::string& err_msg, std::vector<uint64_t>& iv)
{
    uint64_t n;
    std::vector<std::string> sv;

    iv.clear();

    sysfs_get(subdev, entry, err_msg, sv);
    if (!err_msg.empty())
        return;

    char *end;
    for (auto& s : sv) {
        std::stringstream ss;

        if (s.empty()) {
            ss << "Reading " << get_sysfs_path(subdev, entry) << ", ";
            ss << "can't convert empty string to integer" << std::endl;
            err_msg = ss.str();
            break;
        }
        n = std::strtoull(s.c_str(), &end, 0);
        if (*end != '\0') {
            ss << "Reading " << get_sysfs_path(subdev, entry) << ", ";
            ss << "failed to convert string to integer: " << s << std::endl;
            err_msg = ss.str();
            break;
        }
        iv.push_back(n);
    }
}

void pcidev::pci_device::sysfs_get(
    const std::string& subdev, const std::string& entry,
    std::string& err_msg, std::string& s)
{
    std::vector<std::string> sv;

    sysfs_get(subdev, entry, err_msg, sv);
    if (!sv.empty())
        s = sv[0];
    else
        s = ""; // default value
}

<<<<<<< HEAD
int pcidev::pci_device::devfs_open(const std::string& subdev, int flag)
=======
void pcidev::pci_device::sysfs_get(
    const std::string& subdev, const std::string& entry,
    std::string& err_msg, bool& b)
{
    std::vector<uint64_t> iv;

    sysfs_get(subdev, entry, err_msg, iv);
    if (!iv.empty())
        b = (iv[0] == 1);
    else
        b = false; // default value
}

static std::string get_devfs_path(bool is_mgmt, uint32_t instance)
>>>>>>> e4a410cf
{
    std::string prefixStr = is_mgmt ? "/dev/xclmgmt" : "/dev/dri/" RENDER_NM;
    std::string instStr = std::to_string(instance);

    return prefixStr + instStr;
}

int pcidev::pci_device::open(const std::string& subdev, int flag)
{
    // Open xclmgmt/xocl node
    if (subdev.empty()) {
        std::string devfs = get_devfs_path(is_mgmt, instance);
        return ::open(devfs.c_str(), flag);
    }

    // Open subdevice node
    std::string file("/dev/xfpga/");
    file += subdev;
    file += is_mgmt ? ".m" : ".u";
    file += std::to_string((domain<<16) + (bus<<8) + (dev<<3) + func);
    return ::open(file.c_str(), flag);
}

static size_t bar_size(const std::string &dir, unsigned bar)
{
    std::ifstream ifs(dir + "/resource");
    if (!ifs.good())
        return 0;
    std::string line;
    for (unsigned i = 0; i <= bar; i++) {
        line.clear();
        std::getline(ifs, line);
    }
    long long start, end, meta;
    if (sscanf(line.c_str(), "0x%llx 0x%llx 0x%llx", &start, &end, &meta) != 3)
        return 0;
    return end - start + 1;
}

static int get_render_value(const std::string& dir)
{
    struct dirent *entry;
    DIR *dp;
    int instance_num = INVALID_ID;

    dp = opendir(dir.c_str());
    if (dp == NULL)
        return instance_num;

    while ((entry = readdir(dp))) {
        if(strncmp(entry->d_name, RENDER_NM, sizeof (RENDER_NM) - 1) == 0) {
            sscanf(entry->d_name, RENDER_NM "%d", &instance_num);
            break;
        }
    }

    closedir(dp);

    return instance_num;
}

static bool devfs_exists(bool is_mgmt, uint32_t instance)
{
    struct stat buf;
    std::string devfs = get_devfs_path(is_mgmt, instance);

    return (stat(devfs.c_str(), &buf) == 0);
}

pcidev::pci_device::pci_device(const std::string& sysfs) : sysfs_name(sysfs)
{
    const std::string dir = sysfs_root + sysfs;
    std::string err;
    std::vector<pci_device> mgmt_devices;
    std::vector<pci_device> user_devices;
    uint16_t dom, b, d, f, vendor;
    bool mgmt = false;

    if((sysfs.c_str())[0] == '.')
        return;

    if(sscanf(sysfs.c_str(), "%hx:%hx:%hx.%hx", &dom, &b, &d, &f) < 4) {
        std::cout << "Couldn't parse entry name " << sysfs << std::endl;
        return;
    }

    // Determine if device is of supported vendor
    sysfs_get("", "vendor", err, vendor, -1);
    if (!err.empty()) {
        std::cout << err << std::endl;
        return;
    }
    if((vendor != XILINX_ID) && (vendor != ADVANTECH_ID) && (vendor != AWS_ID))
        return;

    // Determine if the device is mgmt or user pf.
    std::string tmp;
    sysfs_get("", "mgmt_pf", err, tmp);
    if (err.empty()) {
        mgmt = true;
    } else {
        sysfs_get("", "user_pf", err, tmp);
        if (err.empty()) {
            mgmt = false;
        } else {
            return; // device not recognized
        }
    }

    uint32_t inst = INVALID_ID;
    if (mgmt)
        sysfs_get<uint32_t>("", "instance", err, inst, -1);
    else
        inst = get_render_value(dir + "/drm");
    if (!devfs_exists(mgmt, inst))
        return; // device node is not available

    // Found a supported PCIE function.
    domain = dom;
    bus = b;
    dev = d;
    func = f;
    sysfs_get<int>("", "userbar", err, user_bar, -1);
    user_bar_size = bar_size(dir, user_bar);
    is_mgmt = mgmt;
    instance = inst;
    sysfs_get<bool>("", "ready", err, is_ready, false);
}

pcidev::pci_device::~pci_device()
{
    if (user_bar_map != MAP_FAILED)
        munmap(user_bar_map, user_bar_size);
}

int pcidev::pci_device::map_usr_bar()
{
        std::lock_guard<std::mutex> l(lock);

        if (user_bar_map != MAP_FAILED)
            return 0;

        int dev_handle = open("", O_RDWR);
        if (dev_handle < 0)
            return -errno;

        user_bar_map = (char *)::mmap(0, user_bar_size,
            PROT_READ | PROT_WRITE, MAP_SHARED, dev_handle, 0);

        // Mapping should stay valid after handle is closed
        // (according to man page)
        (void)close(dev_handle);

        if (user_bar_map == MAP_FAILED)
            return -errno;

        return 0;
}

void pcidev::pci_device::close(int dev_handle)
{
    if (dev_handle != -1)
        (void)::close(dev_handle);
}

/*
 * wordcopy()
 *
 * Copy bytes word (32bit) by word.
 * Neither memcpy, nor std::copy work as they become byte copying
 * on some platforms.
 */
inline void* wordcopy(void *dst, const void* src, size_t bytes)
{
    // assert dest is 4 byte aligned
    assert((reinterpret_cast<intptr_t>(dst) % 4) == 0);

    using word = uint32_t;
    auto d = reinterpret_cast<word*>(dst);
    auto s = reinterpret_cast<const word*>(src);
    auto w = bytes/sizeof(word);

    for (size_t i=0; i<w; ++i)
        d[i] = s[i];

    return dst;
}

int pcidev::pci_device::pcieBarRead(uint64_t offset, void* buf, uint64_t len)
{
    if (user_bar_map == MAP_FAILED) {
        int ret = map_usr_bar();
        if (ret)
            return ret;
    }
    (void) wordcopy(buf, user_bar_map + offset, len);
    return 0;
}

int pcidev::pci_device::pcieBarWrite(uint64_t offset,
    const void* buf, uint64_t len)
{
    if (user_bar_map == MAP_FAILED) {
        int ret = map_usr_bar();
        if (ret)
            return ret;
    }
    (void) wordcopy(user_bar_map + offset, buf, len);
    return 0;
}

int pcidev::pci_device::ioctl(int dev_handle, unsigned long cmd, void *arg)
{
    if (dev_handle == -1) {
        errno = -EINVAL;
        return -1;
    }
    return ::ioctl(dev_handle, cmd, arg);
}

int pcidev::pci_device::poll(int dev_handle, short events, int timeoutMilliSec)
{
    pollfd info = {dev_handle, events, 0};
    return ::poll(&info, 1, timeoutMilliSec);
}

void *pcidev::pci_device::mmap(int dev_handle,
    size_t len, int prot, int flags, off_t offset)
{
    if (dev_handle == -1) {
        errno = -EINVAL;
        return MAP_FAILED;
    }
    return ::mmap(0, len, prot, flags, dev_handle, offset);
}

int pcidev::pci_device::flock(int dev_handle, int op)
{
    if (dev_handle == -1) {
        errno = -EINVAL;
        return -1;
    }
    return ::flock(dev_handle, op);
}

class pci_device_scanner {
public:

    static pci_device_scanner *get_scanner()
    {
        static pci_device_scanner scanner;
        return &scanner;
    }

    void rescan()
    {
        std::lock_guard<std::mutex> l(lock);
        rescan_nolock();
    }

    size_t get_num_ready(bool is_user)
    {
        std::lock_guard<std::mutex> l(lock);
        return is_user ? num_user_ready : num_mgmt_ready;
    }

    size_t get_num_total(bool is_user)
    {
        std::lock_guard<std::mutex> l(lock);
        return is_user ? user_list.size() : mgmt_list.size();
    }

    const std::shared_ptr<pcidev::pci_device> get_dev(unsigned index,bool user)
    {
        std::lock_guard<std::mutex> l(lock);
        auto list = user ? &user_list : &mgmt_list;
        if (index >= list->size())
            return nullptr;
        return (*list)[index];
    }

private:

    // Full list of discovered user devices. Index 0 ~ (num_user_ready - 1) are
    // boards ready for use. The rest, if any, are not ready, according to what
    // is indicated by driver's "ready" sysfs entry. The applications only see
    // ready-for-use boards since xclProbe returns num_user_ready, not the size
    // of the full list.
    std::vector<std::shared_ptr<pcidev::pci_device>> user_list;
    size_t num_user_ready;

    // Full list of discovered mgmt devices. Index 0 ~ (num_mgmt_ready - 1) are
    // boards ready for use. The rest, if any, are not ready, according to what
    // is indicated by driver's "ready" sysfs entry. Application does not see
    // mgmt devices.
    std::vector<std::shared_ptr<pcidev::pci_device>> mgmt_list;
    size_t num_mgmt_ready;

    std::mutex lock;
    void rescan_nolock();
    pci_device_scanner() {
        rescan_nolock();
    }
    pci_device_scanner(const pci_device_scanner& s);
    pci_device_scanner& operator=(const pci_device_scanner& s);
};

static bool is_in_use(std::vector<std::shared_ptr<pcidev::pci_device>>& vec)
{
    for (auto& d : vec)
        if (d.use_count() > 1)
            return true;
    return false;
}

void pci_device_scanner::pci_device_scanner::rescan_nolock()
{
    DIR *dir;
    struct dirent *entry;

    if (is_in_use(user_list) || is_in_use(mgmt_list)) {
        std::cout << "Device list is in use, can't rescan" << std::endl;
        return;
    }

    user_list.clear();
    mgmt_list.clear();

    dir = opendir(sysfs_root.c_str());
    if(!dir) {
        std::cout << "Cannot open " << sysfs_root << std::endl;
        return;
    }

    while((entry = readdir(dir))) {
        auto pf = std::make_shared<pcidev::pci_device>(
            std::string(entry->d_name));
        if(pf->domain == INVALID_ID)
            continue;

        auto list = pf->is_mgmt ? &mgmt_list : &user_list;
        auto num_ready = pf->is_mgmt ? &num_mgmt_ready : &num_user_ready;
        if (pf->is_ready) {
            list->insert(list->begin(), pf);
            ++(*num_ready);
        } else {
            list->push_back(pf);
        }
    }

    (void) closedir(dir);
}


void pcidev::rescan(void)
{
    pci_device_scanner::get_scanner()->rescan();
}

size_t pcidev::get_dev_ready(bool user)
{
    return pci_device_scanner::get_scanner()->get_num_ready(user);
}

size_t pcidev::get_dev_total(bool user)
{
    return pci_device_scanner::get_scanner()->get_num_total(user);
}

std::shared_ptr<pcidev::pci_device> pcidev::get_dev(unsigned index, bool user)
{
    return pci_device_scanner::get_scanner()->get_dev(index, user);
}

std::ostream& operator<<(std::ostream& stream,
    const std::shared_ptr<pcidev::pci_device>& dev)
{
    std::ios_base::fmtflags f(stream.flags());

    stream << std::hex << std::right << std::setfill('0');

    // [dddd:bb:dd.f]
    stream << "[" << std::setw(4) << dev->domain << ":"
        << std::setw(2) << dev->bus << ":"
        << std::setw(2) << dev->dev << "."
        << std::setw(1) << dev->func << "]";

    // board/shell name
    std::string shell_name;
    std::string err;
    bool is_mfg = false;
    uint64_t ts = 0;
    dev->sysfs_get<bool>("", "mfg", err, is_mfg, false);
    if (is_mfg) {
        unsigned ver = 0;
        std::string nm;

        dev->sysfs_get("", "board_name", err, nm);
        dev->pcieBarRead(MFG_REV_OFFSET, &ver, sizeof(ver));
        shell_name += "xilinx_";
        shell_name += nm;
        shell_name += "_GOLDEN_";
        shell_name += std::to_string(ver);
    } else {
        dev->sysfs_get("rom", "VBNV", err, shell_name);
        dev->sysfs_get<uint64_t>("rom", "timestamp", err, ts, -1);
    }
    stream << ":" << shell_name;
    if (ts != 0)
        stream << "(ts=0x" << std::hex << ts << ")";

    // instance number
    if (dev->is_mgmt)
        stream << ":mgmt(inst=";
    else
        stream << ":user(inst=";
    stream << std::dec << dev->instance << ")";

    stream.flags(f);
    return stream;
}<|MERGE_RESOLUTION|>--- conflicted
+++ resolved
@@ -252,9 +252,6 @@
         s = ""; // default value
 }
 
-<<<<<<< HEAD
-int pcidev::pci_device::devfs_open(const std::string& subdev, int flag)
-=======
 void pcidev::pci_device::sysfs_get(
     const std::string& subdev, const std::string& entry,
     std::string& err_msg, bool& b)
@@ -269,7 +266,6 @@
 }
 
 static std::string get_devfs_path(bool is_mgmt, uint32_t instance)
->>>>>>> e4a410cf
 {
     std::string prefixStr = is_mgmt ? "/dev/xclmgmt" : "/dev/dri/" RENDER_NM;
     std::string instStr = std::to_string(instance);
