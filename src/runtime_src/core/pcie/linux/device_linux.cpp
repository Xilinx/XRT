/**
 * Copyright (C) 2019 Xilinx, Inc
 *
 * Licensed under the Apache License, Version 2.0 (the "License"). You may
 * not use this file except in compliance with the License. A copy of the
 * License is located at
 *
 *     http://www.apache.org/licenses/LICENSE-2.0
 *
 * Unless required by applicable law or agreed to in writing, software
 * distributed under the License is distributed on an "AS IS" BASIS, WITHOUT
 * WARRANTIES OR CONDITIONS OF ANY KIND, either express or implied. See the
 * License for the specific language governing permissions and limitations
 * under the License.
 */


#include "device_linux.h"
#include "core/common/query_requests.h"

#include "common/utils.h"
#include "xrt.h"
#include "scan.h"
#include <string>
#include <iostream>
#include <map>
#include <functional>
#include <boost/format.hpp>

namespace {

namespace query = xrt_core::query;
using pdev = std::shared_ptr<pcidev::pci_device>;
using key_type = query::key_type;

inline pdev
get_pcidev(const xrt_core::device* device)
{
  return pcidev::get_dev(device->get_device_id(), device->is_userpf());
}

struct bdf
{
  using result_type = query::pcie_bdf::result_type;

  static result_type
  get(const xrt_core::device* device, key_type)
  {
    auto pdev = get_pcidev(device);
    return std::make_tuple(pdev->bus,pdev->dev,pdev->func);
  }
};


// Specialize for other value types.
template <typename ValueType>
struct sysfs_fcn
{
  static ValueType
  get(const pdev& dev, const char* subdev, const char* entry)
  {
    std::string err;
    ValueType value;
    dev->sysfs_get(subdev, entry, err, value, static_cast<ValueType>(-1));
    if (!err.empty())
      throw std::runtime_error(err);
    return value;
  }
};

template <>
struct sysfs_fcn<std::string>
{
  using ValueType = std::string;

  static ValueType
  get(const pdev& dev, const char* subdev, const char* entry)
  {
    std::string err;
    ValueType value;
    dev->sysfs_get(subdev, entry, err, value);
    if (!err.empty())
      throw std::runtime_error(err);
    return value;
  }
};

template <typename VectorValueType>
struct sysfs_fcn<std::vector<VectorValueType>>
{
  //using ValueType = std::vector<std::string>;
  using ValueType = std::vector<VectorValueType>;

  static ValueType
  get(const pdev& dev, const char* subdev, const char* entry)
  {
    std::string err;
    ValueType value;
    dev->sysfs_get(subdev, entry, err, value);
    if (!err.empty())
      throw std::runtime_error(err);
    return value;
  }
};

template <typename QueryRequestType>
struct sysfs_getter : QueryRequestType
{
  const char* subdev;
  const char* entry;

  sysfs_getter(const char* s, const char* e)
    : subdev(s), entry(e)
  {}

  boost::any
  get(const xrt_core::device* device) const
  {
    return sysfs_fcn<typename QueryRequestType::result_type>
      ::get(get_pcidev(device), subdev, entry);
  }
};

template <typename QueryRequestType, typename Getter>
struct function0_getter : QueryRequestType
{
  boost::any
  get(const xrt_core::device* device) const
  {
    auto k = QueryRequestType::key;
    return Getter::get(device, k);
  }
};

static std::map<xrt_core::query::key_type, std::unique_ptr<query::request>> query_tbl;

template <typename QueryRequestType>
static void
emplace_sysfs_request(const char* subdev, const char* entry)
{
  auto x = QueryRequestType::key;
  query_tbl.emplace(x, std::make_unique<sysfs_getter<QueryRequestType>>(subdev, entry));
}

template <typename QueryRequestType, typename Getter>
static void
emplace_func0_request()
{
  auto k = QueryRequestType::key;
  query_tbl.emplace(k, std::make_unique<function0_getter<QueryRequestType, Getter>>());
}

static void
initialize_query_table()
{
  emplace_sysfs_request<query::pcie_vendor>                 ("", "vendor");
  emplace_sysfs_request<query::pcie_device>                 ("", "device");
  emplace_sysfs_request<query::pcie_subsystem_vendor>       ("", "subsystem_vendor");
  emplace_sysfs_request<query::pcie_subsystem_id>           ("", "subsystem_device");
  emplace_sysfs_request<query::pcie_link_speed>             ("", "link_speed");
  emplace_sysfs_request<query::pcie_link_speed_max>         ("", "link_speed_max");
  emplace_sysfs_request<query::pcie_express_lane_width>     ("", "link_width");
  emplace_sysfs_request<query::pcie_express_lane_width_max> ("", "link_width_max");
  emplace_sysfs_request<query::dma_threads_raw>             ("dma", "channel_stat_raw");
  emplace_sysfs_request<query::rom_vbnv>                    ("rom", "VBNV");
  emplace_sysfs_request<query::rom_ddr_bank_size_gb>        ("rom", "ddr_bank_size");
  emplace_sysfs_request<query::rom_ddr_bank_count_max>      ("rom", "ddr_bank_count_max");
  emplace_sysfs_request<query::rom_fpga_name>               ("rom", "FPGA");
  emplace_sysfs_request<query::rom_raw>                     ("rom", "raw");
  emplace_sysfs_request<query::rom_uuid>                    ("rom", "uuid");
  emplace_sysfs_request<query::rom_time_since_epoch>        ("rom", "timestamp");
  emplace_sysfs_request<query::xclbin_uuid>                 ("", "xclbinuuid");
  emplace_sysfs_request<query::mem_topology_raw>            ("icap", "mem_topology");
  emplace_sysfs_request<query::ip_layout_raw>               ("icap", "ip_layout");
  emplace_sysfs_request<query::clock_freqs_mhz>             ("icap", "clock_freqs");
  emplace_sysfs_request<query::idcode>                      ("icap", "idcode");
  emplace_sysfs_request<query::status_mig_calibrated>       ("", "mig_calibration");
  emplace_sysfs_request<query::xmc_version>                 ("xmc", "version");
  emplace_sysfs_request<query::xmc_board_name>              ("xmc", "bd_name");
  emplace_sysfs_request<query::xmc_serial_num>              ("xmc", "serial_num");
  emplace_sysfs_request<query::xmc_max_power>               ("xmc", "max_power");
  emplace_sysfs_request<query::xmc_bmc_version>             ("xmc", "bmc_ver");
  emplace_sysfs_request<query::expected_bmc_version>        ("xmc", "exp_bmc_ver");
  emplace_sysfs_request<query::xmc_status>                  ("xmc", "status");
  emplace_sysfs_request<query::xmc_reg_base>                ("xmc", "reg_base");
  emplace_sysfs_request<query::dna_serial_num>              ("dna", "dna");
  emplace_sysfs_request<query::p2p_config>                  ("p2p", "config");
  emplace_sysfs_request<query::temp_card_top_front>         ("xmc", "xmc_se98_temp0");
  emplace_sysfs_request<query::temp_card_top_rear>          ("xmc", "xmc_se98_temp1");
  emplace_sysfs_request<query::temp_card_bottom_front>      ("xmc", "xmc_se98_temp2");
  emplace_sysfs_request<query::temp_fpga>                   ("xmc", "xmc_fpga_temp");
  emplace_sysfs_request<query::fan_trigger_critical_temp>   ("xmc", "xmc_fan_temp");
  emplace_sysfs_request<query::fan_fan_presence>            ("xmc", "fan_presence");
  emplace_sysfs_request<query::fan_speed_rpm>               ("xmc", "xmc_fan_rpm");
  emplace_sysfs_request<query::ddr_temp_0>                  ("xmc", "xmc_ddr_temp0");
  emplace_sysfs_request<query::ddr_temp_1>                  ("xmc", "xmc_ddr_temp1");
  emplace_sysfs_request<query::ddr_temp_2>                  ("xmc", "xmc_ddr_temp2");
  emplace_sysfs_request<query::ddr_temp_3>                  ("xmc", "xmc_ddr_temp3");
  emplace_sysfs_request<query::hbm_temp>                    ("xmc", "xmc_hbm_temp");
  emplace_sysfs_request<query::cage_temp_0>                 ("xmc", "xmc_cage_temp0");
  emplace_sysfs_request<query::cage_temp_1>                 ("xmc", "xmc_cage_temp1");
  emplace_sysfs_request<query::cage_temp_2>                 ("xmc", "xmc_cage_temp2");
  emplace_sysfs_request<query::cage_temp_3>                 ("xmc", "xmc_cage_temp3");
  emplace_sysfs_request<query::v12v_pex_millivolts>         ("xmc", "xmc_12v_pex_vol");
  emplace_sysfs_request<query::v12v_pex_milliamps>          ("xmc", "xmc_12v_pex_curr");
  emplace_sysfs_request<query::v12v_aux_millivolts>         ("xmc", "xmc_12v_aux_vol");
  emplace_sysfs_request<query::v12v_aux_milliamps>          ("xmc", "xmc_12v_aux_curr");
  emplace_sysfs_request<query::v3v3_pex_millivolts>         ("xmc", "xmc_3v3_pex_vol");
  emplace_sysfs_request<query::v3v3_aux_millivolts>         ("xmc", "xmc_3v3_aux_vol");
  emplace_sysfs_request<query::v3v3_aux_milliamps>          ("xmc", "xmc_3v3_aux_cur");
  emplace_sysfs_request<query::ddr_vpp_bottom_millivolts>   ("xmc", "xmc_ddr_vpp_btm");
  emplace_sysfs_request<query::ddr_vpp_top_millivolts>      ("xmc", "xmc_ddr_vpp_top");

<<<<<<< HEAD
  emplace_sysfs_request<query::v5v5_system_millivolts>      ("xmc", "xmc_sys_5v5");
  emplace_sysfs_request<query::v1v2_vcc_top_millivolts>     ("xmc", "xmc_1v2_top");
  emplace_sysfs_request<query::v1v2_vcc_bottom_millivolts>  ("xmc", "xmc_vcc1v2_btm");
  emplace_sysfs_request<query::v1v8_millivolts>             ("xmc", "xmc_1v8");
  emplace_sysfs_request<query::v0v85_millivolts>            ("xmc", "xmc_0v85");
  emplace_sysfs_request<query::v0v9_vcc_millivolts>         ("xmc", "xmc_mgt0v9avcc");
  emplace_sysfs_request<query::v12v_sw_millivolts>          ("xmc", "xmc_12v_sw");
  emplace_sysfs_request<query::mgt_vtt_millivolts>          ("xmc", "xmc_mgtavtt");
  emplace_sysfs_request<query::int_vcc_millivolts>          ("xmc", "xmc_vccint_vol");
  emplace_sysfs_request<query::int_vcc_milliamps>           ("xmc", "xmc_vccint_curr");

  emplace_sysfs_request<query::v3v3_pex_milliamps>          ("xmc", "xmc_3v3_pex_curr");
  emplace_sysfs_request<query::v0v85_milliamps>             ("xmc", "xmc_0v85_curr");
  emplace_sysfs_request<query::v3v3_vcc_millivolts>         ("xmc", "xmc_3v3_vcc_vol");
  emplace_sysfs_request<query::hbm_1v2_millivolts>          ("xmc", "xmc_hbm_1v2_vol");
  emplace_sysfs_request<query::v2v5_vpp_millivolts>         ("xmc", "xmc_vpp2v5_vol");
  emplace_sysfs_request<query::int_bram_vcc_millivolts>     ("xmc", "xmc_vccint_bram_vol");

  emplace_sysfs_request<query::firewall_detect_level>       ("firewall", "detected_level");
  emplace_sysfs_request<query::firewall_status>             ("firewall", "detected_status");
  emplace_sysfs_request<query::firewall_time_sec>           ("firewall", "detected_time");

  emplace_sysfs_request<query::power_microwatts>            ("xmc", "xmc_power");
  emplace_sysfs_request<query::host_mem_size>               ("address_translator", "host_mem_size");
  emplace_sysfs_request<query::kds_numcdmas>                ("mb_scheduler", "kds_numcdmas");

  //emplace_sysfs_request<query::mig_ecc_enabled,           sp::_4, "ecc_enabled");
  //emplace_sysfs_request<query::mig_ecc_status,            sp::_4, "ecc_status");
  //emplace_sysfs_request<query::mig_ecc_ce_cnt,            sp::_4, "ecc_ce_cnt");
  //emplace_sysfs_request<query::mig_ecc_ue_cnt,            sp::_4, "ecc_ue_cnt");
  //emplace_sysfs_request<query::mig_ecc_ce_ffa,            sp::_4, "ecc_ce_ffa");
  //emplace_sysfs_request<query::mig_ecc_ue_ffa,            sp::_4, "ecc_ue_ffa");

  emplace_sysfs_request<query::flash_bar_offset>            ("flash", "bar_off");
  emplace_sysfs_request<query::is_mfg>                      ("", "mfg");
  emplace_sysfs_request<query::f_flash_type>                ("flash", "flash_type");
  emplace_sysfs_request<query::flash_type>                  ("", "flash_type");
  emplace_sysfs_request<query::board_name>                  ("", "board_name");
  emplace_sysfs_request<query::logic_uuids>                 ("", "logic_uuids");
  emplace_sysfs_request<query::interface_uuids>             ("", "interface_uuids");

  emplace_func0_request<query::pcie_bdf,                    bdf>();
=======
  emplace_sysfs_request<query::v5v5_system_millivolts>    ("xmc", "xmc_sys_5v5");
  emplace_sysfs_request<query::v1v2_vcc_top_millivolts>   ("xmc", "xmc_1v2_top");
  emplace_sysfs_request<query::v1v2_vcc_bottom_millivolts>("xmc", "xmc_vcc1v2_btm");
  emplace_sysfs_request<query::v1v8_millivolts>           ("xmc", "xmc_1v8");
  emplace_sysfs_request<query::v0v85_millivolts>          ("xmc", "xmc_0v85");
  emplace_sysfs_request<query::v0v9_vcc_millivolts>       ("xmc", "xmc_mgt0v9avcc");
  emplace_sysfs_request<query::v12v_sw_millivolts>        ("xmc", "xmc_12v_sw");
  emplace_sysfs_request<query::mgt_vtt_millivolts>        ("xmc", "xmc_mgtavtt");
  emplace_sysfs_request<query::int_vcc_millivolts>        ("xmc", "xmc_vccint_vol");
  emplace_sysfs_request<query::int_vcc_milliamps>         ("xmc", "xmc_vccint_curr");
  emplace_sysfs_request<query::int_vcc_temp>              ("xmc", "xmc_vccint_temp");

  emplace_sysfs_request<query::v12_aux1_millivolts>      ("xmc", "xmc_12v_aux1");
  emplace_sysfs_request<query::vcc1v2_i_milliamps>        ("xmc", "xmc_vcc1v2_i");
  emplace_sysfs_request<query::v12_in_i_milliamps>        ("xmc", "xmc_v12_in_i");
  emplace_sysfs_request<query::v12_in_aux0_i_milliamps>   ("xmc", "xmc_v12_in_aux0_i");
  emplace_sysfs_request<query::v12_in_aux1_i_milliamps>   ("xmc", "xmc_v12_in_aux1_i");
  emplace_sysfs_request<query::vcc_aux_millivolts>        ("xmc", "xmc_vccaux");
  emplace_sysfs_request<query::vcc_aux_pmc_millivolts>    ("xmc", "xmc_vccaux_pmc");
  emplace_sysfs_request<query::vcc_ram_millivolts>        ("xmc", "xmc_vccram");

  emplace_sysfs_request<query::v3v3_pex_milliamps>        ("xmc", "xmc_3v3_pex_curr");
  emplace_sysfs_request<query::v3v3_aux_milliamps>        ("xmc", "xmc_3v3_aux_cur");
  emplace_sysfs_request<query::int_vcc_io_milliamps>      ("xmc", "xmc_0v85_curr");
  emplace_sysfs_request<query::v3v3_vcc_millivolts>       ("xmc", "xmc_3v3_vcc_vol");
  emplace_sysfs_request<query::hbm_1v2_millivolts>        ("xmc", "xmc_hbm_1v2_vol");
  emplace_sysfs_request<query::v2v5_vpp_millivolts>       ("xmc", "xmc_vpp2v5_vol");
  emplace_sysfs_request<query::int_vcc_io_millivolts>     ("xmc", "xmc_vccint_bram_vol");

  emplace_sysfs_request<query::firewall_detect_level>     ("firewall", "detected_level");
  emplace_sysfs_request<query::firewall_status>           ("firewall", "detected_status");
  emplace_sysfs_request<query::firewall_time_sec>         ("firewall", "detected_time");

  emplace_sysfs_request<query::power_microwatts>          ("xmc", "xmc_power");

  //emplace_sysfs_request<query::mig_ecc_enabled,         sp::_4, "ecc_enabled");
  //emplace_sysfs_request<query::mig_ecc_status,          sp::_4, "ecc_status");
  //emplace_sysfs_request<query::mig_ecc_ce_cnt,          sp::_4, "ecc_ce_cnt");
  //emplace_sysfs_request<query::mig_ecc_ue_cnt,          sp::_4, "ecc_ue_cnt");
  //emplace_sysfs_request<query::mig_ecc_ce_ffa,          sp::_4, "ecc_ce_ffa");
  //emplace_sysfs_request<query::mig_ecc_ue_ffa,          sp::_4, "ecc_ue_ffa");

  emplace_sysfs_request<query::flash_bar_offset>          ("flash", "bar_off");
  emplace_sysfs_request<query::is_mfg>                    ("", "mfg");
  emplace_sysfs_request<query::f_flash_type>              ("flash", "flash_type");
  emplace_sysfs_request<query::flash_type>                ("", "flash_type");
  emplace_sysfs_request<query::board_name>                ("", "board_name");
  emplace_sysfs_request<query::logic_uuids>               ("", "logic_uuids");
  emplace_sysfs_request<query::interface_uuids>           ("", "interface_uuids");

  emplace_func0_request<query::pcie_bdf,                  bdf>();
>>>>>>> 825d1010
}

struct X { X() { initialize_query_table(); }};
static X x;

}

namespace xrt_core {

const query::request&
device_linux::
lookup_query(query::key_type query_key) const
{
  auto it = query_tbl.find(query_key);

  if (it == query_tbl.end())
    throw query::no_such_key(query_key);

  return *(it->second);
}

device_linux::
device_linux(handle_type device_handle, id_type device_id, bool user)
  : shim<device_pcie>(device_handle, device_id, user)
{
}

void
device_linux::
read_dma_stats(boost::property_tree::ptree& pt) const
{
  auto handle = get_device_handle();

  xclDeviceUsage devstat = { 0 };
  xclGetUsageInfo(handle, &devstat);

  boost::property_tree::ptree pt_channels;
  for (unsigned int idx = 0; idx < XCL_DEVICE_USAGE_COUNT; ++idx) {
    boost::property_tree::ptree pt_dma;
    pt_dma.put( "id", std::to_string(get_device_id()));
    pt_dma.put( "h2c", xrt_core::utils::unit_convert(devstat.h2c[idx]) );
    pt_dma.put( "c2h", xrt_core::utils::unit_convert(devstat.c2h[idx]) );

    // Create our array of data
    pt_channels.push_back(std::make_pair("", pt_dma));
  }

  pt.add_child( "transfer_metrics.channels", pt_channels);
}

void
device_linux::
read(uint64_t offset, void* buf, uint64_t len) const
{
  if (auto err = pcidev::get_dev(get_device_id(), false)->pcieBarRead(offset, buf, len))
    throw error(err, "read failed");
}

void
device_linux::
write(uint64_t offset, const void* buf, uint64_t len) const
{
  if (auto err = pcidev::get_dev(get_device_id(), false)->pcieBarWrite(offset, buf, len))
    throw error(err, "write failed");
}

void 
device_linux::
reset(const char* subdev, const char* key, const char* value) const 
{
  std::string err;
  pcidev::get_dev(get_device_id(), false)->sysfs_put(subdev, key, err, value);
  if (!err.empty())
    throw error("reset failed");
}

int 
device_linux::
open(const std::string& subdev, int flag) const
{
  return pcidev::get_dev(get_device_id(), false)->open(subdev, flag);
}

void
device_linux::
close(int dev_handle) const 
{
  pcidev::get_dev(get_device_id(), false)->close(dev_handle);
}

} // xrt_core<|MERGE_RESOLUTION|>--- conflicted
+++ resolved
@@ -211,50 +211,6 @@
   emplace_sysfs_request<query::ddr_vpp_bottom_millivolts>   ("xmc", "xmc_ddr_vpp_btm");
   emplace_sysfs_request<query::ddr_vpp_top_millivolts>      ("xmc", "xmc_ddr_vpp_top");
 
-<<<<<<< HEAD
-  emplace_sysfs_request<query::v5v5_system_millivolts>      ("xmc", "xmc_sys_5v5");
-  emplace_sysfs_request<query::v1v2_vcc_top_millivolts>     ("xmc", "xmc_1v2_top");
-  emplace_sysfs_request<query::v1v2_vcc_bottom_millivolts>  ("xmc", "xmc_vcc1v2_btm");
-  emplace_sysfs_request<query::v1v8_millivolts>             ("xmc", "xmc_1v8");
-  emplace_sysfs_request<query::v0v85_millivolts>            ("xmc", "xmc_0v85");
-  emplace_sysfs_request<query::v0v9_vcc_millivolts>         ("xmc", "xmc_mgt0v9avcc");
-  emplace_sysfs_request<query::v12v_sw_millivolts>          ("xmc", "xmc_12v_sw");
-  emplace_sysfs_request<query::mgt_vtt_millivolts>          ("xmc", "xmc_mgtavtt");
-  emplace_sysfs_request<query::int_vcc_millivolts>          ("xmc", "xmc_vccint_vol");
-  emplace_sysfs_request<query::int_vcc_milliamps>           ("xmc", "xmc_vccint_curr");
-
-  emplace_sysfs_request<query::v3v3_pex_milliamps>          ("xmc", "xmc_3v3_pex_curr");
-  emplace_sysfs_request<query::v0v85_milliamps>             ("xmc", "xmc_0v85_curr");
-  emplace_sysfs_request<query::v3v3_vcc_millivolts>         ("xmc", "xmc_3v3_vcc_vol");
-  emplace_sysfs_request<query::hbm_1v2_millivolts>          ("xmc", "xmc_hbm_1v2_vol");
-  emplace_sysfs_request<query::v2v5_vpp_millivolts>         ("xmc", "xmc_vpp2v5_vol");
-  emplace_sysfs_request<query::int_bram_vcc_millivolts>     ("xmc", "xmc_vccint_bram_vol");
-
-  emplace_sysfs_request<query::firewall_detect_level>       ("firewall", "detected_level");
-  emplace_sysfs_request<query::firewall_status>             ("firewall", "detected_status");
-  emplace_sysfs_request<query::firewall_time_sec>           ("firewall", "detected_time");
-
-  emplace_sysfs_request<query::power_microwatts>            ("xmc", "xmc_power");
-  emplace_sysfs_request<query::host_mem_size>               ("address_translator", "host_mem_size");
-  emplace_sysfs_request<query::kds_numcdmas>                ("mb_scheduler", "kds_numcdmas");
-
-  //emplace_sysfs_request<query::mig_ecc_enabled,           sp::_4, "ecc_enabled");
-  //emplace_sysfs_request<query::mig_ecc_status,            sp::_4, "ecc_status");
-  //emplace_sysfs_request<query::mig_ecc_ce_cnt,            sp::_4, "ecc_ce_cnt");
-  //emplace_sysfs_request<query::mig_ecc_ue_cnt,            sp::_4, "ecc_ue_cnt");
-  //emplace_sysfs_request<query::mig_ecc_ce_ffa,            sp::_4, "ecc_ce_ffa");
-  //emplace_sysfs_request<query::mig_ecc_ue_ffa,            sp::_4, "ecc_ue_ffa");
-
-  emplace_sysfs_request<query::flash_bar_offset>            ("flash", "bar_off");
-  emplace_sysfs_request<query::is_mfg>                      ("", "mfg");
-  emplace_sysfs_request<query::f_flash_type>                ("flash", "flash_type");
-  emplace_sysfs_request<query::flash_type>                  ("", "flash_type");
-  emplace_sysfs_request<query::board_name>                  ("", "board_name");
-  emplace_sysfs_request<query::logic_uuids>                 ("", "logic_uuids");
-  emplace_sysfs_request<query::interface_uuids>             ("", "interface_uuids");
-
-  emplace_func0_request<query::pcie_bdf,                    bdf>();
-=======
   emplace_sysfs_request<query::v5v5_system_millivolts>    ("xmc", "xmc_sys_5v5");
   emplace_sysfs_request<query::v1v2_vcc_top_millivolts>   ("xmc", "xmc_1v2_top");
   emplace_sysfs_request<query::v1v2_vcc_bottom_millivolts>("xmc", "xmc_vcc1v2_btm");
@@ -289,6 +245,8 @@
   emplace_sysfs_request<query::firewall_time_sec>         ("firewall", "detected_time");
 
   emplace_sysfs_request<query::power_microwatts>          ("xmc", "xmc_power");
+  emplace_sysfs_request<query::host_mem_size>             ("address_translator", "host_mem_size");
+  emplace_sysfs_request<query::kds_numcdmas>              ("mb_scheduler", "kds_numcdmas");
 
   //emplace_sysfs_request<query::mig_ecc_enabled,         sp::_4, "ecc_enabled");
   //emplace_sysfs_request<query::mig_ecc_status,          sp::_4, "ecc_status");
@@ -306,7 +264,6 @@
   emplace_sysfs_request<query::interface_uuids>           ("", "interface_uuids");
 
   emplace_func0_request<query::pcie_bdf,                  bdf>();
->>>>>>> 825d1010
 }
 
 struct X { X() { initialize_query_table(); }};
