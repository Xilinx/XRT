--- conflicted
+++ resolved
@@ -189,11 +189,7 @@
   {
     auto pdev = get_pcidev(device);
     //sensors are stored in hwmon sysfs dir with name ends with as follows.
-<<<<<<< HEAD
-    std::array<std::string, 5> sname_end = {"label", "input", "max", "average", "status"};
-=======
-    std::array<std::string, 8> sname_end = {"label", "input", "max", "average", "highest", "status", "units", "unitm"};
->>>>>>> b1f02746
+    std::array<std::string, 7> sname_end = {"label", "input", "max", "average", "status", "units", "unitm"};
     int max_end_types = sname_end.size();
     std::string errmsg, str_op, target_snode;
     // data_type has default constructor that initializes data members appropriately,
@@ -245,13 +241,13 @@
         if (errmsg.empty())
           data.status = str_op;
         break;
-      case 6:
+      case 5:
         // read sysfs node <tpath>units
         pdev->sysfs_get("", target_snode, errmsg, str_op);
         if (errmsg.empty())
           data.units = str_op;
         break;
-      case 7:
+      case 6:
         // read sysfs node <tpath>unitm
         pdev->sysfs_get<int8_t>("", target_snode, errmsg, unitm, 0);
         if (errmsg.empty())
