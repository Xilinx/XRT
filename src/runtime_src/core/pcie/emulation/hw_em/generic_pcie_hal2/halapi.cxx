--- conflicted
+++ resolved
@@ -1,9 +1,5 @@
 /**
-<<<<<<< HEAD
- * Copyright (C) 2016-2021 Xilinx, Inc
-=======
  * Copyright (C) 2016-2022 Xilinx, Inc
->>>>>>> edf01b04
  *
  * Licensed under the Apache License, Version 2.0 (the "License"). You may
  * not use this file except in compliance with the License. A copy of the
