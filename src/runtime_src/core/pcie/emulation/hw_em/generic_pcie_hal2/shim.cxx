/**
 * Copyright (C) 2016-2019 Xilinx, Inc
 *
 * Licensed under the Apache License, Version 2.0 (the "License"). You may
 * not use this file except in compliance with the License. A copy of the
 * License is located at
 *
 *     http://www.apache.org/licenses/LICENSE-2.0
 *
 * Unless required by applicable law or agreed to in writing, software
 * distributed under the License is distributed on an "AS IS" BASIS, WITHOUT
 * WARRANTIES OR CONDITIONS OF ANY KIND, either express or implied. See the
 * License for the specific language governing permissions and limitations
 * under the License.
 */

#include "shim.h"
#include "system_hwemu.h"
#include "xclbin.h"
#include <string.h>
#include <boost/property_tree/xml_parser.hpp>
#include <errno.h>
#include <unistd.h>
#include <boost/lexical_cast.hpp>

#include "xcl_perfmon_parameters.h"
#define SEND_RESP2QDMA() \
    { \
        auto raw_response_header    = std::make_unique<char[]>(ri_len); \
        auto raw_response_payload   = std::make_unique<char[]>(r_len);\
        response_header->set_size(r_len);\
        response_header->SerializeToArray((void*)raw_response_header.get(),ri_len);\
        response_payload.SerializeToArray((void*)raw_response_payload.get(),r_len);\
        Q2h_sock->sk_write((void*)raw_response_header.get(),ri_len);\
        Q2h_sock->sk_write((void*)raw_response_payload.get(),r_len);\
    }


namespace {

inline bool
file_exists(const std::string& fnm)
{
  struct stat statBuf;
  return stat(fnm.c_str(), &statBuf) == 0;
}
  
static auto
get_mem_topology(const axlf* top)
{
  if (auto sec = xclbin::get_axlf_section(top, ASK_GROUP_TOPOLOGY))
    return sec;
  return xclbin::get_axlf_section(top, MEM_TOPOLOGY);
}

}

namespace xclhwemhal2 {
    //Thread for which pooling for transaction from SIM_QDMA
    void hostMemAccessThread(xclhwemhal2::HwEmShim* inst);

    /**
      * helper class for transactions from SIM_QDMA to XRT
      *
      */
    class Q2H_helper {
        private:
        std::unique_ptr<call_packet_info> header;
        std::unique_ptr<response_packet_info> response_header;
	    size_t  i_len;
	    size_t  ri_len;
        unix_socket* Q2h_sock;
        xclhwemhal2::HwEmShim* inst;

        public:
        Q2H_helper(xclhwemhal2::HwEmShim* _inst);
        ~Q2H_helper(); 
        int  poolingon_Qdma(); 
        bool connect_sock();
    };

  namespace pt = boost::property_tree;
  std::map<unsigned int, HwEmShim*> devices;
  std::map<std::string, std::string> HwEmShim::mEnvironmentNameValueMap(xclemulation::getEnvironmentByReadingIni());
  std::map<int, std::tuple<std::string,int,void*, unsigned int> > HwEmShim::mFdToFileNameMap;
  std::ofstream HwEmShim::mDebugLogStream;
  bool HwEmShim::mFirstBinary = true;
  unsigned int HwEmShim::mBufferCount = 0;
  const int xclhwemhal2::HwEmShim::SPIR_ADDRSPACE_PRIVATE   = 0;
  const int xclhwemhal2::HwEmShim::SPIR_ADDRSPACE_GLOBAL    = 1;
  const int xclhwemhal2::HwEmShim::SPIR_ADDRSPACE_CONSTANT  = 2;
  const int xclhwemhal2::HwEmShim::SPIR_ADDRSPACE_LOCAL     = 3;
  const int xclhwemhal2::HwEmShim::SPIR_ADDRSPACE_PIPES     = 4;
  const unsigned HwEmShim::CONTROL_AP_START = 1;
  const unsigned HwEmShim::CONTROL_AP_DONE  = 2;
  const unsigned HwEmShim::CONTROL_AP_IDLE  = 4;
  const unsigned HwEmShim::CONTROL_AP_CONTINUE  = 0x10;
  const unsigned HwEmShim::REG_BUFF_SIZE = 0x4;
  void messagesThread(xclhwemhal2::HwEmShim* inst);
  Event::Event()
  {
    awlen = 0;
    arlen = 0 ;
    eventflags = 0;
    timestamp = 0;
    host_timestamp =0;
    readBytes = 0;
    writeBytes = 0;
  }

  size_t HwEmShim::alloc_void(size_t new_size)
  {
    if (buf_size == 0)
    {
      buf = malloc(new_size);
      return new_size;
    }
    if (buf_size < new_size)
    {
      buf = (void*) realloc(buf,new_size);
      return new_size;
    }
    return buf_size;
  }

  static void saveWaveDataBases()
  {
    std::map<unsigned int, HwEmShim*>::iterator start = devices.begin();
    std::map<unsigned int, HwEmShim*>::iterator end = devices.end();
    for(; start != end; start++)
    {
      HwEmShim* handle = (*start).second;
      if(!handle)
        continue;
      handle->saveWaveDataBase();
      systemUtil::makeSystemCall(handle->deviceDirectory, systemUtil::systemOperation::REMOVE, "", boost::lexical_cast<std::string>(__LINE__));
    }

  }
  static size_t convert(const std::string& str)
  {
    return str.empty() ? 0 : std::stoul(str,0,0);
  }

  static void sigHandler(int sn, siginfo_t *si, void *sc)
  {
    switch(sn) {
      case SIGSEGV:
        {
          saveWaveDataBases();
          kill(0,SIGSEGV);
          exit(1);
          break;
        }
      case SIGFPE :
        {
          saveWaveDataBases();
          kill(0,SIGTERM);
          exit(1);
          break;
        }
      case SIGABRT:
        {
          saveWaveDataBases();
          kill(0,SIGABRT);
          exit(1);
          break;
        }
      default:
        {
          break;
        }
    }
  }

  static void printMem(std::ofstream &os, int base, uint64_t offset, void* buf, unsigned int size )
  {
    std::ios_base::fmtflags f( os.flags() );
    if(os.is_open())
    {
      for(uint64_t i = 0; i < size ; i = i + base)
      {
        os << "@" << std::hex << offset + i <<std::endl;
        for(int j = base-1 ;j >=0 ; j--)
          os << std::hex << std::setfill('0') << std::setw(2) << (unsigned int)(((unsigned char*)buf)[i+j]);
        os << std::endl;
      }
    }
    os.flags( f );
  }

  bool HwEmShim::isUltraScale() const
  {
    return false;
  }

  int HwEmShim::xclLoadXclBin(const xclBin *header)
  {
    if (mLogStream.is_open()) {
      mLogStream << __func__ << ", " << std::this_thread::get_id() << std::endl;
    }
    char *bitstreambin = reinterpret_cast<char*> (const_cast<xclBin*> (header));

    //int result = 0; Not used. Removed to get rid of compiler warning, and probably a Coverity CID.
    ssize_t zipFileSize = 0;
    ssize_t xmlFileSize = 0;
    ssize_t debugFileSize = 0;
    ssize_t memTopologySize = 0;
    ssize_t pdiSize = 0;
    ssize_t emuDataSize = 0;

    char* zipFile = nullptr;
    char* xmlFile = nullptr;
    char* debugFile = nullptr;
    char* memTopology = nullptr;
    char* pdi = nullptr;
    char* emuData = nullptr;

    if (std::memcmp(bitstreambin, "xclbin2", 7)) {
      PRINTENDFUNC;
      return -1;
    }

    //check xclbin version with vivado tool version
    xclemulation::checkXclibinVersionWithTool(header);

    auto top = reinterpret_cast<const axlf*>(header);
    if (auto sec = xclbin::get_axlf_section(top, EMBEDDED_METADATA)) {
      xmlFileSize = sec->m_sectionSize;
      xmlFile = new char[xmlFileSize];
      memcpy(xmlFile, bitstreambin + sec->m_sectionOffset, xmlFileSize);
    }
    if (auto sec = xclbin::get_axlf_section(top, BITSTREAM)) {
      zipFileSize = sec->m_sectionSize;
      zipFile = new char[zipFileSize];
      memcpy(zipFile, bitstreambin + sec->m_sectionOffset, zipFileSize);
    }
    if (auto sec = xclbin::get_axlf_section(top, DEBUG_IP_LAYOUT)) {
      debugFileSize = sec->m_sectionSize;
      debugFile = new char[debugFileSize];
      memcpy(debugFile, bitstreambin + sec->m_sectionOffset, debugFileSize);
    }
    if (auto sec = get_mem_topology(top)) {
      memTopologySize = sec->m_sectionSize;
      memTopology = new char[memTopologySize];
      memcpy(memTopology, bitstreambin + sec->m_sectionOffset, memTopologySize);
    }
    if (auto sec = xclbin::get_axlf_section(top, PDI)) {
      pdiSize = sec->m_sectionSize;
      pdi = new char[pdiSize];
      memcpy(pdi, bitstreambin + sec->m_sectionOffset, pdiSize);
    }
    if (auto sec = xclbin::get_axlf_section(top, EMULATION_DATA)) {
      emuDataSize = sec->m_sectionSize;
      emuData = new char[emuDataSize];
      memcpy(emuData, bitstreambin + sec->m_sectionOffset, emuDataSize);
    }

    if(!zipFile || !xmlFile)
    {
      //deallocate all allocated memories to fix memory leak
      if(zipFile)
      {
        delete[] zipFile;
        zipFile = nullptr;
      }

      if(debugFile)
      {
        delete[] debugFile;
        debugFile = nullptr;
      }

      if(xmlFile)
      {
        delete[] xmlFile;
        xmlFile = nullptr;
      }

      if(memTopology)
      {
        delete[] memTopology;
        memTopology = nullptr;
      }

      if (pdi) {
        delete[] pdi;
        pdi = nullptr;
      }

      if (emuData) {
        delete[] emuData;
        emuData = nullptr;
      }
      return -1;
    }

    bitStreamArg loadBitStreamArgs;
    loadBitStreamArgs.m_zipFile = zipFile;
    loadBitStreamArgs.m_zipFileSize = zipFileSize;
    loadBitStreamArgs.m_xmlfile = xmlFile;
    loadBitStreamArgs.m_xmlFileSize = xmlFileSize;
    loadBitStreamArgs.m_debugFile = debugFile;
    loadBitStreamArgs.m_debugFileSize = debugFileSize;
    loadBitStreamArgs.m_memTopology = memTopology;
    loadBitStreamArgs.m_memTopologySize = memTopologySize;
    loadBitStreamArgs.m_pdi = pdi;
    loadBitStreamArgs.m_pdiSize = pdiSize;
    loadBitStreamArgs.m_emuData = emuData;
    loadBitStreamArgs.m_emuDataSize = emuDataSize;

    int returnValue = xclLoadBitstreamWorker(loadBitStreamArgs);

    //mFirstBinary is a static member variable which becomes false once first binary gets loaded
    if(returnValue >=0 && mFirstBinary )
    {
      HwEmShim::mDebugLogStream.open(xclemulation::getEmDebugLogFile(),std::ofstream::out);
      if(xclemulation::config::getInstance()->isInfoSuppressed() == false)
      {
        std::string initMsg ="INFO: [HW-EM 01] Hardware emulation runs simulation underneath. Using a large data set will result in long simulation times. It is recommended that a small dataset is used for faster execution. The flow uses approximate models for DDR memory and interconnect and hence the performance data generated is approximate.";
        logMessage(initMsg);
      }
      mFirstBinary = false;
    }
    mCore = new exec_core;
    mMBSch = new MBScheduler(this);
    mMBSch->init_scheduler_thread();

    delete[] zipFile;
    delete[] debugFile;
    delete[] xmlFile;
    delete[] memTopology;
    delete[] pdi;
    delete[] emuData;

    PRINTENDFUNC;
    return returnValue;
  }

  int HwEmShim::xclLoadBitstreamWorker(bitStreamArg args)
  {
    bool is_enable_debug = xrt_core::config::get_is_enable_debug();
    std::string aie_sim_options = xrt_core::config::get_aie_sim_options();

    if (mLogStream.is_open()) {
      //    mLogStream << __func__ << ", " << std::this_thread::get_id() << ", " << args.m_zipFile << std::endl;
    }
    mCuIndx = 0;
    //TBD the file read may slowdown things...whenever xclLoadBitStream hal API implementation changes, we also need to make changes.
    std::unique_ptr<char[]> fileName(new char[1024]);
#ifndef _WINDOWS
    // TODO: Windows build support
    //    getpid is defined in unistd.h
    std::sprintf(fileName.get(), "%s/tempFile_%d", deviceDirectory.c_str(), binaryCounter);
#endif
    //systemUtil::makeSystemCall(deviceDirectory, systemUtil::systemOperation::PERMISSIONS, "777", boost::lexical_cast<std::string>(__LINE__));

    if (mMemModel)
    {
      delete mMemModel;
      mMemModel = NULL;
    }

    if (sock)
    {
      resetProgram();
    }

    std::stringstream ss;
    ss << deviceDirectory << "/binary_" << binaryCounter;
    std::string binaryDirectory = ss.str();

    systemUtil::makeSystemCall(binaryDirectory, systemUtil::systemOperation::CREATE, "", boost::lexical_cast<std::string>(__LINE__));
    systemUtil::makeSystemCall(binaryDirectory, systemUtil::systemOperation::PERMISSIONS, "777", boost::lexical_cast<std::string>(__LINE__));

    mRunDeviceBinDir = binaryDirectory;

    std::ofstream os(fileName.get());
    os.write(args.m_zipFile, args.m_zipFileSize);
    os.close();

    struct sigaction s;
    memset(&s, 0, sizeof(s));
    s.sa_flags = SA_SIGINFO;
    s.sa_sigaction = sigHandler;
    if (sigaction(SIGSEGV, &s, (struct sigaction *)0) ||
      sigaction(SIGFPE, &s, (struct sigaction *)0) ||
      sigaction(SIGABRT, &s, (struct sigaction *)0))
    {
      //debug_print("unable to support all signals");
    }

    std::string sim_path("");
    std::string sim_file("launch_hw_emu.sh");

    // Write and read debug IP layout (for debug & profiling)
    // NOTE: for now, let's do this file based so we can debug
    std::string debugFileName = mRunDeviceBinDir + "/debug_ip_layout";
    FILE *fp2 = fopen(debugFileName.c_str(), "wb");
    if (fp2 == NULL) {
      if (mLogStream.is_open())
        mLogStream << __func__ << " failed to create temporary debug_ip_layout file " << std::endl;
      return -1;
    }

    if ((args.m_debugFile != nullptr) && (args.m_debugFileSize > 1))
      fwrite(args.m_debugFile, args.m_debugFileSize, 1, fp2);
    fflush(fp2);
    fclose(fp2);

    std::string pdiFileName = binaryDirectory + "/aie_pdi";

    if ((args.m_pdi != nullptr) && (args.m_pdiSize > 1))
    {
      FILE *fp2 = fopen(pdiFileName.c_str(), "wb");
      if (fp2 == NULL) {
        if (mLogStream.is_open())
          mLogStream << __func__ << " failed to create temporary aie_pdi file " << std::endl;
        return -1;
      }

      fwrite(args.m_pdi, args.m_pdiSize, 1, fp2);
      fflush(fp2);
      fclose(fp2);
    }

    readDebugIpLayout(debugFileName);

    const mem_topology* m_mem = (reinterpret_cast<const ::mem_topology*>(args.m_memTopology));
    if (m_mem)
    {
      mMembanks.clear();
      for (int32_t i = 0; i<m_mem->m_count; ++i)
      {
        if (m_mem->m_mem_data[i].m_type == MEM_TYPE::MEM_STREAMING)
          continue;
        std::string tag = reinterpret_cast<const char*>(m_mem->m_mem_data[i].m_tag);
        mMembanks.emplace_back(membank{ m_mem->m_mem_data[i].m_base_address, tag, m_mem->m_mem_data[i].m_size * 1024, i });
      }
      if (m_mem->m_count > 0)
      {
        mDDRMemoryManager.clear();
      }

      for (auto it : mMembanks)
      {
        //CR 966701: alignment to 4k (instead of mDeviceInfo.mDataAlignment)
        mDDRMemoryManager.push_back(new xclemulation::MemoryManager(it.size, it.base_addr, getpagesize()));
      }
    }

    pt::ptree xml_project;
    std::string sXmlFile;
    sXmlFile.assign(args.m_xmlfile, args.m_xmlFileSize);
    std::stringstream xml_stream;
    xml_stream << sXmlFile;
    pt::read_xml(xml_stream, xml_project);

    // iterate platforms
    int count = 0;
    for (auto& xml_platform : xml_project.get_child("project"))
    {
      if (xml_platform.first != "platform")
        continue;
      if (++count > 1)
      {
        //Give error and return from here
      }
    }
    
    std::string fpgaDevice="";
    
    // iterate devices
    count = 0;
    for (auto& xml_device : xml_project.get_child("project.platform"))
    {
      if (xml_device.first != "device")
        continue;
      
      fpgaDevice = xml_device.second.get<std::string>("<xmlattr>.fpgaDevice");
      
      if (++count > 1)
      {
        //Give error and return from here
      }
    }
    
    //New DRC check for Versal Platforms
    if (fpgaDevice != "" && fpgaDevice.find("versal:") != std::string::npos) {
      mVersalPlatform=true;
      if ((args.m_emuData == nullptr) && (args.m_emuDataSize <= 0)) {
        std::string dMsg = "ERROR: [HW-EMU 09] EMULATION_DATA section is missing in XCLBIN. This is a mandatory section required for Versal platforms. Please ensure the design is built with 'v++ -package' step, which inserts EMULATION_DATA into the XCLBIN.";
        logMessage(dMsg, 0);
        return -1;
      }
    }
    if (xclemulation::config::getInstance()->isSharedFmodel() && !mVersalPlatform) {
      setenv("SDX_USE_SHARED_MEMORY","true",true); 
    }
    // iterate cores
    count = 0;
    for (auto& xml_core : xml_project.get_child("project.platform.device"))
    {
      if (xml_core.first != "core")
        continue;
      if (++count > 1)
      {
        //Give error and return from here
      }
    }

    std::vector<std::string> kernels;

    // iterate kernels
    for (auto& xml_kernel : xml_project.get_child("project.platform.device.core"))
    {
      if (xml_kernel.first != "kernel")
        continue;
      std::string kernelName = xml_kernel.second.get<std::string>("<xmlattr>.name");
      kernels.push_back(kernelName);

      for (auto& xml_kernel_info : xml_kernel.second)
      {
        std::map<uint64_t, KernelArg> kernelArgInfo;
        if (xml_kernel_info.first == "arg")
        {
          std::string name = xml_kernel_info.second.get<std::string>("<xmlattr>.name");
          std::string id = xml_kernel_info.second.get<std::string>("<xmlattr>.id");
          std::string port = xml_kernel_info.second.get<std::string>("<xmlattr>.port");
          uint64_t offset = convert(xml_kernel_info.second.get<std::string>("<xmlattr>.offset"));
          uint64_t size = convert(xml_kernel_info.second.get<std::string>("<xmlattr>.size"));
          KernelArg kArg;
          kArg.name = kernelName + ":" + name;
          kArg.size = size;
          kernelArgInfo[offset] = kArg;
        }
        if (xml_kernel_info.first == "instance")
        {
          std::string instanceName = xml_kernel_info.second.get<std::string>("<xmlattr>.name");
          for (auto& xml_remap : xml_kernel_info.second)
          {
            if (xml_remap.first != "addrRemap")
              continue;
            uint64_t base = convert(xml_remap.second.get<std::string>("<xmlattr>.base"));
            mCuBaseAddress = base & 0xFFFFFFFF00000000;
            mCuIndxVsBaseAddrMap[mCuIndx++] = base;

            std::string vbnv  = mDeviceInfo.mName;
            //BAD Worharound for vck5000 need to remove once SIM_QDMA supports PCIE bar 
            if(xclemulation::config::getInstance()->getCuBaseAddrForce()!=-1) {
              mCuBaseAddress = xclemulation::config::getInstance()->getCuBaseAddrForce();
            } else if(mVersalPlatform) {
              mCuBaseAddress = 0x20200000000;
            }
            mKernelOffsetArgsInfoMap[base] = kernelArgInfo;
            if (xclemulation::config::getInstance()->isMemLogsEnabled())
            {
              std::ofstream* controlStream = new std::ofstream;
              controlStream->open(instanceName + "_control.mem");
              mOffsetInstanceStreamMap[base] = controlStream;
            }
            break;
          }
        }
      }
    }

    std::string xclBinName = xml_project.get<std::string>("project.<xmlattr>.name", "");
    set_simulator_started(true);

    //Thread to fetch messages from Device to display on host
    if(mMessengerThreadStarted == false) {
      mMessengerThread = std::thread(xclhwemhal2::messagesThread,this);
      mMessengerThreadStarted = true;
    }

    bool simDontRun = xclemulation::config::getInstance()->isDontRun();
    std::string launcherArgs = xclemulation::config::getInstance()->getLauncherArgs();
    std::string wdbFileName("");
    std::string kernelProfileFileName("profile_kernels.csv");
    std::string kernelTraceFileName("timeline_kernels.csv");
    // The following is evil--hardcoding. This name may change.
    // Is there a way we can determine the name from the directories or otherwise?
    std::string bdName("dr"); // Used to be opencldesign. This is new default.

    unsetenv("VITIS_WAVEFORM_WDB_FILENAME");
    unsetenv("VITIS_KERNEL_PROFILE_FILENAME");
    unsetenv("VITIS_KERNEL_TRACE_FILENAME");

    if (!simDontRun)
    {
      wdbFileName = std::string(mDeviceInfo.mName) + "-" + std::to_string(mDeviceIndex) + "-" + xclBinName;
      xclemulation::DEBUG_MODE lWaveform = xclemulation::config::getInstance()->getLaunchWaveform();
      std::string userSpecifiedSimPath = xclemulation::config::getInstance()->getSimDir();
      if (userSpecifiedSimPath.empty())
      {
        std::string _sFilePath(fileName.get());
        systemUtil::makeSystemCall(_sFilePath, systemUtil::systemOperation::UNZIP, binaryDirectory, boost::lexical_cast<std::string>(__LINE__));
        systemUtil::makeSystemCall(binaryDirectory, systemUtil::systemOperation::PERMISSIONS, "777", boost::lexical_cast<std::string>(__LINE__));

        simulatorType = getSimulatorType(binaryDirectory);
      }

      if (lWaveform == xclemulation::DEBUG_MODE::GUI)
      {
        // NOTE: proto inst filename must match name in HPIKernelCompilerHwEmu.cpp
        std::string protoFileName = "./" + bdName + "_behav.protoinst";
        std::stringstream cmdLineOption;
        std::string waveformDebugfilePath = "";
        sim_path = binaryDirectory + "/behav_waveform/" + simulatorType;

        if (boost::filesystem::exists(sim_path) != false) {
          waveformDebugfilePath = sim_path + "/waveform_debug_enable.txt";
          cmdLineOption << " -g --wdb " << wdbFileName << ".wdb"
            << " --protoinst " << protoFileName;
          launcherArgs = launcherArgs + cmdLineOption.str();
        }
        
        std::string generatedWcfgFileName = sim_path + "/" + bdName + "_behav.wcfg";
        unsetenv("VITIS_LAUNCH_WAVEFORM_BATCH");
        if (waveformDebugfilePath != "" && boost::filesystem::exists(waveformDebugfilePath) != false) {
          setenv("VITIS_WAVEFORM", generatedWcfgFileName.c_str(), true);
          setenv("VITIS_WAVEFORM_WDB_FILENAME", std::string(wdbFileName + ".wdb").c_str(), true);
        } else {
          std::string dMsg = "WARNING: [HW-EMU 08-1] None of the Kernels compiled in the waveform enabled mode to get the WDB file. Do run V++ link with the -g option";
          logMessage(dMsg, 0);
        }
        setenv("VITIS_KERNEL_PROFILE_FILENAME", kernelProfileFileName.c_str(), true);
        setenv("VITIS_KERNEL_TRACE_FILENAME", kernelTraceFileName.c_str(), true);
      }

      if (lWaveform == xclemulation::DEBUG_MODE::BATCH)
      {
        // NOTE: proto inst filename must match name in HPIKernelCompilerHwEmu.cpp
        std::string protoFileName = "./" + bdName + "_behav.protoinst";
        std::stringstream cmdLineOption;

        cmdLineOption << " --wdb " << wdbFileName << ".wdb"
          << " --protoinst " << protoFileName;

        launcherArgs = launcherArgs + cmdLineOption.str();
        sim_path = binaryDirectory + "/behav_waveform/" + simulatorType;
        std::string waveformDebugfilePath = sim_path + "/waveform_debug_enable.txt";
        
        std::string generatedWcfgFileName = sim_path + "/" + bdName + "_behav.wcfg";
        setenv("VITIS_LAUNCH_WAVEFORM_BATCH", "1", true);
        if (boost::filesystem::exists(waveformDebugfilePath) != false) {          
          setenv("VITIS_WAVEFORM", generatedWcfgFileName.c_str(), true);
          setenv("VITIS_WAVEFORM_WDB_FILENAME", std::string(wdbFileName + ".wdb").c_str(), true);
        } else {
          std::string dMsg = "WARNING: [HW-EMU 08-2] None of the Kernels compiled in the waveform enabled mode to get the WDB file. Do run v++ link with the -g option";
          logMessage(dMsg, 0);
        }
        setenv("VITIS_KERNEL_PROFILE_FILENAME", kernelProfileFileName.c_str(), true);
        setenv("VITIS_KERNEL_TRACE_FILENAME", kernelTraceFileName.c_str(), true);
      }
      
      if (lWaveform == xclemulation::DEBUG_MODE::OFF) {
        // NOTE: proto inst filename must match name in HPIKernelCompilerHwEmu.cpp
        std::string protoFileName = "./" + bdName + "_behav.protoinst";
        std::stringstream cmdLineOption;

        cmdLineOption << " --wdb " << wdbFileName << ".wdb"
          << " --protoinst " << protoFileName;

        launcherArgs = launcherArgs + cmdLineOption.str();
        sim_path = binaryDirectory + "/behav_waveform/" + simulatorType;
        std::string waveformDebugfilePath = sim_path + "/waveform_debug_enable.txt";
        
        std::string generatedWcfgFileName = sim_path + "/" + bdName + "_behav.wcfg";
        setenv("VITIS_LAUNCH_WAVEFORM_BATCH", "1", true);
        if (boost::filesystem::exists(waveformDebugfilePath) != false) {
          setenv("VITIS_WAVEFORM", generatedWcfgFileName.c_str(), true);
          setenv("VITIS_WAVEFORM_WDB_FILENAME", std::string(wdbFileName + ".wdb").c_str(), true);
        } 
        
        setenv("VITIS_KERNEL_PROFILE_FILENAME", kernelProfileFileName.c_str(), true);
        setenv("VITIS_KERNEL_TRACE_FILENAME", kernelTraceFileName.c_str(), true);
      }
      
      if (lWaveform == xclemulation::DEBUG_MODE::GDB) 
        sim_path = binaryDirectory + "/behav_gdb/" + simulatorType;

      if (userSpecifiedSimPath.empty() == false)
      {
        sim_path = userSpecifiedSimPath;
      }
      else
      {
        if (sim_path.empty())
        {
          sim_path = binaryDirectory + "/behav_gdb/" + simulatorType;
        }
        
        if (boost::filesystem::exists(sim_path) == false)
        {
          if (lWaveform == xclemulation::DEBUG_MODE::GDB) {
            sim_path = binaryDirectory + "/behav_waveform/" + simulatorType;
            std::string waveformDebugfilePath = sim_path + "/waveform_debug_enable.txt";
            
            std::string dMsg = "WARNING: [HW-EMU 07] debug_mode is set to 'gdb' in INI file and none of kernels compiled in GDB mode. Running simulation using waveform mode. Do run v++ link with -g and --xp param:hw_emu.debugMode=gdb options to launch simulation in 'gdb' mode";
            logMessage(dMsg, 0);
            
            std::string protoFileName = "./" + bdName + "_behav.protoinst";
            std::stringstream cmdLineOption;
            cmdLineOption << " --wdb " << wdbFileName << ".wdb"
              << " --protoinst " << protoFileName;

            launcherArgs = launcherArgs + cmdLineOption.str();
            std::string generatedWcfgFileName = sim_path + "/" + bdName + "_behav.wcfg";
            setenv("VITIS_LAUNCH_WAVEFORM_BATCH", "1", true);
            if (boost::filesystem::exists(waveformDebugfilePath) != false) {
              setenv("VITIS_WAVEFORM", generatedWcfgFileName.c_str(), true);
              setenv("VITIS_WAVEFORM_WDB_FILENAME", std::string(wdbFileName + ".wdb").c_str(), true);
            } 

            setenv("VITIS_KERNEL_PROFILE_FILENAME", kernelProfileFileName.c_str(), true);
            setenv("VITIS_KERNEL_TRACE_FILENAME", kernelTraceFileName.c_str(), true);
          }
          else {
            std::string dMsg;
            sim_path = binaryDirectory + "/behav_gdb/" + simulatorType;
            if (lWaveform == xclemulation::DEBUG_MODE::GUI) 
              dMsg = "WARNING: [HW-EM 07] debug_mode is set to 'gui' in ini file. Cannot enable simulator gui in this mode. Using " + sim_path + " as simulation directory.";
            else if (lWaveform == xclemulation::DEBUG_MODE::BATCH) 
              dMsg = "WARNING: [HW-EM 07] debug_mode is set to 'batch' in ini file. Using " + sim_path + " as simulation directory.";
            else 
              dMsg = "WARNING: [HW-EM 07] debug_mode is set to 'off' in ini file (or) considered by default. Using " + sim_path + " as simulation directory.";
            
            logMessage(dMsg, 0);
          }
        }
      }
	  
      std::stringstream socket_id;
      socket_id << deviceName << "_" << binaryCounter << "_";
#ifndef _WINDOWS
      // TODO: Windows build support
      //   getpid is defined in unistd.h
      //   setenv is defined in stdlib.h
      socket_id << getpid();
      setenv("EMULATION_SOCKETID", socket_id.str().c_str(), true);
#endif
      binaryCounter++;
    }
    if(mHostMemAccessThreadStarted == false) {
	  mHostMemAccessThread = std::thread(xclhwemhal2::hostMemAccessThread,this);
   }
    if (deviceDirectory.empty() == false)
      setenv("EMULATION_RUN_DIR", deviceDirectory.c_str(), true);

    // Create waveform config file
    // NOTE: see corresponding wdb file in saveWaveDataBase
    if (wdbFileName.empty() == false)
    {
      setenv("SDX_QUESTA_WLF_FILENAME", std::string(wdbFileName + ".wlf").c_str(), true);
      mBinaryDirectories[sim_path] = wdbFileName;
    }

    //launch simulation    
    if (boost::filesystem::exists(sim_path) == true) {
#ifndef _WINDOWS
      // TODO: Windows build support
      //   pid_t, fork, chdir, execl is defined in unistd.h
      //   this environment variable is added to disable the systemc copyright message
      setenv("SYSTEMC_DISABLE_COPYRIGHT_MESSAGE", "1", true);
      pid_t pid = fork();
      assert(pid >= 0);
      if (pid == 0) { //I am child
      
        //Redirecting the XSIM log to a file
        FILE* nP = freopen("/dev/null", "w", stdout);
        if (!nP) { std::cerr << "FATAR ERROR : Unable to redirect simulation output " << std::endl; exit(1); }

        int rV = chdir(sim_path.c_str());
        if (rV == -1){ std::cerr << "FATAL ERROR : Unable to go to simulation directory " << std::endl; exit(1); }

        // If the sdx server port was specified in the .ini file,
        //  we need to pass this information to the spawned xsim process.
        if (xclemulation::config::getInstance()->getServerPort() != 0)
        {
          std::stringstream convert;
          convert << xclemulation::config::getInstance()->getServerPort();
          setenv("XILINX_SDX_SERVER_PORT", convert.str().c_str(), 1);
        }

        if (mLogStream.is_open() && launcherArgs.empty() == false)
          mLogStream << __func__ << " xocc command line: " << launcherArgs << std::endl;

        const char* simMode = NULL;

        std::string userSpecifiedPreSimScript = xclemulation::config::getInstance()->getUserPreSimScript();
        std::string userSpecifiedPostSimScript = xclemulation::config::getInstance()->getUserPostSimScript();
        std::string wcfgFilePath = xclemulation::config::getInstance()->getWcfgFilePath();

        if (userSpecifiedPreSimScript != "" && wcfgFilePath != "") {
          std::cout << "WARNING: [HW-EMU] Both user_pre_sim_script and wcfg_file_path are provided. Either one of the option is accepted. Giving predence for wcfg_file_path." << std::endl;
        }

        std::string pre_sim_script;
        if (wcfgFilePath != "") {
          createPreSimScript(wcfgFilePath, pre_sim_script);
        }

        if (args.m_emuData) {
          //Assuming that we will have only one AIE Kernel, need to 
          //update this logic when we have suport for multiple AIE Kernels
          
          extractEmuData(sim_path, binaryCounter, args);
          
          launcherArgs += " -emuData " + sim_path + "/emulation_data/libsdf/cfg/aie.sim.config.txt";
          launcherArgs += " -aie-sim-config " + sim_path + "/emulation_data/libsdf/cfg/aie.sim.config.txt";
          launcherArgs += " -boot-bh " + sim_path + "/emulation_data/BOOT_bh.bin";
          launcherArgs += " -ospi-image " + sim_path + "/emulation_data/qemu_ospi.bin";
          launcherArgs += " -qemu-args-file " + sim_path + "/emulation_data/qemu_args.txt";

          if (boost::filesystem::exists(sim_path + "/emulation_data/pmc_args.txt")) {
            launcherArgs += " -pmc-args-file " + sim_path + "/emulation_data/pmc_args.txt";
          }
          else if (boost::filesystem::exists(sim_path + "/emulation_data/pmu_args.txt")) {
            launcherArgs += " -pmc-args-file " + sim_path + "/emulation_data/pmu_args.txt";
          }
          else {
            std::cout << "ERROR: [HW-EMU] Unable to find either PMU/PMC args which are required to launch the emulation." << std::endl;
          }

          if (is_enable_debug) {
            launcherArgs += " -enable-debug ";
          }

          if (aie_sim_options != "") {
            launcherArgs += " -aie-sim-options " + aie_sim_options;
          }

          if (wcfgFilePath != "") {
            launcherArgs += " -user-pre-sim-script " + pre_sim_script;
          }
          else {
            if (userSpecifiedPreSimScript != "") {
              launcherArgs += " -user-pre-sim-script " + userSpecifiedPreSimScript;
            }
          }

          if (userSpecifiedPostSimScript != "") {
            launcherArgs += " -user-post-sim-script " + userSpecifiedPostSimScript;
          }
        }
        else {
          if (pre_sim_script != "" && wcfgFilePath != "") {
            setenv("USER_PRE_SIM_SCRIPT", pre_sim_script.c_str(), true);
          }
        }

        if (!launcherArgs.empty())
          simMode = launcherArgs.c_str();

        if (!file_exists(sim_file))
          sim_file = "simulate.sh";
        
        int r = execl(sim_file.c_str(), sim_file.c_str(), simMode, NULL);
        fclose(stdout);
        if (r == -1){ std::cerr << "FATAL ERROR : Simulation process did not launch" << std::endl; exit(1); }
        exit(0);
      }
#endif
    }
    //if platform is a XPR platform, dont serilize ddr memory
    if (isXPR())
    {
      mEnvironmentNameValueMap["enable_pr"] = "false";
    }
    sock = new unix_socket;
    if (sock && mEnvironmentNameValueMap.empty() == false)
    {
      //send environment information to device
      bool ack = true;
      xclSetEnvironment_RPC_CALL(xclSetEnvironment);
      if (!ack)
      {
        //std::cout<<"environment is not set properly"<<std::endl;
      }
    }

    return 0;
  }

  void HwEmShim::createPreSimScript(const std::string& wcfgFilePath, std::string& preSimScriptPath) {
    char path[FILENAME_MAX];
    size_t size = MAXPATHLEN;
    char* pPath = GetCurrentDir(path, size);

    preSimScriptPath = std::string(pPath) + "/pre_sim_script.tcl";
    std::ofstream pssStrem;
    pssStrem.open(preSimScriptPath);

    pssStrem << "open_wave_config " << wcfgFilePath << std::endl;
    pssStrem.close();
  }
  
  void HwEmShim::extractEmuData(const std::string& simPath, int binaryCounter, bitStreamArg args) {

    std::unique_ptr<char[]> emuDataFileName(new char[1024]);
#ifndef _WINDOWS
    // TODO: Windows build support
    // getpid is defined in unistd.h
    std::sprintf(emuDataFileName.get(), "%s/emuDataFile_%d", mRunDeviceBinDir.c_str(), binaryCounter);
#endif

    if ((args.m_emuData != nullptr) && (args.m_emuDataSize > 1))
    {
      std::ofstream os(emuDataFileName.get());
      os.write(args.m_emuData, args.m_emuDataSize);
      os.close();

      std::string emuDataFilePath(emuDataFileName.get());
      systemUtil::makeSystemCall(emuDataFilePath, systemUtil::systemOperation::UNZIP, simPath, boost::lexical_cast<std::string>(__LINE__));
      systemUtil::makeSystemCall(mRunDeviceBinDir, systemUtil::systemOperation::PERMISSIONS, "777", boost::lexical_cast<std::string>(__LINE__));
    }
  }

   size_t HwEmShim::xclWrite(xclAddressSpace space, uint64_t offset, const void *hostBuf, size_t size) {

     if (!simulator_started)
       return 0;

     if (mLogStream.is_open()) {
       mLogStream << __func__ << ", " << std::this_thread::get_id() << ", " << space << ", "
         << offset << ", " << hostBuf << ", " << size << std::endl;
     }
     offset = offset | mCuBaseAddress;
     switch (space) {
       case XCL_ADDR_SPACE_DEVICE_RAM:
         {
           const size_t totalSize = size;
           const size_t mod_size1 = offset % DDR_BUFFER_ALIGNMENT;
           const size_t mod_size2 = size % DDR_BUFFER_ALIGNMENT;
           if (mod_size1) {
             // Buffer not aligned at DDR_BUFFER_ALIGNMENT boundary, need to do Read-Modify-Write
             size_t returnVal = xclReadModifyWrite(offset, hostBuf, size);
             PRINTENDFUNC;
             return returnVal;
           }
           else if (mod_size2) {
             // Buffer not a multiple of DDR_BUFFER_ALIGNMENT, write out the initial block and
             // then perform a Read-Modify-Write for the remainder buffer
             const size_t blockSize = size - mod_size2;
             if (xclWrite(space, offset, hostBuf, blockSize) != blockSize)
             {
               PRINTENDFUNC;
               return -1;
             }
             offset += blockSize;
             hostBuf = static_cast<const char*>(hostBuf) + blockSize;
             if (xclReadModifyWrite(offset, hostBuf, mod_size2) != mod_size2)
             {
               PRINTENDFUNC;
               return -1;
             }
             PRINTENDFUNC;
             return totalSize;
           }

           const char *curr = (const char *)hostBuf;
           xclWriteAddrSpaceDeviceRam_RPC_CALL(xclWriteAddrSpaceDeviceRam ,space,offset,curr,size);
           PRINTENDFUNC;
           return totalSize;
         }
       case XCL_ADDR_SPACE_DEVICE_PERFMON:
         {
           const char *curr = (const char *)hostBuf;
           std::map<uint64_t,std::pair<std::string,unsigned int>> offsetArgInfo;
           xclWriteAddrKernelCtrl_RPC_CALL(xclWriteAddrKernelCtrl ,space,offset,curr,size,offsetArgInfo);
           PRINTENDFUNC;
           return size;
         }
       case XCL_ADDR_SPACE_DEVICE_CHECKER:
         {
           PRINTENDFUNC;
           return -1;
         }
       case XCL_ADDR_KERNEL_CTRL:
         {
           std::map<uint64_t,std::pair<std::string,unsigned int>> offsetArgInfo;
           unsigned int paddingFactor = xclemulation::config::getInstance()->getPaddingFactor();

           std::string kernelName("");
           uint32_t *hostBuf32 = ((uint32_t*)hostBuf);
          // if(hostBuf32[0] & CONTROL_AP_START)
           {
             auto offsetKernelArgInfoItr = mKernelOffsetArgsInfoMap.find(offset);
             if(offsetKernelArgInfoItr != mKernelOffsetArgsInfoMap.end())
             {
               unsigned char* axibuf=((unsigned char*) hostBuf);
               std::map<uint64_t, KernelArg> kernelArgInfo = (*offsetKernelArgInfoItr).second;
               for (auto i : kernelArgInfo)
               {
                 uint64_t argOffset = i.first;
                 KernelArg kArg = i.second;
                 uint64_t argPointer = 0;
                 std::memcpy(&argPointer,axibuf+ argOffset,kArg.size);
                 std::map<uint64_t,uint64_t>::iterator it = mAddrMap.find(argPointer);
                 if(it != mAddrMap.end())
                 {
                   uint64_t offsetSize =  (*it).second;
                   uint64_t padding = (paddingFactor == 0) ? 0 : offsetSize/(1+(paddingFactor*2));
                   std::pair<std::string,unsigned int> sizeNamePair(kArg.name,offsetSize);
                   if(hostBuf32[0] & CONTROL_AP_START)
                     offsetArgInfo[argPointer-padding] = sizeNamePair;
                   size_t pos = kArg.name.find(":");
                   if(pos != std::string::npos)
                   {
                     kernelName = kArg.name.substr(0,pos);
                   }
                 }
               }
             }
           }

           auto controlStreamItr = mOffsetInstanceStreamMap.find(offset);
           if(controlStreamItr != mOffsetInstanceStreamMap.end())
           {
             std::ofstream* controlStream = (*controlStreamItr).second;
             if(hostBuf32[0] & CONTROL_AP_START)
               printMem(*controlStream,4, offset, (void*)hostBuf, 4 );
             else
               printMem(*controlStream,4, offset, (void*)hostBuf, size );
           }

           if(hostBuf32[0] & CONTROL_AP_START)
           {
             std::string dMsg ="INFO: [HW-EM 04-0] Sending start signal to the kernel " + kernelName;
             logMessage(dMsg,1);
           }
           else
           {
             std::string dMsg ="INFO: [HW-EM 03-0] Configuring registers for the kernel " + kernelName +" Started";
             logMessage(dMsg,1);
           }
           xclWriteAddrKernelCtrl_RPC_CALL(xclWriteAddrKernelCtrl,space,offset,hostBuf,size,offsetArgInfo);
           if(hostBuf32[0] & CONTROL_AP_START)
           {
             std::string dMsg ="INFO: [HW-EM 04-1] Kernel " + kernelName +" is Started";
             logMessage(dMsg,1);
           }
           else
           {
             std::string dMsg ="INFO: [HW-EM 03-1] Configuring registers for the kernel " + kernelName +" Ended";
             logMessage(dMsg,1);
           }
           PRINTENDFUNC;
           return size;
         }
       default:
         {
           PRINTENDFUNC;
           return -1;
         }
     }

   }

  size_t HwEmShim::xclRead(xclAddressSpace space, uint64_t offset, void *hostBuf, size_t size) {

    //if(tracecount_calls < xclemulation::config::getInstance()->getMaxTraceCount())
    //{
    //  tracecount_calls = tracecount_calls + 1;
    //  return 0;
    //}
    //tracecount_calls = 0;

    if (!simulator_started)
      return 0;

    if (mLogStream.is_open()) {
      mLogStream << __func__ << ", " << std::this_thread::get_id() << ", " << space << ", "
        << offset << ", " << hostBuf << ", " << size << std::endl;
    }
    offset = offset | mCuBaseAddress;
    switch (space) {
      case XCL_ADDR_SPACE_DEVICE_RAM:
        {
          const size_t mod_size1 = offset % DDR_BUFFER_ALIGNMENT;
          const size_t mod_size2 = size % DDR_BUFFER_ALIGNMENT;
          const size_t totalSize = size;

          if (mod_size1) {
            // Buffer not aligned at DDR_BUFFER_ALIGNMENT boundary, need to do Read-Skip-Copy
            size_t returnVal = xclReadSkipCopy(offset, hostBuf, size);
            PRINTENDFUNC;
            return returnVal;
          }
          else if (mod_size2) {
            // Buffer not a multiple of DDR_BUFFER_ALIGNMENT, read the initial block and
            // then perform a Read-Skip-Copy for the remainder buffer
            const size_t blockSize = size - mod_size2;
            if (xclRead(space, offset, hostBuf, blockSize) != blockSize)
            {
              PRINTENDFUNC;
              return -1;
            }
            offset += blockSize;
            hostBuf = static_cast<char*>(hostBuf) + blockSize;
            if (xclReadSkipCopy(offset, hostBuf, mod_size2) != mod_size2)
            {
              PRINTENDFUNC;
              return -1;
            }
            PRINTENDFUNC;
            return totalSize;
          }

          //const char *curr = (const char *)hostBuf;
          xclReadAddrSpaceDeviceRam_RPC_CALL(xclReadAddrSpaceDeviceRam,space,offset,hostBuf,size);
          PRINTENDFUNC;
          return totalSize;
        }
      case XCL_ADDR_SPACE_DEVICE_PERFMON:
        {
          xclGetDebugMessages();
          xclReadAddrKernelCtrl_RPC_CALL(xclReadAddrKernelCtrl,space,offset,hostBuf,size);
          PRINTENDFUNC;
          return -1;
        }
       case XCL_ADDR_SPACE_DEVICE_CHECKER:
         {
           PRINTENDFUNC;
           return -1;
         }
      case XCL_ADDR_KERNEL_CTRL:
        {
          xclGetDebugMessages();
          xclReadAddrKernelCtrl_RPC_CALL(xclReadAddrKernelCtrl,space,offset,hostBuf,size);
          PRINTENDFUNC;
          return size;
        }
      default:
        {
          PRINTENDFUNC;
          return -1;
        }
    }

  }

uint32_t HwEmShim::getAddressSpace (uint32_t topology)
{
  if(mMembanks.size() <= topology)
    return 0;
  if(mMembanks[topology].tag.find("bank") != std::string::npos)
  {
    return 0;
  }
  if(mMembanks[topology].tag.find("HBM") != std::string::npos)
  {
	  return 2;
  }
  return 1;
}
  size_t HwEmShim::xclCopyBufferHost2Device(uint64_t dest, const void *src, size_t size, size_t seek, uint32_t topology)
  {
    if(!sock)
    {
      if(!mMemModel)
        mMemModel = new mem_model(deviceName);
      mMemModel->writeDevMem(dest,src,size);
      return size;
    }
    src = (unsigned char*)src + seek;
    if (mLogStream.is_open()) {
      mLogStream << __func__ << ", " << std::this_thread::get_id() << ", " << dest << ", "
        << src << ", " << size << ", " << seek << std::endl;
    }
    std::string dMsg ="INFO: [HW-EM 02-0] Copying buffer from host to device started : size = " + std::to_string(size);
    logMessage(dMsg,1);
    void *handle = this;

    uint64_t messageSize = xclemulation::config::getInstance()->getPacketSize();
    uint64_t c_size = messageSize;
    uint64_t processed_bytes = 0;
    while(processed_bytes < size){
      if((size - processed_bytes) < messageSize){
        c_size = size - processed_bytes;
      }else{
        c_size = messageSize;
      }

      void* c_src = (((unsigned char*)(src)) + processed_bytes);
      uint64_t c_dest = dest + processed_bytes;
#ifndef _WINDOWS
      // TODO: Windows build support
      // *_RPC_CALL uses unix_socket
      uint32_t space = getAddressSpace(topology);
      xclCopyBufferHost2Device_RPC_CALL(xclCopyBufferHost2Device,handle,c_dest,c_src,c_size,seek,space);
#endif
      processed_bytes += c_size;
    }
    dMsg ="INFO: [HW-EM 02-1] Copying buffer from host to device ended";
    logMessage(dMsg,1);

    PRINTENDFUNC;
    printMem(mGlobalInMemStream, 16 , dest , (void*)src, size );

    return size;
  }

  size_t HwEmShim::xclCopyBufferDevice2Host(void *dest, uint64_t src, size_t size, size_t skip, uint32_t topology)
  {
    dest = ((unsigned char*)dest) + skip;
    if(!sock)
    {
      if(!mMemModel)
        mMemModel = new mem_model(deviceName);
      mMemModel->readDevMem(src,dest,size);
      return size;
    }
    if (mLogStream.is_open()) {
      mLogStream << __func__ << ", " << std::this_thread::get_id() << ", " << dest << ", "
        << src << ", " << size << ", " << skip << std::endl;
    }

    std::string dMsg ="INFO: [HW-EM 05-0] Copying buffer from device to host started. size := " + std::to_string(size);
    logMessage(dMsg,1);
    void *handle = this;

    uint64_t messageSize = xclemulation::config::getInstance()->getPacketSize();
    uint64_t c_size = messageSize;
    uint64_t processed_bytes = 0;

    while(processed_bytes < size){
      if((size - processed_bytes) < messageSize){
        c_size = size - processed_bytes;
      }else{
        c_size = messageSize;
      }

      void* c_dest = (((unsigned char*)(dest)) + processed_bytes);
      uint64_t c_src = src + processed_bytes;
#ifndef _WINDOWS
      uint32_t space = getAddressSpace(topology);
      xclCopyBufferDevice2Host_RPC_CALL(xclCopyBufferDevice2Host,handle,c_dest,c_src,c_size,skip,space);
#endif

      processed_bytes += c_size;
    }
    dMsg ="INFO: [HW-EM 05-1] Copying buffer from device to host ended";
    logMessage(dMsg,1);
    PRINTENDFUNC;
    printMem(mGlobalOutMemStream, 16 , src , dest , size );

    return size;
  }

  uint64_t HwEmShim::xclAllocDeviceBuffer(size_t size)
  {
    if (mLogStream.is_open()) {
      mLogStream << __func__ << ", " << std::this_thread::get_id() << ", " << size << std::endl;
    }

    uint64_t origSize = size;
    if (size == 0)
      size = DDR_BUFFER_ALIGNMENT;

    unsigned int paddingFactor = xclemulation::config::getInstance()->getPaddingFactor();
    uint64_t result = xclemulation::MemoryManager::mNull;
    for (auto i : mDDRMemoryManager) {
      result = i->alloc(size,paddingFactor);
      if (result != xclemulation::MemoryManager::mNull)
        break;
    }

    uint64_t finalValidAddress = result+(paddingFactor*size);
    uint64_t finalSize = size+(2*paddingFactor*size);
    mAddrMap[finalValidAddress] = finalSize;
    bool ack = false;
    if(sock)
    {
      bool noHostMemory= false;
      std::string sFileName("");
      xclAllocDeviceBuffer_RPC_CALL(xclAllocDeviceBuffer,finalValidAddress,origSize,noHostMemory);

      PRINTENDFUNC;
      if(!ack)
        return 0;
    }
    return finalValidAddress;
  }

  uint64_t HwEmShim::xclAllocDeviceBuffer2(size_t& size, xclMemoryDomains domain, unsigned flags, bool noHostMemory, unsigned boFlags, std::string &sFileName)
  {
    if (mLogStream.is_open()) {
      mLogStream << __func__ << ", " << std::this_thread::get_id() << ", " << size <<", "<<domain<<", "<< flags <<std::endl;
    }

    if (domain != XCL_MEM_DEVICE_RAM)
    {
      PRINTENDFUNC;
      return xclemulation::MemoryManager::mNull;
    }

    if (size == 0)
      size = DDR_BUFFER_ALIGNMENT;

    if (flags >= mDDRMemoryManager.size()) {
      PRINTENDFUNC;
      return xclemulation::MemoryManager::mNull;
    }

    uint64_t origSize = size;
    unsigned int paddingFactor = xclemulation::config::getInstance()->getPaddingFactor();
    uint64_t result = mDDRMemoryManager[flags]->alloc(size,paddingFactor);
    if(result == xclemulation::MemoryManager::mNull)
      return result;
    uint64_t finalValidAddress = result+(paddingFactor*size);
    uint64_t finalSize = size+(2*paddingFactor*size);
    mAddrMap[finalValidAddress] = finalSize;
    bool ack = false;
    if(sock)
    {
      if (boFlags & XCL_BO_FLAGS_HOST_ONLY) { // bypassed the xclAllocDeviceBuffer RPC call for host only buffer
      } else {
        xclAllocDeviceBuffer_RPC_CALL(xclAllocDeviceBuffer, finalValidAddress, origSize, noHostMemory);

        PRINTENDFUNC;
        if (!ack)
          return 0;
      }
    }

    return finalValidAddress;
  }

  void HwEmShim::xclFreeDeviceBuffer(uint64_t offset, bool sendtoxsim)
  {
    if (mLogStream.is_open()) {
      mLogStream << __func__ << ", " << std::this_thread::get_id() << ", " << offset << std::endl;
    }

    for (auto i : mDDRMemoryManager) {
      if (offset < i->start() + i->size()) {
        i->free(offset);
      }
    }
    bool ack = true;
    if(sock)
    {
      //Currently Versal platforms does not support buffer deallocation
      if(!mVersalPlatform && sendtoxsim) {
        xclFreeDeviceBuffer_RPC_CALL(xclFreeDeviceBuffer,offset);
      }
    }
    if(!ack)
    {
      PRINTENDFUNC;
      return;
    }

    PRINTENDFUNC;
  }
  void HwEmShim::logMessage(std::string& msg , int verbosity)
  {
    if( verbosity > xclemulation::config::getInstance()->getVerbosityLevel())
      return;

    if ( mDebugLogStream.is_open())
      mDebugLogStream << msg<<std::endl;
    if(xclemulation::config::getInstance()->isInfosToBePrintedOnConsole())
      std::cout<<msg<<std::endl;
  }

  void HwEmShim::saveWaveDataBase()
  {
    if (mLogStream.is_open()) {
      mLogStream << __func__ << ", " << std::this_thread::get_id() << std::endl;
    }

    // The following is evil--hardcoding. This name may change.
    // Is there a way we can determine the name from the directories or otherwise?
    std::string bdName("dr"); // Used to be opencldesign. This is new default.

    int i = 0;
    for(auto it :mBinaryDirectories)
    {
      std::string binaryDirectory = it.first;
      std::string fileName = it.second;
      char path[FILENAME_MAX];
      size_t size = MAXPATHLEN;
      char* pPath = GetCurrentDir(path,size);

      if(pPath)
      {
        // Copy waveform database
        std::string extension = "wdb";
        if (boost::filesystem::exists(binaryDirectory+"/msim"))
        {
          extension = "wlf";
        }
        std::string wdbFileName = binaryDirectory + "/" + fileName + "."+extension;
        std::string destPath = "'" + std::string(path) + "/" + fileName +"." + extension + "'";
        systemUtil::makeSystemCall(wdbFileName, systemUtil::systemOperation::COPY,destPath, boost::lexical_cast<std::string>(__LINE__));

        // Copy waveform config
        std::string wcfgFilePath= binaryDirectory + "/" + bdName + "_behav.wcfg";
        std::string destPath2 = "'" + std::string(path) + "/" + fileName + ".wcfg'";
        systemUtil::makeSystemCall(wcfgFilePath, systemUtil::systemOperation::COPY, destPath2, boost::lexical_cast<std::string>(__LINE__));

        // Append to detailed kernel trace data mining results file
        std::string logFilePath= binaryDirectory + "/profile_kernels.csv";
        std::string destPath3 = "'" + std::string(path) + "/profile_kernels.csv'";
        systemUtil::makeSystemCall(logFilePath, systemUtil::systemOperation::APPEND, destPath3, boost::lexical_cast<std::string>(__LINE__));
        xclemulation::copyLogsFromOneFileToAnother(logFilePath, mDebugLogStream);

        // Append to detailed kernel trace "timeline" file
        std::string traceFilePath = binaryDirectory + "/timeline_kernels.csv";
        std::string destPath4 = "'" + std::string(path) + "/timeline_kernels.csv'";
        systemUtil::makeSystemCall(traceFilePath, systemUtil::systemOperation::APPEND, destPath4, boost::lexical_cast<std::string>(__LINE__));

        if (mLogStream.is_open())
          mLogStream << "appended " << logFilePath << " to " << destPath3 << std::endl;

        // Copy Simulation Log file
        std::string simulationLogFilePath= binaryDirectory + "/" + "simulate.log";
        std::string destPath5 = "'" + std::string(path) + "/" + fileName + "_simulate.log'";
        systemUtil::makeSystemCall(simulationLogFilePath, systemUtil::systemOperation::COPY, destPath5, boost::lexical_cast<std::string>(__LINE__));

        // Copy proto inst file
        std::string protoFilePath= binaryDirectory + "/" + bdName + "_behav.protoinst";
        std::string destPath6 = "'" + std::string(path) + "/" + fileName + ".protoinst'";
        systemUtil::makeSystemCall(protoFilePath, systemUtil::systemOperation::COPY, destPath6, boost::lexical_cast<std::string>(__LINE__));
        
        // Copy Simulation Log file
        std::string sdxEmulatorLogFilePath= binaryDirectory + "/" + "sdx_emulator.log";
        std::string destPath7 = "'" + std::string(path) + "/" + fileName + "_sdx_emulator.log'";
        systemUtil::makeSystemCall(sdxEmulatorLogFilePath, systemUtil::systemOperation::COPY, destPath7, boost::lexical_cast<std::string>(__LINE__));
        
        // Copy xsc_report Log file
        std::string xscReportLogFilePath= binaryDirectory + "/" + "xsc_report.log";
        std::string destPath8 = "'" + std::string(path) + "/" + fileName + "_xsc_report.log'";
        systemUtil::makeSystemCall(xscReportLogFilePath, systemUtil::systemOperation::COPY, destPath8, boost::lexical_cast<std::string>(__LINE__));

      }
      i++;
    }
    mBinaryDirectories.clear();
    PRINTENDFUNC;

    if (mLogStream.is_open()) {
      mLogStream.close();
    }
  }

  void HwEmShim::xclClose()
  {
    if (mLogStream.is_open()) {
      mLogStream << __func__ << ", " << std::this_thread::get_id() << std::endl;
    }
   
    for (auto& it: mFdToFileNameMap)
    {
      int fd=it.first;
      int sSize = std::get<1>(it.second);
      void* addr = std::get<2>(it.second);
      munmap(addr,sSize);
      close(fd);
    }
    mFdToFileNameMap.clear();

    // Shim object is not deleted as part of closing device.
    // The core device must correspond to open and close, so
    // reset here rather than in destructor
    mCoreDevice.reset();

    if (!sock) 
    {
      if (xclemulation::config::getInstance()->isKeepRunDirEnabled() == false) {
        systemUtil::makeSystemCall(deviceDirectory, systemUtil::systemOperation::REMOVE, "", boost::lexical_cast<std::string>(__LINE__));
      }

      if(mMBSch && mCore)
      {
        mMBSch->fini_scheduler_thread();
        delete mCore;
        mCore = NULL;
        delete mMBSch;
        mMBSch = NULL;
      }
      PRINTENDFUNC;
      mLogStream.close();
      return;
    }

    resetProgram(false);

    int status = 0;
    xclemulation::DEBUG_MODE lWaveform = xclemulation::config::getInstance()->getLaunchWaveform();
    if(( lWaveform == xclemulation::DEBUG_MODE::GUI || lWaveform == xclemulation::DEBUG_MODE::BATCH || lWaveform == xclemulation::DEBUG_MODE::OFF)
      && xclemulation::config::getInstance()->isInfoSuppressed() == false)
    {
      std::string waitingMsg ="INFO: [HW-EM 06-0] Waiting for the simulator process to exit";
      logMessage(waitingMsg);
    }

    bool simDontRun = xclemulation::config::getInstance()->isDontRun();
    if(!simDontRun)
      while (-1 == waitpid(0, &status, 0));

    if(( lWaveform == xclemulation::DEBUG_MODE::GUI || lWaveform == xclemulation::DEBUG_MODE::BATCH || lWaveform == xclemulation::DEBUG_MODE::OFF)
      && xclemulation::config::getInstance()->isInfoSuppressed() == false)
    {
      std::string waitingMsg ="INFO: [HW-EM 06-1] All the simulator processes exited successfully";
      logMessage(waitingMsg);
    }

    saveWaveDataBase();
    if( xclemulation::config::getInstance()->isKeepRunDirEnabled() == false)
      systemUtil::makeSystemCall(deviceDirectory, systemUtil::systemOperation::REMOVE, "", boost::lexical_cast<std::string>(__LINE__));
    google::protobuf::ShutdownProtobufLibrary();
    PRINTENDFUNC;
    mLogStream.close();
  }

  int HwEmShim::resetProgram(bool saveWdb)
  {
    if (mLogStream.is_open()) {
      mLogStream << __func__ << ", " << std::this_thread::get_id() << std::endl;
    }
    
    for (auto& it: mFdToFileNameMap)
    {
      int fd=it.first;
      int sSize = std::get<1>(it.second);
      void* addr = std::get<2>(it.second);
      munmap(addr,sSize);
      close(fd);
    }
    mFdToFileNameMap.clear();

    if(!sock)
    {
      PRINTENDFUNC;
      if(mMBSch && mCore)
      {
        mMBSch->fini_scheduler_thread();
        delete mCore;
        mCore = NULL;
        delete mMBSch;
        mMBSch = NULL;
      }
      return 0;
    }

#ifndef _WINDOWS
    // TODO: Windows build support
    // *_RPC_CALL uses unix_socket
#endif
    Event eventObj;
    uint32_t numSlots = getPerfMonNumberSlots(XCL_PERF_MON_MEMORY);
    bool ack = true;
    for(unsigned int counter = 0 ; counter < numSlots; counter++)
    {
      unsigned int samplessize = 0;
      if (counter == XPAR_AIM0_HOST_SLOT)
        continue;

      char slotname[128];
      getPerfMonSlotName(XCL_PERF_MON_MEMORY,counter,slotname,128);

      if (simulator_started == true)
      {
#ifndef _WINDOWS
        // TODO: Windows build support
        // *_RPC_CALL uses unix_socket
        do
        {
          bool accel=false;
          xclPerfMonReadTrace_RPC_CALL(xclPerfMonReadTrace,ack,samplessize,slotname,accel);
#endif
          for(unsigned int i = 0; i<samplessize ; i++)
          {
#ifndef _WINDOWS
            // TODO: Windows build support
            // r_msg is defined as part of *RPC_CALL definition
            const xclPerfMonReadTrace_response::events &event = r_msg.output_data(i);
            eventObj.timestamp = event.timestamp();
            eventObj.eventflags = event.eventflags();
            eventObj.arlen = event.arlen();
            eventObj.awlen = event.awlen();
            eventObj.host_timestamp = event.host_timestamp();
            eventObj.readBytes = event.rd_bytes();
            eventObj.writeBytes = event.wr_bytes();
            list_of_events[counter].push_back(eventObj);
#endif
          }
        } while (samplessize != 0);
      }
    }

    xclGetDebugMessages(true);
    mPrintMessagesLock.lock();
    fetchAndPrintMessages();
    simulator_started = false;
    mPrintMessagesLock.unlock();
    std::string socketName = sock->get_name();
    if(socketName.empty() == false)// device is active if socketName is non-empty
    {
#ifndef _WINDOWS
      xclClose_RPC_CALL(xclClose,this);
#endif
      closemMessengerThread();
      //clean up directories which are created inside the driver
      systemUtil::makeSystemCall(socketName, systemUtil::systemOperation::REMOVE, "", boost::lexical_cast<std::string>(__LINE__));
    }

    if(saveWdb)
    {
      int status = 0;
      xclemulation::DEBUG_MODE lWaveform = xclemulation::config::getInstance()->getLaunchWaveform();
      if(( lWaveform == xclemulation::DEBUG_MODE::GUI || lWaveform == xclemulation::DEBUG_MODE::BATCH || lWaveform == xclemulation::DEBUG_MODE::OFF ) 
        && xclemulation::config::getInstance()->isInfoSuppressed() == false)
      {
        std::string waitingMsg ="INFO: [HW-EM 06-0] Waiting for the simulator process to exit";
        logMessage(waitingMsg);
      }

      bool simDontRun = xclemulation::config::getInstance()->isDontRun();
      if(!simDontRun)
        while (-1 == waitpid(0, &status, 0));

      if(( lWaveform == xclemulation::DEBUG_MODE::GUI || lWaveform == xclemulation::DEBUG_MODE::BATCH || lWaveform == xclemulation::DEBUG_MODE::OFF )
        && xclemulation::config::getInstance()->isInfoSuppressed() == false)
      {
        std::string waitingMsg ="INFO: [HW-EM 06-1] All the simulator processes exited successfully";
        logMessage(waitingMsg);
      }

      saveWaveDataBase();
    }
    //ProfilerStop();
    delete sock;
    sock = NULL;
    PRINTENDFUNC;
    if(mMBSch && mCore)
    {
      mMBSch->fini_scheduler_thread();
      delete mCore;
      mCore = NULL;
      delete mMBSch;
      mMBSch = NULL;
    }

    return 0;
  }

  HwEmShim *HwEmShim::handleCheck(void *handle) {
    if (!handle)
      return 0;

    return (HwEmShim *)handle;

  }

  HwEmShim::~HwEmShim() {
    free(ci_buf);
    free(ri_buf);
    free(buf);
    if (mLogStream.is_open()) {
      mLogStream << __func__ << ", " << std::this_thread::get_id() << std::endl;
      mLogStream.close();
    }
    if (xclemulation::config::getInstance()->isMemLogsEnabled())
    {
      mGlobalInMemStream.close();
      mGlobalOutMemStream.close();
    }
    for(auto controlStreamItr : mOffsetInstanceStreamMap)
    {
      std::ofstream* os = controlStreamItr.second;
      if(os)
      {
        os->close();
        delete os;
        os=NULL;
      }
    }
    if(mMBSch && mCore)
    {
      mMBSch->fini_scheduler_thread();
      delete mCore;
      mCore = NULL;
      delete mMBSch;
      mMBSch = NULL;
    }
    if(mDataSpace)
    {
      delete mDataSpace;
      mDataSpace = NULL;
    }
    closemMessengerThread();
  }

  void HwEmShim::initMemoryManager(std::list<xclemulation::DDRBank>& DDRBankList)
  {
    std::list<xclemulation::DDRBank>::iterator start = DDRBankList.begin();
    std::list<xclemulation::DDRBank>::iterator end = DDRBankList.end();
    uint64_t base = 0;
    for(;start != end; start++)
    {
      const uint64_t bankSize = (*start).ddrSize;
      mDdrBanks.push_back(*start);
      mDDRMemoryManager.push_back(new xclemulation::MemoryManager(bankSize, base , getpagesize()));
      base += bankSize;
    }
  }

  std::string HwEmShim::getSimulatorType(const std::string& binaryDirectory) {

    std::string simulator;
    std::string sim_path1 = binaryDirectory + "/behav_waveform/xsim";
    std::string sim_path2 = binaryDirectory + "/behav_gdb/xsim";

    std::string sim_path3 = binaryDirectory + "/behav_waveform/questa";
    std::string sim_path4 = binaryDirectory + "/behav_waveform/xcelium";
    std::string sim_path5 = binaryDirectory + "/behav_waveform/vcs";

    if (boost::filesystem::exists(sim_path1) || boost::filesystem::exists(sim_path2)) {
      simulator = "xsim";
    }
    else if (boost::filesystem::exists(sim_path3)) {
      simulator = "questa";
    }
    else if (boost::filesystem::exists(sim_path4)) {
      simulator = "xcelium";
    }
    else if (boost::filesystem::exists(sim_path5)) {
      simulator = "vcs";
    }

    if (!boost::filesystem::exists(sim_path1) && !boost::filesystem::exists(sim_path2)
      && !boost::filesystem::exists(sim_path3) && !boost::filesystem::exists(sim_path4) 
      && !boost::filesystem::exists(sim_path5)) {

      std::string dMsg = "ERROR: [HW-EMU 11] UNZIP operation failed. Not to able to get the required simulation binaries from xclbin";
      logMessage(dMsg, 0);
    }

    return simulator;
  }

  void HwEmShim::fillDeviceInfo(xclDeviceInfo2* dest, xclDeviceInfo2* src)
  {
    std::strcpy(dest->mName, src->mName);
    dest->mMagic               =    src->mMagic ;
    dest->mHALMajorVersion    =    src->mHALMajorVersion;
    dest->mHALMinorVersion    =    src->mHALMinorVersion;
    dest->mVendorId           =    src->mVendorId;
    dest->mDeviceId           =    src->mDeviceId;
    dest->mSubsystemVendorId  =    src->mSubsystemVendorId;
    dest->mDeviceVersion      =    src->mDeviceVersion;
    dest->mDDRSize            =    src->mDDRSize;
    dest->mDataAlignment      =    src->mDataAlignment;
    dest->mDDRBankCount       =    src->mDDRBankCount;
    uint32_t numCdma = 0;
    if(isCdmaEnabled())
    {
      for(unsigned int i =0  ; i < 4; i++)
      {
        if ( getCdmaBaseAddress(i) != 0)
        {
          numCdma++;
        }
      }
    }
    dest->mNumCDMA = numCdma;
    for(unsigned int i = 0; i < 4 ;i++)
      dest->mOCLFrequency[i]       =    src->mOCLFrequency[i];

  }

  HwEmShim::HwEmShim( unsigned int deviceIndex, xclDeviceInfo2 &info, std::list<xclemulation::DDRBank>& DDRBankList, bool _unified, bool _xpr, FeatureRomHeader &fRomHeader)
    :mRAMSize(info.mDDRSize)
    ,mCoalesceThreshold(4)
    ,mDSAMajorVersion(DSA_MAJOR_VERSION)
    ,mDSAMinorVersion(DSA_MINOR_VERSION)
    ,mDeviceIndex(deviceIndex)
    ,mCuIndx(0)
  {
    simulator_started = false;
    tracecount_calls = 0;
    mReqCounter = 0;
    simulatorType = "xsim";

    ci_msg.set_size(0);
    ci_msg.set_xcl_api(0);
    ci_buf = malloc(ci_msg.ByteSize());
    ri_msg.set_size(0);
    ri_buf = malloc(ri_msg.ByteSize());

    buf = NULL;
    buf_size = 0;
    binaryCounter = 0;
    sock = NULL;

    deviceName = "device"+std::to_string(deviceIndex);
    deviceDirectory = xclemulation::getRunDirectory() +"/" + std::to_string(getpid())+"/hw_em/"+deviceName;
    
    systemUtil::makeSystemCall(deviceDirectory, systemUtil::systemOperation::CREATE, "", boost::lexical_cast<std::string>(__LINE__));
    systemUtil::makeSystemCall(deviceDirectory, systemUtil::systemOperation::PERMISSIONS, "777", boost::lexical_cast<std::string>(__LINE__));

    std::memset(&mDeviceInfo, 0, sizeof(xclDeviceInfo2));
    fillDeviceInfo(&mDeviceInfo,&info);
    initMemoryManager(DDRBankList);
  
    std::memset(&mFeatureRom, 0, sizeof(FeatureRomHeader));
    std::memcpy(&mFeatureRom, &fRomHeader, sizeof(FeatureRomHeader));
    
    last_clk_time = clock();
    mCloseAll = false;
    mMemModel = NULL;

    // Delete detailed kernel trace data mining results file
    // NOTE: do this only if we're going to write a new one
    xclemulation::DEBUG_MODE lWaveform = xclemulation::config::getInstance()->getLaunchWaveform();
    if (lWaveform == xclemulation::DEBUG_MODE::GUI
        || lWaveform == xclemulation::DEBUG_MODE::BATCH
        || lWaveform == xclemulation::DEBUG_MODE::OFF) {
      char path[FILENAME_MAX];
      size_t size = MAXPATHLEN;
      char* pPath = GetCurrentDir(path,size);
      if(pPath)
      {
        std::string sdxProfileKernelFile = std::string(path) + "/profile_kernels.csv";
        systemUtil::makeSystemCall(sdxProfileKernelFile, systemUtil::systemOperation::REMOVE, "", boost::lexical_cast<std::string>(__LINE__));
        std::string sdxTraceKernelFile = std::string(path) + "/timeline_kernels.csv";
        systemUtil::makeSystemCall(sdxTraceKernelFile, systemUtil::systemOperation::REMOVE, "", boost::lexical_cast<std::string>(__LINE__));
      }
    }
    bUnified = _unified;
    bXPR = _xpr;
    mCore = NULL;
    mMBSch = NULL;
    mIsDebugIpLayoutRead = false;
    mIsDeviceProfiling = false;
    mMemoryProfilingNumberSlots = 0;
    mAccelProfilingNumberSlots = 0;
    mStallProfilingNumberSlots = 0;
    mStreamProfilingNumberSlots = 0;
    mPerfMonFifoCtrlBaseAddress = 0;
    mPerfMonFifoReadBaseAddress = 0;
    mTraceFunnelAddress = 0;
    mDataSpace = new xclemulation::MemoryManager(0x10000000, 0, getpagesize());
    mCuBaseAddress = 0x0;
    mMessengerThreadStarted = false;
    mIsTraceHubAvailable = false;
    mVersalPlatform=false;
    mHostMemAccessThreadStarted = false;
  }

  bool HwEmShim::isMBSchedulerEnabled()
  {
    bool mbSchEnabled = mFeatureRom.FeatureBitMap & FeatureBitMask::MB_SCHEDULER;
    bool QDMAPlatform = (getDsaVersion() == 60)? true: false;
    return mbSchEnabled && !QDMAPlatform;
  }
  

  bool HwEmShim::isLegacyErt()
  {
    if(xclemulation::config::getInstance()->getLegacyErt() == xclemulation::ERTMODE::LEGACY)
      return true;
    else if(xclemulation::config::getInstance()->getLegacyErt() == xclemulation::ERTMODE::UPDATED)
      return false;

    //Following platforms uses legacyErt As per Emulation team. 
    //There is no other way to get whether platform uses legacy ERT or not
    std::string vbnv  = mDeviceInfo.mName;
    if(!vbnv.empty() && 
        (  vbnv.find("u200_xdma-gen3x4_201830") != std::string::npos
        || vbnv.find("u200_xdma_201830")        != std::string::npos
        || vbnv.find("u250_qep_201910")         != std::string::npos
        || vbnv.find("u250_xdma_201830")        != std::string::npos
        || vbnv.find("u280_xdma_201920")        != std::string::npos
        || vbnv.find("u50_xdma_201910")         != std::string::npos
        || vbnv.find("u50_xdma_201920")         != std::string::npos))
      return true;

    return false;
  }

  bool HwEmShim::isCdmaEnabled()
  {
    return mFeatureRom.FeatureBitMap & FeatureBitMask::CDMA;
  }

  uint64_t HwEmShim::getCdmaBaseAddress(unsigned int index)
  {
    return mFeatureRom.CDMABaseAddress[index];
  }

  //following code is copied from core/pcie/driver/linux/xocl/subdev/feature_rom.c
  unsigned int HwEmShim::getDsaVersion()
  {
    std::string vbnv  = mDeviceInfo.mName;
    if(vbnv.empty())
      return 52;
    if (vbnv.find("5_0") != std::string::npos)
      return 50;
    else if (vbnv.find("qdma") != std::string::npos)
      return 60;
    else if ( (vbnv.find("5_1") != std::string::npos)
        || (vbnv.find("u200_xdma_201820_1") != std::string::npos))
      return 51;
    else if ((vbnv.find("5_2") != std::string::npos)
        ||   (vbnv.find("u200_xdma_201820_2") != std::string::npos )
        ||   (vbnv.find("u250_xdma_201820_1") != std::string::npos )
        ||   (vbnv.find("201830") != std::string::npos))
      return 52;
    else if (vbnv.find("5_3") != std::string::npos)
      return 53;
    else if (vbnv.find("6_0") != std::string::npos)
      return 60;
  
    return 52;
  }

  size_t HwEmShim::xclGetDeviceTimestamp()
  {
    bool ack = true;
    size_t deviceTimeStamp = 0;
    xclGetDeviceTimestamp_RPC_CALL(xclGetDeviceTimestamp,ack,deviceTimeStamp);
    return deviceTimeStamp;
  }

  void HwEmShim::xclReadBusStatus(xclPerfMonType type) {

    bool is_bus_idle = true;
    uint64_t l_idle_bus_cycles = 0;
    uint64_t idle_bus_cycles = 0;
    time_t currentTime;
    struct tm *localTime;

    time( &currentTime );
    localTime = localtime( &currentTime );
    std::string time_s = "[Time: " + std::to_string(localTime->tm_hour) + ":" + std::to_string(localTime->tm_min) + "]";

    for(uint32_t slot_n = 0; slot_n < getPerfMonNumberSlots(type)-1; slot_n++) {
      xclReadBusStatus_RPC_CALL(xclReadBusStatus,idle_bus_cycles,slot_n);

      is_bus_idle = is_bus_idle & (idle_bus_cycles > 0);
      if(idle_bus_cycles > 0) {
        l_idle_bus_cycles = idle_bus_cycles;
      }
    }

    if(is_bus_idle) {
      std::cout << "INFO " << time_s <<" There is no traffic between DDR Memory and Kernel for last " << l_idle_bus_cycles << " clock cycles" << std::endl;
    } else {
      if ((clock() - last_clk_time)/CLOCKS_PER_SEC >  60*5) {
        last_clk_time = clock();
        std::cout << "INFO " << time_s<<" Hardware Emulation is in progress..." << std::endl;
      }
    }
  }

  void HwEmShim::xclGetDebugMessages(bool force)
  {
    if(xclemulation::config::getInstance()->isSystemDPAEnabled() == true) {
      return;
    }
    if (mLogStream.is_open()) {
      mLogStream << __func__ << ", " << std::this_thread::get_id() << std::endl;
    }

    bool ack = true;
    std::string displayMsgs;
    std::string logMsgs;
    std::string stopMsgs;
    xclGetDebugMessages_RPC_CALL(xclGetDebugMessages,ack,force,displayMsgs,logMsgs,stopMsgs);
    if(mDebugLogStream.is_open() && logMsgs.empty() == false)
    {
      mDebugLogStream <<logMsgs;
      mDebugLogStream.flush();
    }
    if(displayMsgs.empty() == false)
    {
      std::cout<<displayMsgs;
      std::cout.flush();
    }
    PRINTENDFUNC;
  }

  size_t HwEmShim::xclReadSkipCopy(uint64_t offset, void *hostBuf, size_t size)
  {
    if (mLogStream.is_open()) {
      mLogStream << __func__ << ", " << std::this_thread::get_id() << ", "
        << offset << ", " << hostBuf << ", " << size << std::endl;
    }

    const size_t mod_size = offset % DDR_BUFFER_ALIGNMENT;
    // Need to do Read-Modify-Read
#ifndef _WINDOWS
    // TODO: Windows build support
    //    alignas is defined in c++11
    alignas(DDR_BUFFER_ALIGNMENT) char buffer[DDR_BUFFER_ALIGNMENT];
#else
    char buffer[DDR_BUFFER_ALIGNMENT];
#endif

    // Read back one full aligned block starting from preceding aligned address
    const uint64_t mod_offset = offset - mod_size;
    if (xclRead(XCL_ADDR_SPACE_DEVICE_RAM, mod_offset, buffer, DDR_BUFFER_ALIGNMENT) != DDR_BUFFER_ALIGNMENT)
    {
      PRINTENDFUNC;
      return -1;
    }

    const size_t copy_size = (size + mod_size > DDR_BUFFER_ALIGNMENT) ? DDR_BUFFER_ALIGNMENT - mod_size : size;

    // Update the user buffer with partial read
    std::memcpy(hostBuf, buffer + mod_size, copy_size);

    // Update the remainder of user buffer
    if (size + mod_size > DDR_BUFFER_ALIGNMENT) {
      const size_t read_size = xclRead(XCL_ADDR_SPACE_DEVICE_RAM, mod_offset + DDR_BUFFER_ALIGNMENT,
          (char *)hostBuf + copy_size, size - copy_size);
      if (read_size != (size - copy_size))
      {
        PRINTENDFUNC;
        return -1;
      }
    }
    PRINTENDFUNC;
    return size;
  }

  size_t HwEmShim::xclReadModifyWrite(uint64_t offset, const void *hostBuf, size_t size)
  {
    if (mLogStream.is_open()) {
      mLogStream << __func__ << ", " << std::this_thread::get_id() << ", "
        << offset << ", " << hostBuf << ", " << size << std::endl;
    }

#ifndef _WINDOWS
    // TODO: Windows build support
    //    alignas is defined in c++11
    alignas(DDR_BUFFER_ALIGNMENT) char buffer[DDR_BUFFER_ALIGNMENT];
#else
    char buffer[DDR_BUFFER_ALIGNMENT];
#endif

    const size_t mod_size = offset % DDR_BUFFER_ALIGNMENT;
    // Read back one full aligned block starting from preceding aligned address
    const uint64_t mod_offset = offset - mod_size;
    if (xclRead(XCL_ADDR_SPACE_DEVICE_RAM, mod_offset, buffer, DDR_BUFFER_ALIGNMENT) != DDR_BUFFER_ALIGNMENT)
    {
      PRINTENDFUNC;
      return -1;
    }

    // Update the local copy of buffer with user requested data
    const size_t copy_size = (size + mod_size > DDR_BUFFER_ALIGNMENT) ? DDR_BUFFER_ALIGNMENT - mod_size : size;
    std::memcpy(buffer + mod_size, hostBuf, copy_size);

    // Write back the updated aligned block
    if (xclWrite(XCL_ADDR_SPACE_DEVICE_RAM, mod_offset, buffer, DDR_BUFFER_ALIGNMENT) != DDR_BUFFER_ALIGNMENT)
    {
      PRINTENDFUNC;
      return -1;
    }

    // Write any remaining blocks over DDR_BUFFER_ALIGNMENT size
    if (size + mod_size > DDR_BUFFER_ALIGNMENT) {
      size_t write_size = xclWrite(XCL_ADDR_SPACE_DEVICE_RAM, mod_offset + DDR_BUFFER_ALIGNMENT,
          (const char *)hostBuf + copy_size, size - copy_size);
      if (write_size != (size - copy_size))
      {
        PRINTENDFUNC;
        return -1;
      }
    }
    PRINTENDFUNC;
    return size;
  }

  int HwEmShim::xclGetDeviceInfo2(xclDeviceInfo2 *info)
  {
    std::memset(info, 0, sizeof(xclDeviceInfo2));
    fillDeviceInfo(info,&mDeviceInfo);
    for (auto i : mDDRMemoryManager) {
      info->mDDRFreeSize += i->freeSize();
    }
    return 0;
  }

  //TODO::SPECIFIC TO LINUX
  //Need to modify for windows
  void HwEmShim::xclOpen(const char* logfileName)
  {
    //populate environment information in driver
    xclemulation::config::getInstance()->populateEnvironmentSetup(mEnvironmentNameValueMap);
    char path[FILENAME_MAX];
    size_t size = MAXPATHLEN;
    char* pPath = GetCurrentDir(path,size);
    if(pPath)
    {
      std::string sdxProfileKernelFile = std::string(path) + "/profile_kernels.csv";
      systemUtil::makeSystemCall(sdxProfileKernelFile, systemUtil::systemOperation::REMOVE, "", boost::lexical_cast<std::string>(__LINE__));
      std::string sdxTraceKernelFile = std::string(path) + "/timeline_kernels.csv";
      systemUtil::makeSystemCall(sdxTraceKernelFile, systemUtil::systemOperation::REMOVE, "", boost::lexical_cast<std::string>(__LINE__));
    }

    std::string lf = std::string(pPath) + "/hal_log.txt";
    //if ( logfileName && (logfileName[0] != '\0'))
    if (!lf.empty())
    {
      mLogStream.open(lf);
      mLogStream << "FUNCTION, THREAD ID, ARG..."  << std::endl;
      mLogStream << __func__ << ", " << std::this_thread::get_id() << std::endl;
    }

    if (xclemulation::config::getInstance()->isMemLogsEnabled())
    {
      mGlobalInMemStream.open("global_in.mem");
      mGlobalOutMemStream.open("global_out.mem");
    }

    // Shim object creation doesn't follow xclOpen/xclClose.
    // The core device must correspond to open and close, so
    // create here rather than in constructor
    mCoreDevice = xrt_core::hwemu::get_userpf_device(this, mDeviceIndex);
  }

/**********************************************HAL2 API's START HERE **********************************************/

/*********************************** Utility ******************************************/

static bool check_bo_user_flags(HwEmShim* dev, unsigned flags)
{
	const unsigned ddr_count = dev->xocl_ddr_channel_count();
	unsigned ddr;

	if(ddr_count == 0)
		return false;

	if (flags == 0xffffffff)
		return true;

  ddr = xclemulation::xocl_bo_ddr_idx(flags,false);
  if (ddr > ddr_count)
		return false;

	return true;
}

xclemulation::drm_xocl_bo* HwEmShim::xclGetBoByHandle(unsigned int boHandle)
{
  auto it = mXoclObjMap.find(boHandle);
  if(it == mXoclObjMap.end())
    return nullptr;

  xclemulation::drm_xocl_bo* bo = (*it).second;
  return bo;
}

inline unsigned short HwEmShim::xocl_ddr_channel_count()
{
  if(mMembanks.size() > 0)
    return mMembanks.size();
  return mDeviceInfo.mDDRBankCount;
}

inline unsigned long long HwEmShim::xocl_ddr_channel_size()
{
  return 0;
}

int HwEmShim::xclGetBOProperties(unsigned int boHandle, xclBOProperties *properties)
{
  std::lock_guard<std::mutex> lk(mApiMtx);
  if (mLogStream.is_open()) 
  {
    mLogStream << __func__ << ", " << std::this_thread::get_id() << ", " << std::hex << boHandle << std::endl;
  }
  xclemulation::drm_xocl_bo* bo = xclGetBoByHandle(boHandle);
  if (!bo) {
    PRINTENDFUNC;
    return  -1;
  }
  properties->handle = bo->handle;
  properties->flags  = bo->flags;
  properties->size   = bo->size;
  properties->paddr  = bo->base;
  PRINTENDFUNC;
  return 0;
}
/*****************************************************************************************/

/******************************** xclAllocBO *********************************************/
uint64_t HwEmShim::xoclCreateBo(xclemulation::xocl_create_bo* info)
{
	size_t size = info->size;
  unsigned ddr = xclemulation::xocl_bo_ddr_idx(info->flags,false);

  if (!size)
  {
    return -1;
  }

  /* Either none or only one DDR should be specified */
  if (!check_bo_user_flags(this, info->flags))
  {
    return -1;
  }

  auto xobj = std::make_unique<xclemulation::drm_xocl_bo>();
  xobj->flags=info->flags;
  /* check whether buffer is p2p or not*/
  bool noHostMemory = xclemulation::no_host_memory(xobj.get()); 
  std::string sFileName("");
  
  if(xobj->flags & XCL_BO_FLAGS_EXECBUF)
  {
    uint64_t result = mDataSpace->alloc(size,1);
    xobj->base = result;
  }
  else
  {
    xobj->base = xclAllocDeviceBuffer2(size, XCL_MEM_DEVICE_RAM, ddr, noHostMemory, info->flags, sFileName);
  }
  xobj->filename = sFileName;
  xobj->size = size;
  xobj->userptr = NULL;
  xobj->buf = NULL;
  xobj->topology=ddr;
  xobj->fd = -1;
  if(xobj->base == xclemulation::MemoryManager::mNull)
  {
    return xclemulation::MemoryManager::mNull;
  }

  info->handle = mBufferCount;
  mXoclObjMap[mBufferCount++] = xobj.release();
  return 0;
}

unsigned int HwEmShim::xclAllocBO(size_t size, int unused, unsigned flags)
{
  std::lock_guard<std::mutex> lk(mApiMtx);
  if (mLogStream.is_open())
  {
    mLogStream << __func__ << ", " << std::this_thread::get_id() << ", " << std::hex << size << std::dec << " , "<< unused <<" , "<< flags << std::endl;
  }
  xclemulation::xocl_create_bo info = {size, mNullBO, flags};
  uint64_t result = xoclCreateBo(&info);
  PRINTENDFUNC;
  return result ? mNullBO : info.handle;
}
/***************************************************************************************/

/******************************** xclAllocUserPtrBO ************************************/
unsigned int HwEmShim::xclAllocUserPtrBO(void *userptr, size_t size, unsigned flags)
{
  std::lock_guard<std::mutex> lk(mApiMtx);
  if (mLogStream.is_open())
  {
    mLogStream << __func__ << ", " << std::this_thread::get_id() << ", " << userptr <<", " << std::hex << size << std::dec <<" , "<< flags << std::endl;
  }
  xclemulation::xocl_create_bo info = {size, mNullBO, flags};
  uint64_t result = xoclCreateBo(&info);
  xclemulation::drm_xocl_bo* bo = xclGetBoByHandle(info.handle);
  if (bo) {
    bo->userptr = userptr;
  }
  PRINTENDFUNC;
  return result ? mNullBO : info.handle;
}
/***************************************************************************************/

/******************************** xclExportBO *******************************************/
int HwEmShim::xclExportBO(unsigned int boHandle)
{
  //TODO
  if (mLogStream.is_open())
  {
    mLogStream << __func__ << ", " << std::this_thread::get_id() << ", " << std::hex << boHandle << std::endl;
  }
  xclemulation::drm_xocl_bo* bo = xclGetBoByHandle(boHandle);
  if(!bo)
    return -1;

  std::string sFileName = bo->filename;
  if(sFileName.empty())
  {
    std::cout<<"Exported Buffer is not P2P "<<std::endl;
    PRINTENDFUNC;
    return -1;
  }

  uint64_t size = bo->size;
  int fd = open(sFileName.c_str(), (O_CREAT | O_RDWR), 0666);
  if (fd == -1) 
  {
    printf("Error opening exported BO file.\n");
    PRINTENDFUNC;
    return -1;
  };

  char* data = (char*) mmap(0, bo->size , PROT_READ |PROT_WRITE |PROT_EXEC ,  MAP_SHARED, fd, 0);
  if(!data)
  {
    PRINTENDFUNC;
    return -1;
  }

  int rf = ftruncate(fd, bo->size);
  if(rf == -1 )
  {
    close(fd);
    munmap(data,size);
    return -1;
  }
  mFdToFileNameMap [fd] = std::make_tuple(sFileName,size,(void*)data,bo->flags);
  PRINTENDFUNC;
  return fd;
}
/***************************************************************************************/

/******************************** xclImportBO *******************************************/
unsigned int HwEmShim::xclImportBO(int boGlobalHandle, unsigned flags)
{
  //TODO
  if (mLogStream.is_open())
  {
    mLogStream << __func__ << ", " << std::this_thread::get_id() << ", " << std::hex << boGlobalHandle << std::endl;
  }
  auto itr = mFdToFileNameMap.find(boGlobalHandle);
  if(itr != mFdToFileNameMap.end())
  {
    const std::string& fileName = std::get<0>((*itr).second);
    int size = std::get<1>((*itr).second);
    unsigned boFlags = std::get<3>((*itr).second);

    unsigned int importedBo = xclAllocBO(size, 0, boFlags);
    xclemulation::drm_xocl_bo* bo = xclGetBoByHandle(importedBo);
    if(!bo)
    {
      std::cout<<"ERROR HERE in importBO "<<std::endl;
      return -1;
    }
    mImportedBOs.insert(importedBo);
    bo->fd = boGlobalHandle;
    bool ack;
    xclImportBO_RPC_CALL(xclImportBO,fileName,bo->base,size);
    PRINTENDFUNC;
    if(!ack)
      return -1;
    return importedBo;
  }
  PRINTENDFUNC;
  return -1;

}
/***************************************************************************************/

/******************************** xclCopyBO *******************************************/
int HwEmShim::xclCopyBO(unsigned int dst_boHandle, unsigned int src_boHandle, size_t size, size_t dst_offset, size_t src_offset)
{
   std::lock_guard<std::mutex> lk(mApiMtx);
  //TODO
  if (mLogStream.is_open()) 
  {
    mLogStream << __func__ << ", " << std::this_thread::get_id() << ", " << std::hex << dst_boHandle 
      <<" , "<< src_boHandle << " , "<< size <<"," << dst_offset << "," <<src_offset<< std::endl;
  }
  xclemulation::drm_xocl_bo* sBO = xclGetBoByHandle(src_boHandle);
  if(!sBO)
  {
    PRINTENDFUNC;
    return -1;
  }

  xclemulation::drm_xocl_bo* dBO = xclGetBoByHandle(dst_boHandle);
  if(!dBO)
  {
    PRINTENDFUNC;
    return -1;
  }
  if(dBO->fd < 0)
  {
    std::cout<<"bo is not exported for copying"<<std::endl;
    return -1;
  }

  int ack = false;
  auto fItr = mFdToFileNameMap.find(dBO->fd);
  if(fItr != mFdToFileNameMap.end())
  {
    const std::string& sFileName = std::get<0>((*fItr).second);
    xclCopyBO_RPC_CALL(xclCopyBO,sBO->base,sFileName,size,src_offset,dst_offset);
  }
  if(!ack)
    return -1;
  PRINTENDFUNC;
  return 0;
}
/***************************************************************************************/

/******************************** xclMapBO *********************************************/
void *HwEmShim::xclMapBO(unsigned int boHandle, bool write)
{
  std::lock_guard<std::mutex> lk(mApiMtx);
  if (mLogStream.is_open())
  {
    mLogStream << __func__ << ", " << std::this_thread::get_id() << ", " << std::hex << boHandle << " , " << write << std::endl;
  }
  xclemulation::drm_xocl_bo* bo = xclGetBoByHandle(boHandle);
  if (!bo) {
    PRINTENDFUNC;
    return nullptr;
  }

  std::string sFileName = bo->filename;
  if(!sFileName.empty() )
  {
    int fd = open(sFileName.c_str(), (O_CREAT | O_RDWR), 0666);
    if (fd == -1) 
    {
      printf("Error opening exported BO file.\n");
      return nullptr;
    };

    char* data = (char*) mmap(0, bo->size , PROT_READ |PROT_WRITE |PROT_EXEC ,  MAP_SHARED, fd, 0);
    if(!data)
      return nullptr;

    int rf = ftruncate(fd, bo->size);
    if(rf == -1)
    {
      close(fd);
      munmap(data,bo->size);
      return nullptr;
    }
    mFdToFileNameMap [fd] = std::make_tuple(sFileName,bo->size,(void*)data, bo->flags);
    bo->buf = data;
    PRINTENDFUNC;
    return data;
  }

  void *pBuf=nullptr;
  if (posix_memalign(&pBuf, getpagesize(), bo->size))
  {
    if (mLogStream.is_open()) mLogStream << "posix_memalign failed" << std::endl;
    pBuf=nullptr;
    return pBuf;
  }
  memset(pBuf, 0, bo->size);
  bo->buf = pBuf;

  if (xclemulation::xocl_bo_host_only(bo)) { 
    mHostOnlyMemMap[bo->base] = std::make_pair(pBuf, bo->size);
  }

  PRINTENDFUNC;
  return pBuf;
}

int HwEmShim::xclUnmapBO(unsigned int boHandle, void* addr)
{
  std::lock_guard<std::mutex> lk(mApiMtx);
  auto bo = xclGetBoByHandle(boHandle);
  return bo ? munmap(addr, bo->size) : -1;
}

/**************************************************************************************/

/******************************** xclSyncBO *******************************************/
int HwEmShim::xclSyncBO(unsigned int boHandle, xclBOSyncDirection dir, size_t size, size_t offset)
{
  std::lock_guard<std::mutex> lk(mApiMtx);
  if (mLogStream.is_open()) 
  {
    mLogStream << __func__ << ", " << std::this_thread::get_id() << ", " << std::hex << boHandle << " , " << std::endl;
  }
  xclemulation::drm_xocl_bo* bo = xclGetBoByHandle(boHandle);
  if(!bo)
  {
    PRINTENDFUNC;
    return -1;
  }

  int returnVal = 0;
  if (!xclemulation::xocl_bo_host_only(bo)) { // bypassed the xclCopyBufferDevice2Host/Host2Device RPC calls for host only buffer scenario
    void* buffer = bo->userptr ? bo->userptr : bo->buf;
    if (dir == XCL_BO_SYNC_BO_TO_DEVICE)
    {
      if (xclCopyBufferHost2Device(bo->base, buffer, size, offset, bo->topology) != size)
      {
        returnVal = EIO;
      }
    }
    else
    {
      if (xclCopyBufferDevice2Host(buffer, bo->base, size, offset, bo->topology) != size)
      {
        returnVal = EIO;
      }
    }
  }
  PRINTENDFUNC;
  return returnVal;
}
/***************************************************************************************/

/******************************** xclFreeBO *******************************************/
void HwEmShim::xclFreeBO(unsigned int boHandle)
{
  std::lock_guard<std::mutex> lk(mApiMtx);
  if (mLogStream.is_open())
  {
    mLogStream << __func__ << ", " << std::this_thread::get_id() << ", " << std::hex << boHandle << std::endl;
  }
  auto it = mXoclObjMap.find(boHandle);
  if(it == mXoclObjMap.end())
  {
    PRINTENDFUNC;
    return;
  }

  xclemulation::drm_xocl_bo* bo = (*it).second;;
  if(bo)
  {
    bool bSendToSim = true;
    if(bo->flags & XCL_BO_FLAGS_EXECBUF)
      bSendToSim = false;
    
    xclFreeDeviceBuffer(bo->base, bSendToSim);
    mXoclObjMap.erase(it);
  }
  PRINTENDFUNC;
}
/***************************************************************************************/

/******************************** xclWriteBO *******************************************/
size_t HwEmShim::xclWriteBO(unsigned int boHandle, const void *src, size_t size, size_t seek)
{
  std::lock_guard<std::mutex> lk(mApiMtx);
  if (mLogStream.is_open())
  {
    mLogStream << __func__ << ", " << std::this_thread::get_id() << ", " << std::hex << boHandle << " , "<< src <<" , "<< size << ", " << seek << std::endl;
  }
  xclemulation::drm_xocl_bo* bo = xclGetBoByHandle(boHandle);
  if(!bo)
  {
    PRINTENDFUNC;
    return -1;
  }
  size_t returnVal = 0;
  if (xclCopyBufferHost2Device(bo->base, src, size, seek, bo->topology) != size)
  {
    returnVal = EIO;
  }
  PRINTENDFUNC;
  return returnVal;
}
/***************************************************************************************/

/******************************** xclReadBO *******************************************/
size_t HwEmShim::xclReadBO(unsigned int boHandle, void *dst, size_t size, size_t skip)
{
  std::lock_guard<std::mutex> lk(mApiMtx);
  if (mLogStream.is_open())
  {
    mLogStream << __func__ << ", " << std::this_thread::get_id() << ", " << std::hex << boHandle << " , "<< dst <<" , "<< size << ", " << skip << std::endl;
  }
  xclemulation::drm_xocl_bo* bo = xclGetBoByHandle(boHandle);
  if(!bo)
  {
    PRINTENDFUNC;
    return -1;
  }
  size_t returnVal = 0;
  if (xclCopyBufferDevice2Host(dst, bo->base, size, skip, bo->topology) != size)
  {
    returnVal = EIO;
  }
  PRINTENDFUNC;
  return returnVal;
}
/***************************************************************************************/

int HwEmShim::xclExecBuf(unsigned int cmdBO)
{

  if (mLogStream.is_open())
  {
    mLogStream << __func__ << ", " << std::this_thread::get_id() << ", " << cmdBO << std::endl;
  }
  xclemulation::drm_xocl_bo* bo = xclGetBoByHandle(cmdBO);
  if(!mMBSch || !bo)
  {
    PRINTENDFUNC;
    return -1;
  }
  int ret = mMBSch->add_exec_buffer(mCore, bo);
  PRINTENDFUNC;
  return ret;
}

int HwEmShim::xclRegisterEventNotify(unsigned int userInterrupt, int fd)
{
  if (mLogStream.is_open())
  {
    mLogStream << __func__ << ", " << std::this_thread::get_id() << ", " << userInterrupt <<", "<< fd << std::endl;
  }
  PRINTENDFUNC;
  return 0;
}

int HwEmShim::xclExecWait(int timeoutMilliSec)
{
  if (mLogStream.is_open())
  {
 //   mLogStream << __func__ << ", " << std::this_thread::get_id() << ", " << timeoutMilliSec << std::endl;
  }

  unsigned int tSec = 0;
  static bool bConfig = true;
  tSec = timeoutMilliSec/1000;
  if(bConfig)
  {
    tSec = timeoutMilliSec/100;
    bConfig = false;
  }
  sleep(tSec);
  //PRINTENDFUNC;
  return 1;
}

ssize_t HwEmShim::xclUnmgdPwrite(unsigned flags, const void *buf, size_t count, uint64_t offset)
{
  if (flags)
    return -EINVAL;
  return xclCopyBufferHost2Device(offset, buf, count, 0 ,0);
}

ssize_t HwEmShim::xclUnmgdPread(unsigned flags, void *buf, size_t count, uint64_t offset)
{
  if (flags)
    return -EINVAL;
  return xclCopyBufferDevice2Host(buf, offset, count, 0 , 0);
}


int HwEmShim::xclGetDebugIPlayoutPath(char* layoutPath, size_t size)
{
  // get path of the debug_ip_layout (in binary format) created in the HW Emu run directory
  if(mRunDeviceBinDir.empty())
    return -1;

  std::string debugIPlayoutPath = mRunDeviceBinDir + "/debug_ip_layout";
  if(debugIPlayoutPath.size() >= size)
    return -1;
  
  strncpy(layoutPath, debugIPlayoutPath.c_str(), size);
  return 0;
}

int HwEmShim::xclGetTraceBufferInfo(uint32_t nSamples, uint32_t& traceSamples, uint32_t& traceBufSz)
{
  uint32_t bytesPerSample = (XPAR_AXI_PERF_MON_0_TRACE_WORD_WIDTH / 8);

  traceBufSz = MAX_TRACE_NUMBER_SAMPLES * bytesPerSample;   /* Buffer size in bytes */
  traceSamples = nSamples;

  return 0;
}

int HwEmShim::xclReadTraceData(void* traceBuf, uint32_t traceBufSz, uint32_t numSamples, uint64_t ipBaseAddress, uint32_t& wordsPerSample)
{
    // Create trace buffer on host (requires alignment)
    const int traceBufWordSz = traceBufSz / 4;  // traceBufSz is in number of bytes

    uint32_t size = 0;

    wordsPerSample = (XPAR_AXI_PERF_MON_0_TRACE_WORD_WIDTH / 32);
    uint32_t numWords = numSamples * wordsPerSample;

//    alignas is defined in c++11
#if GCC_VERSION >= 40800
    /* Alignment is limited to 16 by PPC64LE : so , should it be
    alignas(16) uint32_t hostbuf[traceBufSzInWords];
    */
    alignas(AXI_FIFO_RDFD_AXI_FULL) uint32_t hostbuf[traceBufWordSz];
#else
    xrt_core::AlignedAllocator<uint32_t> alignedBuffer(AXI_FIFO_RDFD_AXI_FULL, traceBufWordSz);
    uint32_t* hostbuf = alignedBuffer.getBuffer();
#endif

    // Now read trace data
    memset((void *)hostbuf, 0, traceBufSz);

    // Iterate over chunks
    // NOTE: AXI limits this to 4K bytes per transfer
    uint32_t chunkSizeWords = 256 * wordsPerSample;
    if (chunkSizeWords > 1024) chunkSizeWords = 1024;
    uint32_t chunkSizeBytes = 4 * chunkSizeWords;
    uint32_t words=0;

    // Read trace a chunk of bytes at a time
    if (numWords > chunkSizeWords) {
      for (; words < (numWords-chunkSizeWords); words += chunkSizeWords) {
          if(mLogStream.is_open())
            mLogStream << __func__ << ": reading " << chunkSizeBytes << " bytes from 0x"
                          << std::hex << ipBaseAddress /*fifoReadAddress[0] or AXI_FIFO_RDFD*/ << " and writing it to 0x"
                          << (void *)(hostbuf + words) << std::dec << std::endl;

        xclUnmgdPread(0 /*flags*/, (void *)(hostbuf + words) /*buf*/, chunkSizeBytes /*count*/, ipBaseAddress /*offset : or AXI_FIFO_RDFD*/);

        size += chunkSizeBytes;
      }
    }

    // Read remainder of trace not divisible by chunk size
    if (words < numWords) {
      chunkSizeBytes = 4 * (numWords - words);

      if(mLogStream.is_open()) {
        mLogStream << __func__ << ": reading " << chunkSizeBytes << " bytes from 0x"
                      << std::hex << ipBaseAddress /*fifoReadAddress[0]*/ << " and writing it to 0x"
                      << (void *)(hostbuf + words) << std::dec << std::endl;
      }

      xclUnmgdPread(0 /*flags*/, (void *)(hostbuf + words) /*buf*/, chunkSizeBytes /*count*/, ipBaseAddress /*offset : or AXI_FIFO_RDFD*/);

      size += chunkSizeBytes;
    }

    if(mLogStream.is_open())
        mLogStream << __func__ << ": done reading " << size << " bytes " << std::endl;

    memcpy((char*)traceBuf, (char*)hostbuf, traceBufSz);

    return size;
}

double HwEmShim::xclGetDeviceClockFreqMHz()
{
  //return 1.0;
  double clockSpeed;
  //300.0 MHz
  clockSpeed = 300.0;
  return clockSpeed;
}

// Get the maximum bandwidth for host reads from the device (in MB/sec)
// NOTE: for now, just return 8.0 GBps (the max achievable for PCIe Gen3)
double HwEmShim::xclGetReadMaxBandwidthMBps()
{
  return 8000.0;
}

// Get the maximum bandwidth for host writes to the device (in MB/sec)
// NOTE: for now, just return 8.0 GBps (the max achievable for PCIe Gen3)
double HwEmShim::xclGetWriteMaxBandwidthMBps()
{
  return 8000.0;
}

uint32_t HwEmShim::getPerfMonNumberSlots(xclPerfMonType type)
{
  if (type == XCL_PERF_MON_MEMORY)
    return mMemoryProfilingNumberSlots;
  if (type == XCL_PERF_MON_ACCEL)
    return mAccelProfilingNumberSlots;
  if (type == XCL_PERF_MON_STALL)
    return mStallProfilingNumberSlots;
  if (type == XCL_PERF_MON_HOST)
    return 1;
  if (type == XCL_PERF_MON_STR)
    return mStreamProfilingNumberSlots;

  return 0;
}

// Get slot name
void HwEmShim::getPerfMonSlotName(xclPerfMonType type, uint32_t slotnum,
                                  char* slotName, uint32_t length) {
  std::string str = "";
  if (type == XCL_PERF_MON_MEMORY) {
    str = (slotnum < XAIM_MAX_NUMBER_SLOTS) ? mPerfMonSlotName[slotnum] : "";
  }
  if (type == XCL_PERF_MON_ACCEL) {
    str = (slotnum < XAM_MAX_NUMBER_SLOTS) ? mAccelMonSlotName[slotnum] : "";
  }
  if (type == XCL_PERF_MON_STR) {
    str = (slotnum < XASM_MAX_NUMBER_SLOTS) ? mStreamMonSlotName[slotnum] : "";
  }
  if(str.length() < length) {
   strncpy(slotName, str.c_str(), length);
  } else {
   strncpy(slotName, str.c_str(), length-1);
   slotName[length-1] = '\0';
  }
}


/********************************************** QDMA APIs IMPLEMENTATION START **********************************************/

/*
 * xclCreateWriteQueue()
 */
int HwEmShim::xclCreateWriteQueue(xclQueueContext *q_ctx, uint64_t *q_hdl)
{
  
  if (mLogStream.is_open()) 
    mLogStream << __func__ << ", " << std::this_thread::get_id() << std::endl;

  uint64_t q_handle = 0;
  xclCreateQueue_RPC_CALL(xclCreateQueue,q_ctx,true);
  if(q_handle <= 0)
  {
    if (mLogStream.is_open()) 
      mLogStream << " unable to create write queue "<<std::endl;
    PRINTENDFUNC;
    return -1;
  }
  *q_hdl = q_handle;
  PRINTENDFUNC;
  return 0;
}

/*
 * xclCreateReadQueue()
 */
int HwEmShim::xclCreateReadQueue(xclQueueContext *q_ctx, uint64_t *q_hdl)
{
  if (mLogStream.is_open()) 
  {
    mLogStream << __func__ << ", " << std::this_thread::get_id() << std::endl;
  }
  uint64_t q_handle = 0;
  xclCreateQueue_RPC_CALL(xclCreateQueue,q_ctx,false);
  if(q_handle <= 0)
  {
    if (mLogStream.is_open()) 
      mLogStream << " unable to create read queue "<<std::endl;
    PRINTENDFUNC;
    return -1;
  }
  *q_hdl = q_handle;
  PRINTENDFUNC;
  return 0;
}

/*
 * xclDestroyQueue()
 */
int HwEmShim::xclDestroyQueue(uint64_t q_hdl)
{
  if (mLogStream.is_open()) 
  {
    mLogStream << __func__ << ", " << std::this_thread::get_id() << std::endl;
  }
  uint64_t q_handle = q_hdl;
  bool success = false;
  xclDestroyQueue_RPC_CALL(xclDestroyQueue, q_handle);
  if(!success)
  {
    if (mLogStream.is_open()) 
      mLogStream <<" unable to destroy the queue"<<std::endl;
    PRINTENDFUNC;
    return -1;
  }

  PRINTENDFUNC;
  return 0;
}

/*
 * xclWriteQueue()
 */
ssize_t HwEmShim::xclWriteQueue(uint64_t q_hdl, xclQueueRequest *wr)
{
  
  if (mLogStream.is_open()) 
  {
    mLogStream << __func__ << ", " << std::this_thread::get_id() << std::endl;
  }

  bool eot = false;
  if(wr->flag & XCL_QUEUE_REQ_EOT)
    eot = true;
  
  bool nonBlocking = false;
  if (wr->flag & XCL_QUEUE_REQ_NONBLOCKING) 
  {
    std::map<uint64_t,uint64_t> vaLenMap;
    for (unsigned i = 0; i < wr->buf_num; i++) 
    {
      //vaLenMap[wr->bufs[i].va] = wr->bufs[i].len;
      vaLenMap[wr->bufs[i].va] = 0;//for write we should not read the data back
    }
    mReqList.push_back(std::make_tuple(mReqCounter, wr->priv_data, vaLenMap));
    nonBlocking = true;
  }
  uint64_t fullSize = 0;
  for (unsigned i = 0; i < wr->buf_num; i++) 
  {
    xclWriteQueue_RPC_CALL(xclWriteQueue,q_hdl, wr->bufs[i].va, wr->bufs[i].len);
    fullSize += written_size;
  }
  PRINTENDFUNC;
  mReqCounter++;
  return fullSize;
}

/*
 * xclReadQueue()
 */
ssize_t HwEmShim::xclReadQueue(uint64_t q_hdl, xclQueueRequest *rd)
{
  if (mLogStream.is_open()) 
  {
    mLogStream << __func__ << ", " << std::this_thread::get_id() << std::endl;
  }
  
  bool eot = false;
  if(rd->flag & XCL_QUEUE_REQ_EOT)
    eot = true;

  bool nonBlocking = false;
  if (rd->flag & XCL_QUEUE_REQ_NONBLOCKING) 
  {
    nonBlocking = true;
    std::map<uint64_t,uint64_t> vaLenMap;
    for (unsigned i = 0; i < rd->buf_num; i++) 
    {
      vaLenMap[rd->bufs[i].va] = rd->bufs[i].len;
    }
    mReqList.push_back(std::make_tuple(mReqCounter,rd->priv_data, vaLenMap));
  }

  void *dest;

  uint64_t fullSize = 0;
  for (unsigned i = 0; i < rd->buf_num; i++) 
  {
    dest = (void *)rd->bufs[i].va;
    uint64_t read_size = 0;
    do
    {
      xclReadQueue_RPC_CALL(xclReadQueue,q_hdl, dest , rd->bufs[i].len);
    } while (read_size == 0 && !nonBlocking);
    fullSize += read_size;
  }
  mReqCounter++;
  PRINTENDFUNC;
  return fullSize;

}
/*
 * xclPollCompletion
 */
int HwEmShim::xclPollCompletion(int min_compl, int max_compl, xclReqCompletion *comps, int* actual, int timeout)
{
  if (mLogStream.is_open()) 
  {
    mLogStream << __func__ << ", " << std::this_thread::get_id() << " , "<< max_compl <<", "<<min_compl<<" ," << *actual <<" ," << timeout << std::endl;
  }
  xclemulation::TIMEOUT_SCALE timeout_scale=xclemulation::config::getInstance()->getTimeOutScale();
  if(timeout_scale==xclemulation::TIMEOUT_SCALE::NA) {
      std::string dMsg = "WARNING: [HW-EMU 10] xclPollCompletion : Timeout is not enabled in emulation by default.Please use xrt.ini (key: timeout_scale=ms|sec|min) to enable";
      logMessage(dMsg, 0); 
  }

  xclemulation::ApiWatchdog watch(timeout_scale,timeout);
  watch.reset();
  *actual = 0;
  while(*actual < min_compl)
  {
    std::list<std::tuple<uint64_t ,void*, std::map<uint64_t,uint64_t> > >::iterator it = mReqList.begin();
    while ( it != mReqList.end() )
    {
      unsigned numBytesProcessed = 0;
      uint64_t reqCounter = std::get<0>(*it);
      void* priv_data = std::get<1>(*it);
      std::map<uint64_t,uint64_t>vaLenMap = std::get<2>(*it);
      xclPollCompletion_RPC_CALL(xclPollCompletion,reqCounter,vaLenMap);
      if(numBytesProcessed > 0)
      {
        comps[*actual].priv_data = priv_data;
        comps[*actual].nbytes = numBytesProcessed;
        (*actual)++;
        mReqList.erase(it++);
      }
      else
      {
        it++;
      }
      if(watch.isTimeout()) {
    	 PRINTENDFUNC;
    	 return -1;
     }

    }
  }
  PRINTENDFUNC;
  return (*actual);
}

/*
 * xclAllocQDMABuf()
 */
void * HwEmShim::xclAllocQDMABuf(size_t size, uint64_t *buf_hdl)
{
  if (mLogStream.is_open()) 
  {
    mLogStream << __func__ << ", " << std::this_thread::get_id() << std::endl;
  }
  void *pBuf=nullptr;
  if (posix_memalign(&pBuf, getpagesize(), size))
  {
    if (mLogStream.is_open()) mLogStream << "posix_memalign failed" << std::endl;
    pBuf=nullptr;
    return pBuf;
  }
  memset(pBuf, 0, size);
  return pBuf;
}

/*
 * xclFreeQDMABuf()
 */
int HwEmShim::xclFreeQDMABuf(uint64_t buf_hdl)
{
  
  if (mLogStream.is_open()) 
  {
    mLogStream << __func__ << ", " << std::this_thread::get_id() << std::endl;
  }
  PRINTENDFUNC;
  return 0;//TODO
}

/*
 * xclLogMsg()
 */
int HwEmShim::xclLogMsg(xclDeviceHandle handle, xrtLogMsgLevel level, const char* tag, const char* format, va_list args1)
{
    int len = std::vsnprintf(nullptr, 0, format, args1);

    if (len < 0) 
    {
        //illegal arguments
        std::string err_str = "ERROR: Illegal arguments in log format string. ";
        err_str.append(std::string(format));
        xrt_core::message::send((xrt_core::message::severity_level)level, tag, err_str.c_str());
        return len;
    }
    len++; //To include null terminator

    std::vector<char> buf(len);
    len = std::vsnprintf(buf.data(), len, format, args1);

    if (len < 0) 
    {
        //error processing arguments
        std::string err_str = "ERROR: When processing arguments in log format string. ";
        err_str.append(std::string(format));
        xrt_core::message::send((xrt_core::message::severity_level)level, tag, err_str.c_str());
        return len;
    }
    xrt_core::message::send((xrt_core::message::severity_level)level, tag, buf.data());
    return 0;
}

  void HwEmShim::closemMessengerThread() {
	  if(mMessengerThreadStarted) {
		  mMessengerThread.join();
		  mMessengerThreadStarted = false;
	  }
      if(mHostMemAccessThreadStarted) {
	      mHostMemAccessThreadStarted = false;
          if(mHostMemAccessThread.joinable()){
              mHostMemAccessThread.join();
          }
      }
  }

//CU register space for xclRegRead/Write()
int HwEmShim::xclRegRW(bool rd, uint32_t cu_index, uint32_t offset, uint32_t *datap)
{
  if (mLogStream.is_open()) {
    mLogStream << __func__ << ", " << std::this_thread::get_id() << ", " << "CU Idx : " << cu_index << " Offset : " << offset << " Datap : " << (*datap) << std::endl;
  }

  std::string strCuidx = boost::lexical_cast<std::string>(cu_index);
  if (cu_index >= mCuIndxVsBaseAddrMap.size()) {
    std::string strMsg = "ERROR: [HW-EM 20] xclRegRW - invalid CU index: " + strCuidx;
    logMessage(strMsg);
    return -EINVAL;
  }
  if (offset >= mCuMapSize || (offset & (sizeof(uint32_t) - 1)) != 0) {
    std::string strOffset = boost::lexical_cast<std::string>(offset);
    std::string strMsg = "ERROR: [HW-EM 21] xclRegRW - invalid CU offset: " + strOffset;
    logMessage(strMsg);   
    return -EINVAL;
  }
  char *buff = new char[REG_BUFF_SIZE];
  std::memset(buff, 0, sizeof(char)*REG_BUFF_SIZE);

  uint64_t baseAddr = mCuIndxVsBaseAddrMap[cu_index] + offset;
    if (rd) {
      if (xclRead(XCL_ADDR_KERNEL_CTRL, baseAddr, buff, REG_BUFF_SIZE) != REG_BUFF_SIZE) {
        std::string strMsg = "ERROR: [HW-EM 22] xclRegRW - xclRead failed for CU: " + strCuidx;
        logMessage(strMsg);
        return -EINVAL;
      }  
      uint32_t * tmp_buff = (uint32_t *) buff;
      *datap = tmp_buff[0];
    }
    else {
      uint32_t * tmp_buff = (uint32_t *)buff;
      tmp_buff[0] = *datap;
      if (xclWrite(XCL_ADDR_KERNEL_CTRL, baseAddr, tmp_buff, REG_BUFF_SIZE) != REG_BUFF_SIZE) {
        std::string strMsg = "ERROR: [HW-EM 23] xclRegRW - xclWrite failed for CU: " + strCuidx;
        logMessage(strMsg);
        return -EINVAL;
      }
    } 
  return 0;
}

int HwEmShim::xclRegRead(uint32_t cu_index, uint32_t offset, uint32_t *datap)
{
  return xclRegRW(true, cu_index, offset, datap);
}

int HwEmShim::xclRegWrite(uint32_t cu_index, uint32_t offset, uint32_t data)
{
  return xclRegRW(false, cu_index, offset, &data);
}
volatile bool HwEmShim::get_mHostMemAccessThreadStarted() { return mHostMemAccessThreadStarted; }
volatile void HwEmShim::set_mHostMemAccessThreadStarted(bool val) { mHostMemAccessThreadStarted = val; }
/********************************************** QDMA APIs IMPLEMENTATION END**********************************************/
/**********************************************HAL2 API's END HERE **********************************************/

/********************************************** Q2H_helper class implementation starts **********************************************/
/**
 * Function: device2xrt_rd_trans_cb
 * Description : Its a Read request from Device to HOST Buffer Call back function which gets read Address,
 *               size and Data pointer to be filled.
 * Arguments:
 *   1. addr: Read request addr
 *   2. data_ptr: container of read data which gets filled by Host. size of this container
 *                is = size rgument of this function
 *   3. size: size of read request
 * Return Value: This funtion returns boolean value. Incase of successful read from Host
 *                  it will return true or else false.
 *     
 **/
bool HwEmShim::device2xrt_rd_trans_cb(unsigned long int addr, void* const data_ptr,unsigned long int size) {
  
  auto itStart = mHostOnlyMemMap.begin();
  auto itEnd = mHostOnlyMemMap.end();
  while (itStart != itEnd)
  {
    uint64_t baseAddress = (*itStart).first;
    std::pair<void*, uint64_t> osAddressSizePair = (*itStart).second;
    void* startOSAddress = osAddressSizePair.first;
    uint64_t buf_size = osAddressSizePair.second;

    if (addr >= baseAddress && addr < baseAddress + buf_size)
    {
      unsigned char* finalOsAddress = (unsigned char*)startOSAddress + (addr - baseAddress);
      std::memcpy((unsigned char*)data_ptr, finalOsAddress, size);
      break;
    }

    itStart++;
  }

  return true;
}

/**
 * Function: device2xrt_wr_trans_cb
 * Description : Its a Write request from Device to HOST Buffer Call back function which gets Write address,
 *               size and Data pointer of written data.
 * Arguments:
 *   1. addr: Read request addr
 *   2. data_ptr: container which holds write data which is already filled by deivce. size of this container
 *                is = size rgument of this function
 *   3. size: size of Write request
 * Return Value: This funtion returns boolean value. Incase of successful write to Host Buffer
 *                  it will return true or else false.
 *     
 **/
bool HwEmShim::device2xrt_wr_trans_cb(unsigned long int addr, void const* data_ptr,unsigned long int size) {

  auto itStart = mHostOnlyMemMap.begin();
  auto itEnd = mHostOnlyMemMap.end();
  while (itStart != itEnd)
  {
    uint64_t baseAddress = (*itStart).first;
    std::pair<void*, uint64_t> osAddressSizePair = (*itStart).second;
    void* startOSAddress = osAddressSizePair.first;
    uint64_t buf_size = osAddressSizePair.second;

    if (addr >= baseAddress && addr < baseAddress + buf_size)
    {
      unsigned char* finalOsAddress = (unsigned char*)startOSAddress + (addr - baseAddress);
      std::memcpy(finalOsAddress, (unsigned char*)data_ptr, size);
      break;
    }

    itStart++;
  }

  return true;
}
bool HwEmShim::device2xrt_irq_trans_cb(uint32_t,unsigned long int) {
    // TODO: We need to return a ERROR here as we are not supporting this. Its helps users to get notified
    return true;
}
Q2H_helper :: Q2H_helper(xclhwemhal2::HwEmShim* _inst) {
    header          = std::make_unique<call_packet_info>();
    response_header = std::make_unique<response_packet_info>();
    inst = _inst;
    Q2h_sock        = NULL;
    header->set_size(0);
    header->set_xcl_api(0);
    response_header->set_size(0);
    response_header->set_xcl_api(0);
    i_len           = header->ByteSize();
    ri_len          = response_header->ByteSize();
}
Q2H_helper::~Q2H_helper() {
    delete Q2h_sock;
    Q2h_sock = 0;
}

/**
 * Pooling on socket for any memory or interrupt requests from SIM_QDMA
 *
 */
int Q2H_helper::poolingon_Qdma() {
    //Getting incoming header packet from sim_qdma
    auto raw_header = std::make_unique<char[]>(i_len);
    int r = Q2h_sock->sk_read((void*)raw_header.get(), i_len);
    if (r <= 0) {
    	return r;
    }

    assert(i_len == (uint32_t)r);
    //deserializing protobuf message
    header->ParseFromArray((void*)raw_header.get(), i_len);
    if (header->xcl_api() == xclClose_n) {
        return -1;
    }
    //Getting incoming header packet from sim_qdma
    auto raw_payload = std::make_unique<char[]>(header->size());
    r = Q2h_sock->sk_read((void*)raw_payload.get(), header->size());
    assert((uint32_t)r == header->size());
    //processing payload and sending the response message back to sim_qdma
    if (header->xcl_api() == xclQdma2HostReadMem_n) { 
    	xclSlaveReadReq_call payload; 
        xclSlaveReadReq_response response_payload; 
    	payload.ParseFromArray((void*)raw_payload.get(), r); 
        auto data = std::make_unique<char[]>(payload.size()); 
        bool resp = inst->device2xrt_rd_trans_cb((unsigned long int)payload.addr(),(void* const)data.get(),(unsigned long int)payload.size());
        response_payload.set_valid(resp); 
        response_payload.set_data((void*)data.get(),payload.size()); 
        int r_len = response_payload.ByteSize(); 
        SEND_RESP2QDMA() 
    } 
    if (header->xcl_api() == xclQdma2HostWriteMem_n) { 
    	xclSlaveWriteReq_call payload; 
        xclSlaveWriteReq_response response_payload; 
    	payload.ParseFromArray((void*)raw_payload.get(), r); 
        bool resp = inst->device2xrt_wr_trans_cb((unsigned long int)payload.addr(),(void const*)payload.data().c_str(),(unsigned long int)payload.size());
        response_payload.set_valid(resp); 
        int r_len = response_payload.ByteSize(); 
        SEND_RESP2QDMA() 
    } 
    if (header->xcl_api() == xclQdma2HostInterrupt_n) { 
    	xclInterruptOccured_call payload; 
        xclInterruptOccured_response response_payload; 
    	payload.ParseFromArray((void*)raw_payload.get(), r); 
        uint32_t interrupt_line = payload.interrupt_line(); 
        bool resp = inst->device2xrt_irq_trans_cb(interrupt_line,4);
        response_payload.set_valid(resp);
        int r_len = response_payload.ByteSize();
        SEND_RESP2QDMA() 
    }

    return 1;
}

bool Q2H_helper::connect_sock() {
<<<<<<< HEAD
    std::string sock_name;
    if(getenv("EMULATION_SOCKETID")) {
        sock_name = "D2X_unix_sock_" + std::string(getenv("EMULATION_SOCKETID"));
    } else {
        sock_name = "D2X_unix_sock";
    }
    if(Q2h_sock == NULL) {
        Q2h_sock = new unix_socket(sock_name,5,false);
    }
    else if (!Q2h_sock->server_started) {
        Q2h_sock->start_server(5,false);
    }
    return Q2h_sock->server_started;
=======
  if (Q2h_sock == NULL) {
    Q2h_sock = new unix_socket("xcl_sock_K2H", 5, false);
  }
  else if (!Q2h_sock->server_started) {
    delete Q2h_sock;
    Q2h_sock = NULL;
    Q2h_sock = new unix_socket("xcl_sock_K2H", 5, false);
    //Q2h_sock->start_server("xcl_sock_K2H",5,false);
  }
  return Q2h_sock->server_started;
>>>>>>> 86e59720
}

void hostMemAccessThread(xclhwemhal2::HwEmShim* inst) {
	inst->set_mHostMemAccessThreadStarted(true);
    auto mq2h_helper_ptr = std::make_unique<Q2H_helper>(inst);
    bool sock_ret = false;
    int count = 0;
    while(inst->get_mHostMemAccessThreadStarted() && !sock_ret && count < 71){
        sock_ret = mq2h_helper_ptr->connect_sock();
        count++;
    }
    int r =0;
    while(inst->get_mHostMemAccessThreadStarted() && r >= 0){
        try {
            if (!inst->get_simulator_started())
                return;
            r = mq2h_helper_ptr->poolingon_Qdma();
        } catch(int e) {
            std::cout << " Exception during socket communitication between SIM_QDMA ---> HE_EMU driver.." << std::endl;
        }
    }
}
/********************************************** Q2H_helper class implementation Ends **********************************************/
}  // end namespace xclhwemhal2<|MERGE_RESOLUTION|>--- conflicted
+++ resolved
@@ -3296,7 +3296,6 @@
 }
 
 bool Q2H_helper::connect_sock() {
-<<<<<<< HEAD
     std::string sock_name;
     if(getenv("EMULATION_SOCKETID")) {
         sock_name = "D2X_unix_sock_" + std::string(getenv("EMULATION_SOCKETID"));
@@ -3310,18 +3309,6 @@
         Q2h_sock->start_server(5,false);
     }
     return Q2h_sock->server_started;
-=======
-  if (Q2h_sock == NULL) {
-    Q2h_sock = new unix_socket("xcl_sock_K2H", 5, false);
-  }
-  else if (!Q2h_sock->server_started) {
-    delete Q2h_sock;
-    Q2h_sock = NULL;
-    Q2h_sock = new unix_socket("xcl_sock_K2H", 5, false);
-    //Q2h_sock->start_server("xcl_sock_K2H",5,false);
-  }
-  return Q2h_sock->server_started;
->>>>>>> 86e59720
 }
 
 void hostMemAccessThread(xclhwemhal2::HwEmShim* inst) {
