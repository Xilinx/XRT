--- conflicted
+++ resolved
@@ -35,13 +35,10 @@
 #include <set>
 #include <vector>
 
-<<<<<<< HEAD
 #include "core/include/xdp/trace.h"
 
 #include "plugin/xdp/device_offload.h"
-=======
-
->>>>>>> a3befd1a
+
 
 #define SEND_RESP2QDMA() \
     { \
