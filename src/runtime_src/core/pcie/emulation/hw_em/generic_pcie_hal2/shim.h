/**
 * Copyright (C) 2016-2019 Xilinx, Inc
 *
 * Licensed under the Apache License, Version 2.0 (the "License"). You may
 * not use this file except in compliance with the License. A copy of the
 * License is located at
 *
 *     http://www.apache.org/licenses/LICENSE-2.0
 *
 * Unless required by applicable law or agreed to in writing, software
 * distributed under the License is distributed on an "AS IS" BASIS, WITHOUT
 * WARRANTIES OR CONDITIONS OF ANY KIND, either express or implied. See the
 * License for the specific language governing permissions and limitations
 * under the License.
 */

#ifndef _HW_EM_SHIM_H_
#define _HW_EM_SHIM_H_

#ifndef _WINDOWS
#include "unix_socket.h"
#include "config.h"
#include "em_defines.h"
#include "memorymanager.h"
#include "rpc_messages.pb.h"

#include "xclperf.h"
#include "xcl_api_macros.h"
#include "xcl_macros.h"
#include "xclbin.h"
#include "core/common/device.h"
#include "core/common/scheduler.h"
#include "core/common/message.h"
#include "core/common/xrt_profiling.h"

#include "mem_model.h"
#include "mbscheduler.h"
#endif

#include <sys/param.h>
#include <sys/wait.h>
#include <thread>
#include <signal.h>
#include <sys/mman.h>
#include <sys/types.h>
#include <sys/stat.h>
#include <fcntl.h>
#include <tuple>
#include <cstdarg>
#ifdef _WINDOWS
#define strtoll _strtoi64
#endif

namespace xclhwemhal2 {

using addr_type = uint64_t;
#define PRINTENDFUNC if (mLogStream.is_open()) mLogStream << __func__ << " ended " << std::endl;

  class Event {
    public:
      uint8_t awlen;
      uint8_t arlen;
      uint8_t eventflags;
      uint32_t timestamp;
      uint64_t host_timestamp;
      uint16_t readBytes;
      uint16_t writeBytes;
      Event();
  };

  struct membank
  {
    addr_type base_addr; // base address of bank
    std::string tag;     // bank tag in lowercase
    uint64_t size;       // size of this bank in bytes
    int32_t index;       // bank id
  };

  typedef struct loadBitStream {
    char* m_zipFile;
    size_t m_zipFileSize;
    char* m_xmlfile;
    size_t m_xmlFileSize;
    char* m_debugFile;
    size_t m_debugFileSize;
    char* m_memTopology;
    size_t m_memTopologySize;
    char* m_pdi;
    size_t m_pdiSize;
    char* m_emuData;
    size_t m_emuDataSize;
  } bitStreamArg;

 typedef struct
 {
   std::string name;
   unsigned int size;
 } KernelArg;

  class HwEmShim {

    public:

      // HAL2 RELATED member functions start
      unsigned int xclAllocBO(size_t size, int unused, unsigned flags);
      uint64_t xoclCreateBo(xclemulation::xocl_create_bo *info);
      void* xclMapBO(unsigned int boHandle, bool write);
      int xclUnmapBO(unsigned int boHandle, void* addr);
      int xclSyncBO(unsigned int boHandle, xclBOSyncDirection dir, size_t size, size_t offset);
      unsigned int xclAllocUserPtrBO(void *userptr, size_t size, unsigned flags);
      int xclGetBOProperties(unsigned int boHandle, xclBOProperties *properties);
      size_t xclWriteBO(unsigned int boHandle, const void *src, size_t size, size_t seek);
      size_t xclReadBO(unsigned int boHandle, void *dst, size_t size, size_t skip);
      void xclFreeBO(unsigned int boHandle);
      ssize_t xclUnmgdPwrite(unsigned flags, const void *buf, size_t count, uint64_t offset);
      ssize_t xclUnmgdPread(unsigned flags, void *buf, size_t count, uint64_t offset);
      static int xclLogMsg(xclDeviceHandle handle, xrtLogMsgLevel level, const char* tag, const char* format, va_list args1);

      //P2P Support
      int xclExportBO(unsigned int boHandle);
      unsigned int xclImportBO(int boGlobalHandle, unsigned flags);
      int xclCopyBO(unsigned int dst_boHandle, unsigned int src_boHandle, size_t size, size_t dst_offset, size_t src_offset);

      //MB scheduler related API's
      int xclExecBuf( unsigned int cmdBO);
      int xclRegisterEventNotify( unsigned int userInterrupt, int fd);
      int xclExecWait( int timeoutMilliSec);
      struct exec_core* getExecCore() { return mCore; }
      MBScheduler* getScheduler() { return mMBSch; }

      xclemulation::drm_xocl_bo* xclGetBoByHandle(unsigned int boHandle);
      inline unsigned short xocl_ddr_channel_count();
      inline unsigned long long xocl_ddr_channel_size();
      // HAL2 RELATED member functions end

      // Bitstreams
      int xclLoadXclBin(const xclBin *buffer);
      //int xclLoadBitstream(const char *fileName);
      int xclLoadBitstreamWorker(bitStreamArg);
      bool isUltraScale() const;
      int xclUpgradeFirmware(const char *fileName);
      int xclBootFPGA();
      int resetProgram(bool saveWdb=true);
      int xclGetDeviceInfo2(xclDeviceInfo2 *info);

      // Raw read/write
      size_t xclWrite(xclAddressSpace space, uint64_t offset, const void *hostBuf, size_t size);
      size_t xclRead(xclAddressSpace space, uint64_t offset, void *hostBuf, size_t size);
      size_t xclReadModifyWrite(uint64_t offset, const void *hostBuf, size_t size);
      size_t xclReadSkipCopy(uint64_t offset, void *hostBuf, size_t size);

      // Buffer management
      uint64_t xclAllocDeviceBuffer(size_t size);
      uint64_t xclAllocDeviceBuffer2(size_t& size, xclMemoryDomains domain, unsigned flags,bool p2pBuffer, std::string &sFileName);

      void xclOpen(const char* logfileName);
      void xclFreeDeviceBuffer(uint64_t buf,bool sendtosim);
      size_t xclCopyBufferHost2Device(uint64_t dest, const void *src, size_t size, size_t seek, uint32_t topology);
      size_t xclCopyBufferDevice2Host(void *dest, uint64_t src, size_t size, size_t skip, uint32_t topology);
      void xclClose();
      unsigned int xclProbe();

      //Performance Monitor APIs
      double xclGetDeviceClockFreqMHz();
      double xclGetReadMaxBandwidthMBps();
      double xclGetWriteMaxBandwidthMBps();
      size_t xclGetDeviceTimestamp();
      void xclReadBusStatus(xclPerfMonType type);
      void xclGetDebugMessages(bool force = false);
      void logMessage(std::string& msg,int verbosity = 0);

      // debug/profiling helpers
      void readDebugIpLayout(const std::string debugFileName);
      uint32_t getIPCountAddrNames(const std::string debugFileName, int type, uint64_t *baseAddress,
                                   std::string * portNames, uint8_t *properties, size_t size);
      void getPerfMonSlotName(xclPerfMonType type, uint32_t slotnum, char* slotName, uint32_t length);
      uint32_t getPerfMonNumberSlots(xclPerfMonType type);

      int xclGetDebugIPlayoutPath(char* layoutPath, size_t size);
      int xclGetTraceBufferInfo(uint32_t nSamples, uint32_t& traceSamples, uint32_t& traceBufSz);
      int xclReadTraceData(void* traceBuf, uint32_t traceBufSz, uint32_t numSamples, uint64_t ipBaseAddress, uint32_t& wordsPerSample);

      //Utility Function
      void set_simulator_started(bool val){ simulator_started = val;}
      bool get_simulator_started() {return simulator_started;}
      void fillDeviceInfo(xclDeviceInfo2* dest, xclDeviceInfo2* src);
      void saveWaveDataBase();
      void extractEmuData(const std::string& simPath, int binaryCounter, bitStreamArg args);

      // Sanity checks
      static HwEmShim *handleCheck(void *handle);
      uint32_t getAddressSpace (uint32_t topology);

      //constructor
      HwEmShim( unsigned int deviceIndex, xclDeviceInfo2 &info, std::list<xclemulation::DDRBank>& DDRBankList, bool bUnified, bool bXPR, FeatureRomHeader &featureRom);

      //destructor
      ~HwEmShim();

      static const int SPIR_ADDRSPACE_PRIVATE;  //0
      static const int SPIR_ADDRSPACE_GLOBAL;   //1
      static const int SPIR_ADDRSPACE_CONSTANT; //2
      static const int SPIR_ADDRSPACE_LOCAL;    //3
      static const int SPIR_ADDRSPACE_PIPES;    //4

      static const unsigned CONTROL_AP_START;
      static const unsigned CONTROL_AP_DONE;
      static const unsigned CONTROL_AP_IDLE;
      static const unsigned CONTROL_AP_CONTINUE;
      static const unsigned REG_BUFF_SIZE;

      bool isUnified()               { return bUnified; }
      void setUnified(bool _unified) { bUnified = _unified; }

      bool isMBSchedulerEnabled();
      bool isLegacyErt();
      unsigned int getDsaVersion();
      bool isCdmaEnabled();
      uint64_t getCdmaBaseAddress(unsigned int index);

      bool isXPR()           { return bXPR; }
      void setXPR(bool _xpr) { bXPR = _xpr; }
      std::string deviceDirectory;

      /* Path to the run directory for the current loaded bitstream for HW Emu
       * This directory contains the debug_ip_layout binary and simulation launch directories
       */
      std::string mRunDeviceBinDir;

      //QDMA Support
      int xclCreateWriteQueue(xclQueueContext *q_ctx, uint64_t *q_hdl);
      int xclCreateReadQueue(xclQueueContext *q_ctx, uint64_t *q_hdl);
      int xclDestroyQueue(uint64_t q_hdl);
      void *xclAllocQDMABuf(size_t size, uint64_t *buf_hdl);
      int xclFreeQDMABuf(uint64_t buf_hdl);
      ssize_t xclWriteQueue(uint64_t q_hdl, xclQueueRequest *wr);
      ssize_t xclReadQueue(uint64_t q_hdl, xclQueueRequest *wr);
      int xclPollCompletion(int min_compl, int max_compl, xclReqCompletion *comps, int* actual, int timeout);
      bool isImported(unsigned int _bo)
      {
        if (mImportedBOs.find(_bo) != mImportedBOs.end())
          return true;
        return false;
      }

      void fetchAndPrintMessages();
      std::mutex mPrintMessagesLock;
      double get_sim_xdma_version() { return sim_xdma_version; }
      // Restricted read/write on IP register space
      int xclRegWrite(uint32_t cu_index, uint32_t offset, uint32_t data);
      int xclRegRead(uint32_t cu_index, uint32_t offset, uint32_t *datap);
      volatile bool get_mHostMemAccessThreadStarted();
      volatile void set_mHostMemAccessThreadStarted(bool val);
      bool device2xrt_rd_trans_cb(unsigned long int addr, void* const data_ptr,unsigned long int size);
      bool device2xrt_wr_trans_cb(unsigned long int addr, void const* data_ptr,unsigned long int size);
      bool device2xrt_irq_trans_cb(uint32_t,unsigned long int);

      std::string getSimulatorType(const std::string& binaryDirectory);

    private:
      std::shared_ptr<xrt_core::device> mCoreDevice;
      bool simulator_started;
      uint64_t mRAMSize;
      size_t mCoalesceThreshold;
      void launchTempProcess() {};

      void initMemoryManager(std::list<xclemulation::DDRBank>& DDRBankList);
      //Mapped CU register space for xclRegRead/Write()     
      int xclRegRW(bool rd, uint32_t cu_index, uint32_t offset, uint32_t *datap);

      std::vector<xclemulation::MemoryManager *> mDDRMemoryManager;
      xclemulation::MemoryManager* mDataSpace;
      std::list<xclemulation::DDRBank> mDdrBanks;
      std::map<uint64_t,std::map<uint64_t, KernelArg>> mKernelOffsetArgsInfoMap;
      std::map<uint64_t,uint64_t> mAddrMap;
      std::map<std::string,std::string> mBinaryDirectories;
      std::map<uint64_t , std::ofstream*> mOffsetInstanceStreamMap;

      //mutex to control parellel RPC calls
      std::mutex mtx;
      std::mutex mApiMtx;
      std::vector<Event> list_of_events[XAIM_MAX_NUMBER_SLOTS];
      unsigned int tracecount_calls;
      // In case support for different version DSAs is required
      int mDSAMajorVersion;
      int mDSAMinorVersion;
      static std::map<std::string, std::string> mEnvironmentNameValueMap;

      void* ci_buf;
      call_packet_info ci_msg;

      response_packet_info ri_msg;
      void* ri_buf;
      size_t alloc_void(size_t new_size);

      void* buf;
      size_t buf_size;
      std::ofstream mLogStream;
      std::ofstream mGlobalInMemStream;
      std::ofstream mGlobalOutMemStream;
      static std::ofstream mDebugLogStream;
      static bool mFirstBinary;
      unsigned int binaryCounter;
      unix_socket* sock;
      std::string deviceName;
      xclDeviceInfo2 mDeviceInfo;
      unsigned int mDeviceIndex;
      clock_t last_clk_time;
      bool mCloseAll;
      mem_model* mMemModel;
      bool bUnified;
      bool bXPR;
      //MemTopology topology;
      // HAL2 RELATED member variables start
      std::map<int, xclemulation::drm_xocl_bo*> mXoclObjMap;
      static unsigned int mBufferCount;
      // HAL2 RELATED member variables end
      exec_core* mCore;
      MBScheduler* mMBSch;

      // Information extracted from platform linker (for profile/debug)
      bool mIsDebugIpLayoutRead = false;
      bool mIsDeviceProfiling = false;
      uint32_t mMemoryProfilingNumberSlots;
      uint32_t mAccelProfilingNumberSlots;
      uint32_t mStreamProfilingNumberSlots;
      uint32_t mStallProfilingNumberSlots;
      uint64_t mPerfMonFifoCtrlBaseAddress;
      uint64_t mPerfMonFifoReadBaseAddress;
      uint64_t mTraceFunnelAddress;
      uint64_t mPerfMonBaseAddress[XAIM_MAX_NUMBER_SLOTS];
      uint64_t mAccelMonBaseAddress[XAM_MAX_NUMBER_SLOTS];
      uint64_t mStreamMonBaseAddress[XASM_MAX_NUMBER_SLOTS];
      std::string mPerfMonSlotName[XAIM_MAX_NUMBER_SLOTS];
      std::string mAccelMonSlotName[XAM_MAX_NUMBER_SLOTS];
      std::string mStreamMonSlotName[XASM_MAX_NUMBER_SLOTS];
      uint8_t mPerfmonProperties[XAIM_MAX_NUMBER_SLOTS];
      uint8_t mAccelmonProperties[XAM_MAX_NUMBER_SLOTS];
      uint8_t mStreamMonProperties[XASM_MAX_NUMBER_SLOTS];
      std::vector<membank> mMembanks;
      static std::map<int, std::tuple<std::string,int,void*, unsigned int> > mFdToFileNameMap;
      std::list<std::tuple<uint64_t ,void*, std::map<uint64_t , uint64_t> > > mReqList;
      uint64_t mReqCounter;
      FeatureRomHeader mFeatureRom;
      std::set<unsigned int > mImportedBOs;
      uint64_t mCuBaseAddress;
      bool     mVersalPlatform;
      //For Emulation specific messages on host from Device
      std::thread mMessengerThread;
      std::thread mHostMemAccessThread;
      bool mMessengerThreadStarted;
      bool mHostMemAccessThreadStarted;
      void closemMessengerThread();
      bool mIsTraceHubAvailable;
      //CU register space for xclRegRead/Write()
      std::map<uint32_t, uint64_t> mCuIndxVsBaseAddrMap;
      uint32_t mCuIndx;
      const size_t mCuMapSize = 64 * 1024;
<<<<<<< HEAD
      double sim_xdma_version;
=======
      std::string simulatorType;
>>>>>>> 50cc62c5
  };

  extern std::map<unsigned int, HwEmShim*> devices;
 }
#endif<|MERGE_RESOLUTION|>--- conflicted
+++ resolved
@@ -356,11 +356,8 @@
       std::map<uint32_t, uint64_t> mCuIndxVsBaseAddrMap;
       uint32_t mCuIndx;
       const size_t mCuMapSize = 64 * 1024;
-<<<<<<< HEAD
       double sim_xdma_version;
-=======
       std::string simulatorType;
->>>>>>> 50cc62c5
   };
 
   extern std::map<unsigned int, HwEmShim*> devices;
