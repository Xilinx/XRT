// SPDX-License-Identifier: Apache-2.0
// Copyright (C) 2016-2022 Xilinx, Inc. All rights reserved.
// Copyright (C) 2022 Advanced Micro Devices, Inc. All rights reserved.
#include "shim.h"
#include "system_hwemu.h"
#include "plugin/xdp/device_offload.h"

#include "core/include/xclbin.h"

#include "core/common/AlignedAllocator.h"
#include "core/common/xclbin_parser.h"
#include "core/common/api/hw_context_int.h"
#include "core/common/api/xclbin_int.h"

#include <unistd.h>

#include <boost/property_tree/xml_parser.hpp>
#include <array>
#include <cctype>
#include <cerrno>
#include <cstring>
#include <fstream>
#include <mutex>
#include <set>
#include <vector>

#include "core/include/xdp/fifo.h"
#include "core/include/xdp/trace.h"

#define SEND_RESP2QDMA() \
    { \
        auto raw_response_header    = std::make_unique<char[]>(ri_len); \
        auto raw_response_payload   = std::make_unique<char[]>(r_len);\
        response_header->set_size(r_len);\
        if(!response_header->SerializeToArray((void*)raw_response_header.get(),ri_len))\
        { std::cerr << "ERROR: SerializeToArray() failed." << std::endl; return -1; }\
        if(!response_payload.SerializeToArray((void*)raw_response_payload.get(),r_len))\
        { std::cerr << "ERROR: SerializeToArray() failed." << std::endl; return -1; }\
        Q2h_sock->sk_write((void*)raw_response_header.get(),ri_len);\
        Q2h_sock->sk_write((void*)raw_response_payload.get(),r_len);\
    }




namespace xclhwemhal2 {
    //Thread for which pooling for transaction from SIM_QDMA

    /**
      * helper class for transactions from SIM_QDMA to XRT
      *
      */
    class Q2H_helper {
        private:
        std::unique_ptr<call_packet_info> header;
        std::unique_ptr<response_packet_info> response_header;
        size_t  i_len;
        size_t  ri_len;
        std::unique_ptr<unix_socket> Q2h_sock;
        xclhwemhal2::HwEmShim* inst;

        public:
        Q2H_helper(xclhwemhal2::HwEmShim* _inst);
        ~Q2H_helper();
        int  poolingon_Qdma();
        bool connect_sock();
    };

  namespace pt = boost::property_tree;
  namespace fs = boost::filesystem;

  std::map<unsigned int, HwEmShim*> devices;
  std::map<std::string, std::string> HwEmShim::mEnvironmentNameValueMap(xclemulation::getEnvironmentByReadingIni());
  std::map<int, std::tuple<std::string,int,void*, unsigned int> > HwEmShim::mFdToFileNameMap;
  std::ofstream HwEmShim::mDebugLogStream;
  bool HwEmShim::mFirstBinary = true;
  unsigned int HwEmShim::mBufferCount = 0;
  const int xclhwemhal2::HwEmShim::SPIR_ADDRSPACE_PRIVATE   = 0;
  const int xclhwemhal2::HwEmShim::SPIR_ADDRSPACE_GLOBAL    = 1;
  const int xclhwemhal2::HwEmShim::SPIR_ADDRSPACE_CONSTANT  = 2;
  const int xclhwemhal2::HwEmShim::SPIR_ADDRSPACE_LOCAL     = 3;
  const int xclhwemhal2::HwEmShim::SPIR_ADDRSPACE_PIPES     = 4;
  const unsigned HwEmShim::CONTROL_AP_START = 1;
  const unsigned HwEmShim::CONTROL_AP_DONE  = 2;
  const unsigned HwEmShim::CONTROL_AP_IDLE  = 4;
  const unsigned HwEmShim::CONTROL_AP_CONTINUE  = 0x10;
  const unsigned HwEmShim::REG_BUFF_SIZE = 0x4;
  const unsigned HwEmShim::M2M_KERNEL_ARGS_SIZE = 36;


  // Maintain a list of all currently open device handles.
  //
  // xclClose removes a handle from the list.  At static destruction
  // the list of still open handles is iterated and devices are
  // manually closed.  This ensures xclClose is called for all opened
  // devices even when upper level code (OpenCL in particular) doesn't
  // close all acquired resources.
  //
  // The static handles must be descructed before other static data
  // members, so it is important device_handles::handles is defined
  // after above initializations.  Order of static destruciton is in
  // reverse order of construction.
  //
  // Ideally all statics should be managed in the unnamed namespace of
  // this compilation unit and not be data members of the shim class.
  namespace device_handles {
    static std::mutex mutex;
    static std::set<xclDeviceHandle> handles;

    inline void
    add(xclDeviceHandle hdl)
    {
      std::lock_guard<std::mutex> lk(mutex);
      handles.insert(hdl);
    }

    inline void
    remove(xclDeviceHandle hdl)
    {
      std::lock_guard<std::mutex> lk(mutex);
      handles.erase(hdl);
    }

    struct X
    {
      ~X()
      {
        auto end = handles.end();
        for (auto itr = handles.begin(); itr != end;) {
          xclClose(*itr);  // removes handle from handles
          itr = handles.begin();
        }
      }
    };

    static X x;
  }

  Event::Event()
  {
    awlen = 0;
    arlen = 0 ;
    eventflags = 0;
    timestamp = 0;
    host_timestamp =0;
    readBytes = 0;
    writeBytes = 0;
  }

  size_t HwEmShim::alloc_void(size_t new_size)
  {
    if (buf_size == 0)
    {
      buf = malloc(new_size);
      return new_size;
    }
    if (buf_size < new_size)
    {
      void *result = realloc(buf, new_size);
      // If realloc was unsuccessful, then give up and deallocate.
      if (!result)
      {
        free(buf);
        buf = nullptr;
        return 0;
      }
      buf = result;
      return new_size;
    }
    return buf_size;
  }

  static void saveWaveDataBases()
  {
    std::map<unsigned int, HwEmShim*>::iterator start = devices.begin();
    std::map<unsigned int, HwEmShim*>::iterator end = devices.end();
    for(; start != end; start++)
    {
      HwEmShim* handle = (*start).second;
      if(!handle)
        continue;
      handle->saveWaveDataBase();

      if (xclemulation::config::getInstance()->isKeepRunDirEnabled() == false) {
        systemUtil::makeSystemCall(handle->deviceDirectory, systemUtil::systemOperation::REMOVE, "", std::to_string(__LINE__));
      }
    }

  }

  std::string HwEmShim::loadFileContentsToString(const std::string& path)
  {
    std::ifstream file(path);
    return {std::istreambuf_iterator<char>(file), std::istreambuf_iterator<char>()};
  }

  int HwEmShim::parseLog()
  {
    auto lstatus = 0;
    std::vector<std::string> myvector = {"SIM-IPC's external process can be connected to instance",
                                         "SystemC TLM functional mode",
                                         "HLS_PRINT"};

    std::ifstream ifs(getSimPath() + "/simulate.log");

    if (ifs.is_open()) {
      std::string line;
      while (std::getline(ifs, line)) {
        // If xsim is terminated by logging in simulate.log then call xclClose to properly clean all instances, threads.
        if ( (std::string::npos != line.find("Exiting xsim")) ||
             (std::string::npos != line.find("ERROR"))
           ) {
                  std::cout << "SIMULATION EXITED" << std::endl;
                  lstatus = -1;
                  parsedMsgs.push_back(line);
                  this->xclClose(true);                                               // Let's have a proper clean if xsim is NOT running
        }
        for (auto& matchString : myvector) {
          std::string::size_type index = line.find(matchString);
          if (index == std::string::npos)
            continue;

          if(std::find(parsedMsgs.begin(), parsedMsgs.end(), line) != parsedMsgs.end())
            continue;

          logMessage(line);
          parsedMsgs.push_back(line);
        }
      }
    }
    return lstatus;
  }

  void HwEmShim::parseString(const std::string& simPath , const std::string& searchString)
  {
    std::ifstream ifs(simPath + "/simulate.log");
    std::string lineHandle;
    while(getline(ifs, lineHandle)) {
      if(lineHandle.find(searchString, 0) != std::string::npos)
        logMessage(lineHandle);
    }
  }

  void HwEmShim::dumpDeadlockMessages()
  {
    std::string simPath = getSimPath();
    std::string content = loadFileContentsToString(simPath + "/kernel_deadlock_diagnosis.rpt");

    if (content.find("start to dump deadlock path") != std::string::npos)
    {
      if (std::find(parsedMsgs.begin(), parsedMsgs.end(), content) == parsedMsgs.end())
      {
        logMessage(content);
        parsedMsgs.push_back(content);
      }
    }

    if (!xrt_core::config::get_pl_deadlock_detection())
      return;

    char path[FILENAME_MAX];
    size_t size = MAXPATHLEN;
    char *pPath = GetCurrentDir(path, size);

    if (pPath)
    {
      std::string deadlockReportFile = simPath + "/kernel_deadlock_diagnosis.rpt";
      if (boost::filesystem::exists(deadlockReportFile))
      {
        std::string destPath = std::string(path) + "/pl_deadlock_diagnosis.txt";
        systemUtil::makeSystemCall(deadlockReportFile, systemUtil::systemOperation::COPY, destPath, std::to_string(__LINE__));
      }
    }
  }

  void HwEmShim::parseSimulateLog ()
  {
    std::string simPath = getSimPath();
    std::string content = loadFileContentsToString(simPath + "/simulate.log");
    if (content.find("// ERROR!!! DEADLOCK DETECTED ") != std::string::npos) {
      size_t first = content.find("// ERROR!!! DEADLOCK DETECTED");
      size_t last = content.find("detected!", first);
      // substr including the word detected!
      std::string deadlockMsg = content.substr(first , last + 9 - first);
      logMessage(deadlockMsg);
    }
  }

  static void sigHandler(int sn, siginfo_t *si, void *sc)
  {
    switch(sn) {
      case SIGSEGV:
        {
          saveWaveDataBases();
          kill(0,SIGSEGV);
          exit(1);
          break;
        }
      case SIGFPE :
        {
          saveWaveDataBases();
          kill(0,SIGTERM);
          exit(1);
          break;
        }
      case SIGABRT:
        {
          saveWaveDataBases();
          kill(0,SIGABRT);
          exit(1);
          break;
        }
      default:
        {
          break;
        }
    }
  }

  static void printMem(std::ofstream &os, int base, uint64_t offset, void* buf, unsigned int size )
  {
    std::ios_base::fmtflags f( os.flags() );
    if(os.is_open())
    {
      for(uint64_t i = 0; i < size ; i = i + base)
      {
        os << "@" << std::hex << offset + i <<std::endl;
        for(int j = base-1 ;j >=0 ; j--)
          os << std::hex << std::setfill('0') << std::setw(2) << (unsigned int)(((unsigned char*)buf)[i+j]);
        os << std::endl;
      }
    }
    os.flags( f );
  }

  bool HwEmShim::isUltraScale() const
  {
    return false;
  }

  int HwEmShim::xclLoadXclBin(const xclBin *header)
  {
    if (mLogStream.is_open()) {
      mLogStream << __func__ << ", " << std::this_thread::get_id() << std::endl;
    }
    char *bitstreambin = reinterpret_cast<char*> (const_cast<xclBin*> (header));

    //int result = 0; Not used. Removed to get rid of compiler warning, and probably a Coverity CID.
    ssize_t zipFileSize = 0;
    ssize_t xmlFileSize = 0;
    ssize_t debugFileSize = 0;
    ssize_t memTopologySize = 0;
    ssize_t pdiSize = 0;
    ssize_t emuDataSize = 0;

    std::unique_ptr<char[]> zipFile;
    std::unique_ptr<char[]> xmlFile;
    std::unique_ptr<char[]> debugFile;
    std::unique_ptr<char[]> memTopology;
    std::unique_ptr<char[]>  pdi;
    std::unique_ptr<char[]> emuData;

    if (std::memcmp(bitstreambin, "xclbin2", 7)) {
      PRINTENDFUNC;
      return -1;
    }
    //check xclbin version with vivado tool version
    xclemulation::checkXclibinVersionWithTool(header);

    auto top = reinterpret_cast<const axlf*>(header);
    if (auto sec = xclbin::get_axlf_section(top, EMBEDDED_METADATA)) {
      xmlFileSize = sec->m_sectionSize;
      xmlFile = std::make_unique<char[]>(xmlFileSize);
      memcpy(xmlFile.get(), bitstreambin + sec->m_sectionOffset, xmlFileSize);
    }
    if (auto sec = xclbin::get_axlf_section(top, BITSTREAM)) {
      zipFileSize = sec->m_sectionSize;
      zipFile = std::make_unique<char[]>(zipFileSize);
      memcpy(zipFile.get(), bitstreambin + sec->m_sectionOffset, zipFileSize);
    }
    if (auto sec = xclbin::get_axlf_section(top, DEBUG_IP_LAYOUT)) {
      debugFileSize = sec->m_sectionSize;
      debugFile = std::make_unique<char[]>(debugFileSize);
      memcpy(debugFile.get(), bitstreambin + sec->m_sectionOffset, debugFileSize);
    }
    if (auto sec = xrt_core::xclbin::get_axlf_section(top, ASK_GROUP_TOPOLOGY)) {
      memTopologySize = sec->m_sectionSize;
      memTopology = std::make_unique<char[]>(memTopologySize);
      memcpy(memTopology.get(), bitstreambin + sec->m_sectionOffset, memTopologySize);
    }
    if (auto sec = xclbin::get_axlf_section(top, PDI)) {
      pdiSize = sec->m_sectionSize;
      pdi = std::make_unique<char[]>(pdiSize);
      memcpy(pdi.get(), bitstreambin + sec->m_sectionOffset, pdiSize);
    }
    if (auto sec = xclbin::get_axlf_section(top, EMULATION_DATA)) {
      emuDataSize = sec->m_sectionSize;
      emuData = std::make_unique<char[]>(emuDataSize);
      memcpy(emuData.get(), bitstreambin + sec->m_sectionOffset, emuDataSize);
    }

    bitStreamArg loadBitStreamArgs;
    loadBitStreamArgs.m_zipFile = zipFile.get();
    loadBitStreamArgs.m_zipFileSize = zipFileSize;
    loadBitStreamArgs.m_xmlfile = xmlFile.get();
    loadBitStreamArgs.m_xmlFileSize = xmlFileSize;
    loadBitStreamArgs.m_debugFile = debugFile.get();
    loadBitStreamArgs.m_debugFileSize = debugFileSize;
    loadBitStreamArgs.m_memTopology = memTopology.get();
    loadBitStreamArgs.m_memTopologySize = memTopologySize;
    loadBitStreamArgs.m_pdi = pdi.get();
    loadBitStreamArgs.m_pdiSize = pdiSize;
    loadBitStreamArgs.m_emuData = emuData.get();
    loadBitStreamArgs.m_emuDataSize = emuDataSize;
    loadBitStreamArgs.m_top = top;

    int returnValue = xclLoadBitstreamWorker(loadBitStreamArgs);

    //mFirstBinary is a static member variable which becomes false once first binary gets loaded
    if(returnValue >=0 && mFirstBinary )
    {
      HwEmShim::mDebugLogStream.open(xclemulation::getEmDebugLogFile(),std::ofstream::out);
      if(xclemulation::config::getInstance()->isInfoSuppressed() == false)
      {
        std::string initMsg ="INFO: [HW-EMU 01] Hardware emulation runs simulation underneath. Using a large data set will result in long simulation times. It is recommended that a small dataset is used for faster execution. The flow uses approximate models for Global memories and interconnect and hence the performance data generated is approximate.";
        logMessage(initMsg);
      }
      mFirstBinary = false;
    }
    if(xclemulation::config::getInstance()->isNewMbscheduler()) {
        m_scheduler = new hwemu::xocl_scheduler(this);
    } else if (xclemulation::config::getInstance()->isXgqMode()) {
        m_xgq = new hwemu::xocl_xgq(this);
        if (m_xgq && pdi && pdiSize > 0) {
            returnValue = m_xgq->load_xclbin(pdi.get(), pdiSize);
        }
    } else {
        mCore = new exec_core;
        mMBSch = new MBScheduler(this);
        mMBSch->init_scheduler_thread();
    }

    PRINTENDFUNC;
    return returnValue;
  }

  int HwEmShim::xclLoadBitstreamWorker(bitStreamArg args)
  {
    bool is_enable_debug = xrt_core::config::get_is_enable_debug();
    std::string aie_sim_options = xrt_core::config::get_aie_sim_options();

    if (mLogStream.is_open()) {
         mLogStream << __func__ << ", " << std::this_thread::get_id() << ", " <<  std::endl;
    }
    mCuIndx = 0;
    //TBD the file read may slowdown things...whenever xclLoadBitStream hal API implementation changes, we also need to make changes.

    boost::format fmt = boost::format("%1%/tempFile_%2%.zip") % deviceDirectory.c_str() % std::to_string(binaryCounter);
    std::string zip_fileName = fmt.str();

    if (mMemModel)
    {
      delete mMemModel;
      mMemModel = NULL;
    }

    if (sock)
    {
      resetProgram();
    }

    //CR-1116870 changes. Clearing "mOffsetInstanceStreamMap" for each kernel in case of multiple kernels with different xclbin's
    //required for sys_opt/kernel_swap example
    mOffsetInstanceStreamMap.clear();

    std::stringstream ss;
    ss << deviceDirectory << "/binary_" << binaryCounter;
    std::string binaryDirectory = ss.str();

    systemUtil::makeSystemCall(binaryDirectory, systemUtil::systemOperation::CREATE, "", std::to_string(__LINE__));
    systemUtil::makeSystemCall(binaryDirectory, systemUtil::systemOperation::PERMISSIONS, "777", std::to_string(__LINE__));

    mRunDeviceBinDir = binaryDirectory;

    std::ofstream os(zip_fileName);
    os.write(args.m_zipFile, args.m_zipFileSize);
    os.close();

    struct sigaction s;
    memset(&s, 0, sizeof(s));
    s.sa_flags = SA_SIGINFO;
    s.sa_sigaction = sigHandler;
    if (sigaction(SIGSEGV, &s, (struct sigaction *)0) ||
      sigaction(SIGFPE, &s, (struct sigaction *)0) ||
      sigaction(SIGABRT, &s, (struct sigaction *)0))
    {
      //debug_print("unable to support all signals");
    }

    std::string sim_file("launch_hw_emu.sh");

    // Write and read debug IP layout (for debug & profiling)
    // NOTE: for now, let's do this file based so we can debug
    std::string debugFileName = mRunDeviceBinDir + "/debug_ip_layout";
    FILE *fp2 = fopen(debugFileName.c_str(), "wb");
    if (fp2 == NULL) {
      if (mLogStream.is_open())
        mLogStream << __func__ << " failed to create temporary debug_ip_layout file " << std::endl;
      return -1;
    }

    if ((args.m_debugFile != nullptr) && (args.m_debugFileSize > 1))
      fwrite(args.m_debugFile, args.m_debugFileSize, 1, fp2);
    fflush(fp2);
    fclose(fp2);

    std::string pdiFileName = binaryDirectory + "/aie_pdi";

    if ((args.m_pdi != nullptr) && (args.m_pdiSize > 1))
    {
      FILE *fp2 = fopen(pdiFileName.c_str(), "wb");
      if (fp2 == NULL) {
        if (mLogStream.is_open())
          mLogStream << __func__ << " failed to create temporary aie_pdi file " << std::endl;
        return -1;
      }

      fwrite(args.m_pdi, args.m_pdiSize, 1, fp2);
      fflush(fp2);
      fclose(fp2);
    }

    readDebugIpLayout(debugFileName);

    const mem_topology* m_mem = (reinterpret_cast<const ::mem_topology*>(args.m_memTopology));
    if (m_mem)
    {
      mMembanks.clear();
      for (int32_t i = 0; i<m_mem->m_count; ++i)
      {
        if (m_mem->m_mem_data[i].m_type == MEM_TYPE::MEM_STREAMING)
          continue;
        std::string tag = reinterpret_cast<const char*>(m_mem->m_mem_data[i].m_tag);
        mMembanks.emplace_back(membank{ m_mem->m_mem_data[i].m_base_address, tag, m_mem->m_mem_data[i].m_size * 1024, i });
      }
      if (m_mem->m_count > 0)
      {
        mDDRMemoryManager.clear();
      }

      if (mLogStream.is_open())
         mLogStream << __func__ << " Creating the DDRMemoryManager Object with RTD section info" << std::endl;

      for (auto it : mMembanks)
      {
        //CR 966701: alignment to 4k (instead of mDeviceInfo.mDataAlignment)
        mDDRMemoryManager.push_back(new xclemulation::MemoryManager(it.size, it.base_addr, getpagesize(), it.tag));

        std::size_t found = it.tag.find("HOST");
        if (found != std::string::npos) {
          host_sptag_idx = it.index;
        }
      }

      for (auto &it : mDDRMemoryManager)
      {
        std::string tag = it->tag();

        //continue if not MBG group
        if (tag.find("MBG") == std::string::npos) {
          continue;
        }

        // Connectivity provided with the bus direction for HBM[31:0], XCLBIN creates the large group of memory with all the HBM[31:0] size
        // like MBG. It indicates allocation of sequential memory is possible and not to limited size of one HBM. Hence creating the
        // HBM child memories (HBM subsets listed in RTD which falls under the range of MBG) for MBG memory type
        for (auto it2 : mDDRMemoryManager)
        {
          if (it2->size() != 0 && it2 != it &&
            it->start() <= it2->start() &&
            (it->start() + it->size()) >= (it2->start() + it2->size()))
          {
            //add HBM child memories to MBG large group[
            it->mChildMemories.push_back(it2);
          }
        }
      }
    }

    //CR-1116870 Changes Start

    auto projectName = xrt_core::xclbin::get_project_name(args.m_top);
    xrt::xclbin xclbin_object{args.m_top};
    auto fpgaDeviceName = xclbin_object.get_fpga_device_name();

    //New DRC check for Versal Platforms
    if (!fpgaDeviceName.empty() && fpgaDeviceName.find("versal:") != std::string::npos) {
      mVersalPlatform=true;
      if ((args.m_emuData == nullptr) && (args.m_emuDataSize <= 0)) {
        std::string dMsg = "ERROR: [HW-EMU 09] EMULATION_DATA section is missing in XCLBIN. This is a mandatory section required for Versal platforms. Please ensure the design is built with 'v++ -package' step, which inserts EMULATION_DATA into the XCLBIN.";
        logMessage(dMsg, 0);
        return -1;
      }
    }
    if (xclemulation::config::getInstance()->isSharedFmodel() && !mVersalPlatform) {
      setenv("SDX_USE_SHARED_MEMORY","true",true);
    }

    std::string instance_name = "";
    //CR-1122692:'auto' is treated as 32 bit int.But 'uint64_t' is needed
    uint64_t base_address = 0;
    for (const auto& kernel : xclbin_object.get_kernels())
    {
      // get properties of each kernel object
      auto props = xrt_core::xclbin_int::get_properties(kernel);
      //get CU's of each kernel object
      //iterate over CU's to get arguments
      for (const auto& cu : kernel.get_cus())
      {
        base_address = cu.get_base_address();
        //CR-1122692: Adding checks to validate base_address and adding 'mVersalPlatform' check
        if (base_address != (uint64_t)-1 && mVersalPlatform) {
          mCuBaseAddress = base_address & 0xFFFFFFFF00000000;
          //BAD Worharound for vck5000 need to remove once SIM_QDMA supports PCIE bar
          if(xclemulation::config::getInstance()->getCuBaseAddrForce()!=-1)
          {
            mCuBaseAddress = xclemulation::config::getInstance()->getCuBaseAddrForce();
          }
          else if(mVersalPlatform)
          {
            mCuBaseAddress = 0x20200000000;
          }
        }
        //fetch instance name
        instance_name = cu.get_name();
        if (xclemulation::config::getInstance()->isMemLogsEnabled())
        {
          //trim instance_name to get actual instance name
          auto position = instance_name.find(":");
          auto trimmed_instance_name = instance_name.substr(position+1);
          mOffsetInstanceStreamMap.emplace(std::make_pair(base_address,new std::ofstream(trimmed_instance_name + "_control.mem")));
        }

        if (props.address_range != 0 && !props.name.empty() && !instance_name.empty())
        {
          mCURangeMap[instance_name] = props.address_range;
        }
      }
    }
    std::string xclBinName = projectName;

    //CR-1116870 Changes End


    bool simDontRun = xclemulation::config::getInstance()->isDontRun();
    std::string launcherArgs = xclemulation::config::getInstance()->getLauncherArgs();
    std::string wdbFileName("");
    std::string kernelProfileFileName("profile_kernels.csv");
    std::string kernelTraceFileName("timeline_kernels.csv");
    // The following is evil--hardcoding. This name may change.
    // Is there a way we can determine the name from the directories or otherwise?
    std::string bdName("dr"); // Used to be opencldesign. This is new default.

    unsetenv("VITIS_WAVEFORM_WDB_FILENAME");
    unsetenv("VITIS_KERNEL_PROFILE_FILENAME");
    unsetenv("VITIS_KERNEL_TRACE_FILENAME");

    if (args.m_emuData) {
      extractEmuData(binaryDirectory, binaryCounter, args);
      std::string emuSettingsFilePath = binaryDirectory + "/emulation_data/emu_meta_data.json";
      readEmuSettingsJsonFile(emuSettingsFilePath);
    }

    //xrt.ini setting (dont_run=true) is getting the high priority
    if (simDontRun) {
      mSimDontRun = simDontRun;
    }

    std::string userSpecifiedSimPath = xclemulation::config::getInstance()->getSimDir();
    char *login_user = getenv("USER");
    if (!login_user)
    {
      std::string dMsg = "ERROR: [HW-EMU 26] $USER variable is not SET. Please make sure the USER env variable is set properly.";
      logMessage(dMsg, 0);
      exit(EXIT_FAILURE);
    }
    char *vitisInstallEnvvar = getenv("XILINX_VITIS");
    if (!vitisInstallEnvvar) {
      std::string dMsg = "ERROR: [HW-EMU 27] $XILINX_VITIS variable is not SET. Please make sure the XILINX_VITIS env variable is SOURCED properly.";
      logMessage(dMsg, 0);
      exit(EXIT_FAILURE);
    }
    if (!mSimDontRun)
    {
      wdbFileName = std::string(mDeviceInfo.mName) + "-" + std::to_string(mDeviceIndex) + "-" + xclBinName;
      xclemulation::debug_mode lWaveform = xclemulation::config::getInstance()->getLaunchWaveform();

      if (lWaveform == xclemulation::debug_mode::gdb) {
        std::string dMsg = "ERROR: [HW-EMU 21] debug_mode option 'gdb' is no more valid. Valid options for debug_mode are 'gui', 'batch' and 'off'. Please make sure you build the application with 'wdb' mode";
        logMessage(dMsg, 0);
        return -1;
      }

      if (userSpecifiedSimPath.empty())
      {
        if (mLogStream.is_open())
          mLogStream << __func__ << " UNZIP of sim bin started" << std::endl;

        systemUtil::makeSystemCall(zip_fileName, systemUtil::systemOperation::UNZIP, binaryDirectory, std::to_string(__LINE__));

        if (mLogStream.is_open())
          mLogStream << __func__ << " UNZIP of sim bin complete" << std::endl;

        systemUtil::makeSystemCall(binaryDirectory, systemUtil::systemOperation::PERMISSIONS, "777", std::to_string(__LINE__));

        if (mLogStream.is_open())
          mLogStream << __func__ << " Permissions operation is complete" << std::endl;

        simulatorType = getSimulatorType(binaryDirectory);
        std::transform(simulatorType.begin(), simulatorType.end(), simulatorType.begin(), [](unsigned char c){return std::tolower(c);});
      }

      if (lWaveform == xclemulation::debug_mode::gui)
      {
        // NOTE: proto inst filename must match name in HPIKernelCompilerHwEmu.cpp
        std::string protoFileName = "./" + bdName + "_behav.protoinst";
        std::stringstream cmdLineOption;
        std::string waveformDebugfilePath = "";
        sim_path = binaryDirectory + "/behav_waveform/" + simulatorType;
        setSimPath(sim_path);

        if (boost::filesystem::exists(sim_path) != false) {
          waveformDebugfilePath = sim_path + "/waveform_debug_enable.txt";
          if (simulatorType == "xsim") {
            cmdLineOption << " -g --wdb " << wdbFileName << ".wdb"
                          << " --protoinst " << protoFileName;
            launcherArgs = launcherArgs + cmdLineOption.str();
          } else {
            cmdLineOption << " gui ";
            launcherArgs = launcherArgs + cmdLineOption.str();
          }
        }

        std::string generatedWcfgFileName = sim_path + "/" + bdName + "_behav.wcfg";
        unsetenv("VITIS_LAUNCH_WAVEFORM_BATCH");
        if (waveformDebugfilePath != "" && boost::filesystem::exists(waveformDebugfilePath) != false) {
          setenv("VITIS_WAVEFORM", generatedWcfgFileName.c_str(), true);
          setenv("VITIS_WAVEFORM_WDB_FILENAME", std::string(wdbFileName + ".wdb").c_str(), true);
        } else {
          std::string dMsg = "WARNING: [HW-EMU 08-1] None of the Kernels compiled in the waveform enabled mode to get the WDB file. Do run V++ link with the -g option";
          logMessage(dMsg, 0);
        }
        setenv("VITIS_KERNEL_PROFILE_FILENAME", kernelProfileFileName.c_str(), true);
        setenv("VITIS_KERNEL_TRACE_FILENAME", kernelTraceFileName.c_str(), true);

        const char* ldisplay = std::getenv("DISPLAY");
        if (!ldisplay)
        {
          if (mLogStream.is_open())
          {
            mLogStream << __func__ << " DISPLAY environment is not available so expect an exit from the application " << std::endl;
            //DEBUG_MSGS_COUT(" DISPLAY environment is not available so expect an exit from the application ");
          }
          std::string dMsg = "ERROR: [HW-EMU 26] DISPLAY environment is not available so expect an exit from the application";
          logMessage(dMsg, 0);
          throw std::runtime_error(" Simulator did not start/exited, please simulate.log in .run directory!");
        }

      }

      if (lWaveform == xclemulation::debug_mode::batch)
      {
        // NOTE: proto inst filename must match name in HPIKernelCompilerHwEmu.cpp
        std::string protoFileName = "./" + bdName + "_behav.protoinst";
        std::stringstream cmdLineOption;

        cmdLineOption << " --wdb " << wdbFileName << ".wdb"
          << " --protoinst " << protoFileName;

        launcherArgs = launcherArgs + cmdLineOption.str();
        sim_path = binaryDirectory + "/behav_waveform/" + simulatorType;
        setSimPath(sim_path);
        std::string waveformDebugfilePath = sim_path + "/waveform_debug_enable.txt";

        std::string generatedWcfgFileName = sim_path + "/" + bdName + "_behav.wcfg";
        setenv("VITIS_LAUNCH_WAVEFORM_BATCH", "1", true);
        if (boost::filesystem::exists(waveformDebugfilePath) != false) {
          setenv("VITIS_WAVEFORM", generatedWcfgFileName.c_str(), true);
          setenv("VITIS_WAVEFORM_WDB_FILENAME", std::string(wdbFileName + ".wdb").c_str(), true);
        } else {
          std::string dMsg = "WARNING: [HW-EMU 08-2] None of the Kernels compiled in the waveform enabled mode to get the WDB file. Do run v++ link with the -g option";
          logMessage(dMsg, 0);
        }
        setenv("VITIS_KERNEL_PROFILE_FILENAME", kernelProfileFileName.c_str(), true);
        setenv("VITIS_KERNEL_TRACE_FILENAME", kernelTraceFileName.c_str(), true);
      }

      if (lWaveform == xclemulation::debug_mode::off) {
        // NOTE: proto inst filename must match name in HPIKernelCompilerHwEmu.cpp
        std::string protoFileName = "./" + bdName + "_behav.protoinst";
        std::stringstream cmdLineOption;

        cmdLineOption << " --wdb " << wdbFileName << ".wdb"
          << " --protoinst " << protoFileName;

        launcherArgs = launcherArgs + cmdLineOption.str();
        sim_path = binaryDirectory + "/behav_waveform/" + simulatorType;
        setSimPath(sim_path);
        setenv("VITIS_LAUNCH_WAVEFORM_BATCH", "1", true);
      }

      /*if (lWaveform == xclemulation::debug_mode::gdb) {
        sim_path = binaryDirectory + "/behav_gdb/" + simulatorType;
        setSimPath(sim_path);
      }*/

      if (userSpecifiedSimPath.empty() == false)
      {
        sim_path = userSpecifiedSimPath;
        setSimPath(sim_path);
        systemUtil::makeSystemCall(sim_path, systemUtil::systemOperation::PERMISSIONS, "777", std::to_string(__LINE__));
      }
      else
      {
        if (sim_path.empty())
        {
          sim_path = binaryDirectory + "/behav_waveform/" + simulatorType;
          setSimPath(sim_path);
        }

        // As gdb feature is unsupported for 2021.1, we removed this cross check. We will re-enable it once we have 2 possibilities
        /*if (boost::filesystem::exists(sim_path) == false)
        {
          if (lWaveform == xclemulation::debug_mode::gdb) {
            sim_path = binaryDirectory + "/behav_waveform/" + simulatorType;
            setSimPath(sim_path);
            std::string waveformDebugfilePath = sim_path + "/waveform_debug_enable.txt";

            std::string dMsg = "WARNING: [HW-EMU 07] debug_mode is set to 'gdb' in INI file and none of kernels compiled in 'gdb' mode. Running simulation using waveform mode. Do run v++ link with -g and --xp param:hw_emu.debugMode=gdb options to launch simulation in 'gdb' mode";
            logMessage(dMsg, 0);

            std::string protoFileName = "./" + bdName + "_behav.protoinst";
            std::stringstream cmdLineOption;
            cmdLineOption << " --wdb " << wdbFileName << ".wdb"
              << " --protoinst " << protoFileName;

            launcherArgs = launcherArgs + cmdLineOption.str();
            std::string generatedWcfgFileName = sim_path + "/" + bdName + "_behav.wcfg";
            setenv("VITIS_LAUNCH_WAVEFORM_BATCH", "1", true);
            if (boost::filesystem::exists(waveformDebugfilePath) != false) {
              setenv("VITIS_WAVEFORM", generatedWcfgFileName.c_str(), true);
              setenv("VITIS_WAVEFORM_WDB_FILENAME", std::string(wdbFileName + ".wdb").c_str(), true);
            }

            // Commented to set these when debug_mode is set to gdb
            //setenv("VITIS_KERNEL_PROFILE_FILENAME", kernelProfileFileName.c_str(), true);
            //setenv("VITIS_KERNEL_TRACE_FILENAME", kernelTraceFileName.c_str(), true);
          }
          else {
            std::string dMsg;
            sim_path = binaryDirectory + "/behav_gdb/" + simulatorType;
            setSimPath(sim_path);
            if (lWaveform == xclemulation::debug_mode::gui)
              dMsg = "WARNING: [HW-EMU 07] debug_mode is set to 'gui' in ini file. Cannot enable simulator gui in this mode. Using " + sim_path + " as simulation directory.";
            else if (lWaveform == xclemulation::debug_mode::batch)
              dMsg = "WARNING: [HW-EMU 07] debug_mode is set to 'batch' in ini file. Using " + sim_path + " as simulation directory.";
            else
              dMsg = "WARNING: [HW-EMU 07] debug_mode is set to 'off' in ini file (or) considered by default. Using " + sim_path + " as simulation directory.";

            logMessage(dMsg, 0);
          }
        }*/
      }

      if (mLogStream.is_open())
        mLogStream << __func__ << " Preparing the launcher args and construction of proper simpath is complete sim_path: " << sim_path << std::endl;

      std::stringstream socket_id;
      socket_id << deviceName << "_" << binaryCounter << "_";
#ifndef _WINDOWS
      // TODO: Windows build support
      //   getpid is defined in unistd.h
      //   setenv is defined in stdlib.h
      socket_id << getpid();
      setenv("EMULATION_SOCKETID", socket_id.str().c_str(), true);
#endif
      if (mLogStream.is_open())
        mLogStream << __func__ << " socket_id: " << socket_id.str().c_str() << " binaryCounter: " << binaryCounter << std::endl;

      binaryCounter++;
    }

    if(mHostMemAccessThreadStarted == false) {
      mHostMemAccessThread = std::thread([this]() { hostMemAccessThread(); } );
    }

    if (deviceDirectory.empty() == false)
      setenv("EMULATION_RUN_DIR", deviceDirectory.c_str(), true);

    // Create waveform config file
    // NOTE: see corresponding wdb file in saveWaveDataBase
    if (wdbFileName.empty() == false)
    {
      setenv("SDX_QUESTA_WLF_FILENAME", std::string(wdbFileName + ".wlf").c_str(), true);
      mBinaryDirectories[sim_path] = wdbFileName;
    }

    //launch simulation
    if (boost::filesystem::exists(sim_path) == true) {
#ifndef _WINDOWS
      // TODO: Windows build support
      //   pid_t, fork, chdir, execl is defined in unistd.h
      //   this environment variable is added to disable the systemc copyright message

      std::string qemu_dtb, pmc_dtb;
      if (args.m_emuData)
      {
        extractEmuData(sim_path, binaryCounter, args);
        nocMmapInitialization(sim_path);

        std::string emu_data_path = sim_path + "/emulation_data";
        getDtbs(emu_data_path, qemu_dtb, pmc_dtb);
      }

      setenv("SYSTEMC_DISABLE_COPYRIGHT_MESSAGE", "1", true);
      std::cout << std::flush;
      pid_t pid = fork();
      assert(pid >= 0);

      if (mLogStream.is_open())
        mLogStream << __func__ << " Child process created to launch the simulation process " << std::endl;

      if (pid == 0) { //I am child

        //Redirecting the XSIM log to a file
        FILE* nP = freopen("/dev/null", "w", stdout);
        if (!nP) { std::cerr << "FATAR ERROR : Unable to redirect simulation output " << std::endl; exit(1); }

        int rV = chdir(sim_path.c_str());
        if (rV == -1){ std::cerr << "FATAL ERROR : Unable to go to simulation directory " << std::endl; exit(1); }

        // If the sdx server port was specified in the .ini file,
        //  we need to pass this information to the spawned xsim process.
        if (xclemulation::config::getInstance()->getServerPort() != 0)
        {
          std::stringstream convert;
          convert << xclemulation::config::getInstance()->getServerPort();
          setenv("XILINX_SDX_SERVER_PORT", convert.str().c_str(), 1);
        }

        if (mLogStream.is_open() && launcherArgs.empty() == false)
          mLogStream << __func__ << " xocc command line: " << launcherArgs << std::endl;

        const char* simMode = NULL;

        std::string userSpecifiedPreSimScript = xclemulation::config::getInstance()->getUserPreSimScript();
        std::string userSpecifiedPostSimScript = xclemulation::config::getInstance()->getUserPostSimScript();
        std::string wcfgFilePath = xclemulation::config::getInstance()->getWcfgFilePath();

        if (userSpecifiedPreSimScript != "" && wcfgFilePath != "") {
          std::cout << "WARNING: [HW-EMU] Both user_pre_sim_script and wcfg_file_path are provided. Either one of the option is accepted. Giving predence for wcfg_file_path." << std::endl;
        }

        std::string pre_sim_script;
        if (wcfgFilePath != "") {
          createPreSimScript(wcfgFilePath, pre_sim_script);
        }

        if (args.m_emuData) {

          //Assuming that we will have only one AIE Kernel, need to
          //update this logic when we have suport for multiple AIE Kernels

          if (fs::exists(sim_path + "/emulation_data/libsdf/cfg/aie.sim.config.txt"))
          {
            launcherArgs += " -emuData " + sim_path + "/emulation_data/libsdf/cfg/aie.sim.config.txt";
            launcherArgs += " -aie-sim-config " + sim_path + "/emulation_data/libsdf/cfg/aie.sim.config.txt";
          }
          else if (fs::exists(sim_path + "/emulation_data/libadf/cfg/aie.sim.config.txt")) {
            launcherArgs += " -emuData " + sim_path + "/emulation_data/libadf/cfg/aie.sim.config.txt";
            launcherArgs += " -aie-sim-config " + sim_path + "/emulation_data/libadf/cfg/aie.sim.config.txt";
          } else {
            launcherArgs += " -emuData " + sim_path + "/emulation_data/cfg/aie.sim.config.txt";
            launcherArgs += " -aie-sim-config " + sim_path + "/emulation_data/cfg/aie.sim.config.txt";
          }

          if (fs::exists(sim_path + "/emulation_data/BOOT_bh.bin")) {
            launcherArgs += " -boot-bh " + sim_path + "/emulation_data/BOOT_bh.bin";
          }

          if (fs::exists(sim_path + "/emulation_data/qemu_ospi.bin")) {
            launcherArgs += " -ospi-image " + sim_path + "/emulation_data/qemu_ospi.bin";
          }

          if (fs::exists(sim_path + "/emulation_data/qemu_qspi_low.bin")) {
            launcherArgs += " -qspi-low-image " + sim_path + "/emulation_data/qemu_qspi_low.bin";
          }

          if (fs::exists(sim_path + "/emulation_data/qemu_qspi_high.bin")) {
            launcherArgs += " -qspi-high-image " + sim_path + "/emulation_data/qemu_qspi_high.bin";
          }

          // V70 support: Setting this option, launch_emulator does not set the NOCSIM_DRAM_FILE file, it auto sets the
          // NOCSIM_MULTI_DRAM_FILE
          if (fs::exists(sim_path + "/emulation_data/noc_memory_config.txt")) {
            launcherArgs += " -noc-memory-config " + sim_path + "/emulation_data/noc_memory_config.txt";
          }

          if (fs::exists(sim_path + "/emulation_data/qemu_args.txt")) {
            launcherArgs += " -qemu-args-file " + sim_path + "/emulation_data/qemu_args.txt";
          }

          if (fs::exists(sim_path + "/emulation_data/pmc_args.txt")) {
            launcherArgs += " -pmc-args-file " + sim_path + "/emulation_data/pmc_args.txt";
          }
          else if (fs::exists(sim_path + "/emulation_data/pmu_args.txt")) {
            launcherArgs += " -pmc-args-file " + sim_path + "/emulation_data/pmu_args.txt";
          }
          else {
            std::cout << "ERROR: [HW-EMU] Unable to find either PMU/PMC args which are required to launch the emulation." << std::endl;
          }

          if (!qemu_dtb.empty())
            launcherArgs += " -qemu-dtb " + qemu_dtb;

          if (!pmc_dtb.empty())
            launcherArgs += " -pmc-dtb  " + pmc_dtb;

          if (is_enable_debug) {
            launcherArgs += " -enable-debug ";
          }

          if (aie_sim_options != "") {
            launcherArgs += " -aie-sim-options " + aie_sim_options;
          }

          if (wcfgFilePath != "") {
            launcherArgs += " -user-pre-sim-script " + pre_sim_script;
          }
          else {
            if (userSpecifiedPreSimScript != "") {
              launcherArgs += " -user-pre-sim-script " + userSpecifiedPreSimScript;
            }
          }

          if (userSpecifiedPostSimScript != "") {
            launcherArgs += " -user-post-sim-script " + userSpecifiedPostSimScript;
          }
        }
        else {
          if (pre_sim_script != "" && wcfgFilePath != "") {
            setenv("USER_PRE_SIM_SCRIPT", pre_sim_script.c_str(), true);
          }
        }

        if (!launcherArgs.empty())
          simMode = launcherArgs.c_str();

        //if (!xclemulation::file_exists(sim_file))
        if (!boost::filesystem::exists(sim_file))
          sim_file = "simulate.sh";

        if (mLogStream.is_open() )
            mLogStream << __TIME__ <<"\t"<< __func__ << " The simulate script is "  <<sim_file  << std::endl;

        int r = execl(sim_file.c_str(), sim_file.c_str(), simMode, NULL);
        if (r == -1) {
          std::cerr << "FATAL ERROR : Simulation process did not launch" << std::endl;
          exit(1);
        }
        exit(0);
      }
#endif
    }

    if (mLogStream.is_open())
      mLogStream << __func__ << " Child process launched... " << std::endl;
    //if platform is a XPR platform, dont serilize ddr memory
    if (isXPR())
    {
      mEnvironmentNameValueMap["enable_pr"] = "false";
    }
    //Providing enough time to simulate script to set up it's environment and start xsim.
    using namespace std::chrono_literals;
    std::this_thread::sleep_for(10s);
    if (parseLog() != 0) {
      if (mLogStream.is_open())
        mLogStream << __func__ << " ERROR: [HW-EMU 26] Simulator is NOT started so exiting the application! " << std::endl;

      // If no simulator running then no need to try a connection, hence exit with a failure now.
      //throw std::runtime_error(" Simulator did not start/exited, please refer simulate.log in .run directory!");
      exit(EXIT_FAILURE);
    }

    std::string simulationDirectoryMsg = "INFO: [HW-EMU 05] Path of the simulation directory : " + getSimPath();
    logMessage(simulationDirectoryMsg);
     
    try {
       sock = std::make_shared<unix_socket>();
    }
    catch(const std::exception &e){
       std::cerr << "\n ERROR: [HW-EMU 28] ERROR unable to allocate memory, error is ::" << e.what();
       return -1;
    }
    
    set_simulator_started(true);
    sock->monitor_socket();
<<<<<<< HEAD
   
=======

>>>>>>> 048d44ea
    //Thread to fetch messages from Device to display on host
    if (mMessengerThreadStarted == false) {
      mMessengerThread = std::thread([this]() { messagesThread(); } );
      mMessengerThreadStarted = true;
    }

    if (mLogStream.is_open())
      mLogStream << __func__ << " mMessengerThreadStarted " << std::endl;

    if (mLogStream.is_open())
      mLogStream << __func__ << " Created the Unix socket." << std::endl;

    if (!mEnvironmentNameValueMap.empty()) {
      //send environment information to device
      bool ack = true;

      if (mLogStream.is_open())
        mLogStream << __func__ << " Before RPC call xclSetEnvironment_RPC_CALL." << std::endl;

      xclSetEnvironment_RPC_CALL(xclSetEnvironment);
      if (!ack) {
        if (mLogStream.is_open())
          mLogStream << __func__ << "Environment is NOT set properly" << std::endl;
        //std::cout<<"environment is not set properly"<<std::endl;
      }

      if (mLogStream.is_open())
        mLogStream << __func__ << "Environment is set properly" << std::endl;
    }

    return 0;
  }

  bool HwEmShim::readEmuSettingsJsonFile(const std::string& emuSettingsFilePath) {

    if (emuSettingsFilePath.empty() || !boost::filesystem::exists(emuSettingsFilePath)) {
      return false;
    }

    try
    {
      std::ifstream emuSettingsFile(emuSettingsFilePath.c_str());
      if (!emuSettingsFile.good()) {
        return false;
      }

      namespace pt = boost::property_tree;
      pt::ptree iroot;
      pt::read_json(emuSettingsFilePath, iroot);

      for (pt::ptree::value_type &iter : iroot.get_child("settings"))
      {
        std::string settingName = iter.first;
        std::string settingValue = iter.second.get_value<std::string>();
        if (settingName == "defer_device_process") {
          mSimDontRun = (settingValue == "true") ? true : false;
        }
      }
    }
    catch (const boost::property_tree::ptree_error &e)
    {
      std::cerr << "property_tree error = " << e.what() << std::endl;
      return false;
    }
    catch (std::exception const& e)
    {
      std::cerr << "exception = " << e.what() << std::endl;
      return false;
    }
    return true;
  }

  void HwEmShim::createPreSimScript(const std::string& wcfgFilePath, std::string& preSimScriptPath) {
    char path[FILENAME_MAX];
    size_t size = MAXPATHLEN;
    char* pPath = GetCurrentDir(path, size);

    preSimScriptPath = std::string(pPath) + "/pre_sim_script.tcl";
    std::ofstream pssStrem;
    pssStrem.open(preSimScriptPath);

    pssStrem << "open_wave_config " << wcfgFilePath << std::endl;
    pssStrem.close();
  }

  void HwEmShim::nocMmapInitialization(const std::string &simPath)
  {
    if (xclemulation::config::getInstance()->isFastNocDDRAccessEnabled())
    {
      std::string nocMemSpecFilePath = simPath + "/emulation_data/noc_memory_config.txt";
      if (fs::exists(nocMemSpecFilePath))
        this->mNocFastAccess.init(nocMemSpecFilePath, simPath);
    }
  }

  void HwEmShim::extractEmuData(const std::string &simPath, int binaryCounter, bitStreamArg args)
  {

    std::unique_ptr<char[]> emuDataFileName(new char[1024]);
#ifndef _WINDOWS
    // TODO: Windows build support
    // getpid is defined in unistd.h
    std::sprintf(emuDataFileName.get(), "%s/emuDataFile_%d", mRunDeviceBinDir.c_str(), binaryCounter);
#endif

    if ((args.m_emuData != nullptr) && (args.m_emuDataSize > 1))
    {
      std::ofstream os(emuDataFileName.get());
      os.write(args.m_emuData, args.m_emuDataSize);
      os.close();

      std::string emuDataFilePath(emuDataFileName.get());
      systemUtil::makeSystemCall(emuDataFilePath, systemUtil::systemOperation::UNZIP, simPath, std::to_string(__LINE__));
      systemUtil::makeSystemCall(mRunDeviceBinDir, systemUtil::systemOperation::PERMISSIONS, "777", std::to_string(__LINE__));
    }
  }

  void HwEmShim::getDtbs(const std::string& emu_data_path, std::string& qemu_dtb, std::string& pmc_dtb)
  {
    boost::filesystem::path dts_dir = emu_data_path;
    boost::filesystem::directory_iterator end_itr;

    for (boost::filesystem::directory_iterator itr(dts_dir); itr != end_itr; ++itr)
    {
      std::string current_file = itr->path().string();
      std::string file_str = itr->path().filename().string();

      if (boost::algorithm::ends_with(file_str, ".dtb") == true)
      {
        if (mVersalPlatform)
        {
          if (file_str.find("pmc-virt") != std::string::npos)
            pmc_dtb = emu_data_path + "/" + file_str;
          else
            qemu_dtb = emu_data_path + "/" + file_str;
        }
        else
        {
          if (file_str.find("pmu.dtb") != std::string::npos)
            pmc_dtb = emu_data_path + "/" + file_str;
          else
            qemu_dtb = emu_data_path + "/" + file_str;
        }
      }
    }
  }

   size_t HwEmShim::xclWrite(xclAddressSpace space, uint64_t offset, const void *hostBuf, size_t size) {

     if (!simulator_started)
       return 0;

     if (mLogStream.is_open()) {
       mLogStream << __func__ << ", " << std::this_thread::get_id() << ", " << space << ", "
         << offset << ", " << hostBuf << ", " << size << std::endl;
     }
     offset = offset | mCuBaseAddress;
     switch (space) {
       case XCL_ADDR_SPACE_DEVICE_RAM:
         {
           const size_t totalSize = size;
           const size_t mod_size1 = offset % DDR_BUFFER_ALIGNMENT;
           const size_t mod_size2 = size % DDR_BUFFER_ALIGNMENT;
           if (mod_size1) {
             // Buffer not aligned at DDR_BUFFER_ALIGNMENT boundary, need to do Read-Modify-Write
             size_t returnVal = xclReadModifyWrite(offset, hostBuf, size);
             PRINTENDFUNC;
             return returnVal;
           }
           else if (mod_size2) {
             // Buffer not a multiple of DDR_BUFFER_ALIGNMENT, write out the initial block and
             // then perform a Read-Modify-Write for the remainder buffer
             const size_t blockSize = size - mod_size2;
             if (xclWrite(space, offset, hostBuf, blockSize) != blockSize)
             {
               PRINTENDFUNC;
               return -1;
             }
             offset += blockSize;
             hostBuf = static_cast<const char*>(hostBuf) + blockSize;
             if (xclReadModifyWrite(offset, hostBuf, mod_size2) != mod_size2)
             {
               PRINTENDFUNC;
               return -1;
             }
             PRINTENDFUNC;
             return totalSize;
           }

           const char *curr = (const char *)hostBuf;
           //Note: Adding PF and BAR ID valuesas 0, Once original values are avaiaable they get replaced
           xclWriteAddrSpaceDeviceRam_RPC_CALL(xclWriteAddrSpaceDeviceRam ,space,offset,curr,size,0,0);
           PRINTENDFUNC;
           return totalSize;
         }
       case XCL_ADDR_SPACE_DEVICE_PERFMON:
         {
           const char *curr = (const char *)hostBuf;
           std::map<uint64_t,std::pair<std::string,unsigned int>> offsetArgInfo;
           //Note: Adding PF and BAR ID valuesas 0, Once original values are avaiaable they get replaced
           xclWriteAddrKernelCtrl_RPC_CALL(xclWriteAddrKernelCtrl ,space,offset,curr,size,offsetArgInfo,0,0);
           PRINTENDFUNC;
           return size;
         }
       case XCL_ADDR_SPACE_DEVICE_CHECKER:
         {
           PRINTENDFUNC;
           return -1;
         }
       case XCL_ADDR_KERNEL_CTRL:
         {
           std::map<uint64_t,std::pair<std::string,unsigned int>> offsetArgInfo;

           std::string kernelName("");
           uint32_t *hostBuf32 = ((uint32_t*)hostBuf);
          // if(hostBuf32[0] & CONTROL_AP_START)

           auto controlStreamItr = mOffsetInstanceStreamMap.find(offset);
           if(controlStreamItr != mOffsetInstanceStreamMap.end())
           {
             std::ofstream* controlStream = (*controlStreamItr).second;
             if(hostBuf32[0] & CONTROL_AP_START)
               printMem(*controlStream,4, offset, (void*)hostBuf, 4 );
             else
               printMem(*controlStream,4, offset, (void*)hostBuf, size );
           }

           if(hostBuf32[0] & CONTROL_AP_START)
           {
             std::string dMsg ="INFO: [HW-EMU 04-0] Sending start signal to the kernel " + kernelName;
             logMessage(dMsg,1);
           }
           else
           {
             std::string dMsg ="INFO: [HW-EMU 03-0] Configuring registers for the kernel " + kernelName +" Started";
             logMessage(dMsg,1);
           }
           //Note: Adding PF and BAR ID valuesas 0, Once original values are avaiaable they get replaced
           xclWriteAddrKernelCtrl_RPC_CALL(xclWriteAddrKernelCtrl,space,offset,hostBuf,size,offsetArgInfo,0,0);
           if(hostBuf32[0] & CONTROL_AP_START)
           {
             std::string dMsg ="INFO: [HW-EMU 04-1] Kernel " + kernelName +" is Started";
             logMessage(dMsg,1);
           }
           else
           {
             std::string dMsg ="INFO: [HW-EMU 03-1] Configuring registers for the kernel " + kernelName +" Ended";
             logMessage(dMsg,1);
           }
           PRINTENDFUNC;
           return size;
         }
       default:
         {
           PRINTENDFUNC;
           return -1;
         }
     }

   }

  size_t HwEmShim::xclRead(xclAddressSpace space, uint64_t offset, void *hostBuf, size_t size) {

    //if(tracecount_calls < xclemulation::config::getInstance()->getMaxTraceCount())
    //{
    //  tracecount_calls = tracecount_calls + 1;
    //  return 0;
    //}
    //tracecount_calls = 0;

    if (!simulator_started)
      return 0;

    if (mLogStream.is_open()) {
      mLogStream << __func__ << ", " << std::this_thread::get_id() << ", " << space << ", "
        << offset << ", " << hostBuf << ", " << size << std::endl;
    }
    offset = offset | mCuBaseAddress;
    switch (space) {
      case XCL_ADDR_SPACE_DEVICE_RAM:
        {
          const size_t mod_size1 = offset % DDR_BUFFER_ALIGNMENT;
          const size_t mod_size2 = size % DDR_BUFFER_ALIGNMENT;
          const size_t totalSize = size;

          if (mod_size1) {
            // Buffer not aligned at DDR_BUFFER_ALIGNMENT boundary, need to do Read-Skip-Copy
            size_t returnVal = xclReadSkipCopy(offset, hostBuf, size);
            PRINTENDFUNC;
            return returnVal;
          }
          else if (mod_size2) {
            // Buffer not a multiple of DDR_BUFFER_ALIGNMENT, read the initial block and
            // then perform a Read-Skip-Copy for the remainder buffer
            const size_t blockSize = size - mod_size2;
            if (xclRead(space, offset, hostBuf, blockSize) != blockSize)
            {
              PRINTENDFUNC;
              return -1;
            }
            offset += blockSize;
            hostBuf = static_cast<char*>(hostBuf) + blockSize;
            if (xclReadSkipCopy(offset, hostBuf, mod_size2) != mod_size2)
            {
              PRINTENDFUNC;
              return -1;
            }
            PRINTENDFUNC;
            return totalSize;
          }

          //const char *curr = (const char *)hostBuf;
          //Note: Adding PF and BAR ID valuesas 0, Once original values are avaiaable they get replaced
          xclReadAddrSpaceDeviceRam_RPC_CALL(xclReadAddrSpaceDeviceRam,space,offset,hostBuf,size,0,0);
          PRINTENDFUNC;
          return totalSize;
        }
      case XCL_ADDR_SPACE_DEVICE_PERFMON:
        {
          xclGetDebugMessages();
          //Note: Adding PF and BAR ID valuesas 0, Once original values are avaiaable they get replaced
          xclReadAddrKernelCtrl_RPC_CALL(xclReadAddrKernelCtrl,space,offset,hostBuf,size,0,0);
          PRINTENDFUNC;
          return -1;
        }
       case XCL_ADDR_SPACE_DEVICE_CHECKER:
         {
           PRINTENDFUNC;
           return -1;
         }
      case XCL_ADDR_KERNEL_CTRL:
        {
          xclGetDebugMessages();
          //Note: Adding PF and BAR ID valuesas 0, Once original values are avaiaable they get replaced
          xclReadAddrKernelCtrl_RPC_CALL(xclReadAddrKernelCtrl,space,offset,hostBuf,size,0,0);
          PRINTENDFUNC;
          return size;
        }
      default:
        {
          PRINTENDFUNC;
          return -1;
        }
    }
  }

  uint32_t HwEmShim::getAddressSpace(uint32_t topology)
  {
    if (mMembanks.size() <= topology)
      return 0;
    if (mMembanks[topology].tag.find("bank") != std::string::npos)
    {
      return 0;
    }
    if (mMembanks[topology].tag.find("HBM") != std::string::npos)
    {
      return 2;
    }
    return 1;
  }

  size_t HwEmShim::xclCopyBufferHost2Device(uint64_t dest, const void *src, size_t size, size_t seek, uint32_t topology)
  {
    if (!sock)
    {
      if (!mMemModel)
        mMemModel = new mem_model(deviceName);
      mMemModel->writeDevMem(dest, src, size);
      return size;
    }
    std::string dMsg;
    //TODO : workaround to access NOC DDR in a faster way
    //Need to be removed when NOC allows transaport_dbg access

    if (xclemulation::config::getInstance()->isFastNocDDRAccessEnabled())
    {
      std::cout << "Checking Write Fastmem " << dest << std::endl;
      if (mNocFastAccess.isAddressMapped(dest, size))
      {
        std::cout << "Writing Fastmem " << dest << std::endl;
        mNocFastAccess.write(dest, (unsigned char *)src, size);
        dMsg = "INFO: [HW-EMU 02-1] Copying buffer from host to device ended";
        logMessage(dMsg, 1);
        PRINTENDFUNC;
        printMem(mGlobalInMemStream, 16, dest, (void *)src, size);
        return size;
      }
    }

    src = (unsigned char *)src + seek;
    if (mLogStream.is_open())
    {
      mLogStream << __func__ << ", " << std::this_thread::get_id() << ", " << dest << ", "
                 << src << ", " << size << ", " << seek << std::endl;
    }
    dMsg = "INFO: [HW-EMU 02-0] Copying buffer from host to device started : size = " + std::to_string(size);
    logMessage(dMsg, 1);
    void *handle = this;

    uint64_t messageSize = xclemulation::config::getInstance()->getPacketSize();
    uint64_t c_size = messageSize;
    uint64_t processed_bytes = 0;
    while (processed_bytes < size)
    {
      if ((size - processed_bytes) < messageSize)
      {
        c_size = size - processed_bytes;
      }
      else
      {
        c_size = messageSize;
      }

      void *c_src = (((unsigned char *)(src)) + processed_bytes);
      uint64_t c_dest = dest + processed_bytes;
#ifndef _WINDOWS
      // TODO: Windows build support
      // *_RPC_CALL uses unix_socket
      uint32_t space = getAddressSpace(topology);
      xclCopyBufferHost2Device_RPC_CALL(xclCopyBufferHost2Device, handle, c_dest, c_src, c_size, seek, space);
#endif
      processed_bytes += c_size;
    }
    dMsg = "INFO: [HW-EMU 02-1] Copying buffer from host to device ended";
    logMessage(dMsg, 1);

    PRINTENDFUNC;
    printMem(mGlobalInMemStream, 16, dest, (void *)src, size);

    return size;
  }

  size_t HwEmShim::xclCopyBufferDevice2Host(void *dest, uint64_t src, size_t size, size_t skip, uint32_t topology)
  {
    dest = ((unsigned char*)dest) + skip;
    if(!sock)
    {
      if(!mMemModel)
        mMemModel = new mem_model(deviceName);
      mMemModel->readDevMem(src,dest,size);
      return size;
    }

    if (mLogStream.is_open()) {
      mLogStream << __func__ << ", " << std::this_thread::get_id() << ", " << dest << ", "
        << src << ", " << size << ", " << skip << std::endl;
    }

    std::string dMsg = "INFO: [HW-EMU 05-0] Copying buffer from device to host started. size := " + std::to_string(size);
    logMessage(dMsg, 1);
    void *handle = this;

    //TODO : workaround to access NOC DDR in a faster way
    //Need to be removed when NOC allows transaport_dbg access
    if (xclemulation::config::getInstance()->isFastNocDDRAccessEnabled())
    {
      std::cout << "Checking Read Fastmem " << src << std::endl;
      if (mNocFastAccess.isAddressMapped(src, size))
      {
        mNocFastAccess.read(src, (unsigned char *)dest, size);
        std::cout << "Reading Fastmem " << src << std::endl;
        dMsg = "INFO: [HW-EMU 05-1] Copying buffer from device to host ended";
        logMessage(dMsg, 1);
        PRINTENDFUNC;
        return size;
      }
    }

    uint64_t messageSize = xclemulation::config::getInstance()->getPacketSize();
    uint64_t c_size = messageSize;
    uint64_t processed_bytes = 0;

    while(processed_bytes < size){
      if((size - processed_bytes) < messageSize){
        c_size = size - processed_bytes;
      }else{
        c_size = messageSize;
      }

      void* c_dest = (((unsigned char*)(dest)) + processed_bytes);
      uint64_t c_src = src + processed_bytes;
#ifndef _WINDOWS
      uint32_t space = getAddressSpace(topology);
      xclCopyBufferDevice2Host_RPC_CALL(xclCopyBufferDevice2Host,handle,c_dest,c_src,c_size,skip,space);
#endif

      processed_bytes += c_size;
    }
    dMsg ="INFO: [HW-EMU 05-1] Copying buffer from device to host ended";
    logMessage(dMsg,1);
    PRINTENDFUNC;
    printMem(mGlobalOutMemStream, 16 , src , dest , size );

    return size;
  }

  uint64_t HwEmShim::xclAllocDeviceBuffer(size_t size)
  {
    if (mLogStream.is_open()) {
      mLogStream << __func__ << ", " << std::this_thread::get_id() << ", " << size << std::endl;
    }

    uint64_t origSize = size;
    if (size == 0)
      size = DDR_BUFFER_ALIGNMENT;

    unsigned int paddingFactor = xclemulation::config::getInstance()->getPaddingFactor();
    uint64_t result = xclemulation::MemoryManager::mNull;
    for (auto i : mDDRMemoryManager) {
      result = i->alloc(size,paddingFactor);
      if (result != xclemulation::MemoryManager::mNull)
        break;
    }

    uint64_t finalValidAddress = result+(paddingFactor*size);
    uint64_t finalSize = size+(2*paddingFactor*size);
    mAddrMap[finalValidAddress] = finalSize;
    bool ack = false;
    if(sock)
    {
      bool noHostMemory= false;
      std::string sFileName("");
      xclAllocDeviceBuffer_RPC_CALL(xclAllocDeviceBuffer,finalValidAddress,origSize,noHostMemory);

      PRINTENDFUNC;
      if(!ack)
        return 0;
    }
    return finalValidAddress;
  }

  uint64_t HwEmShim::xclAllocDeviceBuffer2(size_t& size, xclMemoryDomains domain, unsigned flags, bool noHostMemory, unsigned boFlags, std::string &sFileName, std::map<uint64_t,uint64_t>& chunks)
  {
    if (mLogStream.is_open()) {
      mLogStream << __func__ << ", " << std::this_thread::get_id() << ", " << size <<", "<<domain<<", "<< flags <<std::endl;
    }

    if (domain != XCL_MEM_DEVICE_RAM)
    {
      PRINTENDFUNC;
      return xclemulation::MemoryManager::mNull;
    }

    if (size == 0)
      size = DDR_BUFFER_ALIGNMENT;

    if (flags >= mDDRMemoryManager.size()) {
      PRINTENDFUNC;
      return xclemulation::MemoryManager::mNull;
    }

    uint64_t origSize = size;
    unsigned int paddingFactor = xclemulation::config::getInstance()->getPaddingFactor();
    uint64_t result = -1;

    if (boFlags & XCL_BO_FLAGS_HOST_ONLY) {
      result = mDDRMemoryManager[host_sptag_idx]->alloc(size, paddingFactor, chunks);
    }
    else {
      result = mDDRMemoryManager[flags]->alloc(size, paddingFactor, chunks);
    }

    if (result == xclemulation::MemoryManager::mNull) {
      return result;
    }

    uint64_t finalValidAddress = result+(paddingFactor*size);
    uint64_t finalSize = size+(2*paddingFactor*size);
    mAddrMap[finalValidAddress] = finalSize;
    bool ack = false;
    if (sock)
    {
      if (boFlags & XCL_BO_FLAGS_HOST_ONLY) { // bypassed the xclAllocDeviceBuffer RPC call for Slave Bridge (host only buffer)
      } else {
	      if(chunks.size())
	      {
		      for (auto &it:chunks)
		      {
			      xclAllocDeviceBuffer_RPC_CALL(xclAllocDeviceBuffer, it.first, it.second, noHostMemory);
		      }

	      }
	      else
	      {
		      xclAllocDeviceBuffer_RPC_CALL(xclAllocDeviceBuffer, finalValidAddress, origSize, noHostMemory);
	      }
        PRINTENDFUNC;
        if (!ack)
          return 0;
      }
    }

    return finalValidAddress;
  }

  void HwEmShim::xclFreeDeviceBuffer(uint64_t offset, bool sendtoxsim)
  {
    if (mLogStream.is_open()) {
      mLogStream << __func__ << ", " << std::this_thread::get_id() << ", " << offset << std::endl;
    }

    for (auto i : mDDRMemoryManager) {
      if (offset < i->start() + i->size()) {
        i->free(offset);
      }
    }
    bool ack = true;
    if(sock)
    {
      //Currently Versal platforms does not support buffer deallocation
      if(!mVersalPlatform && sendtoxsim) {
        xclFreeDeviceBuffer_RPC_CALL(xclFreeDeviceBuffer,offset);
      }
    }
    if(!ack)
    {
      PRINTENDFUNC;
      return;
    }

    PRINTENDFUNC;
  }
  void HwEmShim::logMessage(std::string& msg , int verbosity)
  {
    if( verbosity > xclemulation::config::getInstance()->getVerbosityLevel())
      return;

    if ( mDebugLogStream.is_open())
      mDebugLogStream << msg<<std::endl;
    if(xclemulation::config::getInstance()->isInfosToBePrintedOnConsole())
      std::cout<<msg<<std::endl;
  }

  void HwEmShim::saveWaveDataBase()
  {
    if (mLogStream.is_open()) {
      mLogStream << __func__ << ", " << std::this_thread::get_id() << std::endl;
    }

     xclemulation::debug_mode lWaveform = xclemulation::config::getInstance()->getLaunchWaveform();

    // The following is evil--hardcoding. This name may change.
    // Is there a way we can determine the name from the directories or otherwise?
    std::string bdName("dr"); // Used to be opencldesign. This is new default.

    int i = 0;
    for(auto it :mBinaryDirectories)
    {
      std::string binaryDirectory = it.first;
      std::string fileName = it.second;
      char path[FILENAME_MAX];
      size_t size = MAXPATHLEN;
      char* pPath = GetCurrentDir(path,size);

      if(pPath) {
        // Copy waveform database
        if (lWaveform != xclemulation::debug_mode::off) {
          std::string extension = "wdb";
          if (boost::filesystem::exists(binaryDirectory+"/msim")) {
            extension = "wlf";
          }
          std::string wdbFileName = binaryDirectory + "/" + fileName + "."+extension;
          std::string destPath = "'" + std::string(path) + "/" + fileName +"." + extension + "'";
          systemUtil::makeSystemCall(wdbFileName, systemUtil::systemOperation::COPY,destPath, std::to_string(__LINE__));

          // Copy waveform config
          std::string wcfgFilePath= binaryDirectory + "/" + bdName + "_behav.wcfg";
          std::string destPath2 = "'" + std::string(path) + "/" + fileName + ".wcfg'";
          systemUtil::makeSystemCall(wcfgFilePath, systemUtil::systemOperation::COPY, destPath2, std::to_string(__LINE__));

          // Append to detailed kernel trace data mining results file
          std::string logFilePath= binaryDirectory + "/profile_kernels.csv";
          std::string destPath3 = "'" + std::string(path) + "/profile_kernels.csv'";
          systemUtil::makeSystemCall(logFilePath, systemUtil::systemOperation::APPEND, destPath3, std::to_string(__LINE__));
          xclemulation::copyLogsFromOneFileToAnother(logFilePath, mDebugLogStream);

          // Append to detailed kernel trace "timeline" file
          std::string traceFilePath = binaryDirectory + "/timeline_kernels.csv";
          std::string destPath4 = "'" + std::string(path) + "/timeline_kernels.csv'";
          systemUtil::makeSystemCall(traceFilePath, systemUtil::systemOperation::APPEND, destPath4, std::to_string(__LINE__));

          // Copy proto inst file
          std::string protoFilePath= binaryDirectory + "/" + bdName + "_behav.protoinst";
          std::string destPath6 = "'" + std::string(path) + "/" + fileName + ".protoinst'";
          systemUtil::makeSystemCall(protoFilePath, systemUtil::systemOperation::COPY, destPath6, std::to_string(__LINE__));


          if (mLogStream.is_open())
            mLogStream << "appended " << logFilePath << " to " << destPath3 << std::endl;
        }

        // Copy Simulation Log file
        std::string simulationLogFilePath= binaryDirectory + "/" + "simulate.log";
        std::string destPath5 = "'" + std::string(path) + "/" + fileName + "_simulate.log'";
        systemUtil::makeSystemCall(simulationLogFilePath, systemUtil::systemOperation::COPY, destPath5, std::to_string(__LINE__));

        // Copy xsc_report Log file
        std::string xscReportLogFilePath= binaryDirectory + "/" + "xsc_report.log";
        std::string destPath8 = "'" + std::string(path) + "/" + fileName + "_xsc_report.log'";
        systemUtil::makeSystemCall(xscReportLogFilePath, systemUtil::systemOperation::COPY, destPath8, std::to_string(__LINE__));
      }
      i++;
    }
    mBinaryDirectories.clear();
    PRINTENDFUNC;

    if (mLogStream.is_open()) {
      mLogStream.close();
    }
  }

  void HwEmShim::xclClose(bool DonotRunParseLog ) {
    if (mLogStream.is_open()) {
      mLogStream << __func__ << ", " << std::this_thread::get_id() << std::endl;
    }

    // Ensuring parseLog call to xclClose not to call parseLog again. - no recursive call should happen.
    if (!DonotRunParseLog)
        parseLog();

    for (auto& it: mFdToFileNameMap) {
      int fd=it.first;
      int sSize = std::get<1>(it.second);
      void* addr = std::get<2>(it.second);
      munmap(addr,sSize);
      close(fd);
    }
    mFdToFileNameMap.clear();

    // Shim object is not deleted as part of closing device.
    // The core device must correspond to open and close, so
    // reset here rather than in destructor
    xdp::hw_emu::flush_device(this);
    mCoreDevice.reset();
    device_handles::remove(this);

    if (!sock)
    {
      if (xclemulation::config::getInstance()->isKeepRunDirEnabled() == false) {
        systemUtil::makeSystemCall(deviceDirectory, systemUtil::systemOperation::REMOVE, "", std::to_string(__LINE__));
      }

      if(mMBSch && mCore)
      {
        mMBSch->fini_scheduler_thread();
        delete mCore;
        mCore = NULL;
        delete mMBSch;
        mMBSch = NULL;
      }
      if(m_scheduler)
      {
          delete m_scheduler;
          m_scheduler = nullptr;
      }
      if(m_xgq)
      {
          delete m_xgq;
          m_xgq = nullptr;
      }
      PRINTENDFUNC;
      if (mLogStream.is_open()) {
        mLogStream.close();
      }
      return;
    }
    // RPC calls will not be made in resetprogram
    // resetProgram has to be called in xclclose because all running threads will be exited gracefully
    // which results clean exit of driver code.
      resetProgram(false);


    int status = 0;
    xclemulation::debug_mode lWaveform = xclemulation::config::getInstance()->getLaunchWaveform();
    if ((lWaveform == xclemulation::debug_mode::gui || lWaveform == xclemulation::debug_mode::batch || lWaveform == xclemulation::debug_mode::off)
      && xclemulation::config::getInstance()->isInfoSuppressed() == false)
    {
      std::string waitingMsg ="INFO: [HW-EMU 06-0] Waiting for the simulator process to exit";
      logMessage(waitingMsg);
    }

    //bool simDontRun = xclemulation::config::getInstance()->isDontRun();
    if (!mSimDontRun)
      while (-1 == waitpid(0, &status, 0));

    if ((lWaveform == xclemulation::debug_mode::gui || lWaveform == xclemulation::debug_mode::batch || lWaveform == xclemulation::debug_mode::off)
      && xclemulation::config::getInstance()->isInfoSuppressed() == false)
    {
      std::string waitingMsg ="INFO: [HW-EMU 06-1] All the simulator processes exited successfully";
      logMessage(waitingMsg);

      std::string consoleMsg = "INFO: [HW-EMU 07-0] Please refer the path \"" + getSimPath() + "/simulate.log\" for more detailed simulation infos, errors and warnings.";
      logMessage(consoleMsg);
    }

    saveWaveDataBase();
    if (xclemulation::config::getInstance()->isKeepRunDirEnabled() == false)
      systemUtil::makeSystemCall(deviceDirectory, systemUtil::systemOperation::REMOVE, "", std::to_string(__LINE__));
    google::protobuf::ShutdownProtobufLibrary();
    PRINTENDFUNC;
    if (mLogStream.is_open()) {
      mLogStream.close();
    }
  }

  int HwEmShim::resetProgram(bool saveWdb)
  {
    if (mLogStream.is_open()) {
      mLogStream << __func__ << ", " << std::this_thread::get_id() << std::endl;
    }

    for (auto& it: mFdToFileNameMap)
    {
      int fd=it.first;
      int sSize = std::get<1>(it.second);
      void* addr = std::get<2>(it.second);
      munmap(addr,sSize);
      close(fd);
    }
    mFdToFileNameMap.clear();

    if(!sock)
    {
      PRINTENDFUNC;
      if(mMBSch && mCore)
      {
        mMBSch->fini_scheduler_thread();
        delete mCore;
        mCore = NULL;
        delete mMBSch;
        mMBSch = NULL;
      }
      if(m_scheduler)
      {
          delete m_scheduler;
          m_scheduler = nullptr;
      }
      if(m_xgq)
      {
          delete m_xgq;
          m_xgq = nullptr;
      }
      return 0;
    }

#ifndef _WINDOWS
    // TODO: Windows build support
    // *_RPC_CALL uses unix_socket
#endif
    Event eventObj;
    uint32_t numSlots = getPerfMonNumberSlots(xdp::MonitorType::memory);
    bool ack = true;
    for(unsigned int counter = 0 ; counter < numSlots; counter++)
    {
      unsigned int samplessize = 0;

      // This used to compare to XPAR_AIM0_HOST_SLOT, which is a meaningless
      // definition now.  Changing it to the equivalent 0 for now, but this
      // section should be revisited.
      if (counter == 0)
        continue;

      char slotname[128];
      getPerfMonSlotName(xdp::MonitorType::memory,counter,slotname,128);

      if (simulator_started == true)
      {
#ifndef _WINDOWS
        // TODO: Windows build support
        // *_RPC_CALL uses unix_socket
        do
        {
          bool accel=false;
          xclPerfMonReadTrace_RPC_CALL(xclPerfMonReadTrace,ack,samplessize,slotname,accel);
#endif
          for(unsigned int i = 0; i<samplessize ; i++)
          {
#ifndef _WINDOWS
            // TODO: Windows build support
            // r_msg is defined as part of *RPC_CALL definition
            const xclPerfMonReadTrace_response::events &event = r_msg.output_data(i);
            eventObj.timestamp = event.timestamp();
            eventObj.eventflags = event.eventflags();
            eventObj.arlen = event.arlen();
            eventObj.awlen = event.awlen();
            eventObj.host_timestamp = event.host_timestamp();
            eventObj.readBytes = event.rd_bytes();
            eventObj.writeBytes = event.wr_bytes();
            list_of_events[counter].push_back(eventObj);
#endif
          }
        } while (samplessize != 0);
      }
    }

    xclGetDebugMessages(true);
    try {
      std::lock_guard<std::mutex> guard(mPrintMessagesLock);
      simulator_started = false;
      fetchAndPrintMessages();

    }
    catch (std::exception& ex) {
      if (mLogStream.is_open())
        mLogStream << __func__ << ", unable to get lock:: " <<ex.what()<< std::endl;

      std::cout<<"\n unable to get lock::"<<ex.what();
    }

    std::string socketName = sock->get_name();
    if(socketName.empty() == false)// device is active if socketName is non-empty
    {
#ifndef _WINDOWS
      xclClose_RPC_CALL(xclClose,this);
#endif
      closeMessengerThread();
      //clean up directories which are created inside the driver
      systemUtil::makeSystemCall(socketName, systemUtil::systemOperation::REMOVE, "", std::to_string(__LINE__));
    }

    if(saveWdb)
    {
      int status = 0;
      xclemulation::debug_mode lWaveform = xclemulation::config::getInstance()->getLaunchWaveform();
      if(( lWaveform == xclemulation::debug_mode::gui || lWaveform == xclemulation::debug_mode::batch || lWaveform == xclemulation::debug_mode::off )
        && xclemulation::config::getInstance()->isInfoSuppressed() == false)
      {
        std::string waitingMsg ="INFO: [HW-EMU 06-0] Waiting for the simulator process to exit";
        logMessage(waitingMsg);
      }

      //bool simDontRun = xclemulation::config::getInstance()->isDontRun();
      if (!mSimDontRun)
        while (-1 == waitpid(0, &status, 0));

      if(( lWaveform == xclemulation::debug_mode::gui || lWaveform == xclemulation::debug_mode::batch || lWaveform == xclemulation::debug_mode::off )
        && xclemulation::config::getInstance()->isInfoSuppressed() == false)
      {
        std::string waitingMsg ="INFO: [HW-EMU 06-1] All the simulator processes exited successfully";
        logMessage(waitingMsg);
      }

      saveWaveDataBase();
    }
    //ProfilerStop();

    sock.reset();

    PRINTENDFUNC;
    if(mMBSch && mCore)
    {
      mMBSch->fini_scheduler_thread();
      delete mCore;
      mCore = NULL;
      delete mMBSch;
      mMBSch = NULL;
    }
    if(m_scheduler)
    {
        delete m_scheduler;
        m_scheduler = nullptr;
    }
    if(m_xgq)
    {
        delete m_xgq;
        m_xgq = nullptr;
    }

    return 0;
  }

  HwEmShim *HwEmShim::handleCheck(void *handle) {
    if (!handle)
      return 0;

    return (HwEmShim *)handle;

  }

  HwEmShim::~HwEmShim() {
    free(ci_buf);
    free(ri_buf);
    free(buf);
    parsedMsgs.clear();

    if (mLogStream.is_open()) {
      mLogStream << __func__ << ", " << std::this_thread::get_id() << std::endl;
      mLogStream.close();
    }
    if (xclemulation::config::getInstance()->isMemLogsEnabled())
    {
      mGlobalInMemStream.close();
      mGlobalOutMemStream.close();
    }
    for(auto &controlStreamItr : mOffsetInstanceStreamMap)
    {
      std::ofstream* os = controlStreamItr.second;
      if(os)
      {
        os->close();
        delete os;
        os=NULL;
      }
    }
    if(mMBSch && mCore)
    {
      mMBSch->fini_scheduler_thread();
      delete mCore;
      mCore = NULL;
      delete mMBSch;
      mMBSch = NULL;
    }
    if(m_scheduler)
    {
        delete m_scheduler;
        m_scheduler = nullptr;
    }
    if(m_xgq)
    {
        delete m_xgq;
        m_xgq = nullptr;
    }
    if(mDataSpace)
    {
      delete mDataSpace;
      mDataSpace = NULL;
    }
    closeMessengerThread();
  }

  void HwEmShim::initMemoryManager(std::list<xclemulation::DDRBank>& DDRBankList)
  {
    std::list<xclemulation::DDRBank>::iterator start = DDRBankList.begin();
    std::list<xclemulation::DDRBank>::iterator end = DDRBankList.end();
    uint64_t base = 0;
    for(;start != end; start++)
    {
      const uint64_t bankSize = (*start).ddrSize;
      mDdrBanks.push_back(*start);
      mDDRMemoryManager.push_back(new xclemulation::MemoryManager(bankSize, base , getpagesize()));
      base += bankSize;
    }
  }

  std::string HwEmShim::getSimulatorType(const std::string& binaryDirectory) {

    std::string simulator;
    std::string sim_path1 = binaryDirectory + "/behav_waveform/xsim";
    std::string sim_path2 = binaryDirectory + "/behav_gdb/xsim";

    std::string sim_path3 = binaryDirectory + "/behav_waveform/questa";
    std::string sim_path4 = binaryDirectory + "/behav_waveform/xcelium";
    std::string sim_path5 = binaryDirectory + "/behav_waveform/vcs";

    if (boost::filesystem::exists(sim_path1) || boost::filesystem::exists(sim_path2)) {
      simulator = "xsim";
    }
    else if (boost::filesystem::exists(sim_path3)) {
      simulator = "questa";
    }
    else if (boost::filesystem::exists(sim_path4)) {
      simulator = "xcelium";
    }
    else if (boost::filesystem::exists(sim_path5)) {
      simulator = "vcs";
    }

    if (!boost::filesystem::exists(sim_path1) && !boost::filesystem::exists(sim_path2)
      && !boost::filesystem::exists(sim_path3) && !boost::filesystem::exists(sim_path4)
      && !boost::filesystem::exists(sim_path5)) {

      std::string dMsg = "ERROR: [HW-EMU 11] UNZIP operation failed. Not to able to get the required simulation binaries from xclbin";
      logMessage(dMsg, 0);
    }

    return simulator;
  }

  void HwEmShim::fillDeviceInfo(xclDeviceInfo2* dest, xclDeviceInfo2* src)
  {
    std::strcpy(dest->mName, src->mName);
    dest->mMagic               =    src->mMagic ;
    dest->mHALMajorVersion    =    src->mHALMajorVersion;
    dest->mHALMinorVersion    =    src->mHALMinorVersion;
    dest->mVendorId           =    src->mVendorId;
    dest->mDeviceId           =    src->mDeviceId;
    dest->mSubsystemVendorId  =    src->mSubsystemVendorId;
    dest->mDeviceVersion      =    src->mDeviceVersion;
    dest->mDDRSize            =    src->mDDRSize;
    dest->mDataAlignment      =    src->mDataAlignment;
    dest->mDDRBankCount       =    src->mDDRBankCount;
    uint32_t numCdma = 0;
    if(isCdmaEnabled())
    {
      for(unsigned int i =0  ; i < 4; i++)
      {
        if ( getCdmaBaseAddress(i) != 0)
        {
          numCdma++;
        }
      }
    }
    dest->mNumCDMA = numCdma;
    for(unsigned int i = 0; i < 4 ;i++)
      dest->mOCLFrequency[i]       =    src->mOCLFrequency[i];

  }

  HwEmShim::HwEmShim(unsigned int deviceIndex, xclDeviceInfo2 &info, std::list<xclemulation::DDRBank>& DDRBankList, bool _unified, bool _xpr,
    FeatureRomHeader &fRomHeader, const boost::property_tree::ptree& platformData)
    :mRAMSize(info.mDDRSize)
    ,mCoalesceThreshold(4)
    ,mDeviceIndex(deviceIndex)
    ,mCuIndx(0)
  {
    simulator_started = false;
    tracecount_calls = 0;
    mReqCounter = 0;
    simulatorType = "xsim";
    sim_path = "";
    mSimDontRun = false;

    ci_msg.set_size(0);
    ci_msg.set_xcl_api(0);
#if GOOGLE_PROTOBUF_VERSION < 3006001
    ci_buf = malloc(ci_msg.ByteSize());
#else
    ci_buf = malloc(ci_msg.ByteSizeLong());
#endif
    ri_msg.set_size(0);
#if GOOGLE_PROTOBUF_VERSION < 3006001
    ri_buf = malloc(ri_msg.ByteSize());
#else
    ri_buf = malloc(ri_msg.ByteSizeLong());
#endif

    buf = nullptr;
    buf_size = 0;
    binaryCounter = 0;
    host_sptag_idx = -1;
    sock = nullptr;
    mCURangeMap.clear();

    deviceName = "device"+std::to_string(deviceIndex);
    deviceDirectory = xclemulation::getRunDirectory() +"/" + std::to_string(getpid())+"/hw_em/"+deviceName;

    systemUtil::makeSystemCall(deviceDirectory, systemUtil::systemOperation::CREATE, "", std::to_string(__LINE__));
    systemUtil::makeSystemCall(deviceDirectory, systemUtil::systemOperation::PERMISSIONS, "777", std::to_string(__LINE__));

    mPlatformData = platformData;
    constructQueryTable();

    std::memset(&mFeatureRom, 0, sizeof(FeatureRomHeader));
    std::memcpy(&mFeatureRom, &fRomHeader, sizeof(FeatureRomHeader));

    std::memset(&mDeviceInfo, 0, sizeof(xclDeviceInfo2));
    fillDeviceInfo(&mDeviceInfo,&info);
    initMemoryManager(DDRBankList);


    last_clk_time = clock();
    mCloseAll = false;
    mMemModel = nullptr;

    // Delete detailed kernel trace data mining results file
    // NOTE: do this only if we're going to write a new one
    xclemulation::debug_mode lWaveform = xclemulation::config::getInstance()->getLaunchWaveform();
    if (lWaveform == xclemulation::debug_mode::gui
        || lWaveform == xclemulation::debug_mode::batch
        || lWaveform == xclemulation::debug_mode::off) {
      char path[FILENAME_MAX];
      size_t size = MAXPATHLEN;
      char *pPath = GetCurrentDir(path, size);
      if (pPath)
      {
        std::string sdxProfileKernelFile = std::string(path) + "/profile_kernels.csv";
        systemUtil::makeSystemCall(sdxProfileKernelFile, systemUtil::systemOperation::REMOVE, "", std::to_string(__LINE__));
        std::string sdxTraceKernelFile = std::string(path) + "/timeline_kernels.csv";
        systemUtil::makeSystemCall(sdxTraceKernelFile, systemUtil::systemOperation::REMOVE, "", std::to_string(__LINE__));
      }
    }
    bUnified = _unified;
    bXPR = _xpr;
    mCore = nullptr;
    mMBSch = nullptr;
    m_scheduler = nullptr;
    m_xgq = nullptr;
    mIsDebugIpLayoutRead = false;
    mIsDeviceProfiling = false;
    mMemoryProfilingNumberSlots = 0;
    mAccelProfilingNumberSlots = 0;
    mStallProfilingNumberSlots = 0;
    mStreamProfilingNumberSlots = 0;
    mPerfMonFifoCtrlBaseAddress = 0;
    mPerfMonFifoReadBaseAddress = 0;
    mTraceFunnelAddress = 0;
    mDataSpace = new xclemulation::MemoryManager(0x10000000, 0, getpagesize());
    mCuBaseAddress = 0x0;
    mMessengerThreadStarted = false;
    mIsTraceHubAvailable = false;
    mVersalPlatform=false;
    mHostMemAccessThreadStarted = false;
  }

  bool HwEmShim::isMBSchedulerEnabled()
  {
    if (xclemulation::config::getInstance()->getIsPlatformEnabled()) {
      if (mPlatformData.get_optional<std::string>("plp.ert").is_initialized()) {
        std::string ertStr = mPlatformData.get<std::string>("plp.ert");
        return (ertStr == "enabled" ? true : false);
      }
    }

    bool mbSchEnabled = mFeatureRom.FeatureBitMap & FeatureBitMask::MB_SCHEDULER;
    bool QDMAPlatform = (getDsaVersion() == 60) ? true : false;
    return mbSchEnabled && !QDMAPlatform;
  }

  void HwEmShim::constructQueryTable() {
    if (xclemulation::config::getInstance()->getIsPlatformEnabled()) {

      if (mPlatformData.get_optional<std::string>("plp.m2m").is_initialized()) {
        mQueryTable[key_type::m2m] = mPlatformData.get<std::string>("plp.m2m");
      }

      if (mPlatformData.get_optional<std::string>("plp.dma").is_initialized()) {
        std::string dmaVal = mPlatformData.get<std::string>("plp.dma");
        mQueryTable[key_type::nodma] = (dmaVal == "none" ? "enabled" : "disabled");
      }
    }
  }

  // New API's for device query - m2m and no-dma
  int HwEmShim::deviceQuery(key_type queryKey) {
    if (mQueryTable.find(queryKey) != mQueryTable.end())
      return (mQueryTable[queryKey] == "enabled" ? 1 : 0);
    return 0;
  }

  std::string HwEmShim::getERTVersion() {
    if (xclemulation::config::getInstance()->getIsPlatformEnabled()) {
      if (mPlatformData.get_optional<std::string>("plp.ertVersion").is_initialized()) {
        return (mPlatformData.get<std::string>("plp.ertVersion"));
      }
    }
    return "10";
  }

  uint64_t HwEmShim::getM2MAddress() {
    if (xclemulation::config::getInstance()->getIsPlatformEnabled()) {
      if (mPlatformData.get_optional<std::string>("plp.m2m_address").is_initialized()) {
        std::stringstream streamSS;
        streamSS << std::hex << mPlatformData.get<std::string>("plp.m2m_address");
        uint64_t baseAddr_u;
        streamSS >> baseAddr_u;
        return baseAddr_u;
      }
    }
    return 0;
  }

  uint64_t HwEmShim::getErtCmdQAddress() {

    if (xclemulation::config::getInstance()->getIsPlatformEnabled()) {
      if (mPlatformData.get_optional<std::string>("plp.ertCmdqBaseAddr").is_initialized()) {
        std::stringstream streamSS ;
        streamSS << std::hex << mPlatformData.get<std::string>("plp.ertCmdqBaseAddr");
        uint64_t baseAddr_u;
        streamSS >> baseAddr_u;
        return baseAddr_u;
      }
    }
    return 0;
  }

  uint64_t HwEmShim::getErtBaseAddress() {
    if (xclemulation::config::getInstance()->getIsPlatformEnabled()) {
      if (mPlatformData.get_optional<std::string>("plp.ertBaseAddr").is_initialized()) {
        std::stringstream streamSS ;
        streamSS << std::hex << mPlatformData.get<std::string>("plp.ertBaseAddr");
        uint64_t baseAddr_u;
        streamSS >> baseAddr_u;
        return baseAddr_u;
      }
    }
    return 0;
  }

  std::shared_ptr<xrt_core::device> HwEmShim::getMCoreDevice()
  {
    return mCoreDevice;
  }

  bool HwEmShim::isLegacyErt()
  {
    if(xclemulation::config::getInstance()->getLegacyErt() == xclemulation::ertmode::legacy)
      return true;
    else if(xclemulation::config::getInstance()->getLegacyErt() == xclemulation::ertmode::updated)
      return false;

    //Following platforms uses legacyErt As per Emulation team.
    //There is no other way to get whether platform uses legacy ERT or not
    std::string vbnv  = mDeviceInfo.mName;
    if(!vbnv.empty() &&
        (  vbnv.find("u200_xdma-gen3x4_201830") != std::string::npos
        || vbnv.find("u200_xdma_201830")        != std::string::npos
        || vbnv.find("u250_qep_201910")         != std::string::npos
        || vbnv.find("u250_xdma_201830")        != std::string::npos
        || vbnv.find("u280_xdma_201920")        != std::string::npos
        || vbnv.find("u50_xdma_201910")         != std::string::npos
        || vbnv.find("u50_xdma_201920")         != std::string::npos))
      return true;

    return false;
  }

  bool HwEmShim::isCdmaEnabled()
  {
    if (xclemulation::config::getInstance()->getIsPlatformEnabled()) {
      if (mPlatformData.get_optional<std::string>("plp.numCdma").is_initialized()) {
        int numCdma = std::stoi(mPlatformData.get<std::string>("plp.numCdma"));
        return (numCdma > 0 ? true : false);
      }
    }

    return mFeatureRom.FeatureBitMap & FeatureBitMask::CDMA;
  }

  uint64_t HwEmShim::getCdmaBaseAddress(unsigned int index)
  {
    if (xclemulation::config::getInstance()->getIsPlatformEnabled()) {
      std::string cdmaAddrStr = "plp.cdmaBaseAddress" + std::to_string(index);
      if (mPlatformData.get_optional<std::string>(cdmaAddrStr).is_initialized()) {
        std::stringstream streamSS ;
        streamSS << std::hex << mPlatformData.get<std::string>(cdmaAddrStr);
        uint64_t baseAddr_u;
        streamSS >> baseAddr_u;
        return baseAddr_u;
      }
    }

    return mFeatureRom.CDMABaseAddress[index];
  }

  //following code is copied from core/pcie/driver/linux/xocl/subdev/feature_rom.c
  unsigned int HwEmShim::getDsaVersion()
  {
    std::string vbnv  = mDeviceInfo.mName;
    if(vbnv.empty())
      return 52;
    if (vbnv.find("5_0") != std::string::npos)
      return 50;
    else if (vbnv.find("qdma") != std::string::npos)
      return 60;
    else if ( (vbnv.find("5_1") != std::string::npos)
        || (vbnv.find("u200_xdma_201820_1") != std::string::npos))
      return 51;
    else if ((vbnv.find("5_2") != std::string::npos)
        ||   (vbnv.find("u200_xdma_201820_2") != std::string::npos )
        ||   (vbnv.find("u250_xdma_201820_1") != std::string::npos )
        ||   (vbnv.find("201830") != std::string::npos))
      return 52;
    else if (vbnv.find("5_3") != std::string::npos)
      return 53;
    else if (vbnv.find("6_0") != std::string::npos)
      return 60;

    return 52;
  }

  size_t HwEmShim::xclGetDeviceTimestamp()
  {
    bool ack = true;
    size_t deviceTimeStamp = 0;
    xclGetDeviceTimestamp_RPC_CALL(xclGetDeviceTimestamp,ack,deviceTimeStamp);
    return deviceTimeStamp;
  }

  void HwEmShim::xclReadBusStatus(xdp::MonitorType type) {

    bool is_bus_idle = true;
    uint64_t l_idle_bus_cycles = 0;
    uint64_t idle_bus_cycles = 0;
    time_t currentTime;
    struct tm *localTime;

    time( &currentTime );
    localTime = localtime( &currentTime );
    std::string time_s = "[Time: " + std::to_string(localTime->tm_hour) + ":" + std::to_string(localTime->tm_min) + "]";

    for(uint32_t slot_n = 0; slot_n < getPerfMonNumberSlots(type)-1; slot_n++) {
      xclReadBusStatus_RPC_CALL(xclReadBusStatus,idle_bus_cycles,slot_n);

      is_bus_idle = is_bus_idle & (idle_bus_cycles > 0);
      if(idle_bus_cycles > 0) {
        l_idle_bus_cycles = idle_bus_cycles;
      }
    }

    if(is_bus_idle) {
      std::cout << "INFO " << time_s <<" There is no traffic between DDR Memory and Kernel for last " << l_idle_bus_cycles << " clock cycles" << std::endl;
    } else {
      if ((clock() - last_clk_time)/CLOCKS_PER_SEC >  60*5) {
        last_clk_time = clock();
        std::cout << "INFO " << time_s<<" Hardware Emulation is in progress..." << std::endl;
      }
    }
  }

  void HwEmShim::xclGetDebugMessages(bool force)
  {
    if(xclemulation::config::getInstance()->isSystemDPAEnabled() == true) {
      return;
    }
    if (mLogStream.is_open()) {
      mLogStream << __func__ << ", " << std::this_thread::get_id() << std::endl;
    }

    bool ack = true;
    std::string displayMsgs;
    std::string logMsgs;
    std::string stopMsgs;
    xclGetDebugMessages_RPC_CALL(xclGetDebugMessages,ack,force,displayMsgs,logMsgs,stopMsgs);
    if(mDebugLogStream.is_open() && logMsgs.empty() == false)
    {
      mDebugLogStream <<logMsgs;
      mDebugLogStream.flush();
    }
    if(displayMsgs.empty() == false)
    {
      std::cout<<displayMsgs;
      std::cout.flush();
    }
    PRINTENDFUNC;
  }

  size_t HwEmShim::xclReadSkipCopy(uint64_t offset, void *hostBuf, size_t size)
  {
    if (mLogStream.is_open()) {
      mLogStream << __func__ << ", " << std::this_thread::get_id() << ", "
        << offset << ", " << hostBuf << ", " << size << std::endl;
    }

    const size_t mod_size = offset % DDR_BUFFER_ALIGNMENT;
    // Need to do Read-Modify-Read
#ifndef _WINDOWS
    // TODO: Windows build support
    //    alignas is defined in c++11
    alignas(DDR_BUFFER_ALIGNMENT) char buffer[DDR_BUFFER_ALIGNMENT];
#else
    char buffer[DDR_BUFFER_ALIGNMENT];
#endif

    // Read back one full aligned block starting from preceding aligned address
    const uint64_t mod_offset = offset - mod_size;
    if (xclRead(XCL_ADDR_SPACE_DEVICE_RAM, mod_offset, buffer, DDR_BUFFER_ALIGNMENT) != DDR_BUFFER_ALIGNMENT)
    {
      PRINTENDFUNC;
      return -1;
    }

    const size_t copy_size = (size + mod_size > DDR_BUFFER_ALIGNMENT) ? DDR_BUFFER_ALIGNMENT - mod_size : size;

    // Update the user buffer with partial read
    std::memcpy(hostBuf, buffer + mod_size, copy_size);

    // Update the remainder of user buffer
    if (size + mod_size > DDR_BUFFER_ALIGNMENT) {
      const size_t read_size = xclRead(XCL_ADDR_SPACE_DEVICE_RAM, mod_offset + DDR_BUFFER_ALIGNMENT,
          (char *)hostBuf + copy_size, size - copy_size);
      if (read_size != (size - copy_size))
      {
        PRINTENDFUNC;
        return -1;
      }
    }
    PRINTENDFUNC;
    return size;
  }

  size_t HwEmShim::xclReadModifyWrite(uint64_t offset, const void *hostBuf, size_t size)
  {
    if (mLogStream.is_open()) {
      mLogStream << __func__ << ", " << std::this_thread::get_id() << ", "
        << offset << ", " << hostBuf << ", " << size << std::endl;
    }

#ifndef _WINDOWS
    // TODO: Windows build support
    //    alignas is defined in c++11
    alignas(DDR_BUFFER_ALIGNMENT) char buffer[DDR_BUFFER_ALIGNMENT];
#else
    char buffer[DDR_BUFFER_ALIGNMENT];
#endif

    const size_t mod_size = offset % DDR_BUFFER_ALIGNMENT;
    // Read back one full aligned block starting from preceding aligned address
    const uint64_t mod_offset = offset - mod_size;
    if (xclRead(XCL_ADDR_SPACE_DEVICE_RAM, mod_offset, buffer, DDR_BUFFER_ALIGNMENT) != DDR_BUFFER_ALIGNMENT)
    {
      PRINTENDFUNC;
      return -1;
    }

    // Update the local copy of buffer with user requested data
    const size_t copy_size = (size + mod_size > DDR_BUFFER_ALIGNMENT) ? DDR_BUFFER_ALIGNMENT - mod_size : size;
    std::memcpy(buffer + mod_size, hostBuf, copy_size);

    // Write back the updated aligned block
    if (xclWrite(XCL_ADDR_SPACE_DEVICE_RAM, mod_offset, buffer, DDR_BUFFER_ALIGNMENT) != DDR_BUFFER_ALIGNMENT)
    {
      PRINTENDFUNC;
      return -1;
    }

    // Write any remaining blocks over DDR_BUFFER_ALIGNMENT size
    if (size + mod_size > DDR_BUFFER_ALIGNMENT) {
      size_t write_size = xclWrite(XCL_ADDR_SPACE_DEVICE_RAM, mod_offset + DDR_BUFFER_ALIGNMENT,
          (const char *)hostBuf + copy_size, size - copy_size);
      if (write_size != (size - copy_size))
      {
        PRINTENDFUNC;
        return -1;
      }
    }
    PRINTENDFUNC;
    return size;
  }

  int HwEmShim::xclGetDeviceInfo2(xclDeviceInfo2 *info)
  {
    std::memset(info, 0, sizeof(xclDeviceInfo2));
    fillDeviceInfo(info,&mDeviceInfo);
    for (auto i : mDDRMemoryManager) {
      info->mDDRFreeSize += i->freeSize();
    }
    return 0;
  }

  //TODO::SPECIFIC TO LINUX
  //Need to modify for windows
  void HwEmShim::xclOpen(const char* logfileName)
  {
    //populate environment information in driver
    xclemulation::config::getInstance()->populateEnvironmentSetup(mEnvironmentNameValueMap);
    char path[FILENAME_MAX];
    size_t size = MAXPATHLEN;
    char* pPath = GetCurrentDir(path,size);
    if(pPath)
    {
      std::string sdxProfileKernelFile = std::string(path) + "/profile_kernels.csv";
      systemUtil::makeSystemCall(sdxProfileKernelFile, systemUtil::systemOperation::REMOVE, "", std::to_string(__LINE__));
      std::string sdxTraceKernelFile = std::string(path) + "/timeline_kernels.csv";
      systemUtil::makeSystemCall(sdxTraceKernelFile, systemUtil::systemOperation::REMOVE, "", std::to_string(__LINE__));
    }

    std::string logFilePath = xrt_core::config::get_hal_logging();
    if (!logFilePath.empty()) {
      mLogStream.open(logFilePath);
      mLogStream << "FUNCTION, THREAD ID, ARG..." << std::endl;
      mLogStream << __func__ << ", " << std::this_thread::get_id() << std::endl;
    }

    if (xclemulation::config::getInstance()->isMemLogsEnabled())
    {
      mGlobalInMemStream.open("global_in.mem");
      mGlobalOutMemStream.open("global_out.mem");
    }

    // Shim object creation doesn't follow xclOpen/xclClose.
    // The core device must correspond to open and close, so
    // create here rather than in constructor
    mCoreDevice = xrt_core::hwemu::get_userpf_device(this, mDeviceIndex);

    device_handles::add(this);
  }

/**********************************************HAL2 API's START HERE **********************************************/

/*********************************** Utility ******************************************/

static bool check_bo_user_flags(HwEmShim* dev, unsigned flags)
{
	const unsigned ddr_count = dev->xocl_ddr_channel_count();
	unsigned ddr;

	if(ddr_count == 0)
		return false;

	if (flags == XOCL_MEM_BANK_MSK)
		return true;

  ddr = xclemulation::xocl_bo_ddr_idx(flags,false);
  if (ddr > ddr_count)
		return false;

	return true;
}

xclemulation::drm_xocl_bo* HwEmShim::xclGetBoByHandle(unsigned int boHandle)
{
  auto it = mXoclObjMap.find(boHandle);
  if(it == mXoclObjMap.end())
    return nullptr;

  xclemulation::drm_xocl_bo* bo = (*it).second;
  return bo;
}

inline unsigned short HwEmShim::xocl_ddr_channel_count()
{
  if(mMembanks.size() > 0)
    return mMembanks.size();
  return mDeviceInfo.mDDRBankCount;
}

inline unsigned long long HwEmShim::xocl_ddr_channel_size()
{
  return 0;
}

int HwEmShim::xclGetBOProperties(unsigned int boHandle, xclBOProperties *properties)
{
  std::lock_guard<std::mutex> lk(mApiMtx);
  if (mLogStream.is_open())
  {
    mLogStream << __func__ << ", " << std::this_thread::get_id() << ", " << std::hex << boHandle << std::endl;
  }
  xclemulation::drm_xocl_bo* bo = xclGetBoByHandle(boHandle);
  if (!bo) {
    PRINTENDFUNC;
    return  -1;
  }
  properties->handle = bo->handle;
  properties->flags  = bo->flags;
  properties->size   = bo->size;
  properties->paddr  = bo->base;
  PRINTENDFUNC;
  return 0;
}
/*****************************************************************************************/

/******************************** xclAllocBO *********************************************/
uint64_t HwEmShim::xoclCreateBo(xclemulation::xocl_create_bo* info)
{
	size_t size = info->size;
  unsigned ddr = xclemulation::xocl_bo_ddr_idx(info->flags,false);

  if (!size)
  {
    return -1;
  }

  /* Either none or only one DDR should be specified */
  if (!check_bo_user_flags(this, info->flags))
  {
    return -1;
  }

  auto xobj = std::make_unique<xclemulation::drm_xocl_bo>();
  xobj->flags=info->flags;
  /* check whether buffer is p2p or not*/
  bool noHostMemory = xclemulation::no_host_memory(xobj.get());
  std::string sFileName("");

  if(xobj->flags & XCL_BO_FLAGS_EXECBUF)
  {
    uint64_t result = mDataSpace->alloc(size,1);
    xobj->base = result;
  }
  else
  {
    xobj->base = xclAllocDeviceBuffer2(size, XCL_MEM_DEVICE_RAM, ddr, noHostMemory, info->flags, sFileName, xobj->chunks);
  }
  xobj->filename = sFileName;
  xobj->size = size;
  xobj->userptr = NULL;
  xobj->buf = NULL;
  xobj->topology=ddr;
  xobj->fd = -1;
  if(xobj->base == xclemulation::MemoryManager::mNull)
  {
    return xclemulation::MemoryManager::mNull;
  }

  info->handle = mBufferCount;
  mXoclObjMap[mBufferCount++] = xobj.release();
  return 0;
}

unsigned int HwEmShim::xclAllocBO(size_t size, int unused, unsigned flags)
{
  std::lock_guard<std::mutex> lk(mApiMtx);
  if (mLogStream.is_open())
  {
    mLogStream << __func__ << ", " << std::this_thread::get_id() << ", " << std::hex << size << std::dec << " , "<< unused <<" , "<< flags << std::endl;
  }
  xclemulation::xocl_create_bo info = {size, mNullBO, flags};
  uint64_t result = xoclCreateBo(&info);
  PRINTENDFUNC;
  return result ? mNullBO : info.handle;
}
/***************************************************************************************/

/******************************** xclAllocUserPtrBO ************************************/
unsigned int HwEmShim::xclAllocUserPtrBO(void *userptr, size_t size, unsigned flags)
{
  std::lock_guard<std::mutex> lk(mApiMtx);
  if (mLogStream.is_open())
  {
    mLogStream << __func__ << ", " << std::this_thread::get_id() << ", " << userptr <<", " << std::hex << size << std::dec <<" , "<< flags << std::endl;
  }
  xclemulation::xocl_create_bo info = {size, mNullBO, flags};
  uint64_t result = xoclCreateBo(&info);
  xclemulation::drm_xocl_bo* bo = xclGetBoByHandle(info.handle);
  if (bo) {
    bo->userptr = userptr;
  }
  PRINTENDFUNC;
  return result ? mNullBO : info.handle;
}
/***************************************************************************************/

/******************************** xclExportBO *******************************************/
int HwEmShim::xclExportBO(unsigned int boHandle)
{
  //TODO
  if (mLogStream.is_open())
  {
    mLogStream << __func__ << ", " << std::this_thread::get_id() << ", " << std::hex << boHandle << std::endl;
  }
  xclemulation::drm_xocl_bo* bo = xclGetBoByHandle(boHandle);
  if(!bo)
    return -1;

  std::string sFileName = bo->filename;
  if(sFileName.empty())
  {
    std::cout<<"Exported Buffer is not P2P "<<std::endl;
    PRINTENDFUNC;
    return -1;
  }

  uint64_t size = bo->size;
  int fd = open(sFileName.c_str(), (O_CREAT | O_RDWR), 0666);
  if (fd == -1)
  {
    printf("Error opening exported BO file.\n");
    PRINTENDFUNC;
    return -1;
  };

  char* data = (char*) mmap(0, bo->size , PROT_READ |PROT_WRITE |PROT_EXEC ,  MAP_SHARED, fd, 0);
  if(!data)
  {
    PRINTENDFUNC;
    return -1;
  }

  int rf = ftruncate(fd, bo->size);
  if(rf == -1 )
  {
    close(fd);
    munmap(data,size);
    return -1;
  }
  mFdToFileNameMap [fd] = std::make_tuple(sFileName,size,(void*)data,bo->flags);
  PRINTENDFUNC;
  return fd;
}
/***************************************************************************************/

/******************************** xclImportBO *******************************************/
unsigned int HwEmShim::xclImportBO(int boGlobalHandle, unsigned flags)
{
  //TODO
  if (mLogStream.is_open())
  {
    mLogStream << __func__ << ", " << std::this_thread::get_id() << ", " << std::hex << boGlobalHandle << std::endl;
  }
  auto itr = mFdToFileNameMap.find(boGlobalHandle);
  if(itr != mFdToFileNameMap.end())
  {
    int size = std::get<1>((*itr).second);
    unsigned boFlags = std::get<3>((*itr).second);

    unsigned int importedBo = xclAllocBO(size, 0, boFlags);
    xclemulation::drm_xocl_bo* bo = xclGetBoByHandle(importedBo);
    if(!bo)
    {
      std::cout<<"ERROR HERE in importBO "<<std::endl;
      return -1;
    }
    mImportedBOs.insert(importedBo);
    bo->fd = boGlobalHandle;
    return importedBo;
  }
  PRINTENDFUNC;
  return -1;

}
/***************************************************************************************/

/******************************** xclCopyBO *******************************************/
int HwEmShim::xclCopyBO(unsigned int dst_boHandle, unsigned int src_boHandle, size_t size, size_t dst_offset, size_t src_offset)
{
   std::lock_guard<std::mutex> lk(mApiMtx);
  //TODO
  if (mLogStream.is_open())
  {
    mLogStream << __func__ << ", " << std::this_thread::get_id() << ", " << std::hex << dst_boHandle
      << ", "<< src_boHandle << ", "<< size << ", " << dst_offset << ", " << src_offset<< std::endl;
  }
  xclemulation::drm_xocl_bo* sBO = xclGetBoByHandle(src_boHandle);
  if(!sBO)
  {
    PRINTENDFUNC;
    return -1;
  }

  xclemulation::drm_xocl_bo* dBO = xclGetBoByHandle(dst_boHandle);
  if(!dBO)
  {
    PRINTENDFUNC;
    return -1;
  }

  // Copy buffer thru the M2M.
    if ((deviceQuery(key_type::m2m) && getM2MAddress() != 0) && !((sBO->fd >= 0) || (dBO->fd >= 0))) {

      char hostBuf[M2M_KERNEL_ARGS_SIZE];
      std::memset(hostBuf, 0, M2M_KERNEL_ARGS_SIZE);

      //src and dest addresses construction
      uint64_t src_addr = sBO->base + src_offset;
      uint64_t dest_addr = dBO->base + dst_offset;

      //fill the hostbuf with the src offset and dest offset and size offset
      std::memcpy(hostBuf + 0x10, (unsigned char*)&src_addr, 8); //copying the src address to the hostbuf to the specified offset by M2M IP
      std::memcpy(hostBuf + 0x18, (unsigned char*)&dest_addr, 8);  //copying the dest address to the hostbuf to the specified offset by M2M IP
      std::memcpy(hostBuf + 0x20, (unsigned char*)&size, 4); //copying the size address to the hostbuf to the specified offset by M2M IP

      //Configuring the kernel with hostbuf by providing the Base address of the IP
      if (xclWrite(XCL_ADDR_KERNEL_CTRL, getErtBaseAddress() + 0x20000, hostBuf, M2M_KERNEL_ARGS_SIZE) != M2M_KERNEL_ARGS_SIZE) {
        std::cerr << "ERROR: Failed to write to args to the m2m IP" << std::endl;
      }

      hostBuf[0] = 0x1; //filling the hostbuf with the start info
      //Starting the kernel
      if (xclWrite(XCL_ADDR_KERNEL_CTRL, getErtBaseAddress() + 0x20000, hostBuf, 4) != 4) {
        std::cerr << "ERROR: Failed to start the m2m kernel" << std::endl;
      }

      do {
        //Read the status of the kernel by polling the hostBuf[0]
        //check for the base_address is either 4 or 6
        xclRead(XCL_ADDR_KERNEL_CTRL, getErtBaseAddress() + 0x20000, hostBuf, 4);
      } while (!(hostBuf[0] & (CONTROL_AP_DONE | CONTROL_AP_IDLE)));

      PRINTENDFUNC;
      return 0;
    }

  // source buffer is host_only and destination buffer is device_only
  if (isHostOnlyBuffer(sBO) && !xclemulation::xocl_bo_p2p(sBO) && xclemulation::xocl_bo_dev_only(dBO)) {
    unsigned char* host_only_buffer = (unsigned char*)(sBO->buf) + src_offset;
    if (xclCopyBufferHost2Device(dBO->base, (void*)host_only_buffer, size, dst_offset, dBO->topology) != size) {
      return -1;
    }
  } // source buffer is device_only and destination buffer is host_only
  else if (isHostOnlyBuffer(dBO) && !xclemulation::xocl_bo_p2p(dBO) && xclemulation::xocl_bo_dev_only(sBO)) {
    unsigned char* host_only_buffer = (unsigned char*)(dBO->buf) + dst_offset;
    if (xclCopyBufferDevice2Host((void*)host_only_buffer, sBO->base, size, src_offset, sBO->topology) != size) {
      return -1;
    }
  }// source and destination buffers are device_only
  else if (!isHostOnlyBuffer(sBO) && !isHostOnlyBuffer(dBO) && (dBO->fd < 0) && (sBO->fd < 0)) {
    unsigned char temp_buffer[size];
    // copy data from source buffer to temp buffer
    if (xclCopyBufferDevice2Host((void*)temp_buffer, sBO->base, size, src_offset, sBO->topology) != size) {
      std::cerr << "ERROR: copy buffer from device to host failed " << std::endl;
      return -1;
    }
    // copy data from temp buffer to destination buffer
    if (xclCopyBufferHost2Device(dBO->base, (void*)temp_buffer, size, dst_offset, dBO->topology) != size) {
      std::cerr << "ERROR: copy buffer from host to device failed " << std::endl;
      return -1;
    }
  }
  else if((sBO->fd >=0) && (dBO->fd >= 0)) {  //Both source & destination P2P buffer
    // CR-1113695 Copy data from source P2P to Dest P2P
    std::vector<char> temp_buffer(size);
    if(lseek(sBO->fd, src_offset, SEEK_SET) == -1){
      std::cerr << "ERROR: lseek() failed. " << std::endl;
      return -1;
    }
    int bytes_read = read(sBO->fd, temp_buffer.data(), size);
    if (bytes_read) {
      if (mLogStream.is_open())
      {
        mLogStream << __func__ << ", data read successfully from the src fd to local buffer." << std::endl;
      }
    }

    if(lseek(dBO->fd, dst_offset, SEEK_SET) == -1){
      std::cerr << "ERROR: lseek() failed. " << std::endl;
      return -1;
    }
    int bytes_write = write(dBO->fd, temp_buffer.data(), size);
    if (bytes_write) {
      if (mLogStream.is_open())
      {
        mLogStream << __func__ << ", data written successfully from local buffer to dest fd." << std::endl;
      }
    }
  }
  else if(dBO->fd >= 0){  //destination p2p buffer
    // CR-1113695 Copy data from temp buffer to exported fd
    std::vector<char> temp_buffer(size);
    if (xclCopyBufferDevice2Host((void*)temp_buffer.data(), sBO->base, size, src_offset, sBO->topology) != size) {
      std::cerr << "ERROR: copy buffer from device to host failed " << std::endl;
      return -1;
    }
    if(lseek(dBO->fd, dst_offset, SEEK_SET) == -1){
      std::cerr << "ERROR: lseek() failed. " << std::endl;
      return -1;
    }
    int bytes_write = write(dBO->fd, temp_buffer.data(), size);

    if (bytes_write) {
      if (mLogStream.is_open())
      {
        mLogStream << __func__ << ", data written successfully from local buffer to dest fd." << std::endl;
      }
    }
  }
  else if (sBO->fd >= 0) {  //source p2p buffer
    // CR-1112934 Copy data from exported fd to temp buffer using read API
    std::vector<char> temp_buffer(size);
    if(lseek(sBO->fd, src_offset, SEEK_SET) == -1){
      std::cerr << "ERROR: lseek() failed. " << std::endl;
      return -1;
    }
    int bytes_read = read(sBO->fd, temp_buffer.data(), size);

    if (bytes_read) {
      if (mLogStream.is_open())
      {
        mLogStream << __func__ << ", data read successfully from the src fd to local buffer." << std::endl;
      }
    }

    // copy data from temp buffer to destination buffer
    if (xclCopyBufferHost2Device(dBO->base, (void*)temp_buffer.data(), size, dst_offset, dBO->topology) != size) {
      std::cerr << "ERROR: copy buffer from host to device failed " << std::endl;
      return -1;
    }
  }
  else{
     std::cerr << "ERROR: Copy buffer from source to destination failed" << std::endl;
     return -1;
  }

  PRINTENDFUNC;
  return 0;
}
/***************************************************************************************/

/******************************** xclMapBO *********************************************/
void *HwEmShim::xclMapBO(unsigned int boHandle, bool write)
{
  std::lock_guard<std::mutex> lk(mApiMtx);
  if (mLogStream.is_open())
  {
    mLogStream << __func__ << ", " << std::this_thread::get_id() << ", " << std::hex << boHandle << " , " << write << std::endl;
  }
  xclemulation::drm_xocl_bo* bo = xclGetBoByHandle(boHandle);
  if (!bo) {
    PRINTENDFUNC;
    return nullptr;
  }

  std::string sFileName = bo->filename;
  if(!sFileName.empty() ) // In case of peer-to-peer
  {
    int fd = open(sFileName.c_str(), (O_CREAT | O_RDWR), 0666);
    if (fd == -1)
    {
      printf("Error opening exported BO file.\n");
      return nullptr;
    };

    char* data = (char*) mmap(0, bo->size , PROT_READ |PROT_WRITE |PROT_EXEC ,  MAP_SHARED, fd, 0);
    if(!data)
      return nullptr;

    int rf = ftruncate(fd, bo->size);
    if(rf == -1)
    {
      close(fd);
      munmap(data,bo->size);
      return nullptr;
    }
    mFdToFileNameMap [fd] = std::make_tuple(sFileName,bo->size,(void*)data, bo->flags);
    bo->buf = data;
    PRINTENDFUNC;
    return data;
  }

  void *pBuf=nullptr;
  if (posix_memalign(&pBuf, getpagesize(), bo->size))
  {
    if (mLogStream.is_open()) mLogStream << "posix_memalign failed" << std::endl;
    pBuf=nullptr;
    return pBuf;
  }
  memset(pBuf, 0, bo->size);
  bo->buf = pBuf;

  //For Slave Bridge scenario, maintaining the map for base vs pBuf pointer
  if (isHostOnlyBuffer(bo)) {
    mHostOnlyMemMap[bo->base] = std::make_pair(pBuf, bo->size);
  }

  PRINTENDFUNC;
  return pBuf;
}

int HwEmShim::xclUnmapBO(unsigned int boHandle, void* addr)
{
  std::lock_guard<std::mutex> lk(mApiMtx);
  auto bo = xclGetBoByHandle(boHandle);
  return bo ? munmap(addr, bo->size) : -1;
}

/**************************************************************************************/

/******************************** xclSyncBO *******************************************/
int HwEmShim::xclSyncBO(unsigned int boHandle, xclBOSyncDirection dir, size_t size, size_t offset)
{
  std::lock_guard<std::mutex> lk(mApiMtx);
  if (mLogStream.is_open())
  {
    mLogStream << __func__ << ", " << std::this_thread::get_id() << ", " << std::hex << boHandle << " , " << std::endl;
  }
  xclemulation::drm_xocl_bo* bo = xclGetBoByHandle(boHandle);
  if(!bo)
  {
    PRINTENDFUNC;
    return -1;
  }

  int returnVal = 0;
  if (!isHostOnlyBuffer(bo)) { // bypassed the xclCopyBufferDevice2Host/Host2Device RPC calls for Slave Bridge (host only buffer scenario)
    void* buffer = bo->userptr ? bo->userptr : bo->buf;
    if (dir == XCL_BO_SYNC_BO_TO_DEVICE)
    {
      if (xclCopyBufferHost2Device(bo->base, buffer, size, offset, bo->topology) != size)
      {
        returnVal = EIO;
      }
    }
    else
    {
      if (xclCopyBufferDevice2Host(buffer, bo->base, size, offset, bo->topology) != size)
      {
        returnVal = EIO;
      }
    }
  }
  PRINTENDFUNC;
  return returnVal;
}
/***************************************************************************************/

/******************************** xclFreeBO *******************************************/
void HwEmShim::xclFreeBO(unsigned int boHandle)
{
  std::lock_guard<std::mutex> lk(mApiMtx);
  if (mLogStream.is_open())
  {
    mLogStream << __func__ << ", " << std::this_thread::get_id() << ", " << std::hex << boHandle << std::endl;
  }
  auto it = mXoclObjMap.find(boHandle);
  if(it == mXoclObjMap.end())
  {
    PRINTENDFUNC;
    return;
  }

  xclemulation::drm_xocl_bo* bo = (*it).second;;
  if(bo)
  {
    bool bSendToSim = true;
    if(bo->flags & XCL_BO_FLAGS_EXECBUF)
      bSendToSim = false;

    if(bo->chunks.size())
    {
	    for(auto &it: bo->chunks)
		    xclFreeDeviceBuffer(it.first,bSendToSim);

    }
    else
    {
	    xclFreeDeviceBuffer(bo->base, bSendToSim);
    }
    mXoclObjMap.erase(it);
  }
  PRINTENDFUNC;
}
/***************************************************************************************/

/******************************** xclWriteBO *******************************************/
size_t HwEmShim::xclWriteBO(unsigned int boHandle, const void *src, size_t size, size_t seek)
{
  std::lock_guard<std::mutex> lk(mApiMtx);
  if (mLogStream.is_open())
  {
    mLogStream << __func__ << ", " << std::this_thread::get_id() << ", " << std::hex << boHandle << " , "<< src <<" , "<< size << ", " << seek << std::endl;
  }
  xclemulation::drm_xocl_bo* bo = xclGetBoByHandle(boHandle);
  if(!bo)
  {
    PRINTENDFUNC;
    return -1;
  }
  size_t returnVal = 0;
  if (xclCopyBufferHost2Device(bo->base, src, size, seek, bo->topology) != size)
  {
    returnVal = EIO;
  }
  PRINTENDFUNC;
  return returnVal;
}
/***************************************************************************************/

/******************************** xclReadBO *******************************************/
size_t HwEmShim::xclReadBO(unsigned int boHandle, void *dst, size_t size, size_t skip)
{
  std::lock_guard<std::mutex> lk(mApiMtx);
  if (mLogStream.is_open())
  {
    mLogStream << __func__ << ", " << std::this_thread::get_id() << ", " << std::hex << boHandle << " , "<< dst <<" , "<< size << ", " << skip << std::endl;
  }
  xclemulation::drm_xocl_bo* bo = xclGetBoByHandle(boHandle);
  if(!bo)
  {
    PRINTENDFUNC;
    return -1;
  }
  size_t returnVal = 0;
  if (xclCopyBufferDevice2Host(dst, bo->base, size, skip, bo->topology) != size)
  {
    returnVal = EIO;
  }
  PRINTENDFUNC;
  return returnVal;
}
/***************************************************************************************/

int HwEmShim::xclExecBuf(unsigned int cmdBO)
{

  if (mLogStream.is_open())
  {
    mLogStream << __func__ << ", " << std::this_thread::get_id() << ", " << cmdBO << std::endl;
  }

  xclemulation::drm_xocl_bo* bo = xclGetBoByHandle(cmdBO);
  int ret=-1;
  if(xclemulation::config::getInstance()->isNewMbscheduler())
  {
      if(!m_scheduler || !bo)
      {
          PRINTENDFUNC;
          return ret;
      }
      ret = m_scheduler->add_exec_buffer(bo);
      PRINTENDFUNC;
      return ret;
  } else if (xclemulation::config::getInstance()->isXgqMode()) {
      if (!m_xgq || !bo)
      {
          PRINTENDFUNC;
          return ret;
      }
      ret = m_xgq->add_exec_buffer(bo);
      PRINTENDFUNC;
      return ret;
  } else {
    if(!mMBSch || !bo)
    {
      PRINTENDFUNC;
      return ret;
    }
    ret = mMBSch->add_exec_buffer(mCore, bo);
    PRINTENDFUNC;
  }
  return ret;
}

/*
 * xclExecBuf()
 */
int HwEmShim::xclExecBuf(unsigned int cmdBO, size_t num_bo_in_wait_list, unsigned int *bo_wait_list)
{
  if (mLogStream.is_open())
  {
    mLogStream << __func__ << ", " << std::this_thread::get_id() << ", " << cmdBO << ", " << num_bo_in_wait_list << ", " << bo_wait_list << std::endl;
  }

  xclemulation::drm_xocl_bo* bo = xclGetBoByHandle(cmdBO);

  xcl_LogMsg(XRT_INFO, "", "%s, cmdBO: %d, num_bo_in_wait_list: %lu, bo_wait_list: %u",
            __func__, cmdBO, num_bo_in_wait_list, bo_wait_list);

  if (num_bo_in_wait_list > MAX_DEPS) {
    xcl_LogMsg(XRT_ERROR, "", "%s, Incorrect argument. Max num of BOs in wait_list: %d",
        __func__, MAX_DEPS);

    return -EINVAL;
  }

  /*int ret;
  unsigned int bwl[8] = {0};
  std::memcpy(bwl,bo_wait_list,num_bo_in_wait_list*sizeof(unsigned int));
  drm_xocl_execbuf exec = {0, cmdBO, bwl[0],bwl[1],bwl[2],bwl[3],bwl[4],bwl[5],bwl[6],bwl[7]};
  ret = mDev->ioctl(mUserHandle, DRM_IOCTL_XOCL_EXECBUF, &exec);
  return ret ? -errno : ret;*/

  int ret=-1;
  if(xclemulation::config::getInstance()->isNewMbscheduler())
  {
      if(!m_scheduler || !bo)
      {
          PRINTENDFUNC;
          return ret;
      }
      ret = m_scheduler->add_exec_buffer(bo);
      PRINTENDFUNC;
  } else {
    if(!mMBSch || !bo)
    {
      PRINTENDFUNC;
      return ret;
    }
    ret = mMBSch->add_exec_buffer(mCore, bo);
    PRINTENDFUNC;
  }
  return ret;
}

int HwEmShim::xclRegisterEventNotify(unsigned int userInterrupt, int fd)
{
  if (mLogStream.is_open())
  {
    mLogStream << __func__ << ", " << std::this_thread::get_id() << ", " << userInterrupt <<", "<< fd << std::endl;
  }
  PRINTENDFUNC;
  return 0;
}

int HwEmShim::xclExecWait(int timeoutMilliSec)
{
  if (mLogStream.is_open())
  {
 //   mLogStream << __func__ << ", " << std::this_thread::get_id() << ", " << timeoutMilliSec << std::endl;
  }

  unsigned int tSec = 0;
  static bool bConfig = true;
  tSec = timeoutMilliSec/1000;
  if(bConfig)
  {
    tSec = timeoutMilliSec/100;
    bConfig = false;
  }
  sleep(tSec);
  //PRINTENDFUNC;
  return 1;
}

////////////////////////////////////////////////////////////////
// Context handling
////////////////////////////////////////////////////////////////
int
HwEmShim::
xclOpenContext(const uuid_t xclbinId, unsigned int ipIndex, bool shared)
{
  // When properly implemented this function must throw on error
  // and any exception must be caught by global xclOpenContext and
  // converted to error code
  return 0;
}

int
HwEmShim::
xclCloseContext(const uuid_t xclbinId, unsigned int ipIndex)
{
  return 0;
}

// aka xclOpenContextByName, internal shim API for native C++ applications only
// Once properly implemented, this API should throw on error
xrt_core::cuidx_type
HwEmShim::
open_cu_context(const xrt::hw_context& hwctx, const std::string& cuname)
{
  // Emulation does not yet support multiple xclbins.  Call
  // regular flow.  Default access mode to shared unless explicitly
  // exclusive.
  auto shared = (hwctx.get_mode() != xrt::hw_context::access_mode::exclusive);
  auto ctxhdl = static_cast<xrt_hwctx_handle>(hwctx);
  auto cuidx = mCoreDevice->get_cuidx(ctxhdl, cuname);
  xclOpenContext(hwctx.get_xclbin_uuid().get(), cuidx.index, shared);

  return cuidx;
}

void
HwEmShim::
close_cu_context(const xrt::hw_context& hwctx, xrt_core::cuidx_type cuidx)
{
  if (xclCloseContext(hwctx.get_xclbin_uuid().get(), cuidx.index))
    throw xrt_core::system_error(errno, "failed to close cu context (" + std::to_string(cuidx.index) + ")");
}

// aka xclCreateHWContext, internal shim API for native C++ applications only
// Once properly implemented, this API should throw on error
xrt_hwctx_handle
HwEmShim::
create_hw_context(const xrt::uuid&, const xrt::hw_context::qos_type&, xrt::hw_context::access_mode)
{
  // Explicit hardware contexts are not yet supported
  throw xrt_core::ishim::not_supported_error{__func__};
}

// aka xclDestroyHWContext, internal shim API for native C++ applications only
// Once properly implemented, this API should throw on error
void
HwEmShim::
destroy_hw_context(xrt_hwctx_handle ctxhdl)
{
  // Explicit hardware contexts are not yet supported
  throw xrt_core::ishim::not_supported_error{__func__};
}

// aka xclRegisterXclbin, internal shim API for native C++ applications only
// Once properly implemented, this API should throw on error
void
HwEmShim::
register_xclbin(const xrt::xclbin&)
{
  // Explicit hardware contexts are not yet supported
  throw xrt_core::ishim::not_supported_error{__func__};
}
////////////////////////////////////////////////////////////////

ssize_t HwEmShim::xclUnmgdPwrite(unsigned flags, const void *buf, size_t count, uint64_t offset)
{
  if (flags)
    return -EINVAL;
  return xclCopyBufferHost2Device(offset, buf, count, 0 ,0);
}

ssize_t HwEmShim::xclUnmgdPread(unsigned flags, void *buf, size_t count, uint64_t offset)
{
  if (flags)
    return -EINVAL;
  return xclCopyBufferDevice2Host(buf, offset, count, 0 , 0);
}


int HwEmShim::xclGetDebugIPlayoutPath(char* layoutPath, size_t size)
{
  // get path of the debug_ip_layout (in binary format) created in the HW Emu run directory
  if(mRunDeviceBinDir.empty())
    return -1;

  std::string debugIPlayoutPath = mRunDeviceBinDir + "/debug_ip_layout";
  if(debugIPlayoutPath.size() >= size)
    return -1;

  strncpy(layoutPath, debugIPlayoutPath.c_str(), size);
  return 0;
}

int HwEmShim::xclGetTraceBufferInfo(uint32_t nSamples, uint32_t& traceSamples, uint32_t& traceBufSz)
{
  uint32_t bytesPerSample = (xdp::TRACE_FIFO_WORD_WIDTH / 8);

  traceBufSz = xdp::MAX_TRACE_NUMBER_SAMPLES_FIFO * bytesPerSample;   /* Buffer size in bytes */
  traceSamples = nSamples;

  return 0;
}

int HwEmShim::xclReadTraceData(void* traceBuf, uint32_t traceBufSz, uint32_t numSamples, uint64_t ipBaseAddress, uint32_t& wordsPerSample)
{
    // Create trace buffer on host (requires alignment)
    const int traceBufWordSz = traceBufSz / 4;  // traceBufSz is in number of bytes

    uint32_t size = 0;

    wordsPerSample = (xdp::TRACE_FIFO_WORD_WIDTH / 32);
    uint32_t numWords = numSamples * wordsPerSample;

//    alignas is defined in c++11
#ifndef _WINDOWS
    /* Alignment is limited to 16 by PPC64LE : so , should it be
    alignas(16) uint32_t hostbuf[traceBufSzInWords];
    */
    alignas(xdp::IP::FIFO::alignment) uint32_t hostbuf[traceBufWordSz];
#else
    xrt_core::AlignedAllocator<uint32_t> alignedBuffer(xdp::IP::FIFO::alignment, traceBufWordSz);
    uint32_t* hostbuf = alignedBuffer.getBuffer();
#endif

    // Now read trace data
    memset((void *)hostbuf, 0, traceBufSz);

    // Iterate over chunks
    // NOTE: AXI limits this to 4K bytes per transfer
    uint32_t chunkSizeWords = 256 * wordsPerSample;
    if (chunkSizeWords > 1024) chunkSizeWords = 1024;
    uint32_t chunkSizeBytes = 4 * chunkSizeWords;
    uint32_t words=0;

    // Read trace a chunk of bytes at a time
    if (numWords > chunkSizeWords) {
      for (; words < (numWords-chunkSizeWords); words += chunkSizeWords) {
          if(mLogStream.is_open())
            mLogStream << __func__ << ": reading " << chunkSizeBytes << " bytes from 0x"
                          << std::hex << ipBaseAddress /*fifoReadAddress[0] or AXI_FIFO_RDFD*/ << " and writing it to 0x"
                          << (void *)(hostbuf + words) << std::dec << std::endl;

        xclUnmgdPread(0 /*flags*/, (void *)(hostbuf + words) /*buf*/, chunkSizeBytes /*count*/, ipBaseAddress /*offset : or AXI_FIFO_RDFD*/);

        size += chunkSizeBytes;
      }
    }

    // Read remainder of trace not divisible by chunk size
    if (words < numWords) {
      chunkSizeBytes = 4 * (numWords - words);

      if(mLogStream.is_open()) {
        mLogStream << __func__ << ": reading " << chunkSizeBytes << " bytes from 0x"
                      << std::hex << ipBaseAddress /*fifoReadAddress[0]*/ << " and writing it to 0x"
                      << (void *)(hostbuf + words) << std::dec << std::endl;
      }

      xclUnmgdPread(0 /*flags*/, (void *)(hostbuf + words) /*buf*/, chunkSizeBytes /*count*/, ipBaseAddress /*offset : or AXI_FIFO_RDFD*/);

      size += chunkSizeBytes;
    }

    if(mLogStream.is_open())
        mLogStream << __func__ << ": done reading " << size << " bytes " << std::endl;

    memcpy((char*)traceBuf, (char*)hostbuf, traceBufSz);

    return size;
}

double HwEmShim::xclGetDeviceClockFreqMHz()
{
  //return 1.0;
  double clockSpeed;
  //300.0 MHz
  clockSpeed = 300.0;
  return clockSpeed;
}

// For PCIe gen 3x16 or 4x8:
// Max BW = 16.0 * (128b/130b encoding) = 15.75385 GB/s
double HwEmShim::xclGetHostReadMaxBandwidthMBps()
{
  return 15753.85;
}

// For PCIe gen 3x16 or 4x8:
// Max BW = 16.0 * (128b/130b encoding) = 15.75385 GB/s
double HwEmShim::xclGetHostWriteMaxBandwidthMBps()
{
  return 15753.85;
}

// For DDR4: Typical Max BW = 19.25 GB/s
double HwEmShim::xclGetKernelReadMaxBandwidthMBps()
{
  return 19250.00;
}

// For DDR4: Typical Max BW = 19.25 GB/s
double HwEmShim::xclGetKernelWriteMaxBandwidthMBps()
{
  return 19250.00;
}

uint32_t HwEmShim::getPerfMonNumberSlots(xdp::MonitorType type)
{
  if (type == xdp::MonitorType::memory)
    return mMemoryProfilingNumberSlots;
  if (type == xdp::MonitorType::accel)
    return mAccelProfilingNumberSlots;
  if (type == xdp::MonitorType::stall)
    return mStallProfilingNumberSlots;
  if (type == xdp::MonitorType::host)
    return 1;
  if (type == xdp::MonitorType::str)
    return mStreamProfilingNumberSlots;

  return 0;
}

// Get slot name
void HwEmShim::getPerfMonSlotName(xdp::MonitorType type, uint32_t slotnum,
                                  char* slotName, uint32_t length) {
  std::string str = "";
  if (type == xdp::MonitorType::memory) {
    str = (slotnum < xdp::MAX_NUM_AIMS) ? mPerfMonSlotName[slotnum] : "";
  }
  if (type == xdp::MonitorType::accel) {
    str = (slotnum < xdp::MAX_NUM_AMS) ? mAccelMonSlotName[slotnum] : "";
  }
  if (type == xdp::MonitorType::str) {
    str = (slotnum < xdp::MAX_NUM_ASMS) ? mStreamMonSlotName[slotnum] : "";
  }
  if(str.length() < length) {
   strncpy(slotName, str.c_str(), length);
  } else {
   strncpy(slotName, str.c_str(), length-1);
   slotName[length-1] = '\0';
  }
}

int HwEmShim::xcl_LogMsg(xrtLogMsgLevel level, const char* tag, const char* format, ...)
{
  va_list args;
  va_start(args, format);
  int ret = xclLogMsg(level, tag, format, args);
  va_end(args);
  return ret;
}

/*
 * xclLogMsg()
 */
int HwEmShim::xclLogMsg(xrtLogMsgLevel level, const char* tag, const char* format, va_list args1)
{
    int len = std::vsnprintf(nullptr, 0, format, args1);

    if (len < 0)
    {
        //illegal arguments
        std::string err_str = "ERROR: Illegal arguments in log format string. ";
        err_str.append(std::string(format));
        xrt_core::message::send((xrt_core::message::severity_level)level, tag, err_str.c_str());
        return len;
    }
    len++; //To include null terminator

    std::vector<char> buf(len);
    len = std::vsnprintf(buf.data(), len, format, args1);

    if (len < 0)
    {
        //error processing arguments
        std::string err_str = "ERROR: When processing arguments in log format string. ";
        err_str.append(std::string(format));
        xrt_core::message::send((xrt_core::message::severity_level)level, tag, err_str.c_str());
        return len;
    }
    xrt_core::message::send((xrt_core::message::severity_level)level, tag, buf.data());
    return 0;
}

void HwEmShim::closeMessengerThread()
{
  // set_simulator_started has to be false in order to see proper exit of joinable thread.
  //set_simulator_started(false);
  if (mMessengerThread.joinable()) {
    mMessengerThreadStarted = false;
    mMessengerThread.join();
  }

  if (mHostMemAccessThread.joinable()) {
    mHostMemAccessThreadStarted = false;
    mHostMemAccessThread.join();
  }
}

//CU register space for xclRegRead/Write()
int HwEmShim::xclRegRW(bool rd, uint32_t cu_index, uint32_t offset, uint32_t *datap)
{
  if (mLogStream.is_open()) {
    mLogStream << __func__ << ", " << std::this_thread::get_id() << ", " << "CU Idx : " << cu_index << " Offset : " << offset << " Datap : " << (*datap) << std::endl;
  }

  // get sorted cu addresses to match up with cu_index
  const auto& cuidx2addr = mCoreDevice->get_cus();
  if (cu_index >= cuidx2addr.size()) {
    std::string strMsg = "ERROR: [HW-EMU 20] xclRegRW - invalid CU index: " + std::to_string(cu_index);
    logMessage(strMsg);
    return -EINVAL;
  }

  uint64_t cuAddRange = 64 * 1024;
  for (auto cuInfo : mCURangeMap) {
    std::string instName = cuInfo.first;
    int cuIdx = static_cast<int>(cu_index);
    int tmpCuIdx = xclIPName2Index(instName.c_str());

    if (tmpCuIdx == cuIdx) {
      cuAddRange = cuInfo.second;
    }
  }

  if (offset >= cuAddRange || (offset & (sizeof(uint32_t) - 1)) != 0) {
    std::string strMsg = "ERROR: [HW-EMU 21] xclRegRW - invalid CU offset: " + std::to_string(offset);
    logMessage(strMsg);
    return -EINVAL;
  }

  std::array<char, REG_BUFF_SIZE> buff;

  uint64_t baseAddr = cuidx2addr[cu_index] + offset;
  if (rd) {
    if (xclRead(XCL_ADDR_KERNEL_CTRL, baseAddr, buff.data(), REG_BUFF_SIZE) != REG_BUFF_SIZE) {
      std::string strMsg = "ERROR: [HW-EMU 22] xclRegRW - xclRead failed for CU: " + std::to_string(cu_index);
      logMessage(strMsg);
      return -EINVAL;
    }
    auto tmp_buff = reinterpret_cast<uint32_t*>(buff.data());
    *datap = tmp_buff[0];
  }
  else {
    uint32_t * tmp_buff = reinterpret_cast<uint32_t*>(buff.data());
    tmp_buff[0] = *datap;
    if (xclWrite(XCL_ADDR_KERNEL_CTRL, baseAddr, tmp_buff, REG_BUFF_SIZE) != REG_BUFF_SIZE) {
      std::string strMsg = "ERROR: [HW-EMU 23] xclRegRW - xclWrite failed for CU: " + std::to_string(cu_index);
      logMessage(strMsg);
      return -EINVAL;
    }
  }
  return 0;
}

int HwEmShim::xclRegRead(uint32_t cu_index, uint32_t offset, uint32_t *datap)
{
  return xclRegRW(true, cu_index, offset, datap);
}

int HwEmShim::xclRegWrite(uint32_t cu_index, uint32_t offset, uint32_t data)
{
  return xclRegRW(false, cu_index, offset, &data);
}

//Get CU index from IP_LAYOUT section for corresponding kernel name
int HwEmShim::xclIPName2Index(const char *name)
{
  //Get IP_LAYOUT buffer from xclbin
  auto buffer = mCoreDevice->get_axlf_section(IP_LAYOUT);
  return xclemulation::getIPName2Index(name, buffer.first);
}


/********************************************** QDMA APIs IMPLEMENTATION END**********************************************/
/**********************************************HAL2 API's END HERE **********************************************/

/********************************************** Q2H_helper class implementation starts **********************************************/
/**
 * Function: device2xrt_rd_trans_cb
 * Description : Its a Read request from Device to HOST Buffer Call back function which gets read Address,
 *               size and Data pointer to be filled.
 * Arguments:
 *   1. addr: Read request addr
 *   2. data_ptr: container of read data which gets filled by Host. size of this container
 *                is = size rgument of this function
 *   3. size: size of read request
 * Return Value: This funtion returns boolean value. Incase of successful read from Host
 *                  it will return true or else false.
 *
 **/
bool HwEmShim::device2xrt_rd_trans_cb(unsigned long int addr, void* const data_ptr,unsigned long int size) {

  auto itStart = mHostOnlyMemMap.begin();
  auto itEnd = mHostOnlyMemMap.end();
  while (itStart != itEnd)
  {
    uint64_t baseAddress = (*itStart).first;
    std::pair<void*, uint64_t> osAddressSizePair = (*itStart).second;
    void* startOSAddress = osAddressSizePair.first;
    uint64_t buf_size = osAddressSizePair.second;

    if (addr >= baseAddress && addr < baseAddress + buf_size)
    {
      unsigned char* finalOsAddress = (unsigned char*)startOSAddress + (addr - baseAddress);

      if ((addr + size) > (baseAddress + buf_size)) {
        std::string dMsg = "ERROR: [HW-EMU 24] Host Memory - Accessing the invalid address range which is not within the boundary. Valid address range is "
          + std::to_string(baseAddress) + " - " + std::to_string(baseAddress + buf_size) + ". Whereas requested address range is " + std::to_string(addr) + " - " + std::to_string(addr+size);
        logMessage(dMsg, 0);

        return false;
      }

      std::memcpy((unsigned char*)data_ptr, finalOsAddress, size);
      break;
    }

    itStart++;
  }

  return true;
}

/**
 * Function: device2xrt_wr_trans_cb
 * Description : Its a Write request from Device to HOST Buffer Call back function which gets Write address,
 *               size and Data pointer of written data.
 * Arguments:
 *   1. addr: Read request addr
 *   2. data_ptr: container which holds write data which is already filled by deivce. size of this container
 *                is = size rgument of this function
 *   3. size: size of Write request
 * Return Value: This funtion returns boolean value. Incase of successful write to Host Buffer
 *                  it will return true or else false.
 *
 **/
bool HwEmShim::device2xrt_wr_trans_cb(unsigned long int addr, void const* data_ptr,unsigned long int size) {

  auto itStart = mHostOnlyMemMap.begin();
  auto itEnd = mHostOnlyMemMap.end();
  while (itStart != itEnd)
  {
    uint64_t baseAddress = (*itStart).first;
    std::pair<void*, uint64_t> osAddressSizePair = (*itStart).second;
    void* startOSAddress = osAddressSizePair.first;
    uint64_t buf_size = osAddressSizePair.second;

    if (addr >= baseAddress && addr < baseAddress + buf_size)
    {
      unsigned char* finalOsAddress = (unsigned char*)startOSAddress + (addr - baseAddress);

      if ((addr + size) > (baseAddress + buf_size)) {
        std::string dMsg = "ERROR: [HW-EMU 25] Host Memory - Accessing the invalid address range which is not within the boundary. Valid address range is "
          + std::to_string(baseAddress) + " - " + std::to_string(baseAddress + buf_size) + ". Whereas requested address range is " + std::to_string(addr) + " - " + std::to_string(addr + size);
        logMessage(dMsg, 0);

        return false;
      }

      std::memcpy(finalOsAddress, (unsigned char*)data_ptr, size);
      break;
    }

    itStart++;
  }

  return true;
}
bool HwEmShim::device2xrt_irq_trans_cb(uint32_t,unsigned long int) {
    // TODO: We need to return a ERROR here as we are not supporting this. Its helps users to get notified
    return true;
}
Q2H_helper :: Q2H_helper(xclhwemhal2::HwEmShim* _inst) {
    header          = std::make_unique<call_packet_info>();
    response_header = std::make_unique<response_packet_info>();
    inst = _inst;
    Q2h_sock        = nullptr;
    header->set_size(0);
    header->set_xcl_api(0);
    response_header->set_size(0);
    response_header->set_xcl_api(0);
#if GOOGLE_PROTOBUF_VERSION < 3006001
    i_len           = header->ByteSize();
    ri_len          = response_header->ByteSize();
#else
    i_len           = header->ByteSizeLong();
    ri_len          = response_header->ByteSizeLong();
#endif
}
Q2H_helper::~Q2H_helper() = default;

/**
 * Pooling on socket for any memory or interrupt requests from SIM_QDMA
 *
 */
int Q2H_helper::poolingon_Qdma() {
    //Getting incoming header packet from sim_qdma
    auto raw_header = std::make_unique<char[]>(i_len);
    int r = Q2h_sock->sk_read((void*)raw_header.get(), i_len);
    if (r <= 0) {
    	return r;
    }

    assert(i_len == (uint32_t)r);
    //deserializing protobuf message
    header->ParseFromArray((void*)raw_header.get(), i_len);
    if (header->xcl_api() == xclClose_n) {
        return -1;
    }
    //Getting incoming header packet from sim_qdma
    auto raw_payload = std::make_unique<char[]>(header->size());
    r = Q2h_sock->sk_read((void*)raw_payload.get(), header->size());
    assert((uint32_t)r == header->size());
    //processing payload and sending the response message back to sim_qdma
    if (header->xcl_api() == xclQdma2HostReadMem_n) {
    	xclSlaveReadReq_call payload;
        xclSlaveReadReq_response response_payload;
    	payload.ParseFromArray((void*)raw_payload.get(), r);
        auto data = std::make_unique<char[]>(payload.size());
        bool resp = inst->device2xrt_rd_trans_cb((unsigned long int)payload.addr(),(void* const)data.get(),(unsigned long int)payload.size());
        response_payload.set_valid(resp);
        response_payload.set_data((void*)data.get(),payload.size());
#if GOOGLE_PROTOBUF_VERSION < 3006001
        auto r_len = response_payload.ByteSize();
#else
        auto r_len = response_payload.ByteSizeLong();
#endif
        SEND_RESP2QDMA()
    }
    if (header->xcl_api() == xclQdma2HostWriteMem_n) {
    	xclSlaveWriteReq_call payload;
        xclSlaveWriteReq_response response_payload;
    	payload.ParseFromArray((void*)raw_payload.get(), r);
        bool resp = inst->device2xrt_wr_trans_cb((unsigned long int)payload.addr(),(void const*)payload.data().c_str(),(unsigned long int)payload.size());
        response_payload.set_valid(resp);
#if GOOGLE_PROTOBUF_VERSION < 3006001
        auto r_len = response_payload.ByteSize();
#else
        auto r_len = response_payload.ByteSizeLong();
#endif
        SEND_RESP2QDMA()
    }
    if (header->xcl_api() == xclQdma2HostInterrupt_n) {
    	xclInterruptOccured_call payload;
        xclInterruptOccured_response response_payload;
    	payload.ParseFromArray((void*)raw_payload.get(), r);
        uint32_t interrupt_line = payload.interrupt_line();
        bool resp = inst->device2xrt_irq_trans_cb(interrupt_line,4);
        response_payload.set_valid(resp);
#if GOOGLE_PROTOBUF_VERSION < 3006001
        auto r_len = response_payload.ByteSize();
#else
        auto r_len = response_payload.ByteSizeLong();
#endif
        SEND_RESP2QDMA()
    }

    return 1;
}

bool Q2H_helper::connect_sock() {
    std::string sock_name;
    if (getenv("EMULATION_SOCKETID")) {
      sock_name = "D2X_unix_sock_" + std::string(getenv("EMULATION_SOCKETID"));
    } else {
      sock_name = "D2X_unix_sock";
    }
    if (Q2h_sock == nullptr) {
      Q2h_sock = std::make_unique<unix_socket>("EMULATION_SOCKETID", sock_name, 5, false);
    }
    else if (!Q2h_sock->server_started) {
      Q2h_sock->start_server(5,false);
    }
    return Q2h_sock->server_started;
}

void HwEmShim::hostMemAccessThread() {
    mHostMemAccessThreadStarted.store(true);
    auto mq2h_helper_ptr = std::make_unique<Q2H_helper>(this);
    bool sock_ret = false;
    int count = 0;
    while (mHostMemAccessThreadStarted && !sock_ret && count < 71) {
        sock_ret = mq2h_helper_ptr->connect_sock();
        count++;
    }
    if (not sock_ret) {
      std::cout<<"\n unable to get a reliable socket connection, ideally should exit here. select call took care. \n";
    }
    int r =0;
    while (mHostMemAccessThreadStarted && r >= 0) {
        try {
            if (not get_simulator_started())
                return;
            r = mq2h_helper_ptr->poolingon_Qdma();
        } catch(int e) {
            std::cout << " Exception during socket communitication between SIM_QDMA ---> HE_EMU driver.." << std::endl;
        }
    }
}
/********************************************** Q2H_helper class implementation Ends **********************************************/
}  // end namespace xclhwemhal2<|MERGE_RESOLUTION|>--- conflicted
+++ resolved
@@ -1105,11 +1105,7 @@
     
     set_simulator_started(true);
     sock->monitor_socket();
-<<<<<<< HEAD
-   
-=======
-
->>>>>>> 048d44ea
+
     //Thread to fetch messages from Device to display on host
     if (mMessengerThreadStarted == false) {
       mMessengerThread = std::thread([this]() { messagesThread(); } );
