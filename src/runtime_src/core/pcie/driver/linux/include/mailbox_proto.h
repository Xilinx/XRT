--- conflicted
+++ resolved
@@ -142,9 +142,6 @@
 	uint32_t cage_temp2;
 	uint32_t cage_temp3;
 	uint32_t hbm_temp0;
-<<<<<<< HEAD
-	uint32_t cur_3v3_pex;
-=======
 	char	 serial_num[256];
 	char	 mac_addr0[32];
 	char	 mac_addr1[32];
@@ -156,7 +153,7 @@
 	uint32_t max_power;
 	uint32_t fan_num;
 	uint32_t config_mode;
->>>>>>> 8056200c
+	uint32_t cur_3v3_pex;
 };
 
 /**
