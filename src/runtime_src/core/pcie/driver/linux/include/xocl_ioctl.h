--- conflicted
+++ resolved
@@ -157,7 +157,8 @@
 	DRM_XOCL_ALLOC_CMA,
 	/* Free allocated CMA chunk through userpf*/
 	DRM_XOCL_FREE_CMA,
-<<<<<<< HEAD
+	/* Memory to Memory BO copy */
+	DRM_XOCL_COPY_BO,
 
 	/* The following IOCTLs can only be called from linux kernel space
 	 * WARNING: INTERNAL USE ONLY. NOT FOR PUBLIC CONSUMPTION.
@@ -166,11 +167,6 @@
 	DRM_XOCL_MAP_KERN_MEM,
 	DRM_XOCL_EXECBUF_CB,
 	DRM_XOCL_SYNC_BO_CB,
-
-=======
-	/* Memory to Memory BO copy */
-	DRM_XOCL_COPY_BO,
->>>>>>> cbd6a4b1
 	DRM_XOCL_NUM_IOCTLS
 };
 
@@ -321,7 +317,52 @@
 };
 
 /**
-<<<<<<< HEAD
+ * struct drm_xocl_copy_bo - device memory to memory copy bo
+ * used with DRM_IOCTL_XOCL_COPY_BO IOCTL
+ *
+ * @dst_handle:	dst bo handle
+ * @src_handle:	src bo handle
+ * @size:       bo size in bytes
+ * @dst_offset: dst offset
+ * @src_offset: src offset
+ */
+struct drm_xocl_copy_bo {
+	uint32_t dst_handle;
+	uint32_t src_handle;
+	uint64_t size;
+	uint64_t dst_offset;
+	uint64_t src_offset;
+};
+
+/**
+ * struct argument_info - Kernel argument information
+ *
+ * @name:	argument name
+ * @offset:	argument offset in CU
+ * @size:	argument size in bytes
+ * @dir:	input or output argument for a CU
+ */
+struct argument_info {
+	char		name[32];
+	uint32_t	offset;
+	uint32_t	size;
+	uint32_t	dir;
+};
+
+/**
+ * struct kernel_info - Kernel information
+ *
+ * @name:	kernel name
+ * @anums:	number of argument
+ * @args:	argument array
+ */
+struct kernel_info {
+	char			 name[64];
+	int			 anums;
+	struct argument_info	 args[];
+};
+
+/**
  * WARNING: INTERNAL USE ONLY. NOT FOR PUBLIC CONSUMPTION.
  * For use with Linux kernel space specific IOCTLs.
  * struct drm_xocl_kinfo_bo - Used to get a buffer object's kernel virtual address
@@ -340,54 +381,6 @@
 	uint64_t paddr;
 	uint64_t vaddr;
 };
-
-
-=======
- * struct drm_xocl_copy_bo - device memory to memory copy bo
- * used with DRM_IOCTL_XOCL_COPY_BO IOCTL
- *
- * @dst_handle:	dst bo handle
- * @src_handle:	src bo handle
- * @size:       bo size in bytes
- * @dst_offset: dst offset
- * @src_offset: src offset
- */
-struct drm_xocl_copy_bo {
-	uint32_t dst_handle;
-	uint32_t src_handle;
-	uint64_t size;
-	uint64_t dst_offset;
-	uint64_t src_offset;
-};
-
-/**
- * struct argument_info - Kernel argument information
- *
- * @name:	argument name
- * @offset:	argument offset in CU
- * @size:	argument size in bytes
- * @dir:	input or output argument for a CU
- */
-struct argument_info {
-	char		name[32];
-	uint32_t	offset;
-	uint32_t	size;
-	uint32_t	dir;
-};
-
-/**
- * struct kernel_info - Kernel information
- *
- * @name:	kernel name
- * @anums:	number of argument
- * @args:	argument array
- */
-struct kernel_info {
-	char			 name[64];
-	int			 anums;
-	struct argument_info	 args[];
-};
->>>>>>> cbd6a4b1
 
 /**
  * struct drm_xocl_axlf - load xclbin (AXLF) device image
@@ -654,13 +647,10 @@
 #define	DRM_IOCTL_XOCL_RECLOCK		XOCL_IOC_ARG(RECLOCK, reclock_info)
 #define	DRM_IOCTL_XOCL_ALLOC_CMA	XOCL_IOC_ARG(ALLOC_CMA, alloc_cma_info)
 #define	DRM_IOCTL_XOCL_FREE_CMA		XOCL_IOC(FREE_CMA)
-<<<<<<< HEAD
+#define	DRM_IOCTL_XOCL_COPY_BO		XOCL_IOC_ARG(COPY_BO, copy_bo)
 
 #define	DRM_IOCTL_XOCL_KINFO_BO		XOCL_IOC_ARG(KINFO_BO, kinfo_bo)
 #define	DRM_IOCTL_XOCL_MAP_KERN_MEM	XOCL_IOC_ARG(MAP_KERN_MEM, map_kern_mem)
 #define	DRM_IOCTL_XOCL_EXECBUF_CB	XOCL_IOC_ARG(EXECBUF_CB, execbuf_cb)
 #define	DRM_IOCTL_XOCL_SYNC_BO_CB	XOCL_IOC_ARG(SYNC_BO_CB, sync_bo_cb)
-=======
-#define	DRM_IOCTL_XOCL_COPY_BO		XOCL_IOC_ARG(COPY_BO, copy_bo)
->>>>>>> cbd6a4b1
 #endif