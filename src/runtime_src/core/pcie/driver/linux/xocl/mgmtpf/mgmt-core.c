--- conflicted
+++ resolved
@@ -414,14 +414,6 @@
 static void check_sensor(struct xclmgmt_dev *lro)
 {
 	int ret;
-<<<<<<< HEAD
-	struct xcl_sensor *s;
-       
-	s = vzalloc(sizeof *s);
-	if (!s)
-		return;
-
-=======
 	struct xcl_sensor *s = NULL;
 
 	s = vzalloc(sizeof(struct xcl_sensor));
@@ -430,7 +422,6 @@
 		return;	
 	}
 
->>>>>>> 98bed4e8
 	ret = xocl_xmc_get_data(lro, s);
 	if (ret == -ENODEV) {
 		(void) xocl_sysmon_get_prop(lro,
