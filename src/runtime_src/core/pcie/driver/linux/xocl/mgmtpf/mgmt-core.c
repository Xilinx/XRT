--- conflicted
+++ resolved
@@ -697,9 +697,6 @@
 
 	switch (req->req) {
 	case XCL_MAILBOX_REQ_HOT_RESET:
-<<<<<<< HEAD
-		ret = (int) xclmgmt_hot_reset(lro);
-=======
 #if defined(__PPC64__)
 		/* Reply before doing reset to release peer from waiting
 		 * for response and move to timer based wait stage.
@@ -711,10 +708,9 @@
 		 * before peer wakes up and start touching the PCIE BAR,
 		 * which is not allowed during reset.
 		 */
-		ret = (int) reset_hot_ioctl(lro);
+		ret = (int) xclmgmt_hot_reset(lro);
 #else
-		ret = (int) reset_hot_ioctl(lro);
->>>>>>> aed152c5
+		ret = (int) xclmgmt_hot_reset(lro);
 		(void) xocl_peer_response(lro, req->req, msgid, &ret,
 			sizeof(ret));
 #endif
