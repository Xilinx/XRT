--- conflicted
+++ resolved
@@ -894,15 +894,8 @@
 	int err;
 
 	interface_uuid = xclmgmt_get_interface_uuid(lro);
-<<<<<<< HEAD
-	if (!interface_uuid) {
-		err = -EINVAL;
-		goto done;
-	}
-=======
 	if (!interface_uuid)
 		return -EINVAL;
->>>>>>> 260d7daf
 	memset(fw_name, 0, sizeof (fw_name));
 
 	snprintf(fw_name, sizeof(fw_name), "%s/"
