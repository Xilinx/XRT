/*
 * A GEM style device manager for PCIe based OpenCL accelerators.
 *
 * Copyright (C) 2021-2022 Xilinx, Inc. All rights reserved.
 * Copyright (C) 2022 Advanced Micro Devices, Inc.
 *
 *
 * This software is licensed under the terms of the GNU General Public
 * License version 2, as published by the Free Software Foundation, and
 * may be copied, distributed, and modified under those terms.
 *
 * This program is distributed in the hope that it will be useful,
 * but WITHOUT ANY WARRANTY; without even the implied warranty of
 * MERCHANTABILITY or FITNESS FOR A PARTICULAR PURPOSE.  See the
 * GNU General Public License for more details.
 */

#include <linux/slab.h>
#include <linux/spinlock.h>
#include <linux/semaphore.h>
#include "xocl_xgq.h"

#define CLIENT_ID_BITS 7
#define MAX_CLIENTS (1 << CLIENT_ID_BITS)
#define CLIENT_ID_MASK (MAX_CLIENTS - 1)

static uint16_t xocl_xgq_cid;

struct xocl_xgq_client {
	void			*xxc_client;
	spinlock_t		 xxc_lock;
	struct list_head	 xxc_submitted;
	int			 xxc_num_submit;
	struct list_head	 xxc_completed;
	int			 xxc_num_complete;
	u32			 xxc_prot;
	struct semaphore	*xxc_notify_sem;
};

struct xocl_xgq {
	struct xgq		 xx_xgq;
	spinlock_t		 xx_lock;
	int			 xx_id;
	u64			 xx_addr;
	struct xocl_xgq_client	 xx_clients[MAX_CLIENTS];
	u32			 xx_num_client;
	void __iomem		*xx_sq_prod_int;
};

ssize_t xocl_xgq_dump_info(struct xocl_xgq *xgq_handle, char *buf, int count)
{
	struct xocl_xgq *xgq = xgq_handle;
	char *fmt = "id %d, addr 0x%llx\n";
	ssize_t sz = 0;

	sz = scnprintf(buf, count, fmt, xgq->xx_id, xgq->xx_addr);

	return sz;
}

static inline void
xocl_xgq_write_queue(u32 __iomem *dst, u32 *src, int words)
{
	int i = 0;

	for (i = 0; i < words; i++)
		iowrite32(src[i], dst + i);
}

static inline void
xocl_xgq_read_queue(u32 *dst, u32 __iomem *src, int words)
{
	int i = 0;

	for (i = 0; i < words; i++)
		dst[i] = ioread32(src + i);
}

static inline void xocl_xgq_trigger_sq_intr(struct xocl_xgq *xgq)
{
	if (unlikely(!xgq->xx_sq_prod_int))
		return;
	iowrite32((1 << xgq->xx_id), xgq->xx_sq_prod_int);
}

<<<<<<< HEAD
int xocl_xgq_set_command(void *xgq_handle, int client_id, struct kds_command *xcmd)
{
	struct xocl_xgq *xgq = (struct xocl_xgq *)xgq_handle;
	struct xocl_xgq_client *client = &xgq->xx_clients[client_id];
=======
int xocl_xgq_set_command(struct xocl_xgq *xgq_handle, int id, struct kds_command *xcmd)
{
	struct xocl_xgq *xgq = xgq_handle;
	struct xocl_xgq_client *client = &xgq->xx_clients[id];
>>>>>>> e0ba8c66
	struct xgq_cmd_sq_hdr *hdr = NULL;
	unsigned long flags = 0;
	u64 addr = 0;
	int ret = 0;

	hdr = (struct xgq_cmd_sq_hdr *)xcmd->info;
	/* Assign XGQ command CID */
	hdr->cid = (xocl_xgq_cid++ << CLIENT_ID_BITS) + client_id;
	spin_lock_irqsave(&xgq->xx_lock, flags);
	ret = xgq_produce(&xgq->xx_xgq, &addr);
	if (ret)
		goto unlock_and_out;

	xocl_xgq_write_queue((u32 __iomem *)addr, (u32 *)xcmd->info, xcmd->isize/sizeof(u32));

	list_move_tail(&xcmd->list, &client->xxc_submitted);
	client->xxc_num_submit++;
unlock_and_out:
	spin_unlock_irqrestore(&xgq->xx_lock, flags);
	return ret;
}

void xocl_xgq_notify(struct xocl_xgq *xgq_handle)
{
	struct xocl_xgq *xgq = xgq_handle;
	unsigned long flags = 0;

	spin_lock_irqsave(&xgq->xx_lock, flags);
	xgq_notify_peer_produced(&xgq->xx_xgq);
	spin_unlock_irqrestore(&xgq->xx_lock, flags);
	xocl_xgq_trigger_sq_intr(xgq);
}

static int xocl_xgq_handle_resp(struct xocl_xgq *xgq, int client_id, u64 resp_addr, int *status)
{
	struct xgq_com_queue_entry *resp = (struct xgq_com_queue_entry *)resp_addr;
	struct xocl_xgq_client *client = &xgq->xx_clients[client_id];
	struct kds_command *xcmd = NULL;
	unsigned long flags = 0;

	spin_lock_irqsave(&client->xxc_lock, flags);
	if (unlikely(list_empty(&client->xxc_submitted))) {
		spin_unlock_irqrestore(&client->xxc_lock, flags);
		return -EINVAL;
	}

	xcmd = list_first_entry(&client->xxc_submitted, struct kds_command, list);

	if (client->xxc_prot & XGQ_PROT_NEED_RESP) {
		xocl_xgq_read_queue((u32 *)&xcmd->rcode, (u32 __iomem *)&resp->rcode, sizeof(xcmd->rcode)/4);
		xocl_xgq_read_queue((u32 *)&xcmd->status, (u32 __iomem *)&resp->result, sizeof(xcmd->status)/4);
	} else
		xcmd->status = KDS_COMPLETED;
	*status = xcmd->status;
	list_move_tail(&xcmd->list, &client->xxc_completed);
	client->xxc_num_submit--;
	client->xxc_num_complete++;
	spin_unlock_irqrestore(&client->xxc_lock, flags);

	return 0;
}

<<<<<<< HEAD
int xocl_xgq_check_response(void *xgq_handle, int client_id, int *status)
=======
int xocl_xgq_check_response(struct xocl_xgq *xgq_handle, int id)
>>>>>>> e0ba8c66
{
	struct xocl_xgq *xgq = xgq_handle;
	struct xgq_cmd_cq_hdr hdr;
	unsigned long flags = 0;
	int target_id = client_id;
	u64 addr = 0;
	int ret = 0;

	spin_lock_irqsave(&xgq->xx_lock, flags);

	ret = xgq_consume(&xgq->xx_xgq, &addr);
	if (ret)
		goto unlock_and_out;

	/* Read XGQ completion entry header, then get client ID from XGQ CID */
	if (xgq->xx_num_client > 1) {
		xocl_xgq_read_queue((u32 *)&hdr, (u32 __iomem *)addr, sizeof(hdr)/4);
		target_id = hdr.cid & CLIENT_ID_MASK;
	}

	ret = xocl_xgq_handle_resp(xgq, target_id, addr, status);
	if (ret)
		goto unlock_and_out;

	xgq_notify_peer_consumed(&xgq->xx_xgq);
	if (client_id != target_id)
		ret = -ENOENT;
unlock_and_out:
	spin_unlock_irqrestore(&xgq->xx_lock, flags);
	return ret;
}

<<<<<<< HEAD
struct kds_command *xocl_xgq_get_command(void *xgq_handle, int client_id)
{
	struct xocl_xgq *xgq = (struct xocl_xgq *)xgq_handle;
	struct xocl_xgq_client *client = &xgq->xx_clients[client_id];
=======
struct kds_command *xocl_xgq_get_command(struct xocl_xgq *xgq_handle, int id)
{
	struct xocl_xgq *xgq = xgq_handle;
	struct xocl_xgq_client *client = &xgq->xx_clients[id];
>>>>>>> e0ba8c66
	struct kds_command *xcmd = NULL;
	unsigned long flags = 0;

	spin_lock_irqsave(&client->xxc_lock, flags);
	if (list_empty(&client->xxc_completed)) {
		spin_unlock_irqrestore(&client->xxc_lock, flags);
		return NULL;
	}

	xcmd = list_first_entry(&client->xxc_completed, struct kds_command, list);
	list_del_init(&xcmd->list);
	client->xxc_num_complete--;
	spin_unlock_irqrestore(&client->xxc_lock, flags);

	return xcmd;
}

<<<<<<< HEAD
int xocl_xgq_abort(void *xgq_handle, int client_id, void *cond,
		   bool (*match)(struct kds_command *xcmd, void *cond))
{
	struct xocl_xgq *xgq = (struct xocl_xgq *)xgq_handle;
	struct xocl_xgq_client *client = &xgq->xx_clients[client_id];
=======
int xocl_xgq_abort(struct xocl_xgq *xgq_handle, int id, void *cond,
		   bool (*match)(struct kds_command *xcmd, void *cond))
{
	struct xocl_xgq *xgq = xgq_handle;
	struct xocl_xgq_client *client = &xgq->xx_clients[id];
>>>>>>> e0ba8c66
	struct kds_command *xcmd = NULL;
	struct kds_command *next = NULL;
	unsigned long flags = 0;
	int ret = 0;

	spin_lock_irqsave(&client->xxc_lock, flags);
	list_for_each_entry_safe(xcmd, next, &client->xxc_submitted, list) {
		if (!match(xcmd, cond))
			continue;

		/* TODO: Send abort XGQ command to device. */

		xcmd->status = KDS_TIMEOUT;
		list_move_tail(&xcmd->list, &client->xxc_completed);
		client->xxc_num_submit--;
		client->xxc_num_complete++;
		ret = -EBUSY;
	}
	spin_unlock_irqrestore(&client->xxc_lock, flags);
	return ret;
}

int xocl_xgq_attach(struct xocl_xgq *xgq_handle, void *client, struct semaphore *sem,
		    u32 prot, int *client_id)
{
	struct xocl_xgq *xgq = xgq_handle;
	unsigned long flags = 0;

	spin_lock_irqsave(&xgq->xx_lock, flags);

	if (xgq->xx_num_client >= MAX_CLIENTS)
		return -ENOMEM;

	*client_id = xgq->xx_num_client++;
	xgq->xx_clients[*client_id].xxc_client = client;
	xgq->xx_clients[*client_id].xxc_notify_sem = sem;
	xgq->xx_clients[*client_id].xxc_prot = prot;

	spin_lock_init(&xgq->xx_clients[*client_id].xxc_lock);
	INIT_LIST_HEAD(&xgq->xx_clients[*client_id].xxc_submitted);
	INIT_LIST_HEAD(&xgq->xx_clients[*client_id].xxc_completed);
	xgq->xx_clients[*client_id].xxc_num_submit = 0;
	xgq->xx_clients[*client_id].xxc_num_complete = 0;

	spin_unlock_irqrestore(&xgq->xx_lock, flags);
	return 0;
}

irqreturn_t xgq_isr(int irq, void *arg)
{
	struct xocl_xgq *xgq = arg;
	unsigned long flags = 0;
	int i;

	spin_lock_irqsave(&xgq->xx_lock, flags);

	for (i = 0; i < xgq->xx_num_client; i++)
		up(xgq->xx_clients[i].xxc_notify_sem);

	spin_unlock_irqrestore(&xgq->xx_lock, flags);
	return IRQ_HANDLED;
}

struct xocl_xgq *xocl_xgq_init(struct xocl_xgq_info *info)
{
	struct xocl_xgq *xgq = NULL;
	int ret = 0;

	xgq = kzalloc(sizeof(struct xocl_xgq), GFP_KERNEL);
	if (!xgq)
		return (ERR_PTR(-ENOMEM));

	xgq->xx_addr = info->xi_addr;
	xgq->xx_id = info->xi_id;
	xgq->xx_sq_prod_int = info->xi_sq_prod_int;

	spin_lock_init(&xgq->xx_lock);
	ret = xgq_attach(&xgq->xx_xgq, 0, 0, (u64)xgq->xx_addr,
			 (u64)(uintptr_t)info->xi_sq_prod,
			 (u64)(uintptr_t)info->xi_cq_prod);
	if (ret) {
		kfree(xgq);
		return (ERR_PTR(-ENODEV));
	}

#if 0
	printk("sq prod 0x%llx\n", (u64)(uintptr_t)info->xi_sq_prod);
	printk("cq prod 0x%llx\n", (u64)(uintptr_t)info->xi_cq_prod);
	printk("\n");
	printk("xq_sq slot_num %d\n",      xgq->xx_xgq.xq_sq.xr_slot_num);
	printk("xq_sq slot_sz  %d\n",      xgq->xx_xgq.xq_sq.xr_slot_sz);
	printk("xq_sq produced %d\n",      xgq->xx_xgq.xq_sq.xr_produced);
	printk("xq_sq consumed %d\n",      xgq->xx_xgq.xq_sq.xr_consumed);
	printk("xq_sq produced 0x%llx\n",  xgq->xx_xgq.xq_sq.xr_produced_addr);
	printk("xq_sq consumed 0x%llx\n",  xgq->xx_xgq.xq_sq.xr_consumed_addr);
	printk("\n");
	printk("xq_cq slot_num %d\n",      xgq->xx_xgq.xq_cq.xr_slot_num);
	printk("xq_cq slot_sz  %d\n",      xgq->xx_xgq.xq_cq.xr_slot_sz);
	printk("xq_cq produced %d\n",      xgq->xx_xgq.xq_cq.xr_produced);
	printk("xq_cq consumed %d\n",      xgq->xx_xgq.xq_cq.xr_consumed);
	printk("xq_cq produced 0x%llx\n",  xgq->xx_xgq.xq_cq.xr_produced_addr);
	printk("xq_cq consumed 0x%llx\n",  xgq->xx_xgq.xq_cq.xr_consumed_addr);
#endif
	return xgq;
}

void xocl_xgq_fini(struct xocl_xgq *xgq_handle)
{
	struct xocl_xgq *xgq = xgq_handle;

	kfree(xgq);
}<|MERGE_RESOLUTION|>--- conflicted
+++ resolved
@@ -83,17 +83,10 @@
 	iowrite32((1 << xgq->xx_id), xgq->xx_sq_prod_int);
 }
 
-<<<<<<< HEAD
-int xocl_xgq_set_command(void *xgq_handle, int client_id, struct kds_command *xcmd)
-{
-	struct xocl_xgq *xgq = (struct xocl_xgq *)xgq_handle;
+int xocl_xgq_set_command(struct xocl_xgq *xgq_handle, int client_id, struct kds_command *xcmd)
+{
+	struct xocl_xgq *xgq = xgq_handle;
 	struct xocl_xgq_client *client = &xgq->xx_clients[client_id];
-=======
-int xocl_xgq_set_command(struct xocl_xgq *xgq_handle, int id, struct kds_command *xcmd)
-{
-	struct xocl_xgq *xgq = xgq_handle;
-	struct xocl_xgq_client *client = &xgq->xx_clients[id];
->>>>>>> e0ba8c66
 	struct xgq_cmd_sq_hdr *hdr = NULL;
 	unsigned long flags = 0;
 	u64 addr = 0;
@@ -156,11 +149,7 @@
 	return 0;
 }
 
-<<<<<<< HEAD
-int xocl_xgq_check_response(void *xgq_handle, int client_id, int *status)
-=======
-int xocl_xgq_check_response(struct xocl_xgq *xgq_handle, int id)
->>>>>>> e0ba8c66
+int xocl_xgq_check_response(struct xocl_xgq *xgq_handle, int client_id, int *status)
 {
 	struct xocl_xgq *xgq = xgq_handle;
 	struct xgq_cmd_cq_hdr hdr;
@@ -193,17 +182,10 @@
 	return ret;
 }
 
-<<<<<<< HEAD
-struct kds_command *xocl_xgq_get_command(void *xgq_handle, int client_id)
-{
-	struct xocl_xgq *xgq = (struct xocl_xgq *)xgq_handle;
+struct kds_command *xocl_xgq_get_command(struct xocl_xgq *xgq_handle, int client_id)
+{
+	struct xocl_xgq *xgq = xgq_handle;
 	struct xocl_xgq_client *client = &xgq->xx_clients[client_id];
-=======
-struct kds_command *xocl_xgq_get_command(struct xocl_xgq *xgq_handle, int id)
-{
-	struct xocl_xgq *xgq = xgq_handle;
-	struct xocl_xgq_client *client = &xgq->xx_clients[id];
->>>>>>> e0ba8c66
 	struct kds_command *xcmd = NULL;
 	unsigned long flags = 0;
 
@@ -221,19 +203,11 @@
 	return xcmd;
 }
 
-<<<<<<< HEAD
-int xocl_xgq_abort(void *xgq_handle, int client_id, void *cond,
+int xocl_xgq_abort(struct xocl_xgq *xgq_handle, int client_id, void *cond,
 		   bool (*match)(struct kds_command *xcmd, void *cond))
 {
-	struct xocl_xgq *xgq = (struct xocl_xgq *)xgq_handle;
+	struct xocl_xgq *xgq = xgq_handle;
 	struct xocl_xgq_client *client = &xgq->xx_clients[client_id];
-=======
-int xocl_xgq_abort(struct xocl_xgq *xgq_handle, int id, void *cond,
-		   bool (*match)(struct kds_command *xcmd, void *cond))
-{
-	struct xocl_xgq *xgq = xgq_handle;
-	struct xocl_xgq_client *client = &xgq->xx_clients[id];
->>>>>>> e0ba8c66
 	struct kds_command *xcmd = NULL;
 	struct kds_command *next = NULL;
 	unsigned long flags = 0;
