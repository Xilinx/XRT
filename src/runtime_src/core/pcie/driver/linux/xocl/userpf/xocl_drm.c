--- conflicted
+++ resolved
@@ -1202,11 +1202,7 @@
 			goto error;
 	}
 
-<<<<<<< HEAD
-	XOCL_PUT_MEM_TOPOLOGY(drm_p->xdev);
-=======
 	XOCL_PUT_MEM_TOPOLOGY(drm_p->xdev, DEFAULT_PL_SLOT);
->>>>>>> 05acae1a
         drm_p->xocl_mm_done = true;
         mutex_unlock(&drm_p->mm_lock);
 
