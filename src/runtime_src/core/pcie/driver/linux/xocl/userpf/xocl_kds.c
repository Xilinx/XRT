// SPDX-License-Identifier: GPL-2.0
/*
 * Xilinx Alveo User Function Driver
 *
 * Copyright (C) 2020-2023 Xilinx, Inc.
 * Copyright (C) 2022-2023 Advanced Micro Devices, Inc.
 *
 * Authors: min.ma@xilinx.com
 */

#include <linux/time.h>
#include <linux/workqueue.h>
#include "common.h"
#include "xocl_errors.h"
#include "kds_core.h"
#include "kds_ert_table.h"
/* Need detect fast adapter and find out cmdmem
 * Cound not avoid coupling xclbin.h
 */
#include "xclbin.h"
#include "ps_kernel.h"
#include "xgq_execbuf.h"

#ifdef KDS_VERBOSE
#define print_ecmd_info(ecmd) \
do {\
	int i;\
	struct ert_packet *packet = (struct ert_packet *)ecmd;\
	printk("%s: ecmd header 0x%x\n", __func__, packet->header);\
	for (i = 0; i < packet->count; i++) {\
		printk("%s: ecmd data[%d] 0x%x\n", __func__, i, packet->data[i]);\
	}\
} while(0)
#else
#define print_ecmd_info(ecmd)
#endif

void xocl_describe(const struct drm_xocl_bo *xobj);

int kds_echo = 0;

static void xocl_kds_fa_clear(struct xocl_dev *xdev)
{
	struct drm_xocl_bo *bo = NULL;

	if (XDEV(xdev)->kds.cmdmem.bo) {
		bo = XDEV(xdev)->kds.cmdmem.bo;
		iounmap(XDEV(xdev)->kds.cmdmem.vaddr);
		xocl_drm_free_bo(&bo->base);
		XDEV(xdev)->kds.cmdmem.bo = NULL;
		XDEV(xdev)->kds.cmdmem.bar_paddr = 0;
		XDEV(xdev)->kds.cmdmem.dev_paddr = 0;
		XDEV(xdev)->kds.cmdmem.vaddr = 0;
		XDEV(xdev)->kds.cmdmem.size = 0;
	}
}

static int
get_bo_paddr(struct xocl_dev *xdev, struct drm_file *filp,
	     uint32_t bo_hdl, size_t off, size_t size, uint64_t *paddrp)
{
	struct drm_device *ddev = filp->minor->dev;
	struct drm_gem_object *obj;
	struct drm_xocl_bo *xobj;

	obj = xocl_gem_object_lookup(ddev, filp, bo_hdl);
	if (!obj) {
		userpf_err(xdev, "Failed to look up GEM BO 0x%x\n", bo_hdl);
		return -ENOENT;
	}

	xobj = to_xocl_bo(obj);
	if (!xobj->mm_node) {
		/* Not a local BO */
		XOCL_DRM_GEM_OBJECT_PUT_UNLOCKED(obj);
		return -EADDRNOTAVAIL;
	}

	if (obj->size <= off || obj->size < off + size) {
		userpf_err(xdev, "Failed to get paddr for BO 0x%x\n", bo_hdl);
		XOCL_DRM_GEM_OBJECT_PUT_UNLOCKED(obj);
		return -EINVAL;
	}

	*paddrp = xobj->mm_node->start + off;
	XOCL_DRM_GEM_OBJECT_PUT_UNLOCKED(obj);
	return 0;
}

static int copybo_ecmd2xcmd(struct xocl_dev *xdev, struct drm_file *filp,
			    struct ert_start_copybo_cmd *ecmd,
			    struct kds_command *xcmd)
{
	struct kds_cu_mgmt *cu_mgmt = &XDEV(xdev)->kds.cu_mgmt;
	uint64_t src_addr;
	uint64_t dst_addr;
	size_t src_off;
	size_t dst_off;
	size_t sz;
	int ret_src;
	int ret_dst;
	int i;

	sz = ert_copybo_size(ecmd);

	src_off = ert_copybo_src_offset(ecmd);
	ret_src = get_bo_paddr(xdev, filp, ecmd->src_bo_hdl, src_off, sz, &src_addr);
	if (ret_src != 0 && ret_src != -EADDRNOTAVAIL)
		return ret_src;

	dst_off = ert_copybo_dst_offset(ecmd);
	ret_dst = get_bo_paddr(xdev, filp, ecmd->dst_bo_hdl, dst_off, sz, &dst_addr);
	if (ret_dst != 0 && ret_dst != -EADDRNOTAVAIL)
		return ret_dst;

	/* We need at least one local BO for copy */
	if (ret_src == -EADDRNOTAVAIL && ret_dst == -EADDRNOTAVAIL)
		return -EINVAL;

	if (ret_src != ret_dst) {
		/* One of them is not local BO, perform P2P copy */
		int err = xocl_copy_import_bo(filp->minor->dev, filp, ecmd);
		return err < 0 ? err : 1;
	}

	/* Both BOs are local, copy via cdma CU */
	if (cu_mgmt->num_cdma == 0)
		return -EINVAL;

	userpf_info(xdev,"checking alignment requirments for KDMA sz(%lu)",sz);
	if ((dst_addr + dst_off) % KDMA_BLOCK_SIZE ||
	    (src_addr + src_off) % KDMA_BLOCK_SIZE ||
	    sz % KDMA_BLOCK_SIZE) {
		userpf_err(xdev,"improper alignment, cannot use KDMA");
		return -EINVAL;
	}

	ert_fill_copybo_cmd(ecmd, 0, 0, src_addr, dst_addr, sz / KDMA_BLOCK_SIZE);

	i = cu_mgmt->num_cus - cu_mgmt->num_cdma;
	while (i < cu_mgmt->num_cus) {
		ecmd->cu_mask[i / 32] |= 1 << (i % 32);
		i++;
	}
	ecmd->opcode = ERT_START_CU;
	ecmd->type = ERT_CU;

	start_krnl_ecmd2xcmd(to_start_krnl_pkg(ecmd), xcmd);

	return 0;
}

static int
sk_ecmd2xcmd(struct xocl_dev *xdev, struct ert_packet *ecmd,
	     struct kds_command *xcmd)
{
	if (XDEV(xdev)->kds.ert_disable) {
		userpf_err(xdev, "Soft kernels cannot be used if ERT is off");
		return -EINVAL;
	}

	if (ecmd->opcode == ERT_SK_START) {
		start_skrnl_ecmd2xcmd(to_start_krnl_pkg(ecmd), xcmd);
	} else {
		xcmd->opcode = OP_CONFIG_SK;
		ecmd->type = ERT_CTRL;
		xcmd->execbuf = (u32 *)ecmd;
	}

	return 0;
}

static inline void
xocl_ctx_to_info(struct drm_xocl_ctx *args, struct kds_client_cu_info *cu_info)
{
        cu_info->cu_domain = get_domain(args->cu_index);
        cu_info->cu_idx = get_domain_idx(args->cu_index);

        if (args->flags == XOCL_CTX_EXCLUSIVE)
                cu_info->flags = CU_CTX_EXCLUSIVE;
        else
                cu_info->flags = CU_CTX_SHARED;
}

static int xocl_add_context(struct xocl_dev *xdev, struct kds_client *client,
			    struct drm_xocl_ctx *args)
{
	xuid_t *uuid;
	uint32_t slot_id = DEFAULT_PL_SLOT;
	struct kds_client_hw_ctx *hw_ctx = NULL;
	struct kds_client_cu_ctx *cu_ctx = NULL;
	struct kds_client_cu_info cu_info = {};
	bool bitstream_locked = false;
	int ret;

	mutex_lock(&client->lock);
	/* If this client has no opened context, lock bitstream */
	if (!client->ctx) {
		/* Allocate the new client context and store the xclbin */
		client->ctx = vzalloc(sizeof(struct kds_client_ctx));
		if (!client->ctx) {
			ret = -ENOMEM;
			goto out;
		}

		ret = xocl_icap_lock_bitstream(xdev, &args->xclbin_id, slot_id);
		if (ret) {
			goto out;
		}

		bitstream_locked = true;
		uuid = vzalloc(sizeof(*uuid));
		if (!uuid) {
			ret = -ENOMEM;
			goto out;
		}

		uuid_copy(uuid, &args->xclbin_id);
		client->ctx->xclbin_id = uuid;
		/* Multiple CU context can be active. Initializing CU context list */
		INIT_LIST_HEAD(&client->ctx->cu_ctx_list);
		
		/* This is required to maintain the command stats per hw context. 
		 * For legacy context case assume there is only one hw context present
		 * of id 0.
		 */
		client->next_hw_ctx_id = 0;
		hw_ctx = kds_alloc_hw_ctx(client, uuid, slot_id);
		if (!hw_ctx) {
			ret = -EINVAL;
			goto out1;
		}
	}

	/* Bitstream is locked. No one could load a new one
	 * until this HW context is closed.
	 */
	xocl_ctx_to_info(args, &cu_info);
	/* Get a free CU context for the given CU index */
	cu_ctx = kds_alloc_cu_ctx(client, client->ctx, &cu_info);
	if (!cu_ctx) {
		ret = -EINVAL;
		goto out_hw_ctx;
	}

	/* For legacy context case there are only one hw context possible i.e. 0 */
	hw_ctx = kds_get_hw_ctx_by_id(client, 0 /* default hw cx id */);
        if (!hw_ctx) {
                userpf_err(xdev, "No valid HW context is open");
                ret = -EINVAL;
                goto out_cu_ctx;
        }

	cu_ctx->hw_ctx = hw_ctx;

	ret = kds_add_context(&XDEV(xdev)->kds, client, cu_ctx);
	if (ret) {
		goto out_cu_ctx;
	}

	mutex_unlock(&client->lock);
	return ret;

out_cu_ctx:
	kds_free_cu_ctx(client, cu_ctx);

out_hw_ctx:
	kds_free_hw_ctx(client, cu_ctx->hw_ctx);	

out1:
	/* If client still has no opened context at this point */
	vfree(client->ctx->xclbin_id);
	client->ctx->xclbin_id = NULL;
	/* If we locked the bitstream to this function then we are going
 	 * to free it here.
 	 */	 
	if (bitstream_locked)
		(void) xocl_icap_unlock_bitstream(xdev, &args->xclbin_id, slot_id);

out:
	vfree(client->ctx);
	client->ctx = NULL;
	mutex_unlock(&client->lock);
	return ret;
}

static int xocl_del_context(struct xocl_dev *xdev, struct kds_client *client,
			    struct drm_xocl_ctx *args)
{
	struct kds_client_cu_ctx *cu_ctx = NULL;
	struct kds_client_hw_ctx *hw_ctx = NULL;
	struct kds_client_cu_info cu_info = {};
	xuid_t *uuid;
	uint32_t slot_id = 0;
	int ret = 0;

	mutex_lock(&client->lock);

	uuid = client->ctx->xclbin_id;
	/* xclCloseContext() would send xclbin_id and cu_idx.
	 * Be more cautious while delete. Do sanity check */
	if (!uuid) {
		userpf_err(xdev, "No context was opened");
		ret = -EINVAL;
		goto out;
	}

	/* If xclbin id looks good, unlock bitstream should not fail. */
	if (!uuid_equal(uuid, &args->xclbin_id)) {
		userpf_err(xdev, "Try to delete CTX on wrong xclbin");
		ret = -EBUSY;
		goto out;
	}

	xocl_ctx_to_info(args, &cu_info);
	cu_ctx = kds_get_cu_ctx(client, client->ctx, &cu_info);
        if (!cu_ctx) {
		userpf_err(xdev, "No CU context is open");
		ret = -EINVAL;
		goto out;
	}

	ret = kds_del_context(&XDEV(xdev)->kds, client, cu_ctx);
	if (ret)
		goto out;

	ret = kds_free_cu_ctx(client, cu_ctx);
	if (ret)
		goto out;

	/* unlock bitstream if there is no opening context */
	if (list_empty(&client->ctx->cu_ctx_list)) {
		/* For legacy context case there are only one hw context
		 * possible i.e. 0 */
		hw_ctx = kds_get_hw_ctx_by_id(client, 0 /* default hw cx id */);
		kds_free_hw_ctx(client, hw_ctx);

		vfree(client->ctx->xclbin_id);
		client->ctx->xclbin_id = NULL;
		slot_id = client->ctx->slot_idx;
		(void) xocl_icap_unlock_bitstream(xdev,
				&args->xclbin_id, slot_id);
		vfree(client->ctx);
		client->ctx = NULL;
	}

out:
	mutex_unlock(&client->lock);
	return ret;
}

static int
xocl_open_ucu(struct xocl_dev *xdev, struct kds_client *client,
	      struct drm_xocl_ctx *args)
{
	struct kds_sched *kds = &XDEV(xdev)->kds;
	u32 cu_idx = args->cu_index;
	int ret;

	if (!kds->cu_intr_cap) {
		userpf_err(xdev, "Shell not support CU to host interrupt");
		return -EOPNOTSUPP;
	}

	ret = kds_open_ucu(kds, client, cu_idx);
	if (ret < 0)
		return ret;

	userpf_info(xdev, "User manage interrupt found, disable ERT");
	xocl_ert_user_disable(xdev);

	return ret;
}

static int xocl_context_ioctl(struct xocl_dev *xdev, void *data,
			      struct drm_file *filp)
{
	struct drm_xocl_ctx *args = data;
	struct kds_client *client = filp->driver_priv;
	int ret = 0;

	switch(args->op) {
	case XOCL_CTX_OP_ALLOC_CTX:
		ret = xocl_add_context(xdev, client, args);
		break;
	case XOCL_CTX_OP_FREE_CTX:
		ret = xocl_del_context(xdev, client, args);
		break;
	case XOCL_CTX_OP_OPEN_UCU_FD:
		ret = xocl_open_ucu(xdev, client, args);
		break;
	default:
		ret = -EINVAL;
		break;
	}

	return ret;
}

/**
 * New ERT populates:
 * [1  ]      : header
 * [1  ]      : custat version
 * [1  ]      : ert git version
 * [1  ]      : number of cq slots
 * [1  ]      : number of cus
 * [#numcus]  : cu execution stats (number of executions)
 * [#numcus]  : cu status (1: running, 0: idle, -1: crashed)
 * [#slots]   : command queue slot status
 *
 * Old ERT populates
 * [1  ]      : header
 * [#numcus]  : cu execution stats (number of executions)
 */
static inline void read_ert_stat(struct kds_command *xcmd)
{
	struct ert_packet *ecmd = (struct ert_packet *)xcmd->u_execbuf;
	struct kds_sched *kds = (struct kds_sched *)xcmd->priv;
	int num_cu  = kds->cu_mgmt.num_cus;
	int num_scu = kds->scu_mgmt.num_cus;
	int off_idx;
	int i;

	/* TODO: For CU stat command, there are few things to refine.
	 * 1. Define size of the command
	 * 2. Define CU status enum/macro in a header file
	 * 	a. xocl/zocl/MB/RPU/xbutil can shared
	 * 	b. parser helper function if need
	 */

	/* New KDS handle FPGA CU statistic on host not ERT */
	if (ecmd->data[0] != 0x51a10000)
		return;

	/* Only need PS kernel info, which is after FPGA CUs */
	mutex_lock(&kds->scu_mgmt.lock);
	/* Skip header and FPGA CU stats. off_idx points to PS kernel stats */
	off_idx = 4 + num_cu;
	for (i = 0; i < num_scu; i++)
		cu_stat_write((&kds->scu_mgmt), usage[i], ecmd->data[off_idx + i]);

	/* off_idx points to PS kernel status */
	off_idx += num_scu + num_cu;
	for (i = 0; i < num_scu; i++) {
		int status = (int)(ecmd->data[off_idx + i]);

		switch (status) {
		case 1:
			kds->scu_mgmt.xcus[i]->status = CU_AP_START;
			break;
		case 0:
			kds->scu_mgmt.xcus[i]->status = CU_AP_IDLE;
			break;
		case -1:
			kds->scu_mgmt.xcus[i]->status = CU_AP_CRASHED;
			break;
		default:
			kds->scu_mgmt.xcus[i]->status = 0;
		}
	}
	mutex_unlock(&kds->scu_mgmt.lock);
}

static void notify_execbuf(struct kds_command *xcmd, enum kds_status status)
{
	struct kds_client *client = xcmd->client;
	struct ert_packet *ecmd = (struct ert_packet *)xcmd->u_execbuf;
	uint32_t hw_ctx = xcmd->hw_ctx_id;

	if (xcmd->opcode == OP_START_SK) {
		/* For PS kernel get cmd state and return_code */
		struct ert_start_kernel_cmd *scmd;

		scmd = (struct ert_start_kernel_cmd *)ecmd;
		if (scmd->state < ERT_CMD_STATE_COMPLETED)
			/* It is old shell, return code is missing */
			ert_write_return_code(scmd, -ENODATA);
	} else {
		if (xcmd->opcode == OP_GET_STAT)
			read_ert_stat(xcmd);

		ecmd->state = kds_ert_table[status];
	}

	if (xcmd->timestamp_enabled) {
		/* Only start kernel command supports timestamps */
		struct ert_start_kernel_cmd *scmd;
		struct cu_cmd_state_timestamps *ts;

		scmd = (struct ert_start_kernel_cmd *)ecmd;
		ts = ert_start_kernel_timestamps(scmd);
		ts->skc_timestamps[ERT_CMD_STATE_NEW] = xcmd->timestamp[KDS_NEW];
		ts->skc_timestamps[ERT_CMD_STATE_QUEUED] = xcmd->timestamp[KDS_QUEUED];
		ts->skc_timestamps[ERT_CMD_STATE_RUNNING] = xcmd->timestamp[KDS_RUNNING];
		ts->skc_timestamps[ecmd->state] = xcmd->timestamp[status];
	}

	XOCL_DRM_GEM_OBJECT_PUT_UNLOCKED(xcmd->gem_obj);
	kfree(xcmd->execbuf);

	if (xcmd->cu_idx >= 0)
		client_stat_inc(client, hw_ctx, c_cnt[xcmd->cu_idx]);

	if (xcmd->inkern_cb) {
		int error = (status == KDS_COMPLETED) ? 0 : -EFAULT;
		xcmd->inkern_cb->func((unsigned long)xcmd->inkern_cb->data, error);
		kfree(xcmd->inkern_cb);
	} else {
		atomic_inc(&client->event);
		wake_up_interruptible(&client->waitq);
	}
}

static void notify_execbuf_xgq(struct kds_command *xcmd, enum kds_status status)
{
	struct kds_client *client = xcmd->client;
	struct ert_packet *ecmd = (struct ert_packet *)xcmd->u_execbuf;
	uint32_t hw_ctx = xcmd->hw_ctx_id;

	if (xcmd->opcode == OP_GET_STAT)
		read_ert_stat(xcmd);

	if (xcmd->opcode == OP_START_SK) {
		struct ert_start_kernel_cmd *scmd;

		scmd = (struct ert_start_kernel_cmd *)ecmd;
		ert_write_return_code(scmd, xcmd->rcode);

		client_stat_inc(client, hw_ctx, scu_c_cnt[xcmd->cu_idx]);
	}

	ecmd->state = kds_ert_table[status];

	if (xcmd->timestamp_enabled) {
		/* Only start kernel command supports timestamps */
		struct ert_start_kernel_cmd *scmd;
		struct cu_cmd_state_timestamps *ts;

		scmd = (struct ert_start_kernel_cmd *)ecmd;
		ts = ert_start_kernel_timestamps(scmd);
		ts->skc_timestamps[ERT_CMD_STATE_NEW] = xcmd->timestamp[KDS_NEW];
		ts->skc_timestamps[ERT_CMD_STATE_QUEUED] = xcmd->timestamp[KDS_QUEUED];
		ts->skc_timestamps[ERT_CMD_STATE_RUNNING] = xcmd->timestamp[KDS_RUNNING];
		ts->skc_timestamps[ecmd->state] = xcmd->timestamp[status];
	}

	XOCL_DRM_GEM_OBJECT_PUT_UNLOCKED(xcmd->gem_obj);
	kfree(xcmd->execbuf);

	if (xcmd->opcode == OP_START)
		client_stat_inc(client, hw_ctx, c_cnt[xcmd->cu_idx]);

	if (xcmd->inkern_cb) {
		int error = (status == KDS_COMPLETED) ? 0 : -EFAULT;
		xcmd->inkern_cb->func((unsigned long)xcmd->inkern_cb->data, error);
		kfree(xcmd->inkern_cb);
	} else {
		atomic_inc(&client->event);
		wake_up_interruptible(&client->waitq);
	}
}

static bool copy_and_validate_execbuf(struct xocl_dev *xdev,
				     struct drm_xocl_bo *xobj,
				     struct ert_packet *ecmd)
{
	struct kds_sched *kds = &XDEV(xdev)->kds;
	struct ert_packet *orig;
	int pkg_size;
	struct xcl_errors *err;
	struct xclErrorLast err_last;

	err = xdev->core.errors;
	orig = (struct ert_packet *)xobj->vmapping;
	orig->state = ERT_CMD_STATE_NEW;
	ecmd->header = orig->header;

	pkg_size = sizeof(ecmd->header) + ecmd->count * sizeof(u32);
	if (xobj->base.size < pkg_size) {
		userpf_err(xdev, "payload size bigger than exec buf\n");
		err_last.pid = pid_nr(task_tgid(current));
		err_last.ts = 0; //TODO timestamp
		err_last.err_code = XRT_ERROR_NUM_KDS_EXEC;
		xocl_insert_error_record(&xdev->core, &err_last);
		return false;
	}

	memcpy(ecmd->data, orig->data, ecmd->count * sizeof(u32));

	/* opcode specific validation */
	if (!ert_valid_opcode(ecmd)) {
		userpf_err(xdev, "opcode(%d) is invalid\n", ecmd->opcode);
		return false;
	}

	if (get_size_with_timestamps_or_zero(ecmd) > xobj->base.size) {
		userpf_err(xdev, "no space for timestamp in exec buf\n");
		return false;
	}

	if (kds->xgq_enable)
		return true;

	if (kds->ert && (kds->ert->slot_size > 0) && (kds->ert->slot_size < pkg_size)) {
		userpf_err(xdev, "payload size bigger than CQ slot size\n");
		return false;
	}

	return true;
}

/* This function is only used to convert ERT_EXEC_WRITE to
 * ERT_START_KEY_VAL.
 * The only difference is that ERT_EXEC_WRITE skip 6 words in the payload.
 */
static void convert_exec_write2key_val( struct ert_start_kernel_cmd *ecmd)
{
	/* end index of payload = count - (1 + 6) */
	int end = ecmd->count - 7;
	int i;

	/* Shift payload 6 words up */
	for (i = ecmd->extra_cu_masks; i < end; i++)
		ecmd->data[i] = ecmd->data[i + 6];
	ecmd->count -= 6;
}

static int xocl_fill_payload_xgq(struct xocl_dev *xdev, struct kds_command *xcmd,
				 struct drm_file *filp)
{
	struct ert_packet *ecmd = NULL;
	struct ert_start_kernel_cmd *kecmd = NULL;
	int ret = 0;

	ecmd = (struct ert_packet *)xcmd->execbuf;

	switch (ecmd->opcode) {
	case ERT_CONFIGURE:
	case ERT_SK_CONFIG:
		/* All configure commands are moved to xclbin download flow.
		 * We can safely ignore user's config command and directly
		 * return complete.
		 */
		xcmd->status = KDS_COMPLETED;
		xcmd->cb.notify_host(xcmd, xcmd->status);
		break;
	case ERT_SK_START:
		kecmd = (struct ert_start_kernel_cmd *)xcmd->execbuf;
		if (kecmd->stat_enabled)
			xcmd->timestamp_enabled = 1;
		xcmd->type = KDS_SCU;
		xcmd->opcode = OP_START_SK;
		xcmd->cu_mask[0] = kecmd->cu_mask;
		memcpy(&xcmd->cu_mask[1], kecmd->data, kecmd->extra_cu_masks * sizeof(u32));
		xcmd->num_mask = 1 + kecmd->extra_cu_masks;
		xcmd->isize = xgq_exec_convert_start_scu_cmd(xcmd->info, kecmd);
		ret = 1; /* hack */
		break;
	case ERT_START_CU:
		kecmd = (struct ert_start_kernel_cmd *)xcmd->execbuf;
		if (kecmd->stat_enabled)
			xcmd->timestamp_enabled = 1;
		xcmd->type = KDS_CU;
		xcmd->opcode = OP_START;
		xcmd->cu_mask[0] = kecmd->cu_mask;
		memcpy(&xcmd->cu_mask[1], kecmd->data, kecmd->extra_cu_masks * sizeof(u32));
		xcmd->num_mask = 1 + kecmd->extra_cu_masks;
		xcmd->isize = xgq_exec_convert_start_cu_cmd(xcmd->info, kecmd);
		ret = 1; /* hack */
		break;
	case ERT_CLK_CALIB:
		ecmd = (struct ert_packet *)xcmd->execbuf;
		xcmd->opcode = OP_CLK_CALIB;
		xcmd->type = KDS_ERT;
		xcmd->isize = xgq_exec_convert_clock_calib_cmd(xcmd->info, ecmd);
		ret = 1;
		break;
	case ERT_ACCESS_TEST_C:
		ecmd = (struct ert_packet *)xcmd->execbuf;
		xcmd->opcode = OP_VALIDATE;
		xcmd->type = KDS_ERT;
		xcmd->isize = xgq_exec_convert_data_integrity_cmd(xcmd->info, ecmd);
		ret = 1;
		break;
	case ERT_MB_VALIDATE:
		ecmd = (struct ert_packet *)xcmd->execbuf;
		xcmd->opcode = OP_VALIDATE;
		xcmd->type = KDS_ERT;
		xcmd->isize = xgq_exec_convert_accessible_cmd(xcmd->info, ecmd);
		ret = 1;
		break;
	case ERT_EXEC_WRITE:
	case ERT_START_KEY_VAL:
		if (!xocl_ps_sched_on(xdev) && ecmd->opcode == ERT_EXEC_WRITE) {
			/* PS ERT is not sync with host. Have to skip 6 data */
			userpf_info_once(xdev, "ERT_EXEC_WRITE is obsoleted, use ERT_START_KEY_VAL\n");
			convert_exec_write2key_val(to_start_krnl_pkg(ecmd));
		}
		print_ecmd_info(ecmd);
		kecmd = (struct ert_start_kernel_cmd *)xcmd->execbuf;
		if (kecmd->stat_enabled)
			xcmd->timestamp_enabled = 1;
		xcmd->type = KDS_CU;
		xcmd->opcode = OP_START;
		xcmd->cu_mask[0] = kecmd->cu_mask;
		memcpy(&xcmd->cu_mask[1], kecmd->data, kecmd->extra_cu_masks * sizeof(u32));
		xcmd->num_mask = 1 + kecmd->extra_cu_masks;
		xcmd->isize = xgq_exec_convert_start_kv_cu_cmd(xcmd->info, kecmd);
		ret = 1;
		break;
	case ERT_START_COPYBO:
		ret = copybo_ecmd2xcmd(xdev, filp, to_copybo_pkg(ecmd), xcmd);
		if (ret > 0) {
			xcmd->status = KDS_COMPLETED;
			xcmd->cb.notify_host(xcmd, xcmd->status);
			ret = 0;
		}
		break;
	default:
		userpf_err(xdev, "Unsupport command op(%d)\n", ecmd->opcode);
		ret = -EINVAL;
	}

	return ret;
}

int xocl_command_ioctl(struct xocl_dev *xdev, void *data,
		struct drm_file *filp, bool in_kernel)
{
	struct drm_device *ddev = filp->minor->dev;
	struct kds_client *client = filp->driver_priv;
	struct drm_xocl_execbuf *args = data;
	struct drm_gem_object *obj;
	struct drm_xocl_bo *xobj;
	struct ert_packet *ecmd = NULL;
	struct kds_command *xcmd;
	int ret = 0;

	if ((!client->ctx) && (list_empty(&client->hw_ctx_list))) {
		userpf_err(xdev, "The client has no opening context\n");
		return -EINVAL;
	}

	if (XDEV(xdev)->kds.bad_state) {
		userpf_err(xdev, "KDS is in bad state\n");
		return -EDEADLK;
	}

	obj = xocl_gem_object_lookup(ddev, filp, args->exec_bo_handle);
	if (!obj) {
		userpf_err(xdev, "Failed to look up GEM BO %d\n",
		args->exec_bo_handle);
		return -ENOENT;
	}

	xobj = to_xocl_bo(obj);

	if (!xocl_bo_execbuf(xobj)) {
		userpf_err(xdev, "Command buffer is not exec buf\n");
		return false;
	}

	/* An exec buf bo is at least 1 PAGE.
	 * This is enough to carry metadata for any execbuf command struct.
	 * It is safe to make the assumption and validate will be simpler.
	 */
	if (xobj->base.size < PAGE_SIZE) {
		userpf_err(xdev, "exec buf is too small\n");
		ret = -EINVAL;
		goto out;
	}

	ecmd = kzalloc(xobj->base.size, GFP_KERNEL);
	if (!ecmd) {
		ret = -ENOMEM;
		goto out;
	}

	/* If xobj contain a valid command, ecmd would be a copy */
	if (!copy_and_validate_execbuf(xdev, xobj, ecmd)) {
		userpf_err(xdev, "Invalid command\n");
		ret = -EINVAL;
		goto out;
	}

	/* only the user command knows the real size of the payload.
	 * count is more than enough!
	 */
	xcmd = kds_alloc_command(client, ecmd->count * sizeof(u32));
	if (!xcmd) {
		userpf_err(xdev, "Failed to alloc xcmd\n");
		ret = -ENOMEM;
		goto out;
	}
	xcmd->cb.free = kds_free_command;
	/* xcmd->execbuf points to kernel space copy */
	xcmd->execbuf = (u32 *)ecmd;
	/* xcmd->u_execbuf points to user's original for write back/notice */
	xcmd->u_execbuf = xobj->vmapping;
	xcmd->gem_obj = obj;
	xcmd->exec_bo_handle = args->exec_bo_handle;
	xcmd->hw_ctx_id = args->ctx_id;

	print_ecmd_info(ecmd);

	if (XDEV(xdev)->kds.xgq_enable) {
		xcmd->cb.notify_host = notify_execbuf_xgq;
		ret = xocl_fill_payload_xgq(xdev, xcmd, filp);
		if (ret > 0)
			goto out2;
		goto out1;
	}

	xcmd->cb.notify_host = notify_execbuf;

	/* xcmd->type is the only thing determine who to handle this command.
	 * If ERT is supported, use ERT as default handler.
	 * It could be override later if some command needs specific handler.
	 */
	if (XDEV(xdev)->kds.ert_disable)
		xcmd->type = KDS_CU;
	else
		xcmd->type = KDS_ERT;

	switch (ecmd->opcode) {
	case ERT_CONFIGURE:
	case ERT_SK_CONFIG:
		/* All configure commands are moved to xclbin download flow.
		 * We can safely ignore user's config command and directly
		 * return complete.
		 */
		xcmd->status = KDS_COMPLETED;
		xcmd->cb.notify_host(xcmd, xcmd->status);
		goto out1;
	case ERT_START_CU:
		start_krnl_ecmd2xcmd(to_start_krnl_pkg(ecmd), xcmd);
		break;
	case ERT_EXEC_WRITE:
		userpf_info_once(xdev, "ERT_EXEC_WRITE is obsoleted, use ERT_START_KEY_VAL\n");
		/* PS ERT is not sync with host. Have to skip 6 data */
		if (!xocl_ps_sched_on(xdev))
			convert_exec_write2key_val(to_start_krnl_pkg(ecmd));
		start_krnl_kv_ecmd2xcmd(to_start_krnl_pkg(ecmd), xcmd);
		break;
	case ERT_START_KEY_VAL:
		start_krnl_kv_ecmd2xcmd(to_start_krnl_pkg(ecmd), xcmd);
		break;
	case ERT_START_FA:
		start_fa_ecmd2xcmd(to_start_krnl_pkg(ecmd), xcmd);
		/* ERT doesn't support Fast adapter command */
		xcmd->type = KDS_CU;
		break;
	case ERT_START_COPYBO:
		ret = copybo_ecmd2xcmd(xdev, filp, to_copybo_pkg(ecmd), xcmd);
		if (ret > 0) {
			xcmd->status = KDS_COMPLETED;
			xcmd->cb.notify_host(xcmd, xcmd->status);
			ret = 0;
			goto out1;
		} else if (ret < 0)
			goto out1;

		break;
	case ERT_SK_START:
		ret = sk_ecmd2xcmd(xdev, ecmd, xcmd);
		if (ret)
			goto out1;
		break;
	case ERT_CLK_CALIB:
		xcmd->opcode = OP_CLK_CALIB;
		break;
	case ERT_MB_VALIDATE:
		xcmd->opcode = OP_VALIDATE;
		break;
	case ERT_ACCESS_TEST_C:
		xcmd->opcode = OP_VALIDATE;
		break;	
	case ERT_CU_STAT:
		xcmd->opcode = OP_GET_STAT;
		xcmd->priv = &XDEV(xdev)->kds;
		break;
	case ERT_ABORT:
		abort_ecmd2xcmd(to_abort_pkg(ecmd), xcmd);
		break;
	default:
		userpf_err(xdev, "Unsupport command\n");
		ret = -EINVAL;
		goto out1;
	}

out2:
	if (in_kernel) {
		struct drm_xocl_execbuf_cb *args_cb =
					(struct drm_xocl_execbuf_cb *)data;

		if (args_cb->cb_func) {
			xcmd->inkern_cb = kzalloc(sizeof(struct in_kernel_cb),
								GFP_KERNEL);
			if (!xcmd->inkern_cb) {
				ret = -ENOMEM;
				goto out1;
			}
			xcmd->inkern_cb->func = (void (*)(unsigned long, int))
						args_cb->cb_func;
			xcmd->inkern_cb->data = (void *)args_cb->cb_data;
		}
	}

	/* If add command returns failed, KDS core would take care of
	 * xcmd and put gem object while notify host.
	 */
	ret = kds_add_command(&XDEV(xdev)->kds, xcmd);
	return ret;

out1:
	xcmd->cb.free(xcmd);
out:
	/* Don't forget to put gem object if error happen */
	if (ret < 0) {
		kfree(ecmd);
		XOCL_DRM_GEM_OBJECT_PUT_UNLOCKED(obj);
	}
	return ret;
}

int xocl_create_client(struct xocl_dev *xdev, void **priv)
{
	struct	kds_client	*client;
	struct  kds_sched	*kds;
	int	ret = 0;

	client = kzalloc(sizeof(*client), GFP_KERNEL);
	if (!client)
		return -ENOMEM;

	kds = &XDEV(xdev)->kds;
	client->dev = XDEV2DEV(xdev);
	ret = kds_init_client(kds, client);
	if (ret) {
		kfree(client);
		goto out;
	}

	/* Initializing hw context list */
        INIT_LIST_HEAD(&client->hw_ctx_list);

        /* Initializing legacy context lis. Need to remove.
         * Keeping this as because ZOCL hw context changes are not
         * in place. This is used by the ZOCL. */
        INIT_LIST_HEAD(&client->ctx_list);

	*priv = client;

out:
	userpf_info(xdev, "created KDS client for pid(%d), ret: %d\n",
		    pid_nr(task_tgid(current)), ret);
	return ret;
}

void xocl_destroy_client(struct xocl_dev *xdev, void **priv)
{
	struct kds_client *client = *priv;
	struct kds_sched  *kds;
	int pid = pid_nr(client->pid);
	struct kds_client_hw_ctx *hw_ctx = NULL;
	struct kds_client_hw_ctx *next = NULL;

	kds = &XDEV(xdev)->kds;
	kds_fini_client(kds, client);

	mutex_lock(&client->lock);
	/* Cleanup the Legacy context here */
	if (client->ctx && client->ctx->xclbin_id) {
		(void) xocl_icap_unlock_bitstream(xdev, client->ctx->xclbin_id,
				client->ctx->slot_idx);
		vfree(client->ctx->xclbin_id);
	}

	/* Cleanup the new HW context here */
        list_for_each_entry_safe(hw_ctx, next, &client->hw_ctx_list, link) {
		/* Unlock the bitstream for this HW context if no reference is there */
		(void)xocl_icap_unlock_bitstream(xdev, hw_ctx->xclbin_id,
			       hw_ctx->slot_idx);
		kds_free_hw_ctx(client, hw_ctx);
	}
	mutex_unlock(&client->lock);

	mutex_destroy(&client->lock);
	kfree(client);
	userpf_info(xdev, "client exits pid(%d)\n", pid);
}

int xocl_poll_client(struct file *filp, poll_table *wait, void *priv)
{
	struct kds_client *client = (struct kds_client *)priv;
	int event;

	poll_wait(filp, &client->waitq, wait);

	event = atomic_dec_if_positive(&client->event);
	if (event == -1)
		return 0;

	/* If only return POLLIN, I could get 100K IOPS more.
	 * With above wait, the IOPS is more unstable (+/-100K).
	 */
	return POLLIN;
}

int xocl_client_ioctl(struct xocl_dev *xdev, int op, void *data,
		      struct drm_file *filp)
{
	int ret = 0;

	switch (op) {
	case DRM_XOCL_CTX:
		/* Open/close context would lock/unlock bitstream.
		 * This and download xclbin are mutually exclusive.
		 */
		mutex_lock(&xdev->dev_lock);
		ret = xocl_context_ioctl(xdev, data, filp);
		mutex_unlock(&xdev->dev_lock);
		break;
	case DRM_XOCL_EXECBUF:
		ret = xocl_command_ioctl(xdev, data, filp, false);
		break;
	case DRM_XOCL_EXECBUF_CB:
		ret = xocl_command_ioctl(xdev, data, filp, true);
		break;
	default:
		ret = -EINVAL;
	}

	return ret;
}

int xocl_init_sched(struct xocl_dev *xdev)
{
	int ret;
	ret = kds_init_sched(&XDEV(xdev)->kds);
	if (ret)
		goto out;

	ret = xocl_create_client(xdev, (void **)&XDEV(xdev)->kds.anon_client);
out:
	return ret;
}

void xocl_fini_sched(struct xocl_dev *xdev)
{
	struct drm_xocl_bo *bo = NULL;

	bo = XDEV(xdev)->kds.cmdmem.bo;
	if (bo) {
		iounmap(XDEV(xdev)->kds.cmdmem.vaddr);
		xocl_drm_free_bo(&bo->base);
	}

	xocl_destroy_client(xdev, (void **)&XDEV(xdev)->kds.anon_client);
	kds_fini_sched(&XDEV(xdev)->kds);
}

int xocl_kds_stop(struct xocl_dev *xdev)
{
	/* plact holder */
	return 0;
}

int xocl_kds_reset(struct xocl_dev *xdev, const xuid_t *xclbin_id)
{
	xocl_kds_fa_clear(xdev);

	XDEV(xdev)->kds.bad_state = 0;
	return 0;
}

int xocl_kds_reconfig(struct xocl_dev *xdev)
{
	/* plact holder */
	return 0;
}

int xocl_cu_map_addr(struct xocl_dev *xdev, u32 cu_idx,
		     struct drm_file *filp, unsigned long size, u32 *addrp)
{
	struct kds_sched *kds = &XDEV(xdev)->kds;
	struct kds_client *client = filp->driver_priv;
	int ret;

	mutex_lock(&client->lock);
	ret = kds_map_cu_addr(kds, client, cu_idx, size, addrp);
	mutex_unlock(&client->lock);
	return ret;
}

u32 xocl_kds_live_clients(struct xocl_dev *xdev, pid_t **plist)
{
	return kds_live_clients(&XDEV(xdev)->kds, plist);
}

static int xocl_kds_get_mem_idx(struct xocl_dev *xdev, int ip_index,
		uint32_t slot_id)
{
	struct connectivity *conn = NULL;
	int max_arg_idx = -1;
	int mem_data_idx = 0;
	int i;

	XOCL_GET_CONNECTIVITY(xdev, conn, slot_id);

	if (conn) {
		/* The "last" argument of fast adapter would connect to cmdmem */
		for (i = 0; i < conn->m_count; ++i) {
			struct connection *connect = &conn->m_connection[i];
			if (connect->m_ip_layout_index != ip_index)
				continue;

			if (max_arg_idx < connect->arg_index) {
				max_arg_idx = connect->arg_index;
				mem_data_idx = connect->mem_data_index;
			}
		}
	}

	XOCL_PUT_CONNECTIVITY(xdev, slot_id);

	return mem_data_idx;
}

static int xocl_detect_fa_cmdmem(struct xocl_dev *xdev)
{
	struct ip_layout    *ip_layout = NULL;
	struct mem_topology *mem_topo = NULL;
	struct drm_xocl_bo *bo = NULL;
	struct drm_xocl_create_bo args;
	int i, mem_idx = 0;
	uint32_t slot_id = 0;
	uint64_t size;
	uint64_t base_addr;
	void __iomem *vaddr;
	ulong bar_paddr = 0;
	int ret = 0;

	/* Detect Fast adapter and descriptor cmdmem
	 * Assume only one PLRAM would be used for descriptor
	 */
	ret = xocl_get_pl_slot(xdev, &slot_id); 
	if (ret) {
		userpf_err(xdev, "Xclbin is not present");
		return ret;
	}

	XOCL_GET_IP_LAYOUT(xdev, ip_layout, slot_id);
	XOCL_GET_MEM_TOPOLOGY(xdev, mem_topo, slot_id);

	if (!ip_layout || !mem_topo)
		goto done;

	for (i = 0; i < ip_layout->m_count; ++i) {
		struct ip_data *ip = &ip_layout->m_ip_data[i];
		u32 prot;

		if (ip->m_type != IP_KERNEL)
			continue;

		prot = (ip->properties & IP_CONTROL_MASK) >> IP_CONTROL_SHIFT;
		if (prot != FAST_ADAPTER)
			continue;

		/* TODO: consider if we could support multiple cmdmem */
		mem_idx = xocl_kds_get_mem_idx(xdev, i, slot_id);
		break;
	}

	if (i == ip_layout->m_count)
		goto done;

	base_addr = mem_topo->m_mem_data[mem_idx].m_base_address;
	size = mem_topo->m_mem_data[mem_idx].m_size * 1024;
	/* Fast adapter could connect to any memory (DDR, PLRAM, HBM etc.).
	 * A portion of memory would be reserved for descriptors.
	 * Reserve entire memory if its size is smaller than FA_MEM_MAX_SIZE
	 */
	if (size > FA_MEM_MAX_SIZE)
		size = FA_MEM_MAX_SIZE;
	ret = xocl_p2p_get_bar_paddr(xdev, base_addr, size, &bar_paddr);
	if (ret) {
		userpf_err(xdev, "Cannot get p2p BAR address");
		goto done;
	}

	/* To avoid user to allocate buffer on this descriptor dedicated mameory
	 * bank, create a buffer object to reserve the bank.
	 */
	args.size = size;
	args.flags = XCL_BO_FLAGS_P2P | mem_idx;
	args.flags = xocl_bo_set_slot_idx(args.flags, slot_id); 
	bo = xocl_drm_create_bo(XOCL_DRM(xdev), size, args.flags);
	if (IS_ERR(bo)) {
		userpf_err(xdev, "Cannot create bo for fast adapter");
		ret = -ENOMEM;
		goto done;
	}

	vaddr = ioremap_wc(bar_paddr, size);
	if (!vaddr) {
		userpf_err(xdev, "Map failed");
		ret = -ENOMEM;
		goto done;
	}

	userpf_info(xdev, "fast adapter memory on bank(%d), size 0x%llx",
		   mem_idx, size);

	XDEV(xdev)->kds.cmdmem.bo = bo;
	XDEV(xdev)->kds.cmdmem.bar_paddr = bar_paddr;
	XDEV(xdev)->kds.cmdmem.dev_paddr = base_addr;
	XDEV(xdev)->kds.cmdmem.vaddr = vaddr;
	XDEV(xdev)->kds.cmdmem.size = size;

done:
	XOCL_PUT_MEM_TOPOLOGY(xdev, slot_id);
	XOCL_PUT_IP_LAYOUT(xdev, slot_id);
	return ret;
}

static void xocl_cfg_notify(struct kds_command *xcmd, enum kds_status status)
{
	struct ert_packet *ecmd = (struct ert_packet *)xcmd->execbuf;
	struct kds_sched *kds = (struct kds_sched *)xcmd->priv;

	ecmd->state = kds_ert_table[status];

	complete(&kds->comp);
}

/* Construct ERT config command and wait for completion */
static int xocl_cfg_cmd(struct xocl_dev *xdev, struct kds_client *client,
			struct ert_packet *pkg, struct drm_xocl_kds *cfg)
{
	struct kds_command *xcmd;
	struct ert_configure_cmd *ecmd = to_cfg_pkg(pkg);
	struct kds_sched *kds = &XDEV(xdev)->kds;
	int num_cu = kds_get_cu_total(kds);
	int regmap_size;
	u32 base_addr = 0xFFFFFFFF;
	int ret = 0;
	int i;

	/* Don't send config command if ERT doesn't present */
	if (!kds->ert)
		return 0;

	/* Fill header */
	ecmd->state = ERT_CMD_STATE_NEW;
	ecmd->opcode = ERT_CONFIGURE;
	ecmd->type = ERT_CTRL;
	ecmd->count = 5 + num_cu;

	ecmd->num_cus	= num_cu;
	ecmd->cu_shift	= 16;
	ecmd->ert	= cfg->ert;
	ecmd->polling	= cfg->polling;
	ecmd->cu_dma	= cfg->cu_dma;
	ecmd->cu_isr	= cfg->cu_isr;
	ecmd->cq_int	= cfg->cq_int;
	ecmd->dataflow	= cfg->dataflow;
	ecmd->rw_shared	= cfg->rw_shared;
	kds->cu_mgmt.rw_shared = cfg->rw_shared;

	ecmd->slot_size = MAX_CONFIG_PACKET_SIZE;
	regmap_size = kds_get_max_regmap_size(kds);
	if (ecmd->slot_size < regmap_size + MAX_HEADER_SIZE)
		ecmd->slot_size = regmap_size + MAX_HEADER_SIZE;

	/* PS ERT required slot size to be power of 2 */
	if (xocl_ps_sched_on(xdev))
		ecmd->slot_size = round_up_to_next_power2(ecmd->slot_size);

	if (ecmd->slot_size > MAX_CQ_SLOT_SIZE)
		ecmd->slot_size = MAX_CQ_SLOT_SIZE;
	/* cfg->slot_size is for debug purpose */
	/* ecmd->slot_size	= cfg->slot_size; */
	/* Record slot size so that KDS could validate command */
	kds->ert->slot_size = ecmd->slot_size;

	/* Fill CU address */
	for (i = 0; i < num_cu; i++) {
		u32 cu_addr;
		u32 proto;

		cu_addr = kds_get_cu_addr(kds, i);
		if (base_addr > cu_addr)
			base_addr = cu_addr;

		/* encode handshaking control in lower unused address bits [2-0] */
		proto = kds_get_cu_proto(kds, i);
		cu_addr |= proto;
		ecmd->data[i] = cu_addr;
	}
	ecmd->cu_base_addr = base_addr;

	xcmd = kds_alloc_command(client, ecmd->count * sizeof(u32));
	if (!xcmd) {
		userpf_err(xdev, "Failed to alloc xcmd\n");
		ret = -ENOMEM;
		goto out;
	}
	xcmd->cb.free = kds_free_command;

	print_ecmd_info(ecmd);

	xcmd->type = KDS_ERT;
	cfg_ecmd2xcmd(ecmd, xcmd);
	xcmd->cb.notify_host = xocl_cfg_notify;
	xcmd->priv = kds;

	ret = kds_submit_cmd_and_wait(kds, xcmd);
	if (ret)
		goto out;

	if (ecmd->state != ERT_CMD_STATE_COMPLETED) {
		userpf_err(xdev, "Cfg command state %d. ERT will be disabled",
			   ecmd->state);
		ret = 0;
		kds->ert_disable = true;
		goto out;
	}

	/* If xrt.ini is not disabled, let it determines ERT enable/disable */
	if (!kds->ini_disable)
		kds->ert_disable = cfg->ert ? false : true;

	userpf_info(xdev, "Cfg command completed");

out:
	return ret;
}

/* Construct PS kernel config command and wait for completion */
static int xocl_scu_cfg_cmd(struct xocl_dev *xdev, struct kds_client *client,
			    struct ert_packet *pkg, struct ps_kernel_node *ps_kernel)
{
	struct kds_command *xcmd;
	struct ert_configure_sk_cmd *ecmd = to_cfg_sk_pkg(pkg);
	struct kds_sched *kds = &XDEV(xdev)->kds;
	struct config_sk_image *image;
	struct ps_kernel_data *scu_data;
	u32 start_cuidx = 0;
	int ret = 0;
	int i;

	if (!ps_kernel)
		goto out;

	/* Clear header */
	ecmd->header = 0;

	/* Fill PS kernel config command */
	ecmd->state = ERT_CMD_STATE_NEW;
	ecmd->opcode = ERT_SK_CONFIG;
	ecmd->type = ERT_CTRL;
	ecmd->num_image = ps_kernel->pkn_count;
	ecmd->count = 1 + ecmd->num_image * sizeof(*image) / 4;
	for (i = 0; i < ecmd->num_image; i++) {
		image = &ecmd->image[i];
		scu_data = &ps_kernel->pkn_data[i];

		image->start_cuidx = start_cuidx;
		image->num_cus = scu_data->pkd_num_instances;
		strncpy((char *)image->sk_name, scu_data->pkd_sym_name,
			PS_KERNEL_NAME_LENGTH - 1);
		((char *)image->sk_name)[PS_KERNEL_NAME_LENGTH - 1] = 0;

		start_cuidx += image->num_cus;
	}

	xcmd = kds_alloc_command(client, ecmd->count * sizeof(u32));
	if (!xcmd) {
		userpf_err(xdev, "Failed to alloc xcmd\n");
		ret = -ENOMEM;
		goto out;
	}
	xcmd->cb.free = kds_free_command;

	print_ecmd_info(ecmd);

	xcmd->type = KDS_ERT;
	ret = sk_ecmd2xcmd(xdev, (struct ert_packet *)ecmd, xcmd);
	if (ret) {
		xcmd->cb.free(xcmd);
		goto out;
	}

	xcmd->cb.notify_host = xocl_cfg_notify;
	xcmd->priv = kds;

	ret = kds_submit_cmd_and_wait(kds, xcmd);
	if (ret)
		goto out;

	if (ecmd->state > ERT_CMD_STATE_COMPLETED) {
		userpf_err(xdev, "PS kernel cfg command state %d", ecmd->state);
		ret = 0;
		kds->ert_disable = true;
	} else
		userpf_info(xdev, "PS kernel cfg command completed");

out:
	return ret;
}

static int xocl_config_ert(struct xocl_dev *xdev, struct drm_xocl_kds cfg,
			   struct ps_kernel_node *ps_kernel)
{
	struct kds_client *client;
	struct ert_packet *ecmd;
	struct kds_sched *kds = &XDEV(xdev)->kds;
	int ret = 0;

	/* TODO: Use hard code size is not ideal. Let's refine this later */
	ecmd = vzalloc(0x1000);
	if (!ecmd)
		return -ENOMEM;

	client = kds->anon_client;
	ret = xocl_cfg_cmd(xdev, client, ecmd, &cfg);
	if (ret) {
		userpf_err(xdev, "ERT config command failed");
		goto out;
	}

	ret = xocl_scu_cfg_cmd(xdev, client, ecmd, ps_kernel);
	if (ret) {
		userpf_err(xdev, "PS kernel config failed, ret %d", ret);
		ret = 0;
		userpf_info(xdev, "Application use PS kernel will fail");
	}

out:
	vfree(ecmd);
	return ret;
}

static int
xocl_kds_fill_cu_info(struct xocl_dev *xdev, int slot_hdl, struct ip_layout *ip_layout,
		      struct xrt_cu_info *cu_info, int num_info)
{
	struct kernel_info *krnl_info = NULL;
	int num_cus = 0;
	int cur = 0;
	int i = 0;

	/*
	 * Get CU metadata from ip_layout:
	 * - CU name
	 * - base address
	 * - interrupt
	 * - protocol
	 */
	if (!ip_layout)
 		goto done;

	num_cus = kds_ip_layout2cu_info(ip_layout, cu_info, num_info);

	/*
	 * Get CU metadata from XML,
	 * - map size
	 * - number of arguments
	 * - arguments list
	 * - misc: software, number of resourse ...
	 */
	for (i = 0; i < num_cus; i++) {
		krnl_info = xocl_query_kernel(xdev, cu_info[i].kname, slot_hdl);
		if (!krnl_info) {
			userpf_info(xdev, "%s has no metadata. Ignore", cu_info[i].kname);
			continue;
		}

		cu_info[i].model = XCU_AUTO;
		cu_info[i].slot_idx = slot_hdl;
		cu_info[i].size = krnl_info->range;
		cu_info[i].sw_reset = false;
		if (krnl_info->features & KRNL_SW_RESET)
			cu_info[i].sw_reset = true;

		cu_info[i].cu_domain = 0;
		cu_info[i].num_res = 1;
		cu_info[i].num_args = krnl_info->anums;
		cu_info[i].args = (struct xrt_cu_arg *)krnl_info->args;
		if (i != cur)
			memcpy(&cu_info[cur], &cu_info[i], sizeof(cu_info[cur]));
		cur++;
	}

done:
	return cur;
}

static int
xocl_kds_fill_scu_info(struct xocl_dev *xdev, int slot_hdl, struct ip_layout *ip_layout,
		       struct xrt_cu_info *cu_info, int num_info)
{
	struct kernel_info *krnl_info = NULL;
	int num_cus = 0;
	int i = 0;

	/*
	 * Get CU metadata from ip_layout:
	 * - CU name
	 * - base address
	 * - interrupt
	 * - protocol
	 */
	if (!ip_layout)
		goto done;
	num_cus = kds_ip_layout2scu_info(ip_layout, cu_info, num_info);

	/*
	 * Get CU metadata from XML,
	 * - map size
	 * - number of arguments
	 * - arguments list
	 * - misc: software, number of resourse ...
	 */
	for (i = 0; i < num_cus; i++) {
		cu_info[i].model = XCU_AUTO;
		cu_info[i].size = 0x1000;
		cu_info[i].sw_reset = false;
		cu_info[i].num_res = 0;
		cu_info[i].num_args = 0;
		cu_info[i].args = NULL;
		cu_info[i].slot_idx = slot_hdl;

		krnl_info = xocl_query_kernel(xdev, cu_info[i].kname, slot_hdl);
		if (!krnl_info) {
			/* Workaround for U30, maybe we can remove this in the future */
			userpf_info(xdev, "%s has no metadata. Use default", cu_info[i].kname);
			continue;
		}

		cu_info[i].slot_idx = slot_hdl;
		cu_info[i].cu_domain = 1;
		cu_info[i].size = krnl_info->range;
		cu_info[i].sw_reset = false;
		if (krnl_info->features & KRNL_SW_RESET)
			cu_info[i].sw_reset = true;

		cu_info[i].num_res = 0;
		cu_info[i].num_args = krnl_info->anums;
		cu_info[i].args = (struct xrt_cu_arg *)krnl_info->args;
	}

done:
	return num_cus;
}

static void
xocl_kds_create_cus(struct xocl_dev *xdev, struct xrt_cu_info *cu_info,
		    int num_cus)
{
	int i = 0;

	for (i = 0; i < num_cus; i++) {
		struct xocl_subdev_info subdev_info = XOCL_DEVINFO_CU;

		subdev_info.res[0].start = cu_info[i].addr;
		subdev_info.res[0].end = cu_info[i].addr + cu_info[i].size - 1;
		subdev_info.priv_data = &cu_info[i];
		subdev_info.data_len = sizeof(struct xrt_cu_info);
		subdev_info.override_idx = cu_info[i].inst_idx;
	
		/* Update slot information to the subdevice. This will help to remove
		 * subdevice based on slot.
		 */
		subdev_info.slot_idx = cu_info[i].slot_idx;
		if (xocl_subdev_create(xdev, &subdev_info))
			userpf_info(xdev, "Create CU %s failed. Skip", cu_info[i].iname);
	}
}

static void
xocl_kds_create_scus(struct xocl_dev *xdev, struct xrt_cu_info *cu_info,
		    int num_cus)
{
	int i = 0;

	for (i = 0; i < num_cus; i++) {
		struct xocl_subdev_info subdev_info = XOCL_DEVINFO_SCU;

		subdev_info.priv_data = &cu_info[i];
		subdev_info.data_len = sizeof(struct xrt_cu_info);
		subdev_info.override_idx = cu_info[i].inst_idx;

		/* Update slot information to the subdevice. This will help to remove
		 * subdevice based on slot.
		 */
		subdev_info.slot_idx = cu_info[i].slot_idx;
		if (xocl_subdev_create(xdev, &subdev_info))
			userpf_info(xdev, "Create SCU %s failed. Skip", cu_info[i].iname);
	}
}

static void
xocl_kds_reserve_cu_subdevices(struct xocl_dev *xdev, struct xrt_cu_info *cu_info,
		    int num_cus)
{
	int i = 0;
	int retval = 0;

	for (i = 0; i < num_cus; i++) {
		struct xocl_subdev_info subdev_info = XOCL_DEVINFO_CU;

		retval = xocl_subdev_reserve(xdev, &subdev_info);
		if (retval < 0)
			userpf_info(xdev, "Reserve CU %s failed. Skip",
				    cu_info[i].iname);

		cu_info[i].inst_idx = retval;
	}
}

static void
xocl_kds_reserve_scu_subdevices(struct xocl_dev *xdev, struct xrt_cu_info *scu_info,
		    int num_scus)
{
	int i = 0;
	int retval = 0;

	for (i = 0; i < num_scus; i++) {
		struct xocl_subdev_info subdev_info = XOCL_DEVINFO_SCU;

		retval = xocl_subdev_reserve(xdev, &subdev_info);
		if (retval < 0)
			userpf_info(xdev, "Reserve SCU %s failed. Skip",
				    scu_info[i].iname);

		scu_info[i].inst_idx = retval;
	}
}

static int xocl_kds_update_legacy(struct xocl_dev *xdev, struct drm_xocl_kds cfg,
				  struct ip_layout *ip_layout,
				  struct ps_kernel_node *ps_kernel)
{
	struct xrt_cu_info *cu_info = NULL;
	struct ert_cu_bulletin brd = {0};
	int num_cus = 0;
	int ret = 0;

	cu_info = kzalloc(MAX_CUS * sizeof(struct xrt_cu_info), GFP_KERNEL);
	if (!cu_info)
		return -ENOMEM;

	num_cus = xocl_kds_fill_cu_info(xdev, 0, ip_layout, cu_info, MAX_CUS);

	/* We have to reserve the subdevices before create them */
	xocl_kds_reserve_cu_subdevices(xdev, cu_info, num_cus);

	xocl_kds_create_cus(xdev, cu_info, num_cus);

	ret = xocl_ert_user_bulletin(xdev, &brd);
	/* Detect if ERT subsystem is able to support CU to host interrupt
	 * This support is added since ERT ver3.0
	 *
	 * So, please make sure this is called after subdev init.
	 */
	if (ret == -ENODEV || !brd.cap.cu_intr) {
		ret = 0;
		userpf_info(xdev, "Not support CU to host interrupt");
		XDEV(xdev)->kds.cu_intr_cap = 0;
	} else {
		userpf_info(xdev, "Shell supports CU to host interrupt");
		XDEV(xdev)->kds.cu_intr_cap = 1;
	}

	/* Construct and send configure command */
	xocl_ert_user_enable(xdev);
	ret = xocl_config_ert(xdev, cfg, ps_kernel);
	if (ret)
		userpf_info(xdev, "ERT configure failed, ret %d", ret);

	kfree(cu_info);
	return ret;
}

static void xocl_kds_xgq_notify(struct kds_command *xcmd, enum kds_status status)
{
	struct kds_sched *kds = (struct kds_sched *)xcmd->priv;
	struct xgq_com_queue_entry *resp = xcmd->response;

	if (status != KDS_COMPLETED)
		resp->hdr.cstate = XGQ_CMD_STATE_ABORTED;

	if (status == KDS_ERROR)
		resp->rcode = -ENOSPC;
	else if (status == KDS_TIMEOUT)
		resp->rcode = -ETIMEDOUT;

	complete(&kds->comp);
}

static int
xocl_kds_xgq_identify(struct xocl_dev *xdev, int *major, int *minor)
{
	struct xgq_cmd_identify *identify = NULL;
	struct xgq_cmd_resp_identify resp = {0};
	struct kds_sched *kds = &XDEV(xdev)->kds;
	struct kds_client *client = NULL;
	struct kds_command *xcmd = NULL;
	int ret = 0;

	client = kds->anon_client;
	xcmd = kds_alloc_command(client, sizeof(struct xgq_cmd_identify));
	if (!xcmd)
		return -ENOMEM;

	identify = xcmd->info;

	identify->hdr.opcode = XGQ_CMD_OP_IDENTIFY;
	identify->hdr.count = 0;
	identify->hdr.state = 1;

	xcmd->cb.notify_host = xocl_kds_xgq_notify;
	xcmd->cb.free = kds_free_command;
	xcmd->priv = kds;
	xcmd->type = KDS_ERT;
	xcmd->opcode = OP_CONFIG;
	xcmd->response = &resp;
	xcmd->response_size = sizeof(resp);

	ret = kds_submit_cmd_and_wait(kds, xcmd);
	if (ret)
		return ret;

	if (resp.hdr.cstate != XGQ_CMD_STATE_COMPLETED) {
		userpf_err(xdev, "Config start failed cstate(%d) rcode(%d)",
			   resp.hdr.cstate, resp.rcode);
		return -EINVAL;
	}

	*major = resp.major;
	*minor = resp.minor;
	return 0;
}

static int
xocl_kds_xgq_set_timestamp(struct xocl_dev *xdev)
{
	struct xgq_cmd_timeset *timeset = NULL;
	struct xgq_cmd_resp_timeset resp = {0};
	struct kds_sched *kds = &XDEV(xdev)->kds;
	struct kds_client *client = NULL;
	struct kds_command *xcmd = NULL;
#if LINUX_VERSION_CODE >= KERNEL_VERSION(3, 17, 0)
	struct timespec64 ts;
#else
	struct timespec ts;
#endif
	int ret = 0;

	client = kds->anon_client;
	xcmd = kds_alloc_command(client, sizeof(struct xgq_cmd_timeset));
	if (!xcmd)
		return -ENOMEM;

	timeset = xcmd->info;

	timeset->hdr.opcode = XGQ_CMD_OP_TIMESET;
	timeset->hdr.count = 12;
	timeset->hdr.state = 1;
#if LINUX_VERSION_CODE >= KERNEL_VERSION(3, 17, 0)
	ktime_get_real_ts64(&ts);
	timeset->ts = timespec64_to_ns(&ts);
#else
	getnstimeofday(&ts);
	timeset->ts = timespec_to_ns(&ts);
#endif

	xcmd->cb.notify_host = xocl_kds_xgq_notify;
	xcmd->cb.free = kds_free_command;
	xcmd->priv = kds;
	xcmd->type = KDS_ERT;
	xcmd->opcode = OP_CONFIG;
	xcmd->response = &resp;
	xcmd->response_size = sizeof(resp);

	ret = kds_submit_cmd_and_wait(kds, xcmd);
	if (ret)
		return ret;

	if (resp.hdr.cstate != XGQ_CMD_STATE_COMPLETED) {
		userpf_err(xdev, "Config start failed cstate(%d) rcode(%d)",
			   resp.hdr.cstate, resp.rcode);
		return -EINVAL;
	}

	return 0;
}

static int
xocl_kds_xgq_cfg_start(struct xocl_dev *xdev, struct drm_xocl_kds cfg, int num_cus, int num_scus)
{
	struct xgq_cmd_config_start *cfg_start = NULL;
	struct xgq_cmd_resp_config_start resp = {0};
	struct kds_sched *kds = &XDEV(xdev)->kds;
	struct kds_client *client = NULL;
	struct kds_command *xcmd = NULL;
	int ret = 0;

	client = kds->anon_client;
	xcmd = kds_alloc_command(client, sizeof(struct xgq_cmd_config_start));
	if (!xcmd)
		return -ENOMEM;

	cfg_start = xcmd->info;

	cfg_start->hdr.opcode = XGQ_CMD_OP_CFG_START;
	cfg_start->hdr.count = sizeof(*cfg_start) - sizeof(cfg_start->hdr);
	cfg_start->hdr.state = 1;

	cfg_start->num_cus = num_cus;
	cfg_start->i2h = 1;
	cfg_start->i2e = 1;
	cfg_start->cui = 1;
	cfg_start->mode = 0;
	cfg_start->echo = 0;
	cfg_start->verbose = 0;
	cfg_start->num_scus = num_scus;

	xcmd->cb.notify_host = xocl_kds_xgq_notify;
	xcmd->cb.free = kds_free_command;
	xcmd->priv = kds;
	xcmd->type = KDS_ERT;
	xcmd->opcode = OP_CONFIG;
	xcmd->response = &resp;
	xcmd->response_size = sizeof(resp);

	ret = kds_submit_cmd_and_wait(kds, xcmd);
	if (ret)
		return ret;

	if (resp.hdr.cstate != XGQ_CMD_STATE_COMPLETED) {
		userpf_err(xdev, "Config start failed cstate(%d) rcode(%d)",
			   resp.hdr.cstate, resp.rcode);
		return -EINVAL;
	}

	userpf_info(xdev, "Config start completed, num_cus(%d), num_scus(%d)\n",
		    num_cus, num_scus);
	return 0;
}

static int
xocl_kds_xgq_cfg_end(struct xocl_dev *xdev)
{
	struct xgq_cmd_config_end *cfg_end = NULL;
	struct xgq_com_queue_entry resp = {0};
	struct kds_sched *kds = &XDEV(xdev)->kds;
	struct kds_client *client = NULL;
	struct kds_command *xcmd = NULL;
	int ret = 0;

	client = kds->anon_client;
	xcmd = kds_alloc_command(client, sizeof(struct xgq_cmd_config_end));
	if (!xcmd)
		return -ENOMEM;

	cfg_end = xcmd->info;

	cfg_end->hdr.opcode = XGQ_CMD_OP_CFG_END;
	cfg_end->hdr.count = sizeof(*cfg_end) - sizeof(cfg_end->hdr);
	cfg_end->hdr.state = 1;

	xcmd->cb.notify_host = xocl_kds_xgq_notify;
	xcmd->cb.free = kds_free_command;
	xcmd->priv = kds;
	xcmd->type = KDS_ERT;
	xcmd->opcode = OP_CONFIG;
	xcmd->response = &resp;
	xcmd->response_size = sizeof(resp);

	ret = kds_submit_cmd_and_wait(kds, xcmd);
	if (ret)
		return ret;

	if (resp.hdr.cstate != XGQ_CMD_STATE_COMPLETED) {
		userpf_err(xdev, "Config end failed cstate(%d) rcode(%d)",
			   resp.hdr.cstate, resp.rcode);
		return -EINVAL;
	}
	userpf_info(xdev, "Config end completed\n");
	return 0;
}

static int
xocl_kds_xgq_cfg_cus(struct xocl_dev *xdev, xuid_t *xclbin_id, struct xrt_cu_info *cu_info, int num_cus)
{
	struct xgq_cmd_config_cu *cfg_cu = NULL;
	struct xgq_com_queue_entry resp = {0};
	struct kds_sched *kds = &XDEV(xdev)->kds;
	struct kds_client *client = NULL;
	struct kds_command *xcmd = NULL;
	int ret = 0;
	int i = 0, j = 0;

	for (i = 0; i < num_cus; i++) {
		int max_off_idx = 0;
		int max_off = 0;
		int max_off_arg_size = 0;

		if (cu_info[i].protocol == CTRL_NONE)
			continue;

		client = kds->anon_client;
		xcmd = kds_alloc_command(client, sizeof(struct xgq_cmd_config_cu));
		if (!xcmd) {
			return -ENOMEM;
		}

		cfg_cu = xcmd->info;
		cfg_cu->hdr.opcode = XGQ_CMD_OP_CFG_CU;
		cfg_cu->hdr.count = sizeof(*cfg_cu) - sizeof(cfg_cu->hdr);
		cfg_cu->hdr.state = 1;

		cfg_cu->cu_idx = cu_info[i].inst_idx;
		cfg_cu->cu_domain = DOMAIN_PL;
		cfg_cu->ip_ctrl = cu_info[i].protocol;
		cfg_cu->intr_id = cu_info[i].intr_id;
		cfg_cu->intr_enable = cu_info[i].intr_enable;
		cfg_cu->map_size = cu_info[i].size;
		cfg_cu->laddr = cu_info[i].addr;
		cfg_cu->haddr = cu_info[i].addr >> 32;
		for (j = 0; j < cu_info[i].num_args; j++) {
			if (max_off < cu_info[i].args[j].offset) {
				max_off = cu_info[i].args[j].offset;
				max_off_idx = j;
			}
		}
		/* This determines the XGQ slot size for CU/SCU etc. */
		if (cu_info[i].num_args)
			max_off_arg_size = cu_info[i].args[max_off_idx].size;
		cfg_cu->payload_size = max_off + max_off_arg_size + sizeof(struct xgq_cmd_sq_hdr);
		if(cfg_cu->payload_size > MAX_CQ_SLOT_SIZE) {
			userpf_err(xdev, "CU Argument Size %x > MAX_CQ_SLOT_SIZE!", cfg_cu->payload_size);
<<<<<<< HEAD
=======
			kfree(xcmd);
>>>>>>> 211e2244
			return -ENOMEM;
		}
		/*
		 * Times 2 to make sure XGQ slot size is bigger than the size of
		 * key-value pair commands, eg. ERT_START_KEY_VAL.
		 *
		 * TODO: XOCL XGQ should be able to splict a big command into
		 * small sub commands. Before it is done, use this simple
		 * approach.
		 */
		cfg_cu->payload_size = cfg_cu->payload_size * 2;
		if(cfg_cu->payload_size > MAX_CQ_SLOT_SIZE) {
			userpf_err(xdev, "CU Argument Size for Key-Valye Pair of %x > MAX_CQ_SLOT_SIZE, setting it to MAX_CQ_SLOT_SIZE!  Key-Value pair will not be supported!", cfg_cu->payload_size);
			cfg_cu->payload_size = MAX_CQ_SLOT_SIZE;
		}

		scnprintf(cfg_cu->name, sizeof(cfg_cu->name), "%s:%s",
			  cu_info[i].kname, cu_info[i].iname);

		memcpy(cfg_cu->uuid, xclbin_id, sizeof(cfg_cu->uuid));

		xcmd->cb.notify_host = xocl_kds_xgq_notify;
		xcmd->cb.free = kds_free_command;
		xcmd->priv = kds;
		xcmd->type = KDS_ERT;
		xcmd->opcode = OP_CONFIG;
		xcmd->response = &resp;
		xcmd->response_size = sizeof(resp);

		ret = kds_submit_cmd_and_wait(kds, xcmd);
		if (ret)
			break;

		if (resp.hdr.cstate != XGQ_CMD_STATE_COMPLETED) {
			userpf_err(xdev, "Config CU failed cstate(%d) rcode(%d)",
				   resp.hdr.cstate, resp.rcode);
			ret = -EINVAL;
			break;
		}
		userpf_info(xdev, "Config CU(%d) completed\n", cfg_cu->cu_idx);
	}

	return ret;
}

static int
xocl_kds_xgq_cfg_scus(struct xocl_dev *xdev, xuid_t *xclbin_id, struct xrt_cu_info *cu_info, int num_cus)
{
	struct xgq_cmd_config_cu *cfg_cu = NULL;
	struct xgq_com_queue_entry resp = {0};
	struct kds_sched *kds = &XDEV(xdev)->kds;
	struct kds_client *client = NULL;
	struct kds_command *xcmd = NULL;
	int ret = 0;
	int i = 0, j = 0;

	for (i = 0; i < num_cus; i++) {
		int max_off_idx = 0;
		int max_off = 0;

		client = kds->anon_client;
		xcmd = kds_alloc_command(client, sizeof(struct xgq_cmd_config_cu));
		if (!xcmd) {
			return -ENOMEM;
		}

		cfg_cu = xcmd->info;
		cfg_cu->hdr.opcode = XGQ_CMD_OP_CFG_CU;
		cfg_cu->hdr.count = sizeof(*cfg_cu) - sizeof(cfg_cu->hdr);
		cfg_cu->hdr.state = 1;

		cfg_cu->cu_idx = cu_info[i].inst_idx;
		cfg_cu->cu_domain = DOMAIN_PS;
		cfg_cu->ip_ctrl = cu_info[i].protocol;
		cfg_cu->map_size = cu_info[i].size;
		cfg_cu->laddr = cu_info[i].addr;
		cfg_cu->haddr = cu_info[i].addr >> 32;
		for (j = 0; j < cu_info[i].num_args; j++) {
			if (max_off < cu_info[i].args[j].offset) {
				max_off = cu_info[i].args[j].offset;
				max_off_idx = j;
			}
		}
		cfg_cu->payload_size = max_off + cu_info[i].args[max_off_idx].size;
		scnprintf(cfg_cu->name, sizeof(cfg_cu->name), "%s:%s",
			  cu_info[i].kname, cu_info[i].iname);

		memcpy(cfg_cu->uuid, xclbin_id, sizeof(cfg_cu->uuid));

		xcmd->cb.notify_host = xocl_kds_xgq_notify;
		xcmd->cb.free = kds_free_command;
		xcmd->priv = kds;
		xcmd->type = KDS_ERT;
		xcmd->opcode = OP_CONFIG;
		xcmd->response = &resp;
		xcmd->response_size = sizeof(resp);

		ret = kds_submit_cmd_and_wait(kds, xcmd);
		if (ret)
			break;

		if (resp.hdr.cstate != XGQ_CMD_STATE_COMPLETED) {
			userpf_err(xdev, "Config SCU failed cstate(%d) rcode(%d)",
				   resp.hdr.cstate, resp.rcode);
			ret = -EINVAL;
			break;
		}
		userpf_info(xdev, "Config SCU(%d) completed\n", cfg_cu->cu_idx);
	}

	return ret;
}

static int xocl_kds_xgq_uncfg_cu(struct xocl_dev *xdev, u32 cu_idx, u32 cu_domain, bool full_reset)
{
	struct xgq_com_queue_entry resp = {};
	struct xgq_cmd_uncfg_cu *uncfg_cu = NULL;
	struct kds_sched *kds = &XDEV(xdev)->kds;
	struct kds_client *client = NULL;
	struct kds_command *xcmd = NULL;
	int ret = 0;

	client = kds->anon_client;
	xcmd = kds_alloc_command(client, sizeof(struct xgq_cmd_uncfg_cu));
	if (!xcmd)
		return -ENOMEM;

	uncfg_cu = xcmd->info;

	uncfg_cu->hdr.opcode = XGQ_CMD_OP_UNCFG_CU;
	uncfg_cu->hdr.count = sizeof(*uncfg_cu) - sizeof(uncfg_cu->hdr);
	uncfg_cu->hdr.state = 1;
	uncfg_cu->cu_idx = cu_idx;
	uncfg_cu->cu_domain = cu_domain;
	/* Specify if All CUs/SCUs are need to reset */
	uncfg_cu->cu_reset = full_reset ? 1 : 0;

	xcmd->cb.notify_host = xocl_kds_xgq_notify;
	xcmd->cb.free = kds_free_command;
	xcmd->priv = kds;
	xcmd->type = KDS_ERT;
	xcmd->opcode = OP_CONFIG;
	xcmd->response = &resp;
	xcmd->response_size = sizeof(resp);

	ret = kds_submit_cmd_and_wait(kds, xcmd);
	if (ret)
		return ret;

	if (resp.hdr.cstate != XGQ_CMD_STATE_COMPLETED) {
		userpf_err(xdev, "Unconfigure CU(%d) failed cstate(%d) rcode(%d)",
			   cu_idx, resp.hdr.cstate, resp.rcode);
                return -EINVAL;
        }

        userpf_info(xdev, "Unconfig CU(%d) of DOMAIN(%d) completed\n",
                    uncfg_cu->cu_idx, uncfg_cu->cu_domain);
        return 0;
}

static int xocl_kds_xgq_query_cu(struct xocl_dev *xdev, u32 cu_idx, u32 cu_domain,
				 struct xgq_cmd_resp_query_cu *resp)
{
	struct xgq_cmd_query_cu *query_cu = NULL;
	struct kds_sched *kds = &XDEV(xdev)->kds;
	struct kds_client *client = NULL;
	struct kds_command *xcmd = NULL;
	int ret = 0;

	client = kds->anon_client;
	xcmd = kds_alloc_command(client, sizeof(struct xgq_cmd_query_cu));
	if (!xcmd)
		return -ENOMEM;

	query_cu = xcmd->info;

	query_cu->hdr.opcode = XGQ_CMD_OP_QUERY_CU;
	query_cu->hdr.count = sizeof(*query_cu) - sizeof(query_cu->hdr);
	query_cu->hdr.state = 1;
	query_cu->cu_idx = cu_idx;
	query_cu->cu_domain = cu_domain;
	query_cu->type = XGQ_CMD_QUERY_CU_CONFIG;

	xcmd->cb.notify_host = xocl_kds_xgq_notify;
	xcmd->cb.free = kds_free_command;
	xcmd->priv = kds;
	xcmd->type = KDS_ERT;
	xcmd->opcode = OP_CONFIG;
	xcmd->response = resp;
	xcmd->response_size = sizeof(*resp);

	ret = kds_submit_cmd_and_wait(kds, xcmd);
	if (ret)
		return ret;

	if (resp->hdr.cstate != XGQ_CMD_STATE_COMPLETED) {
		userpf_err(xdev, "Query CU(%d) failed cstate(%d) rcode(%d)",
			   cu_idx, resp->hdr.cstate, resp->rcode);
		return -EINVAL;
	}

	userpf_info(xdev, "Query Doamin(%d) CU(%d) completed\n", query_cu->cu_domain, query_cu->cu_idx);
	userpf_info(xdev, "xgq_id %d\n", resp->xgq_id);
	userpf_info(xdev, "size %d\n", resp->size);
	userpf_info(xdev, "offset 0x%x\n", resp->offset);
	return 0;
}

static int __xocl_kds_xgq_query_mem(struct xocl_dev *xdev,
				  enum xgq_cmd_query_mem_type type,
				  struct xgq_cmd_resp_query_mem *resp)
{
	struct xgq_cmd_query_mem *query_mem = NULL;
	struct kds_sched *kds = &XDEV(xdev)->kds;
	struct kds_client *client = NULL;
	struct kds_command *xcmd = NULL;
	int ret = 0;

	client = kds->anon_client;
	xcmd = kds_alloc_command(client, sizeof(struct xgq_cmd_query_mem));
	if (!xcmd)
		return -ENOMEM;

	query_mem = xcmd->info;

	query_mem->hdr.opcode = XGQ_CMD_OP_QUERY_MEM;
	query_mem->hdr.count = sizeof(*query_mem) - sizeof(query_mem->hdr);
	query_mem->hdr.state = 1;
	query_mem->type = type;

	xcmd->cb.notify_host = xocl_kds_xgq_notify;
	xcmd->cb.free = kds_free_command;
	xcmd->priv = kds;
	xcmd->type = KDS_ERT;
	xcmd->opcode = OP_CONFIG;
	xcmd->response = resp;
	xcmd->response_size = sizeof(*resp);

	ret = kds_submit_cmd_and_wait(kds, xcmd);
	if (ret)
		return ret;

	if (resp->hdr.cstate != XGQ_CMD_STATE_COMPLETED) {
		userpf_err(xdev, "Query MEM type %d failed cstate(%d) rcode(%d)",
				type, resp->hdr.cstate, resp->rcode);
		return -EINVAL;
	}

	return 0;
}

int xocl_kds_xgq_query_mem(struct xocl_dev *xdev, struct mem_data *mem_data)
{
	struct xgq_cmd_resp_query_mem resp;
	int ret = 0;

	ret = __xocl_kds_xgq_query_mem(xdev, XGQ_CMD_QUERY_MEM_ADDR, &resp);
	if (ret)
		return ret;

	mem_data->m_base_address = (uint64_t) resp.h_mem_info << 32 | resp.l_mem_info;

	memset(&resp, 0, sizeof(struct xgq_cmd_resp_query_mem));
	ret = __xocl_kds_xgq_query_mem(xdev, XGQ_CMD_QUERY_MEM_SIZE, &resp);
	if (ret)
		return ret;

	mem_data->m_size = (uint64_t) resp.h_mem_info << 32 | resp.l_mem_info;
	mem_data->m_used = true;

	userpf_info(xdev, "Query MEM completed\n");
	userpf_info(xdev, "Memory Start address %llx\n", mem_data->m_base_address);
	userpf_info(xdev, "Memory size %llx\n", mem_data->m_size);

	return 0;
}

static int xocl_kds_update_xgq(struct xocl_dev *xdev, int slot_hdl,
			       xuid_t *uuid, struct drm_xocl_kds cfg,
			       struct ip_layout *ip_layout,
			       struct ps_kernel_node *ps_kernel)
{
	struct xrt_cu_info *cu_info = NULL;
	int major = 0, minor = 0;
	int num_cus = 0;
	int num_ooc_cus = 0;
	struct xrt_cu_info *scu_info = NULL;
	int num_scus = 0;
	int ret = 0;
	int i = 0;

	cu_info = kzalloc(MAX_CUS * sizeof(struct xrt_cu_info), GFP_KERNEL);
	if (!cu_info)
		return -ENOMEM;

	num_cus = xocl_kds_fill_cu_info(xdev, slot_hdl, ip_layout, cu_info, MAX_CUS);

	/* The XGQ ERT doesn't support more than 64 CUs. Let this hardcoding.
	 * We will re-looking at this once at supporting multiple xclbins.
	 */
	if (num_cus > 64) {
		userpf_err(xdev, "More than 64 CUs found\n");
		ret = -EINVAL;
		goto out;
	}

	/* Don't send config command if ERT doesn't present */
	if (!XDEV(xdev)->kds.ert)
		goto create_regular_cu;

	if (!cfg.ert) {
		XDEV(xdev)->kds.ert_disable = true;
		goto create_regular_cu;
	}

	// Soft Kernel Info
	scu_info = kzalloc(MAX_CUS * sizeof(struct xrt_cu_info), GFP_KERNEL);
	if (!scu_info) {
		kfree(cu_info);
		return -ENOMEM;
	}
	num_scus = xocl_kds_fill_scu_info(xdev, slot_hdl, ip_layout, scu_info, MAX_CUS);

	/* Count number of out of control CU */
	num_ooc_cus = 0;
	for (i = 0; i < num_cus; i++) {
		if (cu_info[i].protocol == CTRL_NONE)
			num_ooc_cus++;
	}

	/*
	 * The XGQ Identify command is used to identify the version of firmware which
	 * can help host to know the different behaviors of the firmware.
	 */
	xocl_kds_xgq_identify(xdev, &major, &minor);
	userpf_info(xdev, "Got ERT XGQ command version %d.%d\n", major, minor);
	if ((major != 1 && major != 2) && minor != 0) {
		userpf_err(xdev, "Only support ERT XGQ command 1.0 & 2.0\n");
		ret = -ENOTSUPP;
		xocl_ert_ctrl_dump(xdev);	/* TODO: remove this line before 2022.2 release */
		goto out;
	}

	// Set APU Timestamp
	if (major != 1)
		xocl_kds_xgq_set_timestamp(xdev);

	ret = xocl_kds_xgq_cfg_start(xdev, cfg, num_cus, num_scus);
	if (ret)
		goto create_regular_cu;

	/* Reserve the subdevices for all the CUs. We need to share the CU index
	 * with ZOCL here.
	 */
	xocl_kds_reserve_cu_subdevices(xdev, cu_info, num_cus);
	ret = xocl_kds_xgq_cfg_cus(xdev, uuid, cu_info, num_cus);
	if (ret)
		goto create_regular_cu;

	/* Reserve the subdevices for all the CUs. We need to share the SCU index
	 * with ZOCL here.
	 */
	xocl_kds_reserve_scu_subdevices(xdev, scu_info, num_scus);
	ret = xocl_kds_xgq_cfg_scus(xdev, uuid, scu_info, num_scus);
	if (ret)
		goto out;

	ret = xocl_kds_xgq_cfg_end(xdev);
	if (ret)
		goto out;

	/*
	 * Configure XGQ ERT looks good.
	 * XGQs are allocated by device, hence query information.
	 */
	for (i = 0; i < num_cus; i++) {
		struct xgq_cmd_resp_query_cu resp;
		void *xgq;

		ret = xocl_kds_xgq_query_cu(xdev, i, 0, &resp);
		if (ret)
			goto create_regular_cu;

		xgq = xocl_ert_ctrl_setup_xgq(xdev, resp.xgq_id, resp.offset);
		if (IS_ERR(xgq)) {
			userpf_err(xdev, "Setup XGQ failed\n");
			ret = PTR_ERR(xgq);
			goto create_regular_cu;
		}
		cu_info[i].model = XCU_XGQ;
		cu_info[i].xgq = xgq;
	}
	xocl_kds_create_cus(xdev, cu_info, num_cus);

	// User Soft Kernels
	for (i = 0; i < num_scus; i++) {
		struct xgq_cmd_resp_query_cu resp;
		void *xgq;

		ret = xocl_kds_xgq_query_cu(xdev, i, DOMAIN_PS, &resp);
		if (ret)
			goto create_regular_cu;

		xgq = xocl_ert_ctrl_setup_xgq(xdev, resp.xgq_id, resp.offset);
		if (IS_ERR(xgq)) {
			userpf_err(xdev, "Setup XGQ failed\n");
			ret = PTR_ERR(xgq);
			goto create_regular_cu;
		}
		scu_info[i].model = XCU_XGQ;
		scu_info[i].xgq = xgq;
	}
	xocl_kds_create_scus(xdev, scu_info, num_scus);

	XDEV(xdev)->kds.xgq_enable = (cfg.ert)? true : false;
	goto out;

create_regular_cu:
	/* Regular CU directly talks to CU, without XGQ */
	/* Reserve the subdevices for all the CUs before create them */
	xocl_kds_reserve_cu_subdevices(xdev, cu_info, num_cus);
	xocl_kds_create_cus(xdev, cu_info, num_cus);
	XDEV(xdev)->kds.xgq_enable = false;

out:
	userpf_info(xdev, "scheduler config ert(%d)\n",
		    XDEV(xdev)->kds.xgq_enable);
	kfree(cu_info);
	kfree(scu_info);
	return ret;
}

/* The xocl_kds_update function should be called after xclbin is
 * downloaded. Do not use this function in other place.
 */
int xocl_kds_update(struct xocl_dev *xdev, struct drm_xocl_kds cfg)
{
	int ret = 0;

	xocl_kds_fa_clear(xdev);

	ret = xocl_detect_fa_cmdmem(xdev);
	if (ret) {
		userpf_info(xdev, "Detect FA cmdmem failed, ret %d", ret);
		goto out;
	}

	if (CFG_GPIO_OPS(xdev))
		XDEV(xdev)->kds.cu_intr_cap = 1;

	if (!KDS_SYSFS_SETTING(XDEV(xdev)->kds.cu_intr))
		XDEV(xdev)->kds.cu_intr = 0;

	XDEV(xdev)->kds.force_polling = cfg.polling;
	ret = kds_cfg_update(&XDEV(xdev)->kds);
	if (ret)
		userpf_err(xdev, "KDS configure update failed, ret %d", ret);

out:
	return ret;
}

void xocl_kds_cus_enable(struct xocl_dev *xdev)
{
	kds_cus_irq_enable(&XDEV(xdev)->kds, true);
}

void xocl_kds_cus_disable(struct xocl_dev *xdev)
{
	kds_cus_irq_enable(&XDEV(xdev)->kds, false);
}

/* The caller needs to make sure ip_layout and ps_kernel section is locked */
int xocl_kds_register_cus(struct xocl_dev *xdev, int slot_hdl, xuid_t *uuid,
			  struct ip_layout *ip_layout,
			  struct ps_kernel_node *ps_kernel)
{
	int ret = 0;

	XDEV(xdev)->kds.xgq_enable = false;
	ret = xocl_ert_ctrl_connect(xdev);
	if (ret == -ENODEV) {
		userpf_info(xdev, "ERT will be disabled, ret %d\n", ret);
		XDEV(xdev)->kds.ert_disable = true;
	} else if (ret < 0) {
		userpf_info(xdev, "ERT connect failed, ret %d\n", ret);
		ret = -EINVAL;
		goto out;
	}

	/* Try config legacy ERT firmware */
	if (!xocl_ert_ctrl_is_version(xdev, 1, 0)) {
		if (slot_hdl) {
			userpf_err(xdev, "legacy ERT only support one xclbin\n");
			ret = -EINVAL;
			goto out;
		}
		ret = xocl_kds_update_legacy(xdev, XDEV(xdev)->axlf_obj[slot_hdl]->kds_cfg,
			       ip_layout, ps_kernel);
		goto out;
	}

	ret = xocl_kds_update_xgq(xdev, slot_hdl, uuid,
			XDEV(xdev)->axlf_obj[slot_hdl]->kds_cfg, ip_layout, ps_kernel);
out:
	if (ret)
		XDEV(xdev)->kds.bad_state = 1;

	return ret;
}

int xocl_kds_unregister_cus(struct xocl_dev *xdev, int slot_hdl)
{
	int ret = 0;
	int major = 0, minor = 0;
	int i = 0;
	struct xrt_cu *xcu = NULL;
	struct kds_cu_mgmt *cu_mgmt = NULL;
	struct xgq_cmd_resp_query_cu resp = {};

	XDEV(xdev)->kds.xgq_enable = false;
	ret = xocl_ert_ctrl_connect(xdev);
	if (ret) {
		userpf_info_once(xdev, "ERT will be disabled, ret %d\n", ret);
		XDEV(xdev)->kds.ert_disable = true;
		return ret;
	}

	if (!xocl_ert_ctrl_is_version(xdev, 1, 0))
		return ret;

	/*
	 * The XGQ Identify command is used to identify the version of firmware which
	 * can help host to know the different behaviors of the firmware.
	 */
	xocl_kds_xgq_identify(xdev, &major, &minor);
	userpf_info(xdev, "Got ERT XGQ command version %d.%d\n", major, minor);

	ret = xocl_kds_xgq_cfg_start(xdev, XDEV(xdev)->axlf_obj[slot_hdl]->kds_cfg, 0, 0);
	if (ret)
		goto out;

	/* ERT XGQ version 2.0 onward supports Cleanup of all CUs/SCUs */
	if (major == 2 && minor == 0) {
		if (xdev->reset_ert_cus) {
			/* This is done only for the first time after xocl driver load.
			 * Before configuring/unconfiguring CUs/SCUs XOCL driver will make 
			 * sure ERT is in good know status before configure it for the first
			 * time.
			 */
			ret = xocl_kds_xgq_uncfg_cu(xdev, 0, DOMAIN_PL, true);
			if (ret)
				goto out;

			ret = xocl_kds_xgq_query_mem(xdev, &XOCL_DRM(xdev)->ps_mem_data); 
			if (ret) 
				userpf_info(xdev, "WARN ! Device doesn't configure for PS Kernel memory\n");

			xdev->reset_ert_cus = false;
		}
	}

	/* Unconfigure the SCUs first. There is a case, where there is a
	 * PS kernel which is opening a PL kernel. In that case, we need to
	 * destroy PS kernel before destroy PL kernel.
	 */
	cu_mgmt = &XDEV(xdev)->kds.scu_mgmt;
	for (i = 0; i < MAX_CUS; i++) {
		xcu = cu_mgmt->xcus[i];
		if (!xcu)
			continue;

		/* Unregister the SCUs as per slot order */
		if (xcu->info.slot_idx != slot_hdl)
			continue;

		/* ERT XGQ version 2.0 onward supports unconfigure CUs/SCUs */
		if (major == 2 && minor == 0) {
			ret = xocl_kds_xgq_uncfg_cu(xdev, xcu->info.inst_idx, DOMAIN_PS, false);
			if (ret)
				goto out;
		}
	}

	cu_mgmt = &XDEV(xdev)->kds.cu_mgmt;
	for (i = 0; i < MAX_CUS; i++) {
		xcu = cu_mgmt->xcus[i];
		if (!xcu)
			continue;

		/* Unregister the CUs as per slot order */
		if (xcu->info.slot_idx != slot_hdl)
			continue;

		/* ERT XGQ version 2.0 onward supports unconfigure CUs/SCUs */
		if (major == 2 && minor == 0) {
			ret = xocl_kds_xgq_uncfg_cu(xdev, xcu->info.inst_idx, DOMAIN_PL, false);
			if (ret)
				goto out;
		}
	}

	ret = xocl_kds_xgq_cfg_end(xdev);
	if (ret)
		goto out;

	xocl_ert_ctrl_unset_xgq(xdev);

out:
	if (ret)
		XDEV(xdev)->kds.bad_state = 1;
	else
		kds_reset(&XDEV(xdev)->kds);

	return ret;
}

int xocl_kds_set_cu_read_range(struct xocl_dev *xdev, u32 cu_idx,
			       u32 start, u32 size)
{
	return kds_set_cu_read_range(&XDEV(xdev)->kds, cu_idx, start, size);
}
<|MERGE_RESOLUTION|>--- conflicted
+++ resolved
@@ -1943,10 +1943,7 @@
 		cfg_cu->payload_size = max_off + max_off_arg_size + sizeof(struct xgq_cmd_sq_hdr);
 		if(cfg_cu->payload_size > MAX_CQ_SLOT_SIZE) {
 			userpf_err(xdev, "CU Argument Size %x > MAX_CQ_SLOT_SIZE!", cfg_cu->payload_size);
-<<<<<<< HEAD
-=======
 			kfree(xcmd);
->>>>>>> 211e2244
 			return -ENOMEM;
 		}
 		/*
