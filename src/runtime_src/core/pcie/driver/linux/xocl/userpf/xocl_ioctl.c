--- conflicted
+++ resolved
@@ -560,17 +560,15 @@
 			err = rc;
 	}
 
-<<<<<<< HEAD
-	/* The finial step is to update KDS configuration */
-	if (kds_mode)
-		err = xocl_kds_update(xdev);
-=======
 	/*
 	 * This is a workaround for u280 only
 	 */
 	if (!err &&  size >=0)
 		xocl_p2p_refresh_rbar(xdev);
->>>>>>> 102acfec
+
+	/* The finial step is to update KDS configuration */
+	if (kds_mode)
+		err = xocl_kds_update(xdev);
 
 done:
 	if (size < 0)
