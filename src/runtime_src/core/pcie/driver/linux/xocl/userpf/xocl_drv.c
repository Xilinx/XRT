--- conflicted
+++ resolved
@@ -1804,11 +1804,8 @@
 	xocl_init_m2m,
 	xocl_init_config_gpio,
 	xocl_init_command_queue,
-<<<<<<< HEAD
+	xocl_init_hwmon_sdm,
 	xocl_init_ert_ctrl,
-=======
-	xocl_init_hwmon_sdm,
->>>>>>> 37518a9d
 };
 
 static void (*xocl_drv_unreg_funcs[])(void) = {
@@ -1851,11 +1848,8 @@
 	xocl_fini_intc,
 	xocl_fini_config_gpio,
 	xocl_fini_command_queue,
-<<<<<<< HEAD
+	xocl_fini_hwmon_sdm,
 	xocl_fini_ert_ctrl,
-=======
-	xocl_fini_hwmon_sdm,
->>>>>>> 37518a9d
 };
 
 static int __init xocl_init(void)
