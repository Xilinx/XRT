/*
 * Copyright (C) 2016-2020 Xilinx, Inc. All rights reserved.
 *
 * Authors: Lizhi.Hou@xilinx.com
 *
 * This software is licensed under the terms of the GNU General Public
 * License version 2, as published by the Free Software Foundation, and
 * may be copied, distributed, and modified under those terms.
 *
 * This program is distributed in the hope that it will be useful,
 * but WITHOUT ANY WARRANTY; without even the implied warranty of
 * MERCHANTABILITY or FITNESS FOR A PARTICULAR PURPOSE.  See the
 * GNU General Public License for more details.
 */

#include <linux/pci.h>
#include <linux/kernel.h>
#include <linux/aer.h>
#include <linux/version.h>
#include <linux/module.h>
#include <linux/pci.h>
#include <linux/crc32c.h>
#include <linux/random.h>
#include <linux/iommu.h>
#include "../xocl_drv.h"
#include "common.h"
#include "version.h"

#ifndef PCI_EXT_CAP_ID_REBAR
#define PCI_EXT_CAP_ID_REBAR 0x15
#endif

#ifndef PCI_REBAR_CTRL
#define PCI_REBAR_CTRL          8       /* control register */
#endif

#ifndef PCI_REBAR_CTRL_BAR_SIZE
#define  PCI_REBAR_CTRL_BAR_SIZE        0x00001F00  /* BAR size */
#endif

#ifndef PCI_REBAR_CTRL_BAR_SHIFT
#define  PCI_REBAR_CTRL_BAR_SHIFT       8           /* shift for BAR size */
#endif

#define REBAR_FIRST_CAP		4

#define MAX_DYN_SUBDEV		1024
#define XDEV_DEFAULT_EXPIRE_SECS	1

extern int kds_mode;

static const struct pci_device_id pciidlist[] = {
	XOCL_USER_XDMA_PCI_IDS,
	{ 0, }
};

struct class *xrt_class;

MODULE_DEVICE_TABLE(pci, pciidlist);

#if defined(__PPC64__)
int xrt_reset_syncup = 1;
#else
int xrt_reset_syncup;
#endif
module_param(xrt_reset_syncup, int, (S_IRUGO|S_IWUSR));
MODULE_PARM_DESC(xrt_reset_syncup,
	"Enable config space syncup for pci hot reset");


static void xocl_mb_connect(struct xocl_dev *xdev);
static void xocl_mailbox_srv(void *arg, void *data, size_t len,
	u64 msgid, int err, bool sw_ch);

static void set_mig_cache_data(struct xocl_dev *xdev, struct xcl_mig_ecc *mig_ecc)
{
	int i, idx;
	uint32_t id;
	struct xcl_mig_ecc *cur;
	enum MEM_TYPE mem_type;
	uint64_t memidx;


	xocl_lock_xdev(xdev);
	for (i = 0; i < MAX_M_COUNT; ++i) {
		id = xocl_mig_get_id(xdev, i);
		if (!id)
			continue;

		mem_type = (id >> 16) & 0xFF;
		memidx = id & 0xFF;

		for (idx = 0; idx < MAX_M_COUNT; ++idx) {
			cur = &mig_ecc[idx];

			if (cur->mem_type != mem_type)
				continue;
			if (cur->mem_idx != memidx)
				continue;

			xocl_mig_set_data(xdev, i, &mig_ecc[idx]);
		}


	}
	xocl_unlock_xdev(xdev);

	xdev->mig_cache_expires = ktime_add(ktime_get_boottime(),
		ktime_set(xdev->mig_cache_expire_secs, 0));

}

static void xocl_mig_cache_read_from_peer(struct xocl_dev *xdev)
{
	struct xcl_mailbox_subdev_peer subdev_peer = {0};
	struct xcl_mig_ecc *mig_ecc = NULL;
	size_t resp_len = sizeof(struct xcl_mig_ecc)*MAX_M_COUNT;
	size_t data_len = sizeof(struct xcl_mailbox_subdev_peer);
	struct xcl_mailbox_req *mb_req = NULL;
	size_t reqlen = sizeof(struct xcl_mailbox_req) + data_len;
	int ret = 0;

	mb_req = vmalloc(reqlen);
	if (!mb_req)
		goto done;

	mig_ecc = vzalloc(resp_len);
	if (!mig_ecc)
		goto done;

	mb_req->req = XCL_MAILBOX_REQ_PEER_DATA;
	subdev_peer.size = sizeof(struct xcl_mig_ecc);
	subdev_peer.kind = XCL_MIG_ECC;
	subdev_peer.entries = MAX_M_COUNT;

	memcpy(mb_req->data, &subdev_peer, data_len);

	ret = xocl_peer_request(xdev,
		mb_req, reqlen, mig_ecc, &resp_len, NULL, NULL, 0);

	if (!ret)
		set_mig_cache_data(xdev, mig_ecc);

done:
	vfree(mig_ecc);
	vfree(mb_req);
}

void xocl_update_mig_cache(struct xocl_dev *xdev)
{
	ktime_t now = ktime_get_boottime();

	mutex_lock(&xdev->dev_lock);

	if (ktime_compare(now, xdev->mig_cache_expires) > 0)
		xocl_mig_cache_read_from_peer(xdev);

	mutex_unlock(&xdev->dev_lock);
}

static int userpf_intr_config(xdev_handle_t xdev_hdl, u32 intr, bool en)
{
	return xocl_dma_intr_config(xdev_hdl, intr, en);
}

static int userpf_intr_register(xdev_handle_t xdev_hdl, u32 intr,
		irq_handler_t handler, void *arg)
{
	return handler ?
		xocl_dma_intr_register(xdev_hdl, intr, handler, arg, -1) :
		xocl_dma_intr_unreg(xdev_hdl, intr);
}

struct xocl_pci_funcs userpf_pci_ops = {
	.intr_config = userpf_intr_config,
	.intr_register = userpf_intr_register,
};

void xocl_reset_notify(struct pci_dev *pdev, bool prepare)
{
	struct xocl_dev *xdev = pci_get_drvdata(pdev);
	int ret;
	xuid_t *xclbin_id = NULL;

	xocl_info(&pdev->dev, "PCI reset NOTIFY, prepare %d", prepare);

	if (prepare) {
		/* clean up mem topology */
		if (xdev->core.drm) {
			xocl_drm_fini(xdev->core.drm);
			xdev->core.drm = NULL;
		}
		xocl_fini_sysfs(xdev);
		xocl_subdev_destroy_by_level(xdev, XOCL_SUBDEV_LEVEL_URP);
		xocl_subdev_offline_all(xdev);
		if (!xrt_reset_syncup)
			xocl_subdev_online_by_id(xdev, XOCL_SUBDEV_MAILBOX);
	} else {
		(void) xocl_config_pci(xdev);

<<<<<<< HEAD
=======
		if (xdev->p2p_bar_sz_cached) {
			(void) xocl_pci_resize_resource(xdev->core.pdev,
				xdev->p2p_bar_idx, xdev->p2p_bar_sz_cached);
		}

		if (!xrt_reset_syncup)
			xocl_subdev_offline_by_id(xdev, XOCL_SUBDEV_MAILBOX);

>>>>>>> 2b02f9e6
		ret = xocl_subdev_online_all(xdev);
		if (ret)
			xocl_warn(&pdev->dev, "Online subdevs failed %d", ret);
		(void) xocl_peer_listen(xdev, xocl_mailbox_srv, (void *)xdev);

		ret = XOCL_GET_XCLBIN_ID(xdev, xclbin_id);
		if (ret) {
			xocl_warn(&pdev->dev, "Unable to get on device uuid %d", ret);
			return;
		}

		ret = xocl_init_sysfs(xdev);
		if (ret) {
			xocl_warn(&pdev->dev, "Unable to create sysfs %d", ret);
			return;
		}

		if (kds_mode)
			xocl_kds_reset(xdev, xclbin_id);
		else
			xocl_exec_reset(xdev, xclbin_id);
		XOCL_PUT_XCLBIN_ID(xdev);
		if (!xdev->core.drm) {
			xdev->core.drm = xocl_drm_init(xdev);
			if (!xdev->core.drm) {
				xocl_warn(&pdev->dev, "Unable to init drm");
				return;
			}
		}
	}
}

int xocl_program_shell(struct xocl_dev *xdev, bool force)
{
	int ret = 0, mbret = 0;
	struct xcl_mailbox_req mbreq = { 0 };
	size_t resplen = sizeof(ret);
	int i;

	mbreq.req = XCL_MAILBOX_REQ_PROGRAM_SHELL;
	mutex_lock(&xdev->dev_lock);
	if (!force && !list_is_singular(&xdev->ctx_list)) {
		/* We should have one context for ourselves. */
		BUG_ON(list_empty(&xdev->ctx_list));
		userpf_err(xdev, "device is in use, can't program");
		ret = -EBUSY;
	}
	mutex_unlock(&xdev->dev_lock);
	if (ret < 0)
		return ret;

	userpf_info(xdev, "program shell...");

	xocl_drvinst_set_offline(xdev->core.drm, true);

	if (force)
		xocl_drvinst_kill_proc(xdev->core.drm);

	/* cleanup drm */
	if (xdev->core.drm) {
		xocl_drm_fini(xdev->core.drm);
		xdev->core.drm = NULL;
	}
	xocl_fini_sysfs(xdev);

	ret = xocl_subdev_offline_all(xdev);
	if (ret) {
		userpf_err(xdev, "failed to offline subdevs %d", ret);
		goto failed;
	}

	for (i = XOCL_SUBDEV_LEVEL_MAX - 1; i > XOCL_SUBDEV_LEVEL_BLD; i--)
		xocl_subdev_destroy_by_level(xdev, i);

	ret = xocl_subdev_online_by_id(xdev, XOCL_SUBDEV_MAILBOX);
	if (ret) {
		userpf_err(xdev, "online mailbox failed %d", ret);
		goto failed;
	}
	ret = xocl_peer_listen(xdev, xocl_mailbox_srv, (void *)xdev);
	if (ret)
		goto failed;

	userpf_info(xdev, "request mgmtpf to program prp");
	mbret = xocl_peer_request(xdev, &mbreq, sizeof(struct xcl_mailbox_req),
		&ret, &resplen, NULL, NULL, 0);
	if (mbret)
		ret = mbret;
	if (ret) {
		userpf_info(xdev, "request program prp failed %d, mret %d",
				ret, mbret);
		goto failed;
	}

failed:
	return ret;
}

int xocl_hot_reset(struct xocl_dev *xdev, u32 flag)
{
	int ret = 0, mbret = 0;
	struct xcl_mailbox_req mbreq = { 0 };
	size_t resplen = sizeof(ret);
	u16 pci_cmd;
	struct pci_dev *pdev = XDEV(xdev)->pdev;

	mbreq.req = XCL_MAILBOX_REQ_HOT_RESET;
	mutex_lock(&xdev->dev_lock);
	if (!(flag & XOCL_RESET_FORCE) && !list_is_singular(&xdev->ctx_list)) {
		/* We should have one context for ourselves. */
		BUG_ON(list_empty(&xdev->ctx_list));
		userpf_err(xdev, "device is in use, can't reset");
		ret = -EBUSY;
	}
	mutex_unlock(&xdev->dev_lock);
	if (ret < 0)
		return ret;

	userpf_info(xdev, "resetting device...");

	if (flag & XOCL_RESET_FORCE)
		xocl_drvinst_kill_proc(xdev->core.drm);

	/* On powerpc, it does not have secondary level bus reset.
	 * Instead, it uses fundemantal reset which does not allow mailbox polling
	 * xrt_reset_syncup might have to be true on power pc.
	 */

	if (!xrt_reset_syncup) {
		xocl_reset_notify(xdev->core.pdev, true);

		xocl_peer_request(xdev, &mbreq, sizeof(struct xcl_mailbox_req),
			&ret, &resplen, NULL, NULL, 0);
		/* userpf will back online till receiving mgmtpf notification */

		return 0;
	}

	mbret = xocl_peer_request(xdev, &mbreq, sizeof(struct xcl_mailbox_req),
		&ret, &resplen, NULL, NULL, 0);

	xocl_reset_notify(xdev->core.pdev, true);

	/*
	 * return value indicates how mgmtpf side handles hot reset request
	 * 0 indicates response from XRT mgmtpf driver, which supports
	 *   COMMAND_MASTER POLLing
	 *
	 * Usually, non-zero return values indicates MSD on the other side.
	 * EOPNOTSUPP: Polling COMMAND_MASTER is not supported, reset is done
	 * ESHUTDOWN: Polling COMMAND_MASTER is not supported,
	 * device is shutdown.
	 */
	if (!mbret && ret == -ESHUTDOWN)
		flag |= XOCL_RESET_SHUTDOWN;
	if (mbret) {
		userpf_err(xdev, "Requested peer failed %d", mbret);
		ret = mbret;
		goto failed_notify;
	}
	if (ret) {
		userpf_err(xdev, "Hotreset peer response %d", ret);
		goto failed_notify;
	}

	userpf_info(xdev, "Set master off then wait it on");
	pci_read_config_word(pdev, PCI_COMMAND, &pci_cmd);
	pci_cmd &= ~PCI_COMMAND_MASTER;
	pci_write_config_word(pdev, PCI_COMMAND, pci_cmd);
	/*
	 * Wait mgmtpf driver complete reset and set master.
	 * The reset will take 50 seconds on some platform.
	 * Set time out to 60 seconds.
	 */
	ret = xocl_wait_pci_status(XDEV(xdev)->pdev, PCI_COMMAND_MASTER,
			PCI_COMMAND_MASTER, 60);
	if (ret) {
		flag |= XOCL_RESET_SHUTDOWN;
		goto failed_notify;
	}

	pci_read_config_word(pdev, PCI_COMMAND, &pci_cmd);
	pci_cmd |= PCI_COMMAND_MASTER;
	pci_write_config_word(pdev, PCI_COMMAND, pci_cmd);

failed_notify:

	if (!(flag & XOCL_RESET_SHUTDOWN)) {
		xocl_reset_notify(xdev->core.pdev, false);

		xocl_drvinst_set_offline(xdev->core.drm, false);
	}

	return ret;
}

/* pci driver callbacks */
static void xocl_work_cb(struct work_struct *work)
{
	struct xocl_work *_work = (struct xocl_work *)to_delayed_work(work);
	struct xocl_dev *xdev = container_of(_work,
			struct xocl_dev, core.works[_work->op]);

	if (XDEV(xdev)->shutdown && _work->op != XOCL_WORK_ONLINE) {
		xocl_xdev_info(xdev, "device is shutdown please hotplug");
		return;
	}

	switch (_work->op) {
	case XOCL_WORK_RESET:
		(void) xocl_hot_reset(xdev, XOCL_RESET_FORCE);
		break;
	case XOCL_WORK_SHUTDOWN:
		(void) xocl_hot_reset(xdev, XOCL_RESET_FORCE |
				XOCL_RESET_SHUTDOWN);
		/* mark device offline. Only hotplug is allowed. */
		XDEV(xdev)->shutdown = true;
		break;
	case XOCL_WORK_ONLINE:
		xocl_reset_notify(xdev->core.pdev, false);
		xocl_drvinst_set_offline(xdev->core.drm, false);
		XDEV(xdev)->shutdown = false;
		break;
	case XOCL_WORK_PROGRAM_SHELL:
		/* program shell */
		(void) xocl_program_shell(xdev, true);
		break;
	case XOCL_WORK_REFRESH_SUBDEV:
		(void) xocl_refresh_subdevs(xdev);
		break;
	default:
		xocl_xdev_err(xdev, "Invalid op code %d", _work->op);
		break;
	}
}

static void xocl_mb_connect(struct xocl_dev *xdev)
{
	struct xcl_mailbox_req *mb_req = NULL;
	struct xcl_mailbox_conn *mb_conn = NULL;
	struct xcl_mailbox_conn_resp *resp = (struct xcl_mailbox_conn_resp *)
		vzalloc(sizeof(struct xcl_mailbox_conn_resp));
	size_t data_len = 0;
	size_t reqlen = 0;
	size_t resplen = sizeof(struct xcl_mailbox_conn_resp);
	void *kaddr = NULL;
	int ret;

	if (!resp)
		goto done;

	data_len = sizeof(struct xcl_mailbox_conn);
	reqlen = sizeof(struct xcl_mailbox_req) + data_len;
	mb_req = vzalloc(reqlen);
	if (!mb_req)
		goto done;

	kaddr = kzalloc(PAGE_SIZE, GFP_KERNEL);
	if (!kaddr)
		goto done;

	mb_req->req = XCL_MAILBOX_REQ_USER_PROBE;
	mb_conn = (struct xcl_mailbox_conn *)mb_req->data;
	mb_conn->kaddr = (uint64_t)kaddr;
	mb_conn->paddr = (uint64_t)virt_to_phys(kaddr);
	get_random_bytes(kaddr, PAGE_SIZE);
	mb_conn->crc32 = crc32c_le(~0, kaddr, PAGE_SIZE);
	mb_conn->version = XCL_MB_PROTOCOL_VER;

	ret = xocl_peer_request(xdev, mb_req, reqlen, resp, &resplen,
		NULL, NULL, 0);
	(void) xocl_mailbox_set(xdev, CHAN_STATE, resp->conn_flags);
	(void) xocl_mailbox_set(xdev, CHAN_SWITCH, resp->chan_switch);
	(void) xocl_mailbox_set(xdev, COMM_ID, (u64)(uintptr_t)resp->comm_id);

	userpf_info(xdev, "ch_state 0x%llx, ret %d\n", resp->conn_flags, ret);

done:
	if (!kaddr)
		kfree(kaddr);
	if (!mb_req)
		vfree(mb_req);
	if (!resp)
		vfree(resp);
}

int xocl_reclock(struct xocl_dev *xdev, void *data)
{
	int err = 0, i = 0;
	int msg = -ENODEV;
	struct xcl_mailbox_req *req = NULL;
	size_t resplen = sizeof(msg);
	size_t data_len = sizeof(struct xcl_mailbox_clock_freqscaling);
	size_t reqlen = sizeof(struct xcl_mailbox_req)+data_len;
	struct drm_xocl_reclock_info *freqs = (struct drm_xocl_reclock_info *)data;
	struct xcl_mailbox_clock_freqscaling mb_freqs = {0};

	/*
	 * We should proactively check if the request is validate prior to send
	 * request via mailbox. When icap refactor work done, we should have
	 * dedicated module to parse xclbin and keep info. For example: the
	 * dedicated mouldes can be icap for ultrascale(+) board, or ospi for
	 * versal ACAP board.
	 */
	err = xocl_icap_xclbin_validate_clock_req(xdev, freqs);
	if (err)
		return err;

	mb_freqs.region = freqs->region;
	for (i = 0; i < 4; ++i)
		mb_freqs.target_freqs[i] = freqs->ocl_target_freq[i];

	req = kzalloc(reqlen, GFP_KERNEL);
	req->req = XCL_MAILBOX_REQ_RECLOCK;
	memcpy(req->data, data, data_len);

	if (get_live_clients(xdev, NULL)) {
		userpf_err(xdev, "device is in use, can't reset");
		err = -EBUSY;
	}

	mutex_lock(&xdev->dev_lock);

	if (err == 0) {
		err = xocl_peer_request(xdev, req, reqlen,
			&msg, &resplen, NULL, NULL, 0);
		if (err == 0)
			err = msg;
	}

	mutex_unlock(&xdev->dev_lock);

	/* Re-clock changes PR region, make sure next ERT configure cmd will
	 * go through
	 */
	if (err == 0) {
		if (kds_mode)
			(void) xocl_kds_reconfig(xdev);
		else
			(void) xocl_exec_reconfig(xdev);
	}

	kfree(req);
	return err;
}

static void xocl_mailbox_srv(void *arg, void *data, size_t len,
	u64 msgid, int err, bool sw_ch)
{
	struct xocl_dev *xdev = (struct xocl_dev *)arg;
	struct xcl_mailbox_req *req = (struct xcl_mailbox_req *)data;
	struct xcl_mailbox_peer_state *st = NULL;

	if (err != 0)
		return;

	userpf_info(xdev, "received request (%d) from peer\n", req->req);

	switch (req->req) {
	case XCL_MAILBOX_REQ_FIREWALL:
		userpf_info(xdev,
			"Card is in a BAD state, please issue xbutil reset");
		xocl_drvinst_set_offline(xdev->core.drm, true);
		/* Once firewall tripped, need to reset in secs */
		xocl_queue_work(xdev, XOCL_WORK_RESET, XOCL_RESET_DELAY);
		break;
	case XCL_MAILBOX_REQ_MGMT_STATE:
		st = (struct xcl_mailbox_peer_state *)req->data;
		if (st->state_flags & XCL_MB_STATE_ONLINE) {
			/* Mgmt is online, try to probe peer */
			userpf_info(xdev, "mgmt driver online\n");
			xocl_queue_work(xdev, XOCL_WORK_REFRESH_SUBDEV, 1);

		} else if (st->state_flags & XCL_MB_STATE_OFFLINE) {
			/* Mgmt is offline, mark peer as not ready */
			userpf_info(xdev, "mgmt driver offline\n");
			(void) xocl_mailbox_set(xdev, CHAN_STATE, 0);
		} else {
			userpf_err(xdev, "unknown peer state flag (0x%llx)\n",
				st->state_flags);
		}
		break;
	case XCL_MAILBOX_REQ_CHG_SHELL:
		xocl_queue_work(xdev, XOCL_WORK_PROGRAM_SHELL,
				XOCL_PROGRAM_SHELL_DELAY);
		break;
	default:
		userpf_err(xdev, "dropped bad request (%d)\n", req->req);
		break;
	}
}

void get_pcie_link_info(struct xocl_dev *xdev,
	unsigned short *link_width, unsigned short *link_speed, bool is_cap)
{
	u16 stat;
	long result;
	int pos = is_cap ? PCI_EXP_LNKCAP : PCI_EXP_LNKSTA;

	result = pcie_capability_read_word(xdev->core.pdev, pos, &stat);
	if (result) {
		*link_width = *link_speed = 0;
		xocl_info(&xdev->core.pdev->dev, "Read pcie capability failed");
		return;
	}
	*link_width = (stat & PCI_EXP_LNKSTA_NLW) >> PCI_EXP_LNKSTA_NLW_SHIFT;
	*link_speed = stat & PCI_EXP_LNKSTA_CLS;
}

uint64_t xocl_get_data(struct xocl_dev *xdev, enum data_kind kind)
{
	uint64_t ret = 0;

	switch (kind) {
	case MIG_CALIB:
		ret = xocl_icap_get_data(xdev, MIG_CALIB);
		break;
	default:
		userpf_err(xdev, "dropped bad request (%d)\n", kind);
		break;
	}

	return ret;
}

int xocl_refresh_subdevs(struct xocl_dev *xdev)
{
	struct xcl_mailbox_subdev_peer subdev_peer = {0};
	size_t data_len = sizeof(struct xcl_mailbox_subdev_peer);
	struct xcl_mailbox_req	*mb_req = NULL;
	size_t reqlen = sizeof(struct xcl_mailbox_req) + data_len;
	struct xcl_subdev	*resp = NULL;
	size_t resp_len = sizeof(*resp) + XOCL_MSG_SUBDEV_DATA_LEN;
	char *blob = NULL, *tmp;
	u32 blob_len;
	uint64_t checksum;
	size_t offset = 0;
	bool offline = false;
	int ret = 0;

	ret = xocl_drvinst_get_offline(xdev->core.drm, &offline);
	if (ret == -ENODEV || offline) {
		userpf_info(xdev, "online current devices");
	        xocl_reset_notify(xdev->core.pdev, false);
		xocl_drvinst_set_offline(xdev->core.drm, false);
	}

	userpf_info(xdev, "get fdt from peer");
	mb_req = vzalloc(reqlen);
	if (!mb_req) {
		ret = -ENOMEM;
		goto failed;
	}

	resp = vzalloc(resp_len);
	if (!resp) {
		ret = -ENOMEM;
		goto failed;
	}

	mb_req->req = XCL_MAILBOX_REQ_PEER_DATA;

	subdev_peer.size = resp_len;
	subdev_peer.kind = XCL_SUBDEV;
	subdev_peer.entries = 1;

	memcpy(mb_req->data, &subdev_peer, data_len);

	do {
		tmp = vzalloc(offset + resp_len);
		if (!tmp) {
			ret = -ENOMEM;
			goto failed;
		}

		if (blob) {
			memcpy(tmp, blob, offset);
			vfree(blob);
		}
		blob = tmp;
		blob_len = offset + resp_len;

		subdev_peer.offset = offset;
		ret = xocl_peer_request(xdev, mb_req, reqlen,
			resp, &resp_len, NULL, NULL, 0);
		if (ret)
			goto failed;

		if (!offset)
			checksum = resp->checksum;

		if (offset != resp->offset) {
			ret = -EINVAL;
			goto failed;
		}

		memcpy(blob + offset, resp->data, resp->size);
		offset += resp->size;
	} while (resp->rtncode == XOCL_MSG_SUBDEV_RTN_PARTIAL);

	if (resp->rtncode == XOCL_MSG_SUBDEV_RTN_PENDINGPLP) {
		(void) xocl_program_shell(xdev, true);
		ret = -EAGAIN;
		goto failed;
	} else if (resp->rtncode == XOCL_MSG_SUBDEV_RTN_UNCHANGED &&
			xdev->core.fdt_blob)
		goto failed;

	if (!offset && !xdev->core.fdt_blob)
		goto failed;

	if (resp->rtncode != XOCL_MSG_SUBDEV_RTN_COMPLETE &&
		resp->rtncode != XOCL_MSG_SUBDEV_RTN_UNCHANGED) {
		userpf_err(xdev, "Unexpected return code %d", resp->rtncode);
		ret = -EINVAL;
		goto failed;
	}

	if (xdev->core.fdt_blob) {
		vfree(xdev->core.fdt_blob);
		xdev->core.fdt_blob = NULL;
	}
	xdev->core.fdt_blob = blob;

	xocl_drvinst_set_offline(xdev->core.drm, true);
	if (blob) {
		ret = xocl_fdt_blob_input(xdev, blob, blob_len, -1, NULL);
		if (ret) {
			userpf_err(xdev, "parse blob failed %d", ret);
			goto failed;
		}
		blob = NULL;
	}

	/* clean up mem topology */
	if (xdev->core.drm) {
		xocl_drm_fini(xdev->core.drm);
		xdev->core.drm = NULL;
	}
	xocl_fini_sysfs(xdev);

	xocl_subdev_offline_all(xdev);
	xocl_subdev_destroy_all(xdev);
	ret = xocl_subdev_create_all(xdev);
	if (ret) {
		userpf_err(xdev, "create subdev failed %d", ret);
		goto failed;
	}
	(void) xocl_peer_listen(xdev, xocl_mailbox_srv, (void *)xdev);

	ret = xocl_init_sysfs(xdev);
	if (ret) {
		userpf_err(xdev, "Unable to create sysfs %d", ret);
		goto failed;
	}

	if (!xdev->core.drm) {
		xdev->core.drm = xocl_drm_init(xdev);
		if (!xdev->core.drm) {
			userpf_err(xdev, "Unable to init drm");
			goto failed;
		}
	}

	xocl_drvinst_set_offline(xdev->core.drm, false);

failed:
	if (!ret)
		(void) xocl_mb_connect(xdev);
	if (blob)
		vfree(blob);
	if (mb_req)
		vfree(mb_req);
	if (resp)
		vfree(resp);

	return ret;
}

#if LINUX_VERSION_CODE >= KERNEL_VERSION(4, 13, 0)
void user_pci_reset_prepare(struct pci_dev *pdev)
{
	xocl_reset_notify(pdev, true);
}

void user_pci_reset_done(struct pci_dev *pdev)
{
	xocl_reset_notify(pdev, false);
}
#endif

<<<<<<< HEAD
void xocl_p2p_fini(struct xocl_dev *xdev)
=======
static void xocl_p2p_percpu_ref_release(struct percpu_ref *ref)
{
	struct xocl_p2p_mem_chunk *chk =
		container_of(ref, struct xocl_p2p_mem_chunk, xpmc_percpu_ref);
	complete(&chk->xpmc_comp);
}

static void xocl_p2p_percpu_ref_kill(void *data)
{
	struct percpu_ref *ref = data;
#if defined(RHEL_RELEASE_CODE)
	#if (RHEL_RELEASE_CODE == RHEL_RELEASE_VERSION(7, 7)) || (RHEL_RELEASE_CODE == RHEL_RELEASE_VERSION(7, 6))
	unsigned long __percpu *percpu_count = (unsigned long __percpu *)
		(ref->percpu_count_ptr & ~__PERCPU_REF_ATOMIC_DEAD);
	unsigned long count = 0;
	int cpu;

/* Nasty hack for CentOS7.7 & CentOS7.6
 * percpu_ref->count have to substract the percpu counters
 * to guarantee the percpu_ref->count will drop to 0
 */
	for_each_possible_cpu(cpu)
		count += *per_cpu_ptr(percpu_count, cpu);

	rcu_read_lock_sched();
	atomic_long_sub(count, &ref->count);
	rcu_read_unlock_sched();
	#endif
#endif


	percpu_ref_kill(ref);
}

static void xocl_p2p_percpu_ref_kill_noop(struct percpu_ref *ref)
>>>>>>> 2b02f9e6
{
	if (xocl_subdev_is_vsec(xdev))
		return;

	xocl_subdev_destroy_by_id(xdev, XOCL_SUBDEV_P2P);
}

int xocl_p2p_init(struct xocl_dev *xdev)
{
	struct xocl_subdev_info subdev_info = XOCL_DEVINFO_P2P;
	int ret;

	if (xocl_subdev_is_vsec(xdev))
		return 0;

	/* create p2p subdev for legacy platform */
	ret = xocl_subdev_create(xdev, &subdev_info);
	if (ret) {
		xocl_xdev_info(xdev, "create p2p subdev failed. ret %d", ret);
		return ret;
	}

	return 0;
}

static int identify_bar(struct xocl_dev *xdev)
{
	struct pci_dev *pdev = xdev->core.pdev;
	resource_size_t bar_len;
	int		i;

	for (i = PCI_STD_RESOURCES; i <= PCI_STD_RESOURCE_END; i++) {
		bar_len = pci_resource_len(pdev, i);
		if (bar_len >= 32 * 1024 * 1024 &&
			bar_len < XOCL_P2P_CHUNK_SIZE) {
			xdev->core.bar_addr = ioremap_nocache(
				pci_resource_start(pdev, i), bar_len);
			if (!xdev->core.bar_addr)
				return -EIO;
			xdev->core.bar_idx = i;
			xdev->core.bar_size = bar_len;
		}
	}

	return 0;
}

static void unmap_bar(struct xocl_dev *xdev)
{
	if (xdev->core.bar_addr) {
		iounmap(xdev->core.bar_addr);
		xdev->core.bar_addr = NULL;
	}
}

void xocl_userpf_remove(struct pci_dev *pdev)
{
	struct xocl_dev		*xdev;
	void *hdl;

	xdev = pci_get_drvdata(pdev);
	if (!xdev) {
		xocl_warn(&pdev->dev, "driver data is NULL");
		return;
	}

	xocl_drvinst_release(xdev, &hdl);

	xocl_queue_destroy(xdev);

	/*
	 * need to shutdown drm and sysfs before destroy subdevices
	 * drm and sysfs could access subdevices
	 */
	if (xdev->core.drm)
		xocl_drm_fini(xdev->core.drm);

	xocl_fini_persist_sysfs(xdev);
	xocl_fini_sysfs(xdev);
	xocl_p2p_fini(xdev);

	xocl_subdev_destroy_all(xdev);

	xocl_free_dev_minor(xdev);

	pci_disable_device(pdev);

	unmap_bar(xdev);

	kds_fini_sched(&XDEV(xdev)->kds);

	xocl_subdev_fini(xdev);
	if (xdev->ulp_blob)
		vfree(xdev->ulp_blob);
	mutex_destroy(&xdev->dev_lock);

	pci_set_drvdata(pdev, NULL);
	xocl_drvinst_free(hdl);
}

int xocl_config_pci(struct xocl_dev *xdev)
{
	struct pci_dev *pdev = xdev->core.pdev;
	int ret = 0;

	ret = pci_enable_device(pdev);
	if (ret) {
		xocl_err(&pdev->dev, "failed to enable device.");
		goto failed;
	}

failed:
	return ret;

}

int xocl_userpf_probe(struct pci_dev *pdev,
		const struct pci_device_id *ent)
{
	struct xocl_dev			*xdev;
	char				wq_name[15];
	int				ret, i;

	xdev = xocl_drvinst_alloc(&pdev->dev, sizeof(*xdev));
	if (!xdev) {
		xocl_err(&pdev->dev, "failed to alloc xocl_dev");
		return -ENOMEM;
	}

	/* this is used for all subdevs, bind it to device earlier */
	pci_set_drvdata(pdev, xdev);

	mutex_init(&xdev->dev_lock);
	atomic64_set(&xdev->total_execs, 0);
	atomic_set(&xdev->outstanding_execs, 0);
	INIT_LIST_HEAD(&xdev->ctx_list);


	ret = xocl_subdev_init(xdev, pdev, &userpf_pci_ops);
	if (ret) {
		xocl_err(&pdev->dev, "failed to failed to init subdev");
		goto failed;
	}

	(void) kds_init_sched(&XDEV(xdev)->kds);

	ret = xocl_config_pci(xdev);
	if (ret)
		goto failed;

	xocl_fill_dsa_priv(xdev, (struct xocl_board_private *)ent->driver_data);

	for (i = XOCL_WORK_RESET; i < XOCL_WORK_NUM; i++) {
		INIT_DELAYED_WORK(&xdev->core.works[i].work, xocl_work_cb);
		xdev->core.works[i].op = i;
	}

	ret = xocl_alloc_dev_minor(xdev);
	if (ret)
		goto failed;

	ret = identify_bar(xdev);
	if (ret) {
		xocl_err(&pdev->dev, "failed to identify bar");
		goto failed;
	}

	ret = xocl_subdev_create_all(xdev);
	if (ret) {
		xocl_err(&pdev->dev, "failed to register subdevs");
		goto failed;
	}

	ret = xocl_p2p_init(xdev);
	if (ret) {
		xocl_err(&pdev->dev, "failed to init p2p memory");
		goto failed;
	}

	snprintf(wq_name, sizeof(wq_name), "xocl_wq%d", xdev->core.dev_minor);
	xdev->core.wq = create_singlethread_workqueue(wq_name);
	if (!xdev->core.wq) {
		xocl_err(&pdev->dev, "failed to create work queue");
		ret = -EFAULT;
		goto failed;
	}

	/*
	 * NOTE: We'll expose ourselves through device node and sysfs from now
	 * on. Make sure we can handle incoming requests through them by now.
	 */
	xdev->core.drm = xocl_drm_init(xdev);
	if (!xdev->core.drm) {
		ret = -EFAULT;
		xocl_err(&pdev->dev, "failed to init drm mm");
		goto failed;
	}
	ret = xocl_init_sysfs(xdev);
	if (ret) {
		xocl_err(&pdev->dev, "failed to init sysfs");
		goto failed;
	}
	ret = xocl_init_persist_sysfs(xdev);
	if (ret) {
		xocl_err(&pdev->dev, "failed to init persist sysfs");
		goto failed;
	}

	/* Launch the mailbox server. */
	ret = xocl_peer_listen(xdev, xocl_mailbox_srv, (void *)xdev);
	if (ret) {
		xocl_err(&pdev->dev, "mailbox subdev is not created");
		goto failed;
	}

	xocl_queue_work(xdev, XOCL_WORK_REFRESH_SUBDEV, 1);


	xdev->mig_cache_expire_secs = XDEV_DEFAULT_EXPIRE_SECS;

	return 0;

failed:
	xocl_userpf_remove(pdev);
	return ret;
}

static pci_ers_result_t user_pci_error_detected(struct pci_dev *pdev,
		pci_channel_state_t state)
{
	switch (state) {
	case pci_channel_io_normal:
		xocl_info(&pdev->dev, "PCI normal state error\n");
		return PCI_ERS_RESULT_CAN_RECOVER;
	case pci_channel_io_frozen:
		xocl_info(&pdev->dev, "PCI frozen state error\n");
		return PCI_ERS_RESULT_NEED_RESET;
	case pci_channel_io_perm_failure:
		xocl_info(&pdev->dev, "PCI failure state error\n");
		return PCI_ERS_RESULT_DISCONNECT;
	default:
		xocl_info(&pdev->dev, "PCI unknown state (%d) error\n", state);
		break;
	}

	return PCI_ERS_RESULT_NEED_RESET;
}

static pci_ers_result_t user_pci_slot_reset(struct pci_dev *pdev)
{
	xocl_info(&pdev->dev, "PCI reset slot");
	pci_restore_state(pdev);

	return PCI_ERS_RESULT_RECOVERED;
}

static void user_pci_error_resume(struct pci_dev *pdev)
{
	xocl_info(&pdev->dev, "PCI error resume");
}

static const struct pci_error_handlers xocl_err_handler = {
	.error_detected	= user_pci_error_detected,
	.slot_reset	= user_pci_slot_reset,
	.resume		= user_pci_error_resume,
#if LINUX_VERSION_CODE >= KERNEL_VERSION(4, 13, 0)
	.reset_prepare	= user_pci_reset_prepare,
	.reset_done	= user_pci_reset_done,
#elif LINUX_VERSION_CODE >= KERNEL_VERSION(3, 16, 0)
	.reset_notify   = xocl_reset_notify,
#endif
};

static struct pci_driver userpf_driver = {
	.name = XOCL_MODULE_NAME,
	.id_table = pciidlist,
	.probe = xocl_userpf_probe,
	.remove = xocl_userpf_remove,
	.err_handler = &xocl_err_handler,
};

/* INIT */
static int (*xocl_drv_reg_funcs[])(void) __initdata = {
	xocl_init_feature_rom,
	xocl_init_iores,
	xocl_init_xdma,
	xocl_init_qdma,
	xocl_init_mb_scheduler,
	xocl_init_mailbox,
	xocl_init_xmc,
	xocl_init_icap,
	xocl_init_clock,
	xocl_init_xvc,
	xocl_init_firewall,
	xocl_init_mig,
	xocl_init_dna,
	xocl_init_mailbox_versal,
	xocl_init_aim,
	xocl_init_am,
	xocl_init_asm,
	xocl_init_trace_fifo_lite,
	xocl_init_trace_fifo_full,
	xocl_init_trace_funnel,
	xocl_init_trace_s2mm,
	xocl_init_mem_hbm,
	xocl_init_cu_ctrl,
	xocl_init_cu,
	xocl_init_addr_translator,
	xocl_init_p2p,
};

static void (*xocl_drv_unreg_funcs[])(void) = {
	xocl_fini_feature_rom,
	xocl_fini_iores,
	xocl_fini_xdma,
	xocl_fini_qdma,
	xocl_fini_mb_scheduler,
	xocl_fini_mailbox,
	xocl_fini_xmc,
	xocl_fini_icap,
	xocl_fini_clock,
	xocl_fini_xvc,
	xocl_fini_firewall,
	xocl_fini_mig,
	xocl_fini_dna,
	xocl_fini_mailbox_versal,
	xocl_fini_aim,
	xocl_fini_am,
	xocl_fini_asm,
	xocl_fini_trace_fifo_lite,
	xocl_fini_trace_fifo_full,
	xocl_fini_trace_funnel,
	xocl_fini_trace_s2mm,
	xocl_fini_mem_hbm,
	xocl_fini_cu_ctrl,
	xocl_fini_cu,
	xocl_fini_addr_translator,
	xocl_fini_p2p,
};

static int __init xocl_init(void)
{
	int		ret, i;

	xrt_class = class_create(THIS_MODULE, "xrt_user");
	if (IS_ERR(xrt_class)) {
		ret = PTR_ERR(xrt_class);
		goto err_class_create;
	}

	for (i = 0; i < ARRAY_SIZE(xocl_drv_reg_funcs); ++i) {
		ret = xocl_drv_reg_funcs[i]();
		if (ret)
			goto failed;
	}

	ret = pci_register_driver(&userpf_driver);
	if (ret)
		goto failed;

	return 0;

failed:
	for (i--; i >= 0; i--)
		xocl_drv_unreg_funcs[i]();
	class_destroy(xrt_class);

err_class_create:
	return ret;
}

static void __exit xocl_exit(void)
{
	int i;

	pci_unregister_driver(&userpf_driver);

	for (i = ARRAY_SIZE(xocl_drv_unreg_funcs) - 1; i >= 0; i--)
		xocl_drv_unreg_funcs[i]();

	class_destroy(xrt_class);
}

module_init(xocl_init);
module_exit(xocl_exit);

MODULE_VERSION(XRT_DRIVER_VERSION);

MODULE_DESCRIPTION(XOCL_DRIVER_DESC);
MODULE_AUTHOR("Lizhi Hou <lizhi.hou@xilinx.com>");
MODULE_LICENSE("GPL v2");<|MERGE_RESOLUTION|>--- conflicted
+++ resolved
@@ -198,17 +198,9 @@
 	} else {
 		(void) xocl_config_pci(xdev);
 
-<<<<<<< HEAD
-=======
-		if (xdev->p2p_bar_sz_cached) {
-			(void) xocl_pci_resize_resource(xdev->core.pdev,
-				xdev->p2p_bar_idx, xdev->p2p_bar_sz_cached);
-		}
-
 		if (!xrt_reset_syncup)
 			xocl_subdev_offline_by_id(xdev, XOCL_SUBDEV_MAILBOX);
 
->>>>>>> 2b02f9e6
 		ret = xocl_subdev_online_all(xdev);
 		if (ret)
 			xocl_warn(&pdev->dev, "Online subdevs failed %d", ret);
@@ -800,45 +792,7 @@
 }
 #endif
 
-<<<<<<< HEAD
 void xocl_p2p_fini(struct xocl_dev *xdev)
-=======
-static void xocl_p2p_percpu_ref_release(struct percpu_ref *ref)
-{
-	struct xocl_p2p_mem_chunk *chk =
-		container_of(ref, struct xocl_p2p_mem_chunk, xpmc_percpu_ref);
-	complete(&chk->xpmc_comp);
-}
-
-static void xocl_p2p_percpu_ref_kill(void *data)
-{
-	struct percpu_ref *ref = data;
-#if defined(RHEL_RELEASE_CODE)
-	#if (RHEL_RELEASE_CODE == RHEL_RELEASE_VERSION(7, 7)) || (RHEL_RELEASE_CODE == RHEL_RELEASE_VERSION(7, 6))
-	unsigned long __percpu *percpu_count = (unsigned long __percpu *)
-		(ref->percpu_count_ptr & ~__PERCPU_REF_ATOMIC_DEAD);
-	unsigned long count = 0;
-	int cpu;
-
-/* Nasty hack for CentOS7.7 & CentOS7.6
- * percpu_ref->count have to substract the percpu counters
- * to guarantee the percpu_ref->count will drop to 0
- */
-	for_each_possible_cpu(cpu)
-		count += *per_cpu_ptr(percpu_count, cpu);
-
-	rcu_read_lock_sched();
-	atomic_long_sub(count, &ref->count);
-	rcu_read_unlock_sched();
-	#endif
-#endif
-
-
-	percpu_ref_kill(ref);
-}
-
-static void xocl_p2p_percpu_ref_kill_noop(struct percpu_ref *ref)
->>>>>>> 2b02f9e6
 {
 	if (xocl_subdev_is_vsec(xdev))
 		return;
