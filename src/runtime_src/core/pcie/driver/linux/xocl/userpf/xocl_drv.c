/*
 * Copyright (C) 2016-2020 Xilinx, Inc. All rights reserved.
 *
 * Authors: Lizhi.Hou@xilinx.com
 *
 * This software is licensed under the terms of the GNU General Public
 * License version 2, as published by the Free Software Foundation, and
 * may be copied, distributed, and modified under those terms.
 *
 * This program is distributed in the hope that it will be useful,
 * but WITHOUT ANY WARRANTY; without even the implied warranty of
 * MERCHANTABILITY or FITNESS FOR A PARTICULAR PURPOSE.  See the
 * GNU General Public License for more details.
 */

#include <linux/pci.h>
#include <linux/kernel.h>
#include <linux/aer.h>
#include <linux/version.h>
#include <linux/module.h>
#include <linux/pci.h>
#include <linux/crc32c.h>
#include <linux/random.h>
#include <linux/iommu.h>
#include <linux/pagemap.h>
#include "../xocl_drv.h"
#include "common.h"
#include "version.h"

#ifndef PCI_EXT_CAP_ID_REBAR
#define PCI_EXT_CAP_ID_REBAR 0x15
#endif

#ifndef PCI_REBAR_CTRL
#define PCI_REBAR_CTRL          8       /* control register */
#endif

#ifndef PCI_REBAR_CTRL_BAR_SIZE
#define  PCI_REBAR_CTRL_BAR_SIZE        0x00001F00  /* BAR size */
#endif

#ifndef PCI_REBAR_CTRL_BAR_SHIFT
#define  PCI_REBAR_CTRL_BAR_SHIFT       8           /* shift for BAR size */
#endif

#define REBAR_FIRST_CAP		4

#define MAX_DYN_SUBDEV		1024
#define XDEV_DEFAULT_EXPIRE_SECS	1

extern int kds_mode;

static const struct pci_device_id pciidlist[] = {
	XOCL_USER_XDMA_PCI_IDS,
	{ 0, }
};

struct class *xrt_class;

MODULE_DEVICE_TABLE(pci, pciidlist);

#if defined(__PPC64__)
int xrt_reset_syncup = 1;
#else
int xrt_reset_syncup;
#endif
module_param(xrt_reset_syncup, int, (S_IRUGO|S_IWUSR));
MODULE_PARM_DESC(xrt_reset_syncup,
	"Enable config space syncup for pci hot reset");


static void xocl_mb_connect(struct xocl_dev *xdev);
static void xocl_mailbox_srv(void *arg, void *data, size_t len,
	u64 msgid, int err, bool sw_ch);

static void set_mig_cache_data(struct xocl_dev *xdev, struct xcl_mig_ecc *mig_ecc)
{
	int i, idx;
	uint32_t id;
	struct xcl_mig_ecc *cur;
	enum MEM_TYPE mem_type;
	uint64_t memidx;


	xocl_lock_xdev(xdev);
	for (i = 0; i < MAX_M_COUNT; ++i) {
		id = xocl_mig_get_id(xdev, i);
		if (!id)
			continue;

		mem_type = (id >> 16) & 0xFF;
		memidx = id & 0xFF;

		for (idx = 0; idx < MAX_M_COUNT; ++idx) {
			cur = &mig_ecc[idx];

			if (cur->mem_type != mem_type)
				continue;
			if (cur->mem_idx != memidx)
				continue;

			xocl_mig_set_data(xdev, i, &mig_ecc[idx]);
		}


	}
	xocl_unlock_xdev(xdev);

	xdev->mig_cache_expires = ktime_add(ktime_get_boottime(),
		ktime_set(xdev->mig_cache_expire_secs, 0));

}

static void xocl_mig_cache_read_from_peer(struct xocl_dev *xdev)
{
	struct xcl_mailbox_subdev_peer subdev_peer = {0};
	struct xcl_mig_ecc *mig_ecc = NULL;
	size_t resp_len = sizeof(struct xcl_mig_ecc)*MAX_M_COUNT;
	size_t data_len = sizeof(struct xcl_mailbox_subdev_peer);
	struct xcl_mailbox_req *mb_req = NULL;
	size_t reqlen = sizeof(struct xcl_mailbox_req) + data_len;
	int ret = 0;

	mb_req = vmalloc(reqlen);
	if (!mb_req)
		goto done;

	mig_ecc = vzalloc(resp_len);
	if (!mig_ecc)
		goto done;

	mb_req->req = XCL_MAILBOX_REQ_PEER_DATA;
	subdev_peer.size = sizeof(struct xcl_mig_ecc);
	subdev_peer.kind = XCL_MIG_ECC;
	subdev_peer.entries = MAX_M_COUNT;

	memcpy(mb_req->data, &subdev_peer, data_len);

	ret = xocl_peer_request(xdev,
		mb_req, reqlen, mig_ecc, &resp_len, NULL, NULL, 0);

	if (!ret)
		set_mig_cache_data(xdev, mig_ecc);

done:
	vfree(mig_ecc);
	vfree(mb_req);
}

void xocl_update_mig_cache(struct xocl_dev *xdev)
{
	ktime_t now = ktime_get_boottime();

	mutex_lock(&xdev->dev_lock);

	if (ktime_compare(now, xdev->mig_cache_expires) > 0)
		xocl_mig_cache_read_from_peer(xdev);

	mutex_unlock(&xdev->dev_lock);
}

static int userpf_intr_config(xdev_handle_t xdev_hdl, u32 intr, bool en)
{
	int ret;

	ret = xocl_dma_intr_config(xdev_hdl, intr, en);
	if (ret != -ENODEV)
		return ret;

	return xocl_msix_intr_config(xdev_hdl, intr, en);
}

static int userpf_intr_register(xdev_handle_t xdev_hdl, u32 intr,
		irq_handler_t handler, void *arg)
{
	int ret;

	pr_info("REGISTER INTERRUPT \n");
	ret = handler ?
		xocl_dma_intr_register(xdev_hdl, intr, handler, arg, -1) :
		xocl_dma_intr_unreg(xdev_hdl, intr);
	if (ret != -ENODEV)
		return ret;

	pr_info("REGISTER MSIX \n");

	return handler ?
		xocl_msix_intr_register(xdev_hdl, intr, handler, arg, -1) :
		xocl_msix_intr_unreg(xdev_hdl, intr);
}

struct xocl_pci_funcs userpf_pci_ops = {
	.intr_config = userpf_intr_config,
	.intr_register = userpf_intr_register,
};

void xocl_reset_notify(struct pci_dev *pdev, bool prepare)
{
	struct xocl_dev *xdev = pci_get_drvdata(pdev);
	int ret;
	xuid_t *xclbin_id = NULL;

	xocl_info(&pdev->dev, "PCI reset NOTIFY, prepare %d", prepare);

	if (prepare) {
		/* clean up mem topology */
		if (xdev->core.drm) {
			xocl_drm_fini(xdev->core.drm);
			xdev->core.drm = NULL;
		}
		xocl_fini_sysfs(xdev);
		xocl_subdev_destroy_by_level(xdev, XOCL_SUBDEV_LEVEL_URP);
		xocl_subdev_offline_all(xdev);
		if (!xrt_reset_syncup)
			xocl_subdev_online_by_id(xdev, XOCL_SUBDEV_MAILBOX);
	} else {
		(void) xocl_config_pci(xdev);

		if (!xrt_reset_syncup)
			xocl_subdev_offline_by_id(xdev, XOCL_SUBDEV_MAILBOX);

		ret = xocl_subdev_online_all(xdev);
		if (ret)
			xocl_warn(&pdev->dev, "Online subdevs failed %d", ret);
		(void) xocl_peer_listen(xdev, xocl_mailbox_srv, (void *)xdev);

		ret = XOCL_GET_XCLBIN_ID(xdev, xclbin_id);
		if (ret) {
			xocl_warn(&pdev->dev, "Unable to get on device uuid %d", ret);
			return;
		}

		ret = xocl_init_sysfs(xdev);
		if (ret) {
			xocl_warn(&pdev->dev, "Unable to create sysfs %d", ret);
			return;
		}

		if (kds_mode)
			xocl_kds_reset(xdev, xclbin_id);
		else
			xocl_exec_reset(xdev, xclbin_id);
		XOCL_PUT_XCLBIN_ID(xdev);
		if (!xdev->core.drm) {
			xdev->core.drm = xocl_drm_init(xdev);
			if (!xdev->core.drm) {
				xocl_warn(&pdev->dev, "Unable to init drm");
				return;
			}
		}
	}
}

int xocl_program_shell(struct xocl_dev *xdev, bool force)
{
	int ret = 0, mbret = 0;
	struct xcl_mailbox_req mbreq = { 0 };
	size_t resplen = sizeof(ret);
	int i;

	mbreq.req = XCL_MAILBOX_REQ_PROGRAM_SHELL;
	mutex_lock(&xdev->dev_lock);
	if (!force && !list_is_singular(&xdev->ctx_list)) {
		/* We should have one context for ourselves. */
		BUG_ON(list_empty(&xdev->ctx_list));
		userpf_err(xdev, "device is in use, can't program");
		ret = -EBUSY;
	}
	mutex_unlock(&xdev->dev_lock);
	if (ret < 0)
		return ret;

	userpf_info(xdev, "program shell...");

	xocl_drvinst_set_offline(xdev->core.drm, true);

	if (force)
		xocl_drvinst_kill_proc(xdev->core.drm);

	/* free cma bank*/
	mutex_lock(&xdev->dev_lock);
	xocl_cma_bank_free(xdev);
	mutex_unlock(&xdev->dev_lock);

	/* cleanup drm */
	if (xdev->core.drm) {
		xocl_drm_fini(xdev->core.drm);
		xdev->core.drm = NULL;
	}

	xocl_fini_sysfs(xdev);

	ret = xocl_subdev_offline_all(xdev);
	if (ret) {
		userpf_err(xdev, "failed to offline subdevs %d", ret);
		goto failed;
	}

	for (i = XOCL_SUBDEV_LEVEL_MAX - 1; i > XOCL_SUBDEV_LEVEL_BLD; i--)
		xocl_subdev_destroy_by_level(xdev, i);

	ret = xocl_subdev_online_by_id(xdev, XOCL_SUBDEV_MAILBOX);
	if (ret) {
		userpf_err(xdev, "online mailbox failed %d", ret);
		goto failed;
	}
	ret = xocl_peer_listen(xdev, xocl_mailbox_srv, (void *)xdev);
	if (ret)
		goto failed;

	userpf_info(xdev, "request mgmtpf to program prp");
	mbret = xocl_peer_request(xdev, &mbreq, sizeof(struct xcl_mailbox_req),
		&ret, &resplen, NULL, NULL, 0);
	if (mbret)
		ret = mbret;
	if (ret) {
		userpf_info(xdev, "request program prp failed %d, mret %d",
				ret, mbret);
		goto failed;
	}

failed:
	return ret;
}

int xocl_hot_reset(struct xocl_dev *xdev, u32 flag)
{
	int ret = 0, mbret = 0;
	struct xcl_mailbox_req mbreq = { 0 };
	size_t resplen = sizeof(ret);
	u16 pci_cmd;
	struct pci_dev *pdev = XDEV(xdev)->pdev;

	mbreq.req = XCL_MAILBOX_REQ_HOT_RESET;
	mutex_lock(&xdev->dev_lock);
	if (!(flag & XOCL_RESET_FORCE) && !list_is_singular(&xdev->ctx_list)) {
		/* We should have one context for ourselves. */
		BUG_ON(list_empty(&xdev->ctx_list));
		userpf_err(xdev, "device is in use, can't reset");
		ret = -EBUSY;
	}
	mutex_unlock(&xdev->dev_lock);
	if (ret < 0)
		return ret;

	userpf_info(xdev, "resetting device...");

	if (flag & XOCL_RESET_FORCE)
		xocl_drvinst_kill_proc(xdev->core.drm);

	/* On powerpc, it does not have secondary level bus reset.
	 * Instead, it uses fundemantal reset which does not allow mailbox polling
	 * xrt_reset_syncup might have to be true on power pc.
	 */

	if (!xrt_reset_syncup) {
		xocl_reset_notify(xdev->core.pdev, true);

		xocl_peer_request(xdev, &mbreq, sizeof(struct xcl_mailbox_req),
			&ret, &resplen, NULL, NULL, 0);
		/* userpf will back online till receiving mgmtpf notification */

		return 0;
	}

	mbret = xocl_peer_request(xdev, &mbreq, sizeof(struct xcl_mailbox_req),
		&ret, &resplen, NULL, NULL, 0);

	xocl_reset_notify(xdev->core.pdev, true);

	/*
	 * return value indicates how mgmtpf side handles hot reset request
	 * 0 indicates response from XRT mgmtpf driver, which supports
	 *   COMMAND_MASTER POLLing
	 *
	 * Usually, non-zero return values indicates MSD on the other side.
	 * EOPNOTSUPP: Polling COMMAND_MASTER is not supported, reset is done
	 * ESHUTDOWN: Polling COMMAND_MASTER is not supported,
	 * device is shutdown.
	 */
	if (!mbret && ret == -ESHUTDOWN)
		flag |= XOCL_RESET_SHUTDOWN;
	if (mbret) {
		userpf_err(xdev, "Requested peer failed %d", mbret);
		ret = mbret;
		goto failed_notify;
	}
	if (ret) {
		userpf_err(xdev, "Hotreset peer response %d", ret);
		goto failed_notify;
	}

	userpf_info(xdev, "Set master off then wait it on");
	pci_read_config_word(pdev, PCI_COMMAND, &pci_cmd);
	pci_cmd &= ~PCI_COMMAND_MASTER;
	pci_write_config_word(pdev, PCI_COMMAND, pci_cmd);
	/*
	 * Wait mgmtpf driver complete reset and set master.
	 * The reset will take 50 seconds on some platform.
	 * Set time out to 60 seconds.
	 */
	ret = xocl_wait_pci_status(XDEV(xdev)->pdev, PCI_COMMAND_MASTER,
			PCI_COMMAND_MASTER, 60);
	if (ret) {
		flag |= XOCL_RESET_SHUTDOWN;
		goto failed_notify;
	}

	pci_read_config_word(pdev, PCI_COMMAND, &pci_cmd);
	pci_cmd |= PCI_COMMAND_MASTER;
	pci_write_config_word(pdev, PCI_COMMAND, pci_cmd);

failed_notify:

	if (!(flag & XOCL_RESET_SHUTDOWN)) {
		xocl_reset_notify(xdev->core.pdev, false);

		xocl_drvinst_set_offline(xdev->core.drm, false);
	}

	return ret;
}

/* pci driver callbacks */
static void xocl_work_cb(struct work_struct *work)
{
	struct xocl_work *_work = (struct xocl_work *)to_delayed_work(work);
	struct xocl_dev *xdev = container_of(_work,
			struct xocl_dev, core.works[_work->op]);

	if (XDEV(xdev)->shutdown && _work->op != XOCL_WORK_ONLINE) {
		xocl_xdev_info(xdev, "device is shutdown please hotplug");
		return;
	}

	switch (_work->op) {
	case XOCL_WORK_RESET:
		(void) xocl_hot_reset(xdev, XOCL_RESET_FORCE);
		break;
	case XOCL_WORK_SHUTDOWN:
		(void) xocl_hot_reset(xdev, XOCL_RESET_FORCE |
				XOCL_RESET_SHUTDOWN);
		/* mark device offline. Only hotplug is allowed. */
		XDEV(xdev)->shutdown = true;
		break;
	case XOCL_WORK_ONLINE:
		xocl_reset_notify(xdev->core.pdev, false);
		xocl_drvinst_set_offline(xdev->core.drm, false);
		XDEV(xdev)->shutdown = false;
		break;
	case XOCL_WORK_PROGRAM_SHELL:
		/* program shell */
		(void) xocl_program_shell(xdev, true);
		break;
	case XOCL_WORK_REFRESH_SUBDEV:
		(void) xocl_refresh_subdevs(xdev);
		break;
	default:
		xocl_xdev_err(xdev, "Invalid op code %d", _work->op);
		break;
	}
}

static void xocl_mb_connect(struct xocl_dev *xdev)
{
	struct xcl_mailbox_req *mb_req = NULL;
	struct xcl_mailbox_conn *mb_conn = NULL;
	struct xcl_mailbox_conn_resp *resp = (struct xcl_mailbox_conn_resp *)
		vzalloc(sizeof(struct xcl_mailbox_conn_resp));
	size_t data_len = 0;
	size_t reqlen = 0;
	size_t resplen = sizeof(struct xcl_mailbox_conn_resp);
	void *kaddr = NULL;
	int ret;

	if (!resp)
		goto done;

	data_len = sizeof(struct xcl_mailbox_conn);
	reqlen = sizeof(struct xcl_mailbox_req) + data_len;
	mb_req = vzalloc(reqlen);
	if (!mb_req)
		goto done;

	kaddr = kzalloc(PAGE_SIZE, GFP_KERNEL);
	if (!kaddr)
		goto done;

	mb_req->req = XCL_MAILBOX_REQ_USER_PROBE;
	mb_conn = (struct xcl_mailbox_conn *)mb_req->data;
	mb_conn->kaddr = (uint64_t)kaddr;
	mb_conn->paddr = (uint64_t)virt_to_phys(kaddr);
	get_random_bytes(kaddr, PAGE_SIZE);
	mb_conn->crc32 = crc32c_le(~0, kaddr, PAGE_SIZE);
	mb_conn->version = XCL_MB_PROTOCOL_VER;

	ret = xocl_peer_request(xdev, mb_req, reqlen, resp, &resplen,
		NULL, NULL, 0);
	(void) xocl_mailbox_set(xdev, CHAN_STATE, resp->conn_flags);
	(void) xocl_mailbox_set(xdev, CHAN_SWITCH, resp->chan_switch);
	(void) xocl_mailbox_set(xdev, COMM_ID, (u64)(uintptr_t)resp->comm_id);

	userpf_info(xdev, "ch_state 0x%llx, ret %d\n", resp->conn_flags, ret);

done:
	if (!kaddr)
		kfree(kaddr);
	if (!mb_req)
		vfree(mb_req);
	if (!resp)
		vfree(resp);
}

int xocl_reclock(struct xocl_dev *xdev, void *data)
{
	int err = 0, i = 0;
	int msg = -ENODEV;
	struct xcl_mailbox_req *req = NULL;
	size_t resplen = sizeof(msg);
	size_t data_len = sizeof(struct xcl_mailbox_clock_freqscaling);
	size_t reqlen = sizeof(struct xcl_mailbox_req)+data_len;
	struct drm_xocl_reclock_info *freqs = (struct drm_xocl_reclock_info *)data;
	struct xcl_mailbox_clock_freqscaling mb_freqs = {0};

	/*
	 * We should proactively check if the request is validate prior to send
	 * request via mailbox. When icap refactor work done, we should have
	 * dedicated module to parse xclbin and keep info. For example: the
	 * dedicated mouldes can be icap for ultrascale(+) board, or ospi for
	 * versal ACAP board.
	 */
	err = xocl_icap_xclbin_validate_clock_req(xdev, freqs);
	if (err)
		return err;

	mb_freqs.region = freqs->region;
	for (i = 0; i < 4; ++i)
		mb_freqs.target_freqs[i] = freqs->ocl_target_freq[i];

	req = kzalloc(reqlen, GFP_KERNEL);
	req->req = XCL_MAILBOX_REQ_RECLOCK;
	memcpy(req->data, data, data_len);

	if (get_live_clients(xdev, NULL)) {
		userpf_err(xdev, "device is in use, can't reset");
		err = -EBUSY;
	}

	mutex_lock(&xdev->dev_lock);

	if (err == 0) {
		err = xocl_peer_request(xdev, req, reqlen,
			&msg, &resplen, NULL, NULL, 0);
		if (err == 0)
			err = msg;
	}

	mutex_unlock(&xdev->dev_lock);

	/* Re-clock changes PR region, make sure next ERT configure cmd will
	 * go through
	 */
	if (err == 0) {
		if (kds_mode)
			(void) xocl_kds_reconfig(xdev);
		else
			(void) xocl_exec_reconfig(xdev);
	}

	kfree(req);
	return err;
}

static void xocl_mailbox_srv(void *arg, void *data, size_t len,
	u64 msgid, int err, bool sw_ch)
{
	struct xocl_dev *xdev = (struct xocl_dev *)arg;
	struct xcl_mailbox_req *req = (struct xcl_mailbox_req *)data;
	struct xcl_mailbox_peer_state *st = NULL;

	if (err != 0)
		return;

	userpf_info(xdev, "received request (%d) from peer\n", req->req);

	switch (req->req) {
	case XCL_MAILBOX_REQ_FIREWALL:
		userpf_info(xdev,
			"Card is in a BAD state, please issue xbutil reset");
		xocl_drvinst_set_offline(xdev->core.drm, true);
		/* Once firewall tripped, need to reset in secs */
		xocl_queue_work(xdev, XOCL_WORK_RESET, XOCL_RESET_DELAY);
		break;
	case XCL_MAILBOX_REQ_MGMT_STATE:
		st = (struct xcl_mailbox_peer_state *)req->data;
		if (st->state_flags & XCL_MB_STATE_ONLINE) {
			/* Mgmt is online, try to probe peer */
			userpf_info(xdev, "mgmt driver online\n");
			xocl_queue_work(xdev, XOCL_WORK_REFRESH_SUBDEV, 1);

		} else if (st->state_flags & XCL_MB_STATE_OFFLINE) {
			/* Mgmt is offline, mark peer as not ready */
			userpf_info(xdev, "mgmt driver offline\n");
			(void) xocl_mailbox_set(xdev, CHAN_STATE, 0);
		} else {
			userpf_err(xdev, "unknown peer state flag (0x%llx)\n",
				st->state_flags);
		}
		break;
	case XCL_MAILBOX_REQ_CHG_SHELL:
		xocl_queue_work(xdev, XOCL_WORK_PROGRAM_SHELL,
				XOCL_PROGRAM_SHELL_DELAY);
		break;
	default:
		userpf_err(xdev, "dropped bad request (%d)\n", req->req);
		break;
	}
}

void get_pcie_link_info(struct xocl_dev *xdev,
	unsigned short *link_width, unsigned short *link_speed, bool is_cap)
{
	u16 stat;
	long result;
	int pos = is_cap ? PCI_EXP_LNKCAP : PCI_EXP_LNKSTA;

	result = pcie_capability_read_word(xdev->core.pdev, pos, &stat);
	if (result) {
		*link_width = *link_speed = 0;
		xocl_info(&xdev->core.pdev->dev, "Read pcie capability failed");
		return;
	}
	*link_width = (stat & PCI_EXP_LNKSTA_NLW) >> PCI_EXP_LNKSTA_NLW_SHIFT;
	*link_speed = stat & PCI_EXP_LNKSTA_CLS;
}

uint64_t xocl_get_data(struct xocl_dev *xdev, enum data_kind kind)
{
	uint64_t ret = 0;

	switch (kind) {
	case MIG_CALIB:
		ret = xocl_icap_get_data(xdev, MIG_CALIB);
		break;
	default:
		userpf_err(xdev, "dropped bad request (%d)\n", kind);
		break;
	}

	return ret;
}

int xocl_refresh_subdevs(struct xocl_dev *xdev)
{
	struct xcl_mailbox_subdev_peer subdev_peer = {0};
	size_t data_len = sizeof(struct xcl_mailbox_subdev_peer);
	struct xcl_mailbox_req	*mb_req = NULL;
	size_t reqlen = sizeof(struct xcl_mailbox_req) + data_len;
	struct xcl_subdev	*resp = NULL;
	size_t resp_len = sizeof(*resp) + XOCL_MSG_SUBDEV_DATA_LEN;
	char *blob = NULL, *tmp;
	u32 blob_len;
	uint64_t checksum;
	size_t offset = 0;
	bool offline = false;
	int ret = 0;

	ret = xocl_drvinst_get_offline(xdev->core.drm, &offline);
	if (ret == -ENODEV || offline) {
		userpf_info(xdev, "online current devices");
	        xocl_reset_notify(xdev->core.pdev, false);
		xocl_drvinst_set_offline(xdev->core.drm, false);
	}

	userpf_info(xdev, "get fdt from peer");
	mb_req = vzalloc(reqlen);
	if (!mb_req) {
		ret = -ENOMEM;
		goto failed;
	}

	resp = vzalloc(resp_len);
	if (!resp) {
		ret = -ENOMEM;
		goto failed;
	}

	mb_req->req = XCL_MAILBOX_REQ_PEER_DATA;

	subdev_peer.size = resp_len;
	subdev_peer.kind = XCL_SUBDEV;
	subdev_peer.entries = 1;

	memcpy(mb_req->data, &subdev_peer, data_len);

	do {
		tmp = vzalloc(offset + resp_len);
		if (!tmp) {
			ret = -ENOMEM;
			goto failed;
		}

		if (blob) {
			memcpy(tmp, blob, offset);
			vfree(blob);
		}
		blob = tmp;
		blob_len = offset + resp_len;

		subdev_peer.offset = offset;
		ret = xocl_peer_request(xdev, mb_req, reqlen,
			resp, &resp_len, NULL, NULL, 0);
		if (ret)
			goto failed;

		if (!offset)
			checksum = resp->checksum;

		if (offset != resp->offset) {
			ret = -EINVAL;
			goto failed;
		}

		memcpy(blob + offset, resp->data, resp->size);
		offset += resp->size;
	} while (resp->rtncode == XOCL_MSG_SUBDEV_RTN_PARTIAL);

	if (resp->rtncode == XOCL_MSG_SUBDEV_RTN_PENDINGPLP) {
		(void) xocl_program_shell(xdev, true);
		ret = -EAGAIN;
		goto failed;
	} else if (resp->rtncode == XOCL_MSG_SUBDEV_RTN_UNCHANGED &&
			xdev->core.fdt_blob)
		goto failed;

	if (!offset && !xdev->core.fdt_blob)
		goto failed;

	if (resp->rtncode != XOCL_MSG_SUBDEV_RTN_COMPLETE &&
		resp->rtncode != XOCL_MSG_SUBDEV_RTN_UNCHANGED) {
		userpf_err(xdev, "Unexpected return code %d", resp->rtncode);
		ret = -EINVAL;
		goto failed;
	}

	if (xdev->core.fdt_blob) {
		vfree(xdev->core.fdt_blob);
		xdev->core.fdt_blob = NULL;
	}
	xdev->core.fdt_blob = blob;

	xocl_drvinst_set_offline(xdev->core.drm, true);
	if (blob) {
		ret = xocl_fdt_blob_input(xdev, blob, blob_len, -1, NULL);
		if (ret) {
			userpf_err(xdev, "parse blob failed %d", ret);
			goto failed;
		}
		blob = NULL;
	}

	/* clean up mem topology */
	if (xdev->core.drm) {
		xocl_drm_fini(xdev->core.drm);
		xdev->core.drm = NULL;
	}
	xocl_fini_sysfs(xdev);

	xocl_subdev_offline_all(xdev);
	xocl_subdev_destroy_all(xdev);
	ret = xocl_subdev_create_all(xdev);
	if (ret) {
		userpf_err(xdev, "create subdev failed %d", ret);
		goto failed;
	}
	(void) xocl_peer_listen(xdev, xocl_mailbox_srv, (void *)xdev);

	ret = xocl_init_sysfs(xdev);
	if (ret) {
		userpf_err(xdev, "Unable to create sysfs %d", ret);
		goto failed;
	}

	if (!xdev->core.drm) {
		xdev->core.drm = xocl_drm_init(xdev);
		if (!xdev->core.drm) {
			userpf_err(xdev, "Unable to init drm");
			goto failed;
		}
	}

	xocl_drvinst_set_offline(xdev->core.drm, false);

failed:
	if (!ret)
		(void) xocl_mb_connect(xdev);
	if (blob)
		vfree(blob);
	if (mb_req)
		vfree(mb_req);
	if (resp)
		vfree(resp);

	return ret;
}

#if LINUX_VERSION_CODE >= KERNEL_VERSION(4, 13, 0)
void user_pci_reset_prepare(struct pci_dev *pdev)
{
	xocl_reset_notify(pdev, true);
}

void user_pci_reset_done(struct pci_dev *pdev)
{
	xocl_reset_notify(pdev, false);
}
#endif

void xocl_p2p_fini(struct xocl_dev *xdev)
{
	if (xocl_subdev_is_vsec(xdev))
		return;

	xocl_subdev_destroy_by_id(xdev, XOCL_SUBDEV_P2P);
}

int xocl_p2p_init(struct xocl_dev *xdev)
{
	struct xocl_subdev_info subdev_info = XOCL_DEVINFO_P2P;
	int ret;

	if (xocl_subdev_is_vsec(xdev))
		return 0;

	/* create p2p subdev for legacy platform */
	ret = xocl_subdev_create(xdev, &subdev_info);
	if (ret) {
		xocl_xdev_info(xdev, "create p2p subdev failed. ret %d", ret);
		return ret;
	}

	return 0;
}

static int identify_bar(struct xocl_dev *xdev)
{
	struct pci_dev *pdev = xdev->core.pdev;
	resource_size_t bar_len;
	int		i;

	for (i = PCI_STD_RESOURCES; i <= PCI_STD_RESOURCE_END; i++) {
		bar_len = pci_resource_len(pdev, i);
		if (bar_len >= 32 * 1024 * 1024 &&
			bar_len < XOCL_P2P_CHUNK_SIZE) {
			xdev->core.bar_addr = ioremap_nocache(
				pci_resource_start(pdev, i), bar_len);
			if (!xdev->core.bar_addr)
				return -EIO;
			xdev->core.bar_idx = i;
			xdev->core.bar_size = bar_len;
		}
	}

	return 0;
}

static void unmap_bar(struct xocl_dev *xdev)
{
	if (xdev->core.bar_addr) {
		iounmap(xdev->core.bar_addr);
		xdev->core.bar_addr = NULL;
	}
}

void xocl_userpf_remove(struct pci_dev *pdev)
{
	struct xocl_dev		*xdev;
	void *hdl;

	xdev = pci_get_drvdata(pdev);
	if (!xdev) {
		xocl_warn(&pdev->dev, "driver data is NULL");
		return;
	}

	xocl_drvinst_release(xdev, &hdl);

	xocl_queue_destroy(xdev);
	
	/* Free pinned pages before call xocl_drm_fini */
	xocl_cma_bank_free(xdev);

	/*
	 * need to shutdown drm and sysfs before destroy subdevices
	 * drm and sysfs could access subdevices
	 */
	if (xdev->core.drm) {
		xocl_drm_fini(xdev->core.drm);
		xdev->core.drm = NULL;
	}

	xocl_p2p_fini(xdev);
	xocl_fini_persist_sysfs(xdev);
	xocl_fini_sysfs(xdev);

	xocl_subdev_destroy_all(xdev);

	xocl_free_dev_minor(xdev);

	pci_disable_device(pdev);

	unmap_bar(xdev);

	xocl_fini_sched(xdev);

	xocl_subdev_fini(xdev);
	if (xdev->ulp_blob)
		vfree(xdev->ulp_blob);
	mutex_destroy(&xdev->dev_lock);

	pci_set_drvdata(pdev, NULL);
	xocl_drvinst_free(hdl);
}

int xocl_config_pci(struct xocl_dev *xdev)
{
	struct pci_dev *pdev = xdev->core.pdev;
	int ret = 0;

	ret = pci_enable_device(pdev);
	if (ret) {
		xocl_err(&pdev->dev, "failed to enable device.");
		goto failed;
	}

failed:
	return ret;

}
static void xocl_cma_mem_free(struct xocl_dev *xdev, uint32_t idx)
{
	struct xocl_cma_memory *cma_mem = &xdev->cma_bank->cma_mem[idx];
	struct sg_table *sgt = NULL;

	if (!cma_mem)
		return;

	sgt = cma_mem->sgt;
	if (sgt) {
		dma_unmap_sg(&xdev->core.pdev->dev, sgt->sgl, sgt->orig_nents, DMA_BIDIRECTIONAL);
		sg_free_table(sgt);
		vfree(sgt);
		cma_mem->sgt = NULL;
	}

	if (cma_mem->vaddr) {
		dma_free_coherent(&xdev->core.pdev->dev, cma_mem->size, cma_mem->vaddr, cma_mem->paddr);
		cma_mem->vaddr = NULL;
	} else if (cma_mem->pages) {
#if LINUX_VERSION_CODE >= KERNEL_VERSION(4, 15, 0)
		release_pages(cma_mem->pages, cma_mem->size >> PAGE_SHIFT);
#else
		release_pages(cma_mem->pages, cma_mem->size >> PAGE_SHIFT, 0);
#endif
	}

	if (cma_mem->pages) {
		vfree(cma_mem->pages);
		cma_mem->pages = NULL;
	}
}

static void xocl_cma_mem_free_all(struct xocl_dev *xdev)
{
	int i = 0;
	uint64_t num = 0;

	if (!xdev->cma_bank)
		return;

	num = xdev->cma_bank->entry_num;

	for (i = 0; i < num; ++i)
		xocl_cma_mem_free(xdev, i);

	xocl_info(&xdev->core.pdev->dev, "%s done", __func__);
}

static int xocl_cma_mem_alloc_huge_page_by_idx(struct xocl_dev *xdev, uint32_t idx, uint64_t user_addr, uint64_t page_sz)
{
	uint64_t page_count = 0, nr = 0;
	struct device *dev = &xdev->core.pdev->dev;
	int ret = 0;
	struct xocl_cma_memory *cma_mem = &xdev->cma_bank->cma_mem[idx];
	struct sg_table *sgt = NULL;

	if (!(XOCL_ACCESS_OK(VERIFY_WRITE, user_addr, page_sz))) {
		xocl_err(dev, "Invalid huge page user pointer\n");
		ret = -ENOMEM;
		goto done;
	}

	page_count = (page_sz) >> PAGE_SHIFT;
	cma_mem->pages = vzalloc(page_count*sizeof(struct page *));
	if (!cma_mem->pages) {
		ret = -ENOMEM;
		goto done;
	}

	nr = get_user_pages_fast(user_addr, page_count, 1, cma_mem->pages);
	if (nr != page_count) {
		xocl_err(dev, "Can't pin down enough page_nr %llx\n", nr);
		ret = -EINVAL;
		goto done;
	}

	sgt = vzalloc(sizeof(struct sg_table));
	if (!sgt) {
		ret = -ENOMEM;
		goto done;
	}

	ret = sg_alloc_table_from_pages(sgt, cma_mem->pages, page_count, 0, page_sz, GFP_KERNEL);
	if (ret) {
		ret = -ENOMEM;
		goto done;
	}

	if (sgt->orig_nents != 1) {
		xocl_err(dev, "Host mem is not physically contiguous\n");
		ret = -EINVAL;
		goto done;
	}

	if (!dma_map_sg(dev, sgt->sgl, sgt->orig_nents, DMA_BIDIRECTIONAL)) {
		ret =-ENOMEM;
		goto done;
	}

	if (sgt->orig_nents != sgt->nents) {
		ret =-ENOMEM;
		goto done;		
	}

	cma_mem->size = page_sz;
	cma_mem->paddr = sg_dma_address(sgt->sgl);
	cma_mem->sgt = sgt;

done:
	if (ret) {
		vfree(cma_mem->pages);
		cma_mem->pages = NULL;
		if (sgt) {
			dma_unmap_sg(dev, sgt->sgl, sgt->orig_nents, DMA_BIDIRECTIONAL);
			sg_free_table(sgt);
			vfree(sgt);
		}
	}

	return ret;
}

static int xocl_cma_mem_alloc_huge_page(struct xocl_dev *xdev, struct drm_xocl_alloc_cma_info *cma_info)
{
	int ret = 0;
	size_t page_sz = cma_info->total_size/cma_info->entry_num;
	uint32_t i, j, num = xocl_addr_translator_get_entries_num(xdev);
	uint64_t *user_addr = NULL, *phys_addrs = NULL, cma_mem_size = 0;
	uint64_t rounddown_num = rounddown_pow_of_two(cma_info->entry_num);

	BUG_ON(!mutex_is_locked(&xdev->dev_lock));

	if (!num)
		return -ENODEV;
	/* Limited by hardware, the entry number can only be power of 2
	 * rounddown_pow_of_two 255=>>128 63=>>32
	 */
	if (rounddown_num != cma_info->entry_num) {
		DRM_ERROR("Request %lld, round down to power of 2 %lld\n", 
				cma_info->entry_num, rounddown_num);
		return -EINVAL;
	}

	if (rounddown_num > num)
		return -EINVAL;

	user_addr = vzalloc(sizeof(uint64_t)*rounddown_num);
	if (!user_addr)
		return -ENOMEM;

	ret = copy_from_user(user_addr, cma_info->user_addr, sizeof(uint64_t)*rounddown_num);
	if (ret) {
		ret = -EFAULT;
		goto done;
	}

	for (i = 0; i < rounddown_num-1; ++i) {
		for (j = i+1; j < rounddown_num; ++j) {
			if (user_addr[i] == user_addr[j]) {
				ret = -EINVAL;
				DRM_ERROR("duplicated Huge Page");
				goto done;
			}
		}
	}

	for (i = 0; i < rounddown_num; ++i) {
		if (user_addr[i] & (page_sz - 1)) {
			DRM_ERROR("Invalid Huge Page");
			ret = -EINVAL;
			goto done;
		}

		ret = xocl_cma_mem_alloc_huge_page_by_idx(xdev, i, user_addr[i], page_sz);
		if (ret)
			goto done;
	}

	phys_addrs = vzalloc(rounddown_num*sizeof(uint64_t));
	if (!phys_addrs) {
		ret = -ENOMEM;
		goto done;		
	}

	for (i = 0; i < rounddown_num; ++i) {
		struct xocl_cma_memory *cma_mem = &xdev->cma_bank->cma_mem[i];

		if (!cma_mem) {
			ret = -ENOMEM;
			break;
		}

		/* All the cma mem should have the same size,
		 * find the black sheep
		 */
		if (cma_mem_size && cma_mem_size != cma_mem->size) {
			DRM_ERROR("CMA memory mixmatch");
			ret = -EINVAL;
			break;
		}

		phys_addrs[i] = cma_mem->paddr;
		cma_mem_size = cma_mem->size;
	}

	if (ret)
		goto done;

	/* Remember how many cma mem we allocate*/
	xdev->cma_bank->entry_num = rounddown_num;
	xdev->cma_bank->entry_sz = page_sz;

	ret = xocl_addr_translator_set_page_table(xdev, phys_addrs, page_sz, rounddown_num);
done:
	vfree(user_addr);
	vfree(phys_addrs);
	return ret;
}

static struct page **xocl_virt_addr_get_pages(void *vaddr, int npages)

{
	struct page *p, **pages;
	int i;
	uint64_t offset = 0;

	pages = vzalloc(npages*sizeof(struct page *));
	if (pages == NULL)
		return ERR_PTR(-ENOMEM);

	for (i = 0; i < npages; i++) {
		p = virt_to_page(vaddr + offset);
		pages[i] = p;
		if (IS_ERR(p))
			goto fail;
		offset += PAGE_SIZE;
	}

	return pages;
fail:
	vfree(pages);
	return ERR_CAST(p);
}

static int xocl_cma_mem_alloc_by_idx(struct xocl_dev *xdev, uint64_t size, uint32_t idx)
{
	int ret = 0;
	uint64_t page_count;
	struct xocl_cma_memory *cma_mem = &xdev->cma_bank->cma_mem[idx];
	struct page **pages = NULL;
	dma_addr_t dma_addr;

	page_count = (size) >> PAGE_SHIFT;

	cma_mem->vaddr = dma_alloc_coherent(&xdev->core.pdev->dev, size, &dma_addr, GFP_KERNEL);

	if (!cma_mem->vaddr) {
		DRM_ERROR("Unable to alloc %llx bytes CMA buffer", size);
		ret = -ENOMEM;
		goto done;
	}

	pages = xocl_virt_addr_get_pages(cma_mem->vaddr, size >> PAGE_SHIFT);
	if (IS_ERR(pages)) {
		ret = PTR_ERR(pages);
		goto done;
	}

	cma_mem->pages = pages;
	cma_mem->paddr = dma_addr;
	cma_mem->size = size;

done:
	if (ret)
		xocl_cma_mem_free(xdev, idx);

	return ret;
}

static void __xocl_cma_bank_free(struct xocl_dev *xdev)
{
	if (!xdev->cma_bank)
		return;

	xocl_cma_mem_free_all(xdev);
	xocl_addr_translator_clean(xdev);
	vfree(xdev->cma_bank);
	xdev->cma_bank = NULL;
}

static int xocl_cma_mem_alloc(struct xocl_dev *xdev, uint64_t size)
{
	int ret = 0;
	uint64_t i = 0, page_sz;
	uint64_t page_num = xocl_addr_translator_get_entries_num(xdev);
	uint64_t *phys_addrs = NULL, cma_mem_size = 0;

	if (!page_num) {
		DRM_ERROR("Doesn't support CMA BANK feature");
		return -ENODEV;		
	}

	page_sz = size/page_num;

	if (page_sz < PAGE_SIZE || !is_power_of_2(page_sz)) {
		DRM_ERROR("Invalid CMA bank size");
		return -EINVAL;
	}

	if (page_sz > (PAGE_SIZE << (MAX_ORDER-1))) {
		DRM_WARN("Unable to allocate with page size 0x%llx", page_sz);
		return -EINVAL;
	}

	for (; i < page_num; ++i) {
		ret = xocl_cma_mem_alloc_by_idx(xdev, page_sz, i);
		if (ret) {
			ret = -ENOMEM;
			goto done;
		}
	}

	phys_addrs = vzalloc(page_num*sizeof(uint64_t));
	if (!phys_addrs) {
		ret = -ENOMEM;
		goto done;		
	}

	for (i = 0; i < page_num; ++i) {
		struct xocl_cma_memory *cma_mem = &xdev->cma_bank->cma_mem[i];

		if (!cma_mem) {
			ret = -ENOMEM;
			break;
		}

		/* All the cma mem should have the same size,
		 * find the black sheep
		 */
		if (cma_mem_size && cma_mem_size != cma_mem->size) {
			DRM_ERROR("CMA memory mixmatch");
			ret = -EINVAL;
			break;
		}

		phys_addrs[i] = cma_mem->paddr;
		cma_mem_size = cma_mem->size;
	}

	if (ret)
		goto done;

	xdev->cma_bank->entry_num = page_num;
	xdev->cma_bank->entry_sz = page_sz;

	ret = xocl_addr_translator_set_page_table(xdev, phys_addrs, page_sz, page_num);
done:	
	vfree(phys_addrs);
	return ret;
}

void xocl_cma_bank_free(struct xocl_dev	*xdev)
{
	__xocl_cma_bank_free(xdev);
	if (xdev->core.drm)
		xocl_cleanup_mem(xdev->core.drm);
	xocl_icap_clean_bitstream(xdev);
}

int xocl_cma_bank_alloc(struct xocl_dev	*xdev, struct drm_xocl_alloc_cma_info *cma_info)
{
	int err = 0;
	int num = xocl_addr_translator_get_entries_num(xdev);

	if (!num) {
		DRM_ERROR("Doesn't support HOST MEM feature");
		return -ENODEV;
	}

	xocl_cleanup_mem(xdev->core.drm);
	xocl_icap_clean_bitstream(xdev);

	if (xdev->cma_bank) {
		uint64_t allocated_size = xdev->cma_bank->entry_num * xdev->cma_bank->entry_sz;
		if (allocated_size == cma_info->total_size) {
			DRM_INFO("HOST MEM already allocated, skip");
			goto unlock;
		} else {
			DRM_ERROR("HOST MEM already allocated, size 0x%llx", allocated_size);
			DRM_ERROR("Please run xbutil host disable first");
			err = -EBUSY;
			goto unlock;
		}
	}

	xdev->cma_bank = vzalloc(sizeof(struct xocl_cma_bank)+num*sizeof(struct xocl_cma_memory));
	if (!xdev->cma_bank) {
		err = -ENOMEM;
		goto done;
	}

	if (cma_info->entry_num)
		err = xocl_cma_mem_alloc_huge_page(xdev, cma_info);
	else {
		/* Cast all err as E2BIG */
		err = xocl_cma_mem_alloc(xdev, cma_info->total_size);
		if (err) {
			err = -E2BIG;
			goto done;
		}
	}
done:
	if (err)
		__xocl_cma_bank_free(xdev);
unlock:
	DRM_INFO("%s, %d", __func__, err);
	return err;
}


int xocl_userpf_probe(struct pci_dev *pdev,
		const struct pci_device_id *ent)
{
	struct xocl_dev			*xdev;
	char				wq_name[15];
	int				ret, i;

	xdev = xocl_drvinst_alloc(&pdev->dev, sizeof(*xdev));
	if (!xdev) {
		xocl_err(&pdev->dev, "failed to alloc xocl_dev");
		return -ENOMEM;
	}

	/* this is used for all subdevs, bind it to device earlier */
	pci_set_drvdata(pdev, xdev);

	mutex_init(&xdev->dev_lock);
	atomic64_set(&xdev->total_execs, 0);
	atomic_set(&xdev->outstanding_execs, 0);
	INIT_LIST_HEAD(&xdev->ctx_list);


	ret = xocl_subdev_init(xdev, pdev, &userpf_pci_ops);
	if (ret) {
		xocl_err(&pdev->dev, "failed to failed to init subdev");
		goto failed;
	}

	(void) xocl_init_sched(xdev);

	ret = xocl_config_pci(xdev);
	if (ret)
		goto failed;

	xocl_fill_dsa_priv(xdev, (struct xocl_board_private *)ent->driver_data);

	for (i = XOCL_WORK_RESET; i < XOCL_WORK_NUM; i++) {
		INIT_DELAYED_WORK(&xdev->core.works[i].work, xocl_work_cb);
		xdev->core.works[i].op = i;
	}

	ret = xocl_alloc_dev_minor(xdev);
	if (ret)
		goto failed;

	ret = identify_bar(xdev);
	if (ret) {
		xocl_err(&pdev->dev, "failed to identify bar");
		goto failed;
	}

	ret = xocl_subdev_create_all(xdev);
	if (ret) {
		xocl_err(&pdev->dev, "failed to register subdevs");
		goto failed;
	}

	ret = xocl_p2p_init(xdev);
	if (ret) {
		xocl_err(&pdev->dev, "failed to init p2p memory");
		goto failed;
	}

	snprintf(wq_name, sizeof(wq_name), "xocl_wq%d", xdev->core.dev_minor);
	xdev->core.wq = create_singlethread_workqueue(wq_name);
	if (!xdev->core.wq) {
		xocl_err(&pdev->dev, "failed to create work queue");
		ret = -EFAULT;
		goto failed;
	}

	/*
	 * NOTE: We'll expose ourselves through device node and sysfs from now
	 * on. Make sure we can handle incoming requests through them by now.
	 */
	xdev->core.drm = xocl_drm_init(xdev);
	if (!xdev->core.drm) {
		ret = -EFAULT;
		xocl_err(&pdev->dev, "failed to init drm mm");
		goto failed;
	}
	ret = xocl_init_sysfs(xdev);
	if (ret) {
		xocl_err(&pdev->dev, "failed to init sysfs");
		goto failed;
	}
	ret = xocl_init_persist_sysfs(xdev);
	if (ret) {
		xocl_err(&pdev->dev, "failed to init persist sysfs");
		goto failed;
	}

	/* Launch the mailbox server. */
	ret = xocl_peer_listen(xdev, xocl_mailbox_srv, (void *)xdev);
	if (ret) {
		xocl_err(&pdev->dev, "mailbox subdev is not created");
		goto failed;
	}

	xocl_queue_work(xdev, XOCL_WORK_REFRESH_SUBDEV, 1);


	xdev->mig_cache_expire_secs = XDEV_DEFAULT_EXPIRE_SECS;

	return 0;

failed:
	xocl_userpf_remove(pdev);
	return ret;
}

static pci_ers_result_t user_pci_error_detected(struct pci_dev *pdev,
		pci_channel_state_t state)
{
	switch (state) {
	case pci_channel_io_normal:
		xocl_info(&pdev->dev, "PCI normal state error\n");
		return PCI_ERS_RESULT_CAN_RECOVER;
	case pci_channel_io_frozen:
		xocl_info(&pdev->dev, "PCI frozen state error\n");
		return PCI_ERS_RESULT_NEED_RESET;
	case pci_channel_io_perm_failure:
		xocl_info(&pdev->dev, "PCI failure state error\n");
		return PCI_ERS_RESULT_DISCONNECT;
	default:
		xocl_info(&pdev->dev, "PCI unknown state (%d) error\n", state);
		break;
	}

	return PCI_ERS_RESULT_NEED_RESET;
}

static pci_ers_result_t user_pci_slot_reset(struct pci_dev *pdev)
{
	xocl_info(&pdev->dev, "PCI reset slot");
	pci_restore_state(pdev);

	return PCI_ERS_RESULT_RECOVERED;
}

static void user_pci_error_resume(struct pci_dev *pdev)
{
	xocl_info(&pdev->dev, "PCI error resume");
}

static const struct pci_error_handlers xocl_err_handler = {
	.error_detected	= user_pci_error_detected,
	.slot_reset	= user_pci_slot_reset,
	.resume		= user_pci_error_resume,
#if LINUX_VERSION_CODE >= KERNEL_VERSION(4, 13, 0)
	.reset_prepare	= user_pci_reset_prepare,
	.reset_done	= user_pci_reset_done,
#elif LINUX_VERSION_CODE >= KERNEL_VERSION(3, 16, 0)
	.reset_notify   = xocl_reset_notify,
#endif
};

static struct pci_driver userpf_driver = {
	.name = XOCL_MODULE_NAME,
	.id_table = pciidlist,
	.probe = xocl_userpf_probe,
	.remove = xocl_userpf_remove,
	.err_handler = &xocl_err_handler,
};

/* INIT */
static int (*xocl_drv_reg_funcs[])(void) __initdata = {
	xocl_init_feature_rom,
	xocl_init_version_control,
	xocl_init_iores,
	xocl_init_xdma,
	xocl_init_qdma,
	xocl_init_qdma4,
	xocl_init_mb_scheduler,
	xocl_init_mailbox,
	xocl_init_xmc,
	xocl_init_icap,
	xocl_init_clock,
	xocl_init_xvc,
	xocl_init_firewall,
	xocl_init_mig,
	xocl_init_dna,
	xocl_init_mailbox_versal,
	xocl_init_aim,
	xocl_init_am,
	xocl_init_asm,
	xocl_init_trace_fifo_lite,
	xocl_init_trace_fifo_full,
	xocl_init_trace_funnel,
	xocl_init_trace_s2mm,
	xocl_init_mem_hbm,
	/* Initial intc sub-device before CU/ERT sub-devices */
	xocl_init_intc,
	xocl_init_cu,
	xocl_init_addr_translator,
	xocl_init_p2p,
	xocl_init_spc,
	xocl_init_lapc,
<<<<<<< HEAD
	xocl_init_msix_xdma,
=======
	xocl_init_ert_user,
>>>>>>> a532a971
};

static void (*xocl_drv_unreg_funcs[])(void) = {
	xocl_fini_feature_rom,
	xocl_fini_version_control,
	xocl_fini_iores,
	xocl_fini_xdma,
	xocl_fini_qdma,
	xocl_fini_qdma4,
	xocl_fini_mb_scheduler,
	xocl_fini_mailbox,
	xocl_fini_xmc,
	xocl_fini_icap,
	xocl_fini_clock,
	xocl_fini_xvc,
	xocl_fini_firewall,
	xocl_fini_mig,
	xocl_fini_dna,
	xocl_fini_mailbox_versal,
	xocl_fini_aim,
	xocl_fini_am,
	xocl_fini_asm,
	xocl_fini_trace_fifo_lite,
	xocl_fini_trace_fifo_full,
	xocl_fini_trace_funnel,
	xocl_fini_trace_s2mm,
	xocl_fini_mem_hbm,
	xocl_fini_cu,
	/* Remove intc sub-device after CU/ERT sub-devices */
	xocl_fini_intc,
	xocl_fini_addr_translator,
	xocl_fini_p2p,
	xocl_fini_spc,
	xocl_fini_lapc,
<<<<<<< HEAD
	xocl_fini_msix_xdma,
=======
	xocl_fini_ert_user,
>>>>>>> a532a971
};

static int __init xocl_init(void)
{
	int		ret, i;

	xrt_class = class_create(THIS_MODULE, "xrt_user");
	if (IS_ERR(xrt_class)) {
		ret = PTR_ERR(xrt_class);
		goto err_class_create;
	}

	for (i = 0; i < ARRAY_SIZE(xocl_drv_reg_funcs); ++i) {
		ret = xocl_drv_reg_funcs[i]();
		if (ret)
			goto failed;
	}

	ret = pci_register_driver(&userpf_driver);
	if (ret)
		goto failed;

	return 0;

failed:
	for (i--; i >= 0; i--)
		xocl_drv_unreg_funcs[i]();
	class_destroy(xrt_class);

err_class_create:
	return ret;
}

static void __exit xocl_exit(void)
{
	int i;

	pci_unregister_driver(&userpf_driver);

	for (i = ARRAY_SIZE(xocl_drv_unreg_funcs) - 1; i >= 0; i--)
		xocl_drv_unreg_funcs[i]();

	class_destroy(xrt_class);
}

module_init(xocl_init);
module_exit(xocl_exit);

MODULE_VERSION(XRT_DRIVER_VERSION);

MODULE_DESCRIPTION(XOCL_DRIVER_DESC);
MODULE_AUTHOR("Lizhi Hou <lizhi.hou@xilinx.com>");
MODULE_LICENSE("GPL v2");<|MERGE_RESOLUTION|>--- conflicted
+++ resolved
@@ -1556,11 +1556,8 @@
 	xocl_init_p2p,
 	xocl_init_spc,
 	xocl_init_lapc,
-<<<<<<< HEAD
 	xocl_init_msix_xdma,
-=======
 	xocl_init_ert_user,
->>>>>>> a532a971
 };
 
 static void (*xocl_drv_unreg_funcs[])(void) = {
@@ -1595,11 +1592,8 @@
 	xocl_fini_p2p,
 	xocl_fini_spc,
 	xocl_fini_lapc,
-<<<<<<< HEAD
 	xocl_fini_msix_xdma,
-=======
 	xocl_fini_ert_user,
->>>>>>> a532a971
 };
 
 static int __init xocl_init(void)
