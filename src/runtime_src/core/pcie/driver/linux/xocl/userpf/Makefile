--- conflicted
+++ resolved
@@ -95,12 +95,9 @@
 	../subdev/accel_deadlock_detector.o \
 	../subdev/command_queue.o \
 	../subdev/cfg_gpio.o \
-<<<<<<< HEAD
+	../subdev/hwmon_sdm.o \
 	../subdev/ert_ctrl.o \
 	../subdev/cu_xgq.o \
-=======
-	../subdev/hwmon_sdm.o \
->>>>>>> 37518a9d
 	$(xocl_lib-y)	\
 	$(drv_common-y) \
 	xocl_drv.o	\
