/*
 * Copyright (C) 2016-2021 Xilinx, Inc. All rights reserved.
 *
 * Authors: Max Zhen <maxz@xilinx.com>
 *
 * This software is licensed under the terms of the GNU General Public
 * License version 2, as published by the Free Software Foundation, and
 * may be copied, distributed, and modified under those terms.
 *
 * This program is distributed in the hope that it will be useful,
 * but WITHOUT ANY WARRANTY; without even the implied warranty of
 * MERCHANTABILITY or FITNESS FOR A PARTICULAR PURPOSE.  See the
 * GNU General Public License for more details.
 */

/**
 * DOC: Statement of Theory
 *
 * This is the mailbox sub-device driver added into existing xclmgmt / xocl
 * driver so that user pf and mgmt pf can send and receive messages of
 * arbitrary length to / from the peer. The driver is written based on the
 * spec of pg114 document (https://www.xilinx.com/support/documentation/
 * ip_documentation/mailbox/v2_1/pg114-mailbox.pdf). The HW provides one TX
 * channel and one RX channel, which operate completely independent of each
 * other. Data can be pushed into or read from a channel in DWORD unit as a
 * FIFO.
 *
 *
 * Packet layer
 *
 * The driver implemented two transport layers - packet and message layer (see
 * below). A packet is a fixed size chunk of data that can be sent through TX
 * channel or retrieved from RX channel. The TX and RX interrupt happens at
 * packet boundary, instead of DWORD boundary. The driver will not attempt to
 * send next packet until the previous one is read by peer. Similarly, the
 * driver will not attempt to read the data from HW until a full packet has been
 * written to HW by peer. In normal operational mode, data transfer is entirely
 * interrupt driven. So, the interrupt functionality needs to work and enabled
 * on both mgmt and user pf for mailbox driver to function properly. During hot
 * reset of the device, this driver may work in polling mode for short period of
 * time until the reset is done.
 *
 * A packet is defined as struct mailbox_pkt. There are mainly two types of
 * packets: start-of-msg and msg-body packets. Both can carry end-of-msg flag to
 * indicate that the packet is the last one in the current msg.
 *
 * The start-of-msg packet contains some meta data related to the entire msg,
 * such as msg ID, msg flags and msg size. Strictly speaking, these info belongs
 * to the msg layer, but it helps the receiving end to prepare buffer for the
 * incoming msg payload after seeing the 1st packet instead of the whole msg.
 * It is an optimization for msg receiving.
 *
 * The body-of-msg packet contains only msg payload.
 *
 *
 * Message layer
 *
 * A message is a data buffer of arbitrary length. The driver will break a
 * message into multiple packets and transmit them to the peer, which, in turn,
 * will assemble them into a full message before it's delivered to upper layer
 * for further processing. One message requires at least one packet to be
 * transferred to the peer (a start-of-msg packet with end-of-msg flag).
 *
 * Each message has a unique temporary u64 ID (see communication model below
 * for more detail). The ID shows up in start-of-msg packet only. So, at packet
 * layer, there is an assumption that adjacent packets belong to the same
 * message unless the next one is another start-of-msg packet. So, at message
 * layer, the driver will not attempt to send the next message until the
 * transmitting of current one is done. I.E., we implement a FIFO for message
 * TX channel. All messages are sent by driver in the order of received from
 * upper layer. We can implement msgs of different priority later, if needed.
 *
 * On the RX side, there is no certain order for receiving messages. It's up to
 * the peer to decide which message gets enqueued into its own TX queue first,
 * which will be received first on the other side.
 *
 * A TX message is considered as time'd out when it's transmit is not done
 * within 2 seconds (for msg larger than 1MB, it's 2 second per MB). A RX msg
 * is considered as time'd out 20 seconds after the corresponding TX one has
 * been sent out. There is no retry after msg time'd out. The error will be
 * simply propagated back to the upper layer.
 *
 * A msg is defined as struct mailbox_msg. It carrys a flag indicating that if
 * it's a msg of request or response msg. A response msg must have a big enough
 * msg buffer sitting in the receiver's RX queue waiting for it. A request msg
 * does not have a waiting msg buffer.
 *
 * The upper layer can choose to queue a message for TX or RX asynchronously
 * when it provides a callback or wait synchronously when no callback is
 * provided.
 *
 *
 * Communication layer
 *
 * At the highest layer, the driver implements a request-response communication
 * model. Three types of msgs can be sent/received in this model:
 *
 * - A request msg which requires a response.
 * - A notification msg which does not require a response.
 * - A response msg which is used to respond a request.
 *
 * The OP code of the request determines whether it's a request or notification.
 *
 * If provided, a response msg must match a request msg by msg ID, or it'll be
 * silently dropped. And there is no response to a reponse. A communication
 * session starts with a request and finishes with 0 or 1 reponse, always.
 * A request buffer or response buffer will be wrapped with a single msg. This
 * means that a session contains at most 2 msgs and the msg ID serves as the
 * session ID.
 *
 * The mailbox driver provides a few kernel APIs for mgmt and user pf to talk to
 * each other at this layer (see mailbox_ops for details). A request or
 * notification msg will automatically be assigned a msg ID when it's enqueued
 * into TX channel for transmitting. For a request msg, the buffer provided by
 * caller for receiving response will be enqueued into RX channel as well. The
 * enqueued response msg will have the same msg ID as the corresponding request
 * msg. The response msg, if provided, will always be enqueued before the
 * request msg is enqueued to avoid race condition.
 *
 * When a new request or notification is received from peer, driver will
 * allocate a msg buffer and copy the msg into it then passes it to the callback
 * provided by upper layer (mgmt or user pf driver) through xocl_peer_listen()
 * API for further processing.
 *
 * Currently, the driver implements one kernel thread for RX channel (RX thread)
 * , one for TX channel (TX thread) and one thread for processing incoming
 * request (REQ thread).
 *
 * The RX thread is responsible for receiving incoming msgs. If it's a request
 * or notification msg, it'll punt it to REQ thread for processing, which, in
 * turn, will call the callback provided by mgmt pf driver
 * (xclmgmt_mailbox_srv()) or user pf driver (xocl_mailbox_srv()) to further
 * process it. If it's a response, it'll simply wake up the waiting thread (
 * currently, all response msgs are waited synchronously by caller)
 *
 * The TX thread is responsible for sending out msgs. When it's done, the TX
 * thread will simply wake up the waiting thread (if it's a request requiring
 * a response) or call a default callback to free the msg when the msg is a
 * notification or a response msg which does not require any response.
 *
 *
 * Software communication channel
 *
 * A msg can be sent or received through HW mailbox channel or through a daemon
 * implemented in user land (software communication daemon). The daemon waiting
 * for sending msg from user pf to mgmt pf is called MPD. The other one is MSD,
 * which is responsible for sending msg from mgmt pf to user pf.
 *
 * Each mailbox subdevice driver creates a device node under /dev. A daemon
 * (MPD or MSD) can block and wait in the read() interface waiting for fetching
 * out-going msg sent to peer. Or it can block and wait in the poll()/select()
 * interface and will be woken up when there is an out-going msg ready to be
 * sent. Then it can fetch the msg via read() interface. It's entirely up to the
 * daemon to process the msg. It may pass it through to the peer or handle it
 * completely in its own way.
 *
 * If the daemon wants to pass a msg (request or response) to a mailbox driver,
 * it can do so by calling write() driver interface. It may block and wait until
 * the previous msg is consumed by the RX thread before it can finish
 * transmiting its own msg and return back to user land.
 *
 * The interface between daemons and mailbox is defined as struct sw_chan. Refer
 * to mailbox_proto.h for details.
 *
 * Communication protocols
 *
 * As indicated above, the packet layer and msg layer communication protocol is
 * defined as struct mailbox_pkt and struct mailbox_msg respectively in this
 * file. The protocol for communicating at communication layer is defined in
 * mailbox_proto.h.
 *
 * The software communication channel communicates at communication layer only,
 * which sees only request and response buffers. It should only implement the
 * protocol defined in mailbox_proto.h.
 *
 * The current protocol defined at communication layer followed a rule as below:
 * All requests initiated from user pf requires a response and all requests from
 * mgmt pf does not require a response. This should avoid any possible deadlock
 * derived from each side blocking and waiting for response from the peer.
 *
 * The overall architecture can be shown as below::
 *
 *             +----------+      +----------+            +----------+
 *             [ Req/Resp ]  <---[SW Channel]---->       [ Req/Resp ]
 *       +-----+----------+      +----------+      +-----+----------+
 *       [ Msg | Req/Resp ]                        [ Msg | Req/Resp ]
 *       +---+-+------+---+      +----------+      +---+-+-----+----+
 *       [Pkt]...[]...[Pkt]  <---[HW Channel]----> [Pkt]...[]...[Pkt]
 *       +---+        +---+      +----------+      +---+        +---+
 */

#include <linux/mutex.h>
#include <linux/completion.h>
#include <linux/list.h>
#include <linux/poll.h>
#include <linux/device.h>
#include <linux/cdev.h>
#include <linux/fs.h>
#include <linux/io.h>
#include <linux/ioctl.h>
#include "../xocl_drv.h"
#include "mailbox_proto.h"
#if LINUX_VERSION_CODE >= KERNEL_VERSION(4, 11, 0)
#include <linux/sched/clock.h>
#endif

int mailbox_no_intr = 1;
module_param(mailbox_no_intr, int, (S_IRUGO|S_IWUSR));
MODULE_PARM_DESC(mailbox_no_intr,
	"Disable mailbox interrupt and do timer-driven msg passing");

int mailbox_test_mode = 0;
module_param(mailbox_test_mode, int, (S_IRUGO|S_IWUSR));
MODULE_PARM_DESC(mailbox_test_mode,
	"Turn on mailbox mode to run positive/negative test");

#define	PACKET_SIZE	16 /* Number of DWORD. */

/*
 * monitor real receive pkt rate for every 128k Bytes.
 * if the rate is higher than 1MB/s, we think user is trying to
 * transfer xclbin on h/w mailbox, if higher than 1.8MB/s, we think
 * user is doing DOS attack. Neither is allowd. We set a threshold
 * 600000B/s and don't expect any normal msg transfer exceeds it
 */
#define	RECV_WINDOW_SIZE	0x8000 /* Number of DWORD. */
#define	RECV_RATE_THRESHOLD	600000

#define	FLAG_STI	(1 << 0)
#define	FLAG_RTI	(1 << 1)

#define	STATUS_EMPTY	(1 << 0)
#define	STATUS_FULL	(1 << 1)
#define	STATUS_STA	(1 << 2)
#define	STATUS_RTA	(1 << 3)

#define	MBX_ERR(mbx, fmt, arg...)	\
	xocl_err(&mbx->mbx_pdev->dev, fmt "\n", ##arg)
#define	MBX_WARN(mbx, fmt, arg...)	\
	xocl_warn(&mbx->mbx_pdev->dev, fmt "\n", ##arg)
#define	MBX_INFO(mbx, fmt, arg...)	\
	xocl_info(&mbx->mbx_pdev->dev, fmt "\n", ##arg)
#define	MBX_DBG(mbx, fmt, arg...)	\
	xocl_dbg(&mbx->mbx_pdev->dev, fmt "\n", ##arg)
#define	MBX_VERBOSE(mbx, fmt, arg...)	\
	xocl_verbose(&mbx->mbx_pdev->dev, fmt "\n", ##arg)

#define	MAILBOX_TIMER		(HZ / 10) /* in jiffies */
#define	MAILBOX_SEC2TIMER(s)	((s) * HZ / MAILBOX_TIMER)
#define	MSG_RX_DEFAULT_TTL	20UL	/* in seconds */
#define	MSG_HW_TX_DEFAULT_TTL	2UL	/* in seconds */
#define	MSG_SW_TX_DEFAULT_TTL	6UL	/* in seconds */
#define	MSG_TX_PER_MB_TTL	1UL	/* in seconds */
#define	MSG_MAX_TTL		0xFFFFFFFF /* used to disable timer */
#define	TEST_MSG_LEN		128

#define	INVALID_MSG_ID		((u64)-1)

#define	MAX_MSG_QUEUE_SZ	(PAGE_SIZE << 16)
#define	MAX_MSG_QUEUE_LEN	5
#define	MAX_MSG_SZ		(PAGE_SIZE << 15)

#define	BYTE_TO_MB(x)		((x)>>20)

#define MB_SW_ONLY(mbx) ((mbx)->mbx_regs == NULL)
/*
 * Mailbox IP register layout
 */
struct mailbox_reg {
	u32			mbr_wrdata;
	u32			mbr_resv1;
	u32			mbr_rddata;
	u32			mbr_resv2;
	u32			mbr_status;
	u32			mbr_error;
	u32			mbr_sit;
	u32			mbr_rit;
	u32			mbr_is;
	u32			mbr_ie;
	u32			mbr_ip;
	u32			mbr_ctrl;
} __attribute__((packed));

/*
 * A message transport by mailbox.
 */
struct mailbox_msg {
	struct list_head	mbm_list;
	struct mailbox_channel	*mbm_ch;
	u64			mbm_req_id;
	char			*mbm_data;
	size_t			mbm_len;
	int			mbm_error;
	struct completion	mbm_complete;
	mailbox_msg_cb_t	mbm_cb;
	void			*mbm_cb_arg;
	u32			mbm_flags;
	u32			mbm_timeout_in_sec; /* timeout set by user */
	u32			mbm_ttl;
	bool			mbm_chan_sw;
};

/*
 * A packet transport by mailbox.
 * When extending, only add new data structure to body. Choose to add new flag
 * if new feature can be safely ignored by peer, other wise, add new type.
 */
enum packet_type {
	PKT_INVALID = 0,
	PKT_TEST,
	PKT_MSG_START,
	PKT_MSG_BODY
};

/* Lower 8 bits for type, the rest for flags. */
#define	PKT_TYPE_MASK		0xff
#define	PKT_TYPE_MSG_END	(1 << 31)
struct mailbox_pkt {
	struct {
		u32		type;
		u32		payload_size;
	} hdr;
	union {
		u32		data[PACKET_SIZE - 2];
		struct {
			u64	msg_req_id;
			u32	msg_flags;
			u32	msg_size;
			u32	payload[0];
		} msg_start;
		struct {
			u32	payload[0];
		} msg_body;
	} body;
} __attribute__((packed));

/* Mailbox communication channel state. */
#define MBXCS_BIT_READY		0
#define MBXCS_BIT_STOP		1
#define MBXCS_BIT_TICK		2
#define MBXCS_BIT_POLL_MODE	3

enum mailbox_chan_type {
	MBXCT_RX,
	MBXCT_TX
};

struct mailbox_channel;
typedef	bool (*chan_func_t)(struct mailbox_channel *ch);
struct mailbox_channel {
	struct mailbox		*mbc_parent;
	enum mailbox_chan_type	mbc_type;

	struct workqueue_struct	*mbc_wq;
	struct work_struct	mbc_work;
	struct completion	mbc_worker;
	chan_func_t		mbc_tran;
	unsigned long		mbc_state;

	struct mutex		mbc_mutex;
	struct list_head	mbc_msgs;

	struct mailbox_msg	*mbc_cur_msg;
	int			mbc_bytes_done;
	struct mailbox_pkt	mbc_packet;

	struct timer_list	mbc_timer;
	bool			mbc_timer_on;

	/*
	 * Software channel settings
	 */
	bool			sw_chan_wq_inited;
	wait_queue_head_t	sw_chan_wq;
	struct mutex		sw_chan_mutex;
	void			*sw_chan_buf;
	size_t			sw_chan_buf_sz;
	uint64_t		sw_chan_msg_id;
	uint64_t		sw_chan_msg_flags;

	atomic_t		sw_num_pending_msg;

	u64			polling_count;

	unsigned long		idle_peroid; /* num of us while being idle */
};

enum {
	MBX_STATE_STOPPED,
	MBX_STATE_STARTED
};

struct mailbox_dbg_rec {
	u64		mir_ts;
	u64		mir_ts_last;
	u32		mir_type;
	u32		mir_st_reg;
	u32		mir_is_reg;
	u32		mir_ip_reg;
	u64		mir_count;
	u64		mir_tx_poll_cnt;
	u64		mir_rx_poll_cnt;
};

enum {
	MAILBOX_INTR_REC = 1,
	MAILBOX_SND_REC,
	MAILBOX_RCV_REC,
	MAILBOX_RCV_POLL_REC,
};

char *mailbox_dbg_type_str[] = {
	"",
	"intr",
	"send",
	"recv",
	"recv_poll",
};

#define MAX_RECS		50

/*
 * The mailbox softstate.
 */
struct mailbox {
	struct platform_device	*mbx_pdev;
	struct mailbox_reg	*mbx_regs;
	u32			mbx_irq;

	struct mailbox_channel	mbx_rx;
	struct mailbox_channel	mbx_tx;

	/* For listening to peer's request. */
	mailbox_msg_cb_t	mbx_listen_cb;
	void			*mbx_listen_cb_arg;
	struct workqueue_struct	*mbx_listen_wq;
	struct work_struct	mbx_listen_worker;

	int			mbx_paired;
	/*
	 * For testing basic intr and mailbox comm functionality via sysfs.
	 * No locking protection, use with care.
	 */
	struct mailbox_pkt	mbx_tst_pkt;
	char			mbx_tst_tx_msg[TEST_MSG_LEN];
	char			mbx_tst_rx_msg[TEST_MSG_LEN];
	size_t			mbx_tst_tx_msg_len;

	/* Req list for all incoming request message */
	struct completion	mbx_comp;
	struct mutex		mbx_lock;
	struct spinlock		mbx_intr_lock;
	struct list_head	mbx_req_list;
	uint32_t		mbx_req_cnt;
	size_t			mbx_req_sz;
	bool			mbx_req_stop;

	/* used to calculate recv pkt rate */
	ktime_t			mbx_recv_t_start;
	size_t			mbx_recv_in_last_window;

	/* recv metrics */
	size_t			mbx_recv_raw_bytes;
	size_t			mbx_recv_req[XCL_MAILBOX_REQ_MAX];

	uint32_t		mbx_prot_ver;
	uint64_t		mbx_ch_state;
	uint64_t		mbx_ch_disable;
	uint64_t		mbx_ch_switch;
	char			mbx_comm_id[XCL_COMM_ID_SIZE];
	uint32_t		mbx_proto_ver;

	uint64_t		mbx_opened;
	uint32_t		mbx_state;

	struct mailbox_dbg_rec	mbx_dbg_recs[MAX_RECS];
	u32			mbx_cur_rec;

	/* mailbox positive test */
	int			mbx_test_send_status;
	uint32_t		mbx_test_msg_type;
	void			*mbx_send_body;
	size_t			mbx_send_body_len;
	void			*mbx_recv_body;
	size_t			mbx_recv_body_len;
};

static inline const char *reg2name(struct mailbox *mbx, u32 *reg)
{
	const char *reg_names[] = {
		"wrdata",
		"reserved1",
		"rddata",
		"reserved2",
		"status",
		"error",
		"sit",
		"rit",
		"is",
		"ie",
		"ip",
		"ctrl"
	};

	return reg_names[((uintptr_t)reg -
		(uintptr_t)mbx->mbx_regs) / sizeof(u32)];
}

int mailbox_request(struct platform_device *, void *, size_t,
	void *, size_t *, mailbox_msg_cb_t, void *, u32, u32);
int mailbox_post_notify(struct platform_device *, void *, size_t);
int mailbox_get(struct platform_device *pdev, enum mb_kind kind, u64 *data);

static int _mailbox_request(struct platform_device *, void *, size_t,
	void *, size_t *, mailbox_msg_cb_t, void *, u32, u32);
static int _mailbox_post_notify(struct platform_device *, void *, size_t);
static int mailbox_enable_intr_mode(struct mailbox *mbx);
static void mailbox_disable_intr_mode(struct mailbox *mbx, bool timer_on);

static inline u32 mailbox_reg_rd(struct mailbox *mbx, u32 *reg)
{
	u32 val = ioread32(reg);

#ifdef	MAILBOX_REG_DEBUG
	MBX_VERBOSE(mbx, "REG_RD(%s)=0x%x", reg2name(mbx, reg), val);
#endif
	return val;
}

static inline void mailbox_reg_wr(struct mailbox *mbx, u32 *reg, u32 val)
{
#ifdef	MAILBOX_REG_DEBUG
	MBX_VERBOSE(mbx, "REG_WR(%s, 0x%x)", reg2name(mbx, reg), val);
#endif
	iowrite32(val, reg);
}

static inline void reset_pkt(struct mailbox_pkt *pkt)
{
	pkt->hdr.type = PKT_INVALID;
}

static inline bool valid_pkt(struct mailbox_pkt *pkt)
{
	return (pkt->hdr.type != PKT_INVALID);
}

static inline bool is_rx_chan(struct mailbox_channel *ch)
{
	return ch->mbc_type == MBXCT_RX;
}

static inline char *ch_name(struct mailbox_channel *ch)
{
	return is_rx_chan(ch) ? "RX" : "TX";
}

static bool is_rx_msg(struct mailbox_msg *msg)
{
	return is_rx_chan(msg->mbm_ch);
}

static void mailbox_dump_debug(struct mailbox *mbx)
{
	struct mailbox_dbg_rec *rec;
	unsigned long nsec, last_nsec;
	u64 ts, last_ts;
	int i, idx;

	rec = mbx->mbx_dbg_recs;
	idx = mbx->mbx_cur_rec;
	for (i = 0; i < MAX_RECS; i++) {
		if (!rec[idx].mir_ts)
			continue;

		ts = rec[idx].mir_ts;
		nsec = do_div(ts, 1000000000);
		last_ts = rec[idx].mir_ts_last;
		last_nsec = do_div(last_ts, 1000000000);
		MBX_INFO(mbx, "%s [%5lu.%06lu] - [%5lu.%06lu], is 0x%x, st 0x%x, ip 0x%x, count %lld, tx_poll %lld, rx_poll %lld",
			mailbox_dbg_type_str[rec[idx].mir_type],
			(unsigned long)ts, nsec / 1000,
			(unsigned long)last_ts, last_nsec / 1000,
			rec[idx].mir_is_reg, rec[idx].mir_st_reg,
			rec[idx].mir_ip_reg, rec[idx].mir_count,
			rec[idx].mir_tx_poll_cnt, rec[idx].mir_rx_poll_cnt);
		idx++;
		idx %= MAX_RECS;
	}

	MBX_INFO(mbx, "Curr, is 0x%x, st 0x%x, ip 0x%x",
		mailbox_reg_rd(mbx, &mbx->mbx_regs->mbr_is),
		mailbox_reg_rd(mbx, &mbx->mbx_regs->mbr_status),
		mailbox_reg_rd(mbx, &mbx->mbx_regs->mbr_ip));
}

static void mailbox_dbg_collect(struct mailbox *mbx, int rec_type) 
{
	struct mailbox_dbg_rec *rec = NULL;
	u32 is, st, ip;

	is = mailbox_reg_rd(mbx, &mbx->mbx_regs->mbr_is);
	st = mailbox_reg_rd(mbx, &mbx->mbx_regs->mbr_status);
	ip = mailbox_reg_rd(mbx, &mbx->mbx_regs->mbr_ip);

	rec = &mbx->mbx_dbg_recs[mbx->mbx_cur_rec];

	if (rec->mir_type == rec_type && rec->mir_is_reg == is &&
	    rec->mir_st_reg == st && rec->mir_ip_reg == ip) {
		rec->mir_ts_last = local_clock();
		rec->mir_count++;
		rec->mir_tx_poll_cnt = mbx->mbx_tx.polling_count;
		rec->mir_rx_poll_cnt = mbx->mbx_rx.polling_count;
		return;
	}
	mbx->mbx_cur_rec++;
	mbx->mbx_cur_rec %= MAX_RECS;
	rec = &mbx->mbx_dbg_recs[mbx->mbx_cur_rec];
	rec->mir_type = rec_type;
	rec->mir_ts = local_clock();
	rec->mir_ts_last = rec->mir_ts;
	rec->mir_is_reg = is;
	rec->mir_st_reg = st;
	rec->mir_ip_reg = ip;
	rec->mir_count = 0;
	rec->mir_tx_poll_cnt = mbx->mbx_tx.polling_count;
	rec->mir_rx_poll_cnt = mbx->mbx_rx.polling_count;
}

irqreturn_t mailbox_isr(int irq, void *arg)
{
	struct mailbox *mbx = (struct mailbox *)arg;
	u32 is = mailbox_reg_rd(mbx, &mbx->mbx_regs->mbr_is);

	MBX_VERBOSE(mbx, "intr status: 0x%x", is);

	mailbox_dbg_collect(mbx, MAILBOX_INTR_REC);
	mailbox_reg_wr(mbx, &mbx->mbx_regs->mbr_is, FLAG_STI | FLAG_RTI);

	/* notify both RX and TX channel anyway */
	complete(&mbx->mbx_tx.mbc_worker);
	complete(&mbx->mbx_rx.mbc_worker);


	/* Anything else is not expected. */
	if ((is & (FLAG_STI | FLAG_RTI)) == 0) {
		MBX_ERR(mbx, "spurious mailbox irq %d, is=0x%x",
			irq, is);
	}

	return IRQ_HANDLED;
}

#if LINUX_VERSION_CODE < KERNEL_VERSION(4, 15, 0)
static void chan_timer(unsigned long data)
{
	struct mailbox_channel *ch = (struct mailbox_channel *)data;
#else
static void chan_timer(struct timer_list *t)
{
	struct mailbox_channel *ch = from_timer(ch, t, mbc_timer);
#endif

	MBX_VERBOSE(ch->mbc_parent, "%s tick", ch_name(ch));

	ch->polling_count++;
	set_bit(MBXCS_BIT_TICK, &ch->mbc_state);
	complete(&ch->mbc_worker);

	/* We're a periodic timer. */
	mod_timer(&ch->mbc_timer, jiffies + MAILBOX_TIMER);
}

static void chan_config_timer(struct mailbox_channel *ch)
{
	struct list_head *pos, *n;
	struct mailbox_msg *msg = NULL;
	bool on = false;
	struct mailbox *mbx = ch->mbc_parent;

	mutex_lock(&ch->mbc_mutex);

	if (test_bit(MBXCS_BIT_POLL_MODE, &ch->mbc_state)) {
		on = true;
	} else {
		list_for_each_safe(pos, n, &ch->mbc_msgs) {
			msg = list_entry(pos, struct mailbox_msg, mbm_list);
			if (msg->mbm_req_id == 0)
				continue;
			on = true;
			break;
		}
	}

	if (on != ch->mbc_timer_on) {
		ch->mbc_timer_on = on;
		if (on)
			mod_timer(&ch->mbc_timer, jiffies + MAILBOX_TIMER);
		else
			del_timer_sync(&ch->mbc_timer);
	}

	MBX_VERBOSE(mbx, "%s timer is %s", ch_name(ch), on ? "on" : "off");
	mutex_unlock(&ch->mbc_mutex);
}

static void free_msg(struct mailbox_msg *msg)
{
	vfree(msg);
}

static void msg_done(struct mailbox_msg *msg, int err)
{
	struct mailbox_channel *ch = msg->mbm_ch;
	struct mailbox *mbx = ch->mbc_parent;

	MBX_VERBOSE(ch->mbc_parent, "%s finishing msg id=0x%llx err=%d",
		ch_name(ch), msg->mbm_req_id, err);

	msg->mbm_error = err;

	if (msg->mbm_cb) {
		msg->mbm_cb(msg->mbm_cb_arg, msg->mbm_data, msg->mbm_len,
			msg->mbm_req_id, msg->mbm_error, msg->mbm_chan_sw);
		free_msg(msg);
		goto done;
	}

	if (is_rx_msg(msg) && (msg->mbm_flags & XCL_MB_REQ_FLAG_REQUEST)) {
		if ((mbx->mbx_req_sz+msg->mbm_len) >= MAX_MSG_QUEUE_SZ ||
			mbx->mbx_req_cnt >= MAX_MSG_QUEUE_LEN) {
			MBX_WARN(mbx, "Too many cached messages, dropped");
			complete(&ch->mbc_parent->mbx_comp);
			goto done;
		}
		mutex_lock(&ch->mbc_parent->mbx_lock);
		list_add_tail(&msg->mbm_list, &ch->mbc_parent->mbx_req_list);
		mbx->mbx_req_cnt++;
		mbx->mbx_req_sz += msg->mbm_len;
		mutex_unlock(&ch->mbc_parent->mbx_lock);
		complete(&ch->mbc_parent->mbx_comp);
	} else {
		complete(&msg->mbm_complete);
	}
done:
	chan_config_timer(ch);
}

static void chan_msg_done(struct mailbox_channel *ch, int err)
{
	if (!ch->mbc_cur_msg)
		return;

	msg_done(ch->mbc_cur_msg, err);
	ch->mbc_cur_msg = NULL;
	ch->mbc_bytes_done = 0;
}

static void cleanup_sw_ch(struct mailbox_channel *ch)
{
	BUG_ON(!mutex_is_locked(&ch->sw_chan_mutex));

	vfree(ch->sw_chan_buf);
	ch->sw_chan_buf = NULL;
	ch->sw_chan_buf_sz = 0;
	ch->sw_chan_msg_flags = 0;
	ch->sw_chan_msg_id = 0;
}


void timeout_msg(struct mailbox_channel *ch)
{
	struct mailbox *mbx = ch->mbc_parent;
	struct mailbox_msg *msg = NULL;
	struct list_head *pos, *n;
	struct list_head l = LIST_HEAD_INIT(l);
	bool reschedule = false;

	/* Check active msg first. */
	msg = ch->mbc_cur_msg;
	if (msg) {
		if (msg->mbm_ttl == 0) {
			MBX_WARN(mbx, "found outstanding msg time'd out");
			mailbox_dump_debug(mbx);
			mutex_lock(&ch->sw_chan_mutex);
			cleanup_sw_ch(ch);
			atomic_dec_if_positive(&ch->sw_num_pending_msg);
			mutex_unlock(&ch->sw_chan_mutex);

			chan_msg_done(ch, -ETIME);
		} else {
			msg->mbm_ttl--;
			/* Need to come back again for this one. */
			reschedule = true;
		}
	}

	mutex_lock(&ch->mbc_mutex);

	list_for_each_safe(pos, n, &ch->mbc_msgs) {
		msg = list_entry(pos, struct mailbox_msg, mbm_list);
		if (msg->mbm_req_id == 0)
			continue;
		if (msg->mbm_ttl == 0) {
			list_del(&msg->mbm_list);
			list_add_tail(&msg->mbm_list, &l);
		} else {
			msg->mbm_ttl--;
			/* Need to come back again for this one. */
			reschedule = true;
		}
	}

	mutex_unlock(&ch->mbc_mutex);

	if (!list_empty(&l))
		MBX_ERR(mbx, "found waiting msg time'd out");

	list_for_each_safe(pos, n, &l) {
		msg = list_entry(pos, struct mailbox_msg, mbm_list);
		list_del(&msg->mbm_list);
		msg_done(msg, -ETIME);
	}
}

static void msg_timer_on(struct mailbox_msg *msg, u32 ttl)
{
	/* Set to default ttl if not provided. */
	if (ttl == 0) {
		if (is_rx_msg(msg)) {
			ttl = MSG_RX_DEFAULT_TTL;
		} else if (msg->mbm_chan_sw) {
			/*
			 * Time spent for s/w mailbox tx includes,
			 * 1. several ctx
			 * 2. memory copy xclbin from kernel to user
			 * So 6s should be long enough for xclbin allowed
			 */
			ttl = MSG_SW_TX_DEFAULT_TTL;
		} else {
			/*
			 * For h/w mailbox, we set ttl of one pkt and reset it
			 * for each new pkt being sent. The whole msg will be
			 * discard once a single pkt is timed out
			 */
			ttl = MSG_HW_TX_DEFAULT_TTL;
		}
	}

	msg->mbm_ttl = MAILBOX_SEC2TIMER(ttl);
}

/*
 * Reset TTL for outstanding msg. Next portion of the msg is expected to
 * arrive or go out before it times out.
 */
static void outstanding_msg_ttl_reset(struct mailbox_channel *ch)
{
	struct mailbox_msg *msg = ch->mbc_cur_msg;

	if (!msg)
		return;

	/* outstanding msg will time out if no progress is made within 1 second. */
	msg_timer_on(msg, 1);
}

static void handle_timer_event(struct mailbox_channel *ch)
{
	if (!test_bit(MBXCS_BIT_TICK, &ch->mbc_state))
		return;
	timeout_msg(ch);
	clear_bit(MBXCS_BIT_TICK, &ch->mbc_state);
}

/*
 * Without intr, only RX channel needs polling while its idle in case
 * the peer sends msg.
 */
static inline bool chan_needs_idle_polling(struct mailbox_channel *ch)
{
	return mailbox_no_intr && is_rx_chan(ch);
}

static void chan_sleep(struct mailbox_channel *ch, bool idle)
{
	const u32 short_sleep = 100; /* in us */
	/* us, time before switching to long sleep */
	const u32 transit_time = short_sleep * 10000;
	bool sleepshort = false;

	if (idle) {
		/*
		 * Do not fall to long sleep too quickly. There might be new msgs to
		 * process right after we finished processing the previous one.
		 */
		if (chan_needs_idle_polling(ch)) {
			if (ch->idle_peroid <= transit_time) {
				sleepshort = true;
				ch->idle_peroid += short_sleep;
			}
		}
	} else {
		sleepshort = true;
		ch->idle_peroid = 0;
	}

	if (sleepshort) {
		/* This will be counted as system load since it's not interruptible. */
		usleep_range(short_sleep / 2, short_sleep);
	} else {
		/*
		 * While we need to poll while being idle, we ought to rely on timer,
		 * but it's proven to be not reliable, hence the _timeout as plan B
		 * to make sure we poll HW as often as we planned. The polling rate
		 * should be low so not to consume noticable CPU cycles and it needs
		 * to be interruptible so not to be counted as system load.
		 */
		if (chan_needs_idle_polling(ch))
			wait_for_completion_interruptible_timeout(&ch->mbc_worker, MAILBOX_TIMER);
		else
			wait_for_completion_interruptible(&ch->mbc_worker);
	}
}

static void chan_worker(struct work_struct *work)
{
	struct mailbox_channel *ch =
		container_of(work, struct mailbox_channel, mbc_work);
	bool progress;

	while (!test_bit(MBXCS_BIT_STOP, &ch->mbc_state)) {
		if (ch->mbc_cur_msg) {
			/*
			 * Fast poll when we have outstanding msg. This will not last long
			 * since outstanding msg will be removed shortly either because we
			 * finish processing it or it's time'd out.
			 */
			chan_sleep(ch, false);
		} else {
			/*
			 * Nothing to do, sleep until we're woken up, but see the devil in
			 * details inside chan_sleep().
			 */
			chan_sleep(ch, true);
		}

		progress = ch->mbc_tran(ch);
		if (progress) {
			/*
			 * We just made some progress, reset timeout value for
			 * outstanding msg so that it will not timeout.
			 */
			outstanding_msg_ttl_reset(ch);
		}

		handle_timer_event(ch);
	}
}

static inline u32 mailbox_chk_err(struct mailbox *mbx)
{
	u32 val = mailbox_reg_rd(mbx, &mbx->mbx_regs->mbr_error);

	/* Ignore bad register value after firewall is tripped. */
	if (val == 0xffffffff)
		val = 0;

	/* Error should not be seen, shout when found. */
	if (val)
		MBX_ERR(mbx, "mailbox error detected, error=0x%x\n", val);
	return val;
}

static int chan_msg_enqueue(struct mailbox_channel *ch, struct mailbox_msg *msg)
{
	int rv = 0;

	MBX_VERBOSE(ch->mbc_parent, "%s enqueuing msg, id=0x%llx\n",
		ch_name(ch), msg->mbm_req_id);

	if (msg->mbm_req_id == INVALID_MSG_ID) {
		MBX_WARN(ch->mbc_parent, "mailbox msg with invalid id detected\n");
		return -EINVAL;
	}

	mutex_lock(&ch->mbc_mutex);
	if (test_bit(MBXCS_BIT_STOP, &ch->mbc_state)) {
		rv = -ESHUTDOWN;
	} else {
		list_add_tail(&msg->mbm_list, &ch->mbc_msgs);
		msg->mbm_ch = ch;
	}
	mutex_unlock(&ch->mbc_mutex);

	chan_config_timer(ch);

	return rv;
}

static struct mailbox_msg *chan_msg_dequeue(struct mailbox_channel *ch,
	u64 req_id)
{
	struct mailbox_msg *msg = NULL;
	struct list_head *pos;

	mutex_lock(&ch->mbc_mutex);

	/* Take the first msg. */
	if (req_id == INVALID_MSG_ID) {
		msg = list_first_entry_or_null(&ch->mbc_msgs,
		struct mailbox_msg, mbm_list);
	/* Take the msg w/ specified ID. */
	} else {
		list_for_each(pos, &ch->mbc_msgs) {
			struct mailbox_msg *temp;

			temp = list_entry(pos, struct mailbox_msg, mbm_list);
			if (temp->mbm_req_id == req_id) {
				msg = temp;
				break;
			}
		}
	}

	if (msg) {
		MBX_VERBOSE(ch->mbc_parent, "%s dequeued msg, id=0x%llx\n",
			ch_name(ch), msg->mbm_req_id);
		list_del(&msg->mbm_list);
	}

	mutex_unlock(&ch->mbc_mutex);
	return msg;
}

static struct mailbox_msg *alloc_msg(void *buf, size_t len)
{
	char *newbuf = NULL;
	struct mailbox_msg *msg = NULL;
	/* Give MB*2 secs as time to live */

	if (!buf) {
		msg = vzalloc(sizeof(struct mailbox_msg) + len);
		if (!msg)
			return NULL;
		newbuf = ((char *)msg) + sizeof(struct mailbox_msg);
	} else {
		msg = vzalloc(sizeof(struct mailbox_msg));
		if (!msg)
			return NULL;
		newbuf = buf;
	}

	INIT_LIST_HEAD(&msg->mbm_list);
	msg->mbm_data = newbuf;
	msg->mbm_len = len;
	msg->mbm_ttl = MSG_MAX_TTL;
	msg->mbm_chan_sw = false;
	msg->mbm_timeout_in_sec = 0;
	init_completion(&msg->mbm_complete);

	return msg;
}

static void chan_fini(struct mailbox_channel *ch)
{
	struct mailbox_msg *msg;

	if (!ch->mbc_parent)
		return;

	/*
	 * Holding mutex to ensure no new msg is enqueued after
	 * flag is set.
	 */
	mutex_lock(&ch->mbc_mutex);
	set_bit(MBXCS_BIT_STOP, &ch->mbc_state);
	mutex_unlock(&ch->mbc_mutex);

	if (ch->mbc_wq) {
		complete(&ch->mbc_worker);
		cancel_work_sync(&ch->mbc_work);
		destroy_workqueue(ch->mbc_wq);
	}

	mutex_lock(&ch->sw_chan_mutex);
	if (ch->sw_chan_buf != NULL)  {
		vfree(ch->sw_chan_buf);
		ch->sw_chan_buf = NULL;
	}
	mutex_unlock(&ch->sw_chan_mutex);

	msg = ch->mbc_cur_msg;
	if (msg)
		chan_msg_done(ch, -ESHUTDOWN);

	while ((msg = chan_msg_dequeue(ch, INVALID_MSG_ID)) != NULL)
		msg_done(msg, -ESHUTDOWN);

	del_timer_sync(&ch->mbc_timer);

	mutex_destroy(&ch->mbc_mutex);
	mutex_destroy(&ch->sw_chan_mutex);
	ch->mbc_parent = NULL;
	ch->mbc_timer_on = false;
}

static int chan_init(struct mailbox *mbx, enum mailbox_chan_type type,
	struct mailbox_channel *ch, chan_func_t fn)
{
	ch->mbc_parent = mbx;
	ch->mbc_type = type;
	ch->mbc_tran = fn;
	INIT_LIST_HEAD(&ch->mbc_msgs);
	init_completion(&ch->mbc_worker);
	mutex_init(&ch->mbc_mutex);

	ch->mbc_cur_msg = NULL;
	ch->mbc_bytes_done = 0;

	reset_pkt(&ch->mbc_packet);
	clear_bit(MBXCS_BIT_STOP, &ch->mbc_state);
	set_bit(MBXCS_BIT_READY, &ch->mbc_state);

	mutex_init(&ch->sw_chan_mutex);
	mutex_lock(&ch->sw_chan_mutex);
	cleanup_sw_ch(ch);
	mutex_unlock(&ch->sw_chan_mutex);
	if (!ch->sw_chan_wq_inited) {
		init_waitqueue_head(&ch->sw_chan_wq);
		ch->sw_chan_wq_inited = true;
	}
	atomic_set(&ch->sw_num_pending_msg, 0);

	/* One timer for one channel. */
#if LINUX_VERSION_CODE < KERNEL_VERSION(4, 15, 0)
	setup_timer(&ch->mbc_timer, chan_timer, (unsigned long)ch);
#else
	timer_setup(&ch->mbc_timer, chan_timer, 0);
#endif

	/* One thread for one channel. */
	ch->mbc_wq =
		create_singlethread_workqueue(dev_name(&mbx->mbx_pdev->dev));
	if (!ch->mbc_wq) {
		chan_fini(ch);
		return -ENOMEM;
	}
	INIT_WORK(&ch->mbc_work, chan_worker);

	/* Kick off channel thread, all initialization should be done by now. */
	queue_work(ch->mbc_wq, &ch->mbc_work);
	return 0;
}

static void listen_wq_fini(struct mailbox *mbx)
{
	BUG_ON(mbx == NULL);

	if (mbx->mbx_listen_wq != NULL) {
		mbx->mbx_req_stop = true;
		complete(&mbx->mbx_comp);
		cancel_work_sync(&mbx->mbx_listen_worker);
		destroy_workqueue(mbx->mbx_listen_wq);
		mbx->mbx_listen_wq = NULL;
	}
}

/*
 * No big trunk of data are expected to be transferred on h/w mailbox. If this
 * happens, it is probably
 *     1. user in vm is trying to load xclbin
 *     2. user in vm is trying to DOS attack
 * mgmt should disable the mailbox interrupt when this happens. Test shows one
 * whole cpu will be burned out if this keeps on going 
 * A 'xbmgmt reset --hot' is required to recover it once the interrupt is
 * disabled
 *
 * The way to check this is to calculate the receive pkg rate by measuring
 * time spent for every 8k bytes received.
 */
static bool check_recv_pkt_rate(struct mailbox *mbx)
{
	size_t rate;

	if (!mbx->mbx_recv_in_last_window)
		mbx->mbx_recv_t_start = ktime_get();

	mbx->mbx_recv_in_last_window += PACKET_SIZE;
	if (mbx->mbx_recv_in_last_window < RECV_WINDOW_SIZE)
		return true;

	rate = (mbx->mbx_recv_in_last_window << 2) * MSEC_PER_SEC /
		ktime_ms_delta(ktime_get(), mbx->mbx_recv_t_start);
	mbx->mbx_recv_in_last_window = 0;
	if (rate > RECV_RATE_THRESHOLD) {
		MBX_WARN(mbx, "Seeing unexpected high recv pkt rate: %ld B/s"
			", mailbox is stopped!!", rate);
		mailbox_disable_intr_mode(mbx, false);
		return false;
	}
	MBX_INFO(mbx, "recv pkt rate: %ld B/s", rate);

	return true;
}

static bool chan_recv_pkt(struct mailbox_channel *ch)
{
	int i, retry = 10;
	struct mailbox *mbx = ch->mbc_parent;
	struct mailbox_pkt *pkt = &ch->mbc_packet;

	BUG_ON(valid_pkt(pkt));

	mailbox_dbg_collect(mbx, MAILBOX_RCV_REC);
	/* Picking up a packet from HW. */
	for (i = 0; i < PACKET_SIZE; i++) {
		while ((mailbox_reg_rd(mbx,
			&mbx->mbx_regs->mbr_status) & STATUS_EMPTY) &&
			(retry-- > 0))
			msleep(100);

		*(((u32 *)pkt) + i) =
			mailbox_reg_rd(mbx, &mbx->mbx_regs->mbr_rddata);
	}
	if ((mailbox_chk_err(mbx) & STATUS_EMPTY) != 0)
		reset_pkt(pkt);
	else
		MBX_VERBOSE(mbx, "received pkt: type=0x%x", pkt->hdr.type);

	mbx->mbx_recv_raw_bytes += (PACKET_SIZE << 2);
	return check_recv_pkt_rate(mbx);
}

static void chan_send_pkt(struct mailbox_channel *ch)
{
	int i;
	struct mailbox *mbx = ch->mbc_parent;
	struct mailbox_pkt *pkt = &ch->mbc_packet;

	BUG_ON(!valid_pkt(pkt));

	MBX_VERBOSE(mbx, "sending pkt: type=0x%x", pkt->hdr.type);

	mailbox_dbg_collect(mbx, MAILBOX_SND_REC);
	/* Pushing a packet into HW. */
	for (i = 0; i < PACKET_SIZE; i++) {
		mailbox_reg_wr(mbx, &mbx->mbx_regs->mbr_wrdata,
			*(((u32 *)pkt) + i));
	}

	reset_pkt(pkt);
	if (ch->mbc_cur_msg)
		ch->mbc_bytes_done += ch->mbc_packet.hdr.payload_size;

	BUG_ON((mailbox_chk_err(mbx) & STATUS_FULL) != 0);
}

static int chan_pkt2msg(struct mailbox_channel *ch)
{
	struct mailbox *mbx = ch->mbc_parent;
	void *msg_data, *pkt_data;
	struct mailbox_msg *msg = ch->mbc_cur_msg;
	struct mailbox_pkt *pkt = &ch->mbc_packet;
	size_t cnt = pkt->hdr.payload_size;
	u32 type = (pkt->hdr.type & PKT_TYPE_MASK);

	BUG_ON(((type != PKT_MSG_START) && (type != PKT_MSG_BODY)) || !msg);

	if (type == PKT_MSG_START) {
		msg->mbm_req_id = pkt->body.msg_start.msg_req_id;
		BUG_ON(msg->mbm_len < pkt->body.msg_start.msg_size);
		msg->mbm_len = pkt->body.msg_start.msg_size;
		pkt_data = pkt->body.msg_start.payload;
	} else {
		pkt_data = pkt->body.msg_body.payload;
	}

	if (cnt > msg->mbm_len - ch->mbc_bytes_done) {
		MBX_ERR(mbx, "invalid mailbox packet size\n");
		reset_pkt(pkt);
		return -EBADMSG;
	}

	msg_data = msg->mbm_data + ch->mbc_bytes_done;
	(void) memcpy(msg_data, pkt_data, cnt);
	ch->mbc_bytes_done += cnt;

	reset_pkt(pkt);
	return 0;
}

/* Prepare outstanding msg for receiving incoming msg. */
static void dequeue_rx_msg(struct mailbox_channel *ch,
	u32 flags, u64 id, size_t sz)
{
	struct mailbox *mbx = ch->mbc_parent;
	struct mailbox_msg *msg = NULL;
	int err = 0;

	if (ch->mbc_cur_msg)
		return;

	if (flags & XCL_MB_REQ_FLAG_RESPONSE) {
		msg = chan_msg_dequeue(ch, id);
		if (!msg) {
			MBX_ERR(mbx, "Failed to find msg (id 0x%llx)\n", id);
		} else if (msg->mbm_len < sz) {
			MBX_ERR(mbx, "Response (id 0x%llx) is too big: %lu\n",
				id, sz);
			err = -EMSGSIZE;
		}
	} else if (flags & XCL_MB_REQ_FLAG_REQUEST) {
		if (sz < MAX_MSG_SZ)
			msg = alloc_msg(NULL, sz);
		if (msg) {
			msg->mbm_req_id = id;
			msg->mbm_ch = ch;
			msg->mbm_flags = flags;
		} else {
			MBX_ERR(mbx, "Failed to allocate msg len: %lu\n", sz);
		}
	} else {
		/* Not a request or response? */
		MBX_ERR(mbx, "Invalid incoming msg flags: 0x%x\n", flags);
	}

	ch->mbc_cur_msg = msg;

	/* Fail received msg now on error. */
	if (err)
		chan_msg_done(ch, err);
}

/*
 * Return TRUE if we did receive some good data, otherwise, FALSE.
 */
static bool do_sw_rx(struct mailbox_channel *ch)
{
	u32 flags = 0;
	u64 id = 0;
	size_t len = 0;

	/*
	 * Don't receive new msg when a msg is being received from HW
	 * for simplicity.
	 */
	if (ch->mbc_cur_msg)
		return false;

	mutex_lock(&ch->sw_chan_mutex);

	flags = ch->sw_chan_msg_flags;
	id = ch->sw_chan_msg_id;
	len = ch->sw_chan_buf_sz;

	mutex_unlock(&ch->sw_chan_mutex);

	/* Nothing to receive. */
	if (id == 0)
		return false;

	/* Prepare outstanding msg. */
	dequeue_rx_msg(ch, flags, id, len);

	mutex_lock(&ch->sw_chan_mutex);

	BUG_ON(id != ch->sw_chan_msg_id);

	if (ch->mbc_cur_msg) {
		ch->mbc_cur_msg->mbm_chan_sw = true;
		memcpy(ch->mbc_cur_msg->mbm_data,
			ch->sw_chan_buf, ch->sw_chan_buf_sz);
	}

	/* Done with sw msg. */
	cleanup_sw_ch(ch);
	atomic_dec_if_positive(&ch->sw_num_pending_msg);

	mutex_unlock(&ch->sw_chan_mutex);

	wake_up_interruptible(&ch->sw_chan_wq);

	chan_msg_done(ch, 0);

	return true;
}

/*
 * Return TRUE if we did receive some good data, otherwise, FALSE.
 */
static bool do_hw_rx(struct mailbox_channel *ch)
{
	struct mailbox *mbx = ch->mbc_parent;
	struct mailbox_pkt *pkt = &ch->mbc_packet;
	u32 type;
	bool eom = false, read_hw = false, recvd = false;
	u32 st = mailbox_reg_rd(mbx, &mbx->mbx_regs->mbr_status);

	mailbox_dbg_collect(mbx, MAILBOX_RCV_POLL_REC);
	/* Check if a packet is ready for reading. */
	if (st == 0xffffffff) {
		/* Device is still being reset. */
		read_hw = false;
	} else {
		read_hw = ((st & STATUS_RTA) != 0);
	}
	if (!read_hw) {
		mutex_lock(&mbx->mbx_lock);
		if (mbx->mbx_req_cnt > 0)
			complete(&mbx->mbx_comp);
		mutex_unlock(&mbx->mbx_lock);
		return recvd;
	}

	/*
	 * Don't trust the peer. If we think the peer is doing something
	 * malicious, we disable interrupt and don't handle the pkts. Once
	 * this happened, user can't use mailbox anymore before admin manually
	 * recovers the mailbox by doing 'xbmgmt reset --hot --card xxx'
	 * This is the protection at the pkt layer. The malicious user can
	 * still escape the protection here by carefully control the sending
	 * pkt rate. At msg layer, we have another type of protection -- we
	 * discard those msg requests which are disabled by admin. eg,
	 * xclbin download (type 0x8) is not expected to show up on h/w mailbox
	 */
	if (!chan_recv_pkt(ch)) {
		reset_pkt(pkt);
		return recvd;
	}
	type = pkt->hdr.type & PKT_TYPE_MASK;
	eom = ((pkt->hdr.type & PKT_TYPE_MSG_END) != 0);

	switch (type) {
	case PKT_TEST:
		(void) memcpy(&mbx->mbx_tst_pkt, &ch->mbc_packet,
			sizeof(struct mailbox_pkt));
		reset_pkt(pkt);
		break;
	case PKT_MSG_START:
		if (ch->mbc_cur_msg) {
			MBX_WARN(mbx, "Received partial msg (id 0x%llx)\n",
				ch->mbc_cur_msg->mbm_req_id);
			chan_msg_done(ch, -EBADMSG);
		}

		/* Prepare outstanding msg. */
		dequeue_rx_msg(ch, pkt->body.msg_start.msg_flags,
			pkt->body.msg_start.msg_req_id,
			pkt->body.msg_start.msg_size);

		if (!ch->mbc_cur_msg) {
			MBX_WARN(mbx, "got unexpected msg start pkt\n");
			reset_pkt(pkt);
		}
		break;
	case PKT_MSG_BODY:
		if (!ch->mbc_cur_msg) {
			MBX_WARN(mbx, "got unexpected msg body pkt\n");
			reset_pkt(pkt);
		}
		break;
	default:
		MBX_WARN(mbx, "invalid mailbox pkt type: %d\n", type);
		reset_pkt(pkt);
	}

	if (valid_pkt(pkt)) {
		int err = chan_pkt2msg(ch);

		if (err || eom)
			chan_msg_done(ch, err);
		recvd = true;
	}

	return recvd;
}

/*
 * Worker for RX channel.
 * Return TRUE if we did receive some good data, otherwise, FALSE.
 */
static bool chan_do_rx(struct mailbox_channel *ch)
{
	struct mailbox *mbx = ch->mbc_parent;
	bool recvd_sw = false, recvd_hw = false;

	recvd_sw = do_sw_rx(ch);
	if (!MB_SW_ONLY(mbx))
		recvd_hw = do_hw_rx(ch);

	return recvd_sw || recvd_hw;
}

static void chan_msg2pkt(struct mailbox_channel *ch)
{
	size_t cnt = 0;
	size_t payload_off = 0;
	void *msg_data, *pkt_data;
	struct mailbox_msg *msg = ch->mbc_cur_msg;
	struct mailbox_pkt *pkt = &ch->mbc_packet;
	bool is_start = (ch->mbc_bytes_done == 0);
	bool is_eom = false;

	if (is_start) {
		payload_off = offsetof(struct mailbox_pkt,
			body.msg_start.payload);
	} else {
		payload_off = offsetof(struct mailbox_pkt,
			body.msg_body.payload);
	}
	cnt = PACKET_SIZE * sizeof(u32) - payload_off;
	if (cnt >= msg->mbm_len - ch->mbc_bytes_done) {
		cnt = msg->mbm_len - ch->mbc_bytes_done;
		is_eom = true;
	}

	pkt->hdr.type = is_start ? PKT_MSG_START : PKT_MSG_BODY;
	pkt->hdr.type |= is_eom ? PKT_TYPE_MSG_END : 0;
	pkt->hdr.payload_size = cnt;

	if (is_start) {
		pkt->body.msg_start.msg_req_id = msg->mbm_req_id;
		pkt->body.msg_start.msg_size = msg->mbm_len;
		pkt->body.msg_start.msg_flags = msg->mbm_flags;
		pkt_data = pkt->body.msg_start.payload;
	} else {
		pkt_data = pkt->body.msg_body.payload;
	}
	msg_data = msg->mbm_data + ch->mbc_bytes_done;
	(void) memcpy(pkt_data, msg_data, cnt);
}

static void do_sw_tx(struct mailbox_channel *ch)
{
	mutex_lock(&ch->sw_chan_mutex);

	BUG_ON(ch->mbc_cur_msg == NULL || !ch->mbc_cur_msg->mbm_chan_sw);
	BUG_ON(ch->sw_chan_msg_id != 0);

	ch->sw_chan_buf = vmalloc(ch->mbc_cur_msg->mbm_len);
	if (!ch->sw_chan_buf) {
		mutex_unlock(&ch->sw_chan_mutex);
		return;
	}

	ch->sw_chan_buf_sz = ch->mbc_cur_msg->mbm_len;
	ch->sw_chan_msg_id = ch->mbc_cur_msg->mbm_req_id;
	ch->sw_chan_msg_flags = ch->mbc_cur_msg->mbm_flags;
	(void) memcpy(ch->sw_chan_buf, ch->mbc_cur_msg->mbm_data,
		ch->sw_chan_buf_sz);
	ch->mbc_bytes_done = ch->mbc_cur_msg->mbm_len;

	/* Notify sw tx channel handler. */
	atomic_inc(&ch->sw_num_pending_msg);

	mutex_unlock(&ch->sw_chan_mutex);
	wake_up_interruptible(&ch->sw_chan_wq);
}


static void do_hw_tx(struct mailbox_channel *ch)
{
	BUG_ON(ch->mbc_cur_msg == NULL || ch->mbc_cur_msg->mbm_chan_sw);
	chan_msg2pkt(ch);
	chan_send_pkt(ch);
}

/* Prepare outstanding msg for sending outgoing msg. */
static void dequeue_tx_msg(struct mailbox_channel *ch)
{
	ch->mbc_cur_msg = chan_msg_dequeue(ch, INVALID_MSG_ID);
	if (!ch->mbc_cur_msg)
		return;

	msg_timer_on(ch->mbc_cur_msg, ch->mbc_cur_msg->mbm_timeout_in_sec);
}

/* Check if TX channel is ready for next msg. */
static bool is_tx_chan_ready(struct mailbox_channel *ch)
{
	struct mailbox *mbx = ch->mbc_parent;
	bool sw_ready, hw_ready;
	u32 st;

	sw_ready = (ch->sw_chan_msg_id == 0);
	if (MB_SW_ONLY(mbx))
		return sw_ready;

	st = mailbox_reg_rd(mbx, &mbx->mbx_regs->mbr_status);
	hw_ready = ((st != 0xffffffff) && ((st & STATUS_STA) != 0));

	/*
	 * TX channel is ready when both sw and hw channel are ready.
	 * No msg should go out when either one is busy to maintain strict
	 * order for sending msg to peer.
	 */
	return sw_ready && hw_ready;
}

/*
 * Worker for TX channel.
 * Return TRUE if we did send some data, otherwise, FALSE.
 */
static bool chan_do_tx(struct mailbox_channel *ch)
{
	struct mailbox *mbx = ch->mbc_parent;
	bool chan_ready = is_tx_chan_ready(ch);
	bool sent = false;

	/* Finished sending a whole msg, call it done. */
	if (ch->mbc_cur_msg && (ch->mbc_cur_msg->mbm_len == ch->mbc_bytes_done))
		chan_msg_done(ch, 0);

	if (!ch->mbc_cur_msg)
		dequeue_tx_msg(ch);

	if (!chan_ready)
		return sent; /* Channel is not empty, nothing can be sent. */

	/* Send the next pkg out. */
	if (ch->mbc_cur_msg) {
		sent = true;
		/* Sending msg. */
		if (ch->mbc_cur_msg->mbm_chan_sw || MB_SW_ONLY(mbx))
			do_sw_tx(ch);
		else
			do_hw_tx(ch);
	} else if (valid_pkt(&mbx->mbx_tst_pkt) && !(MB_SW_ONLY(mbx))) {
		/* Sending test pkt. */
		(void) memcpy(&ch->mbc_packet, &mbx->mbx_tst_pkt,
			sizeof(struct mailbox_pkt));
		reset_pkt(&mbx->mbx_tst_pkt);
		chan_send_pkt(ch);
	}

	return sent;
}

static int mailbox_connect_status(struct platform_device *pdev)
{
	struct mailbox *mbx = platform_get_drvdata(pdev);
	int ret = 0;

	mutex_lock(&mbx->mbx_lock);
	ret = mbx->mbx_paired;
	mutex_unlock(&mbx->mbx_lock);
	return ret;
}

static ssize_t mailbox_ctl_show(struct device *dev,
	struct device_attribute *attr, char *buf)
{
	struct platform_device *pdev = to_platform_device(dev);
	struct mailbox *mbx = platform_get_drvdata(pdev);
	u32 *reg = (u32 *)mbx->mbx_regs;
	int r, n;
	int nreg = sizeof(struct mailbox_reg) / sizeof(u32);

	if (MB_SW_ONLY(mbx))
		return 0;

	for (r = 0, n = 0; r < nreg; r++, reg++) {
		/* Non-status registers. */
		if ((reg == &mbx->mbx_regs->mbr_resv1)		||
			(reg == &mbx->mbx_regs->mbr_wrdata)	||
			(reg == &mbx->mbx_regs->mbr_rddata)	||
			(reg == &mbx->mbx_regs->mbr_resv2))
			continue;
		/* Write-only status register. */
		if (reg == &mbx->mbx_regs->mbr_ctrl) {
			n += sprintf(buf + n, "%02ld %10s = --\n",
				r * sizeof(u32), reg2name(mbx, reg));
		/* Read-able status register. */
		} else {
			n += sprintf(buf + n, "%02ld %10s = 0x%08x\n",
				r * sizeof(u32), reg2name(mbx, reg),
				mailbox_reg_rd(mbx, reg));
		}
	}

	return n;
}

static ssize_t mailbox_ctl_store(struct device *dev,
	struct device_attribute *da, const char *buf, size_t count)
{
	struct platform_device *pdev = to_platform_device(dev);
	struct mailbox *mbx = platform_get_drvdata(pdev);
	u32 off, val;
	int nreg = sizeof(struct mailbox_reg) / sizeof(u32);
	u32 *reg = (u32 *)mbx->mbx_regs;

	if (MB_SW_ONLY(mbx))
		return count;

	if (sscanf(buf, "%d:%d", &off, &val) != 2 || (off % sizeof(u32)) ||
		off >= nreg * sizeof(u32)) {
		MBX_ERR(mbx, "input should be < reg_offset:reg_val>");
		return -EINVAL;
	}
	reg += off / sizeof(u32);

	mailbox_reg_wr(mbx, reg, val);
	return count;
}
/* HW register level debugging i/f. */
static DEVICE_ATTR_RW(mailbox_ctl);

static ssize_t mailbox_pkt_show(struct device *dev,
	struct device_attribute *attr, char *buf)
{
	struct platform_device *pdev = to_platform_device(dev);
	struct mailbox *mbx = platform_get_drvdata(pdev);
	struct mailbox_pkt *pkt = &mbx->mbx_tst_pkt;
	u32 sz = pkt->hdr.payload_size;

	if (MB_SW_ONLY(mbx))
		return 0;

	if (!valid_pkt(pkt))
		return 0;

	(void) memcpy(buf, pkt->body.data, sz);
	reset_pkt(pkt);

	return sz;
}

static ssize_t mailbox_pkt_store(struct device *dev,
	struct device_attribute *da, const char *buf, size_t count)
{
	struct platform_device *pdev = to_platform_device(dev);
	struct mailbox *mbx = platform_get_drvdata(pdev);
	struct mailbox_pkt *pkt = &mbx->mbx_tst_pkt;
	size_t maxlen = sizeof(mbx->mbx_tst_pkt.body.data);

	if (MB_SW_ONLY(mbx))
		return 0;

	if (count > maxlen) {
		MBX_ERR(mbx, "max input length is %ld", maxlen);
		return 0;
	}

	(void) memcpy(pkt->body.data, buf, count);
	pkt->hdr.payload_size = count;
	pkt->hdr.type = PKT_TEST;
	complete(&mbx->mbx_tx.mbc_worker);

	return count;
}

/* Packet test i/f. */
static DEVICE_ATTR_RW(mailbox_pkt);

static ssize_t mailbox_show(struct device *dev,
	struct device_attribute *attr, char *buf)
{
	struct platform_device *pdev = to_platform_device(dev);
	struct mailbox *mbx = platform_get_drvdata(pdev);
	struct xcl_mailbox_req req;
	size_t respsz = sizeof(mbx->mbx_tst_rx_msg);
	int ret = 0;

	req.req = XCL_MAILBOX_REQ_TEST_READ;
	ret = mailbox_request(to_platform_device(dev), &req, sizeof(req),
		mbx->mbx_tst_rx_msg, &respsz, NULL, NULL, 0, 0);
	if (ret) {
		MBX_ERR(mbx, "failed to read test msg from peer: %d", ret);
	} else if (respsz > 0) {
		(void) memcpy(buf, mbx->mbx_tst_rx_msg, respsz);
		ret = respsz;
	}

	return ret;
}

static ssize_t mailbox_store(struct device *dev,
	struct device_attribute *da, const char *buf, size_t count)
{
	struct platform_device *pdev = to_platform_device(dev);
	struct mailbox *mbx = platform_get_drvdata(pdev);
	size_t maxlen = sizeof(mbx->mbx_tst_tx_msg);
	struct xcl_mailbox_req req = { 0 };

	if (count > maxlen) {
		MBX_ERR(mbx, "max input length is %ld", maxlen);
		return 0;
	}

	(void) memcpy(mbx->mbx_tst_tx_msg, buf, count);
	mbx->mbx_tst_tx_msg_len = count;
	req.req = XCL_MAILBOX_REQ_TEST_READY;
	(void) mailbox_post_notify(mbx->mbx_pdev, &req, sizeof(req));

	return count;
}

/* Msg test i/f. */
static DEVICE_ATTR_RW(mailbox);

static ssize_t connection_show(struct device *dev,
	struct device_attribute *attr, char *buf)
{
	struct platform_device *pdev = to_platform_device(dev);
	int ret;

	ret = mailbox_connect_status(pdev);
	return sprintf(buf, "0x%x\n", ret);
}
static DEVICE_ATTR_RO(connection);

static ssize_t intr_mode_store(struct device *dev,
	struct device_attribute *da, const char *buf, size_t count)
{
	struct platform_device *pdev = to_platform_device(dev);
	struct mailbox *mbx = platform_get_drvdata(pdev);
	u32 enable;

	if (kstrtou32(buf, 10, &enable) == -EINVAL || enable > 1)
		return -EINVAL;

	if (enable)
		mailbox_enable_intr_mode(mbx);
	else
		mailbox_disable_intr_mode(mbx, true);

	return count;
}

static DEVICE_ATTR_WO(intr_mode);

static ssize_t recv_metrics_show(struct device *dev,
	struct device_attribute *attr, char *buf)
{
	struct platform_device *pdev = to_platform_device(dev);
	struct mailbox *mbx = platform_get_drvdata(pdev);
	ssize_t count = 0;
	int i;

	count += sprintf(buf + count, "raw bytes received: %ld\n",
		mbx->mbx_recv_raw_bytes);
	for (i = 0; i < XCL_MAILBOX_REQ_MAX; i++) {
		count += sprintf(buf + count, "req[%d] received: %ld\n",
			i, mbx->mbx_recv_req[i]);
	}

	return count;
}

static DEVICE_ATTR_RO(recv_metrics);

<<<<<<< HEAD
static void mailbox_send_test_ready(struct mailbox *mbx)
{
	struct xcl_mailbox_req req = { 0 };

	req.req = XCL_MAILBOX_REQ_TEST_READY;
	mbx->mbx_test_send_status =
	       _mailbox_post_notify(mbx->mbx_pdev, &req, sizeof(req));
}

static void mailbox_send_test_firewall(struct mailbox *mbx)
{
	struct xcl_mailbox_req req = { 0 };

	req.req = XCL_MAILBOX_REQ_FIREWALL;
	mbx->mbx_test_send_status =
	       _mailbox_post_notify(mbx->mbx_pdev, &req, sizeof(req));
}

static void mailbox_send_test_mgmt_state(struct mailbox *mbx)
{
	struct xcl_mailbox_req *req = NULL;
	size_t data_len = 0, reqlen = 0;

	data_len = sizeof(struct xcl_mailbox_peer_state);
	reqlen = sizeof(struct xcl_mailbox_req) + data_len;
	if (!mbx->mbx_send_body) {
		mbx->mbx_test_send_status = -EINVAL;
		return;
	}
	req = kzalloc(reqlen, GFP_KERNEL);
	if (!req) {
		mbx->mbx_test_send_status = -ENOMEM;
		return;
	}

	req->req = XCL_MAILBOX_REQ_MGMT_STATE;
	memcpy(req->data, mbx->mbx_send_body, data_len);
	mbx->mbx_test_send_status =
	       _mailbox_post_notify(mbx->mbx_pdev, req, reqlen);

	kfree(req);
}

static void mailbox_send_test_chg_shell(struct mailbox *mbx)
{
	struct xcl_mailbox_req req = { 0 };

	req.req = XCL_MAILBOX_REQ_CHG_SHELL;
	mbx->mbx_test_send_status =
	       _mailbox_post_notify(mbx->mbx_pdev, &req, sizeof(req));
}

static void mailbox_send_test_read(struct mailbox *mbx)
{
	struct xcl_mailbox_req req = { 0 };

	req.req = XCL_MAILBOX_REQ_TEST_READ;
	mbx->mbx_recv_body = kzalloc(TEST_MSG_LEN, GFP_KERNEL);
	if (!mbx->mbx_recv_body) {
		mbx->mbx_test_send_status = -ENOMEM;
		return;
	}
	mbx->mbx_recv_body_len = TEST_MSG_LEN;
	mbx->mbx_test_send_status =
		_mailbox_request(mbx->mbx_pdev, &req, sizeof(req),
			mbx->mbx_recv_body, &mbx->mbx_recv_body_len,
			NULL, NULL, 0, 0);
}

static void mailbox_send_test_hot_reset(struct mailbox *mbx)
{
	struct xcl_mailbox_req req = { 0 };

	req.req = XCL_MAILBOX_REQ_HOT_RESET;
	mbx->mbx_recv_body = kzalloc(sizeof (int), GFP_KERNEL);
	if (!mbx->mbx_recv_body) {
		mbx->mbx_test_send_status = -ENOMEM;
		return;
	}
	mbx->mbx_recv_body_len = sizeof (int);
	mbx->mbx_test_send_status =
		_mailbox_request(mbx->mbx_pdev, &req, sizeof(req),
			mbx->mbx_recv_body, &mbx->mbx_recv_body_len,
			NULL, NULL, 0, 0);
}

=======
>>>>>>> 260d7daf
static void mailbox_send_test_load_xclbin_kaddr(struct mailbox *mbx)
{
	struct xcl_mailbox_req *req = NULL;
	size_t data_len = 0, reqlen = 0;

	if (!mbx->mbx_send_body) {
		mbx->mbx_test_send_status = -EINVAL;
		return;
	}

	mbx->mbx_recv_body = kzalloc(sizeof (int), GFP_KERNEL);
	if (!mbx->mbx_recv_body) {
		mbx->mbx_test_send_status = -ENOMEM;
		return;
	}
	mbx->mbx_recv_body_len = sizeof (int);

	data_len = sizeof(struct xcl_mailbox_bitstream_kaddr);
	reqlen = sizeof(struct xcl_mailbox_req) + data_len;
	req = kzalloc(reqlen, GFP_KERNEL);
	if (!req) {
		mbx->mbx_test_send_status = -ENOMEM;
		return;
	}

	req->req = XCL_MAILBOX_REQ_LOAD_XCLBIN_KADDR;
	memcpy(req->data, &mbx->mbx_send_body, data_len);

	mbx->mbx_test_send_status =
		_mailbox_request(mbx->mbx_pdev, req, reqlen,
			mbx->mbx_recv_body, &mbx->mbx_recv_body_len,
			NULL, NULL, 0, 0);
	kfree(req);
}

<<<<<<< HEAD
static void mailbox_send_test_load_xclbin(struct mailbox *mbx)
{
	struct xcl_mailbox_req *req = NULL;
	size_t data_len = 0, reqlen = 0;

	if (!mbx->mbx_send_body) {
=======
#define TEST_PEER_DATA_LEN 8192
static void _mailbox_send_test(struct mailbox *mbx, size_t data_len, size_t resp_len)
{
	struct xcl_mailbox_req *req = NULL;
	size_t reqlen = 0;

	if (data_len && !mbx->mbx_send_body) {
>>>>>>> 260d7daf
		mbx->mbx_test_send_status = -EINVAL;
		return;
	}

<<<<<<< HEAD
	mbx->mbx_recv_body = kzalloc(sizeof (int), GFP_KERNEL);
	if (!mbx->mbx_recv_body) {
		mbx->mbx_test_send_status = -ENOMEM;
		return;
	}
	mbx->mbx_recv_body_len = sizeof (int);

	data_len = mbx->mbx_send_body_len;
=======
	if (resp_len) {
		mbx->mbx_recv_body = kzalloc(resp_len, GFP_KERNEL);
		if (!mbx->mbx_recv_body) {
			mbx->mbx_test_send_status = -ENOMEM;
			return;
		}
		mbx->mbx_recv_body_len = resp_len;
	}

>>>>>>> 260d7daf
	reqlen = sizeof(struct xcl_mailbox_req) + data_len;
	req = vzalloc(reqlen);
	if (!req) {
		mbx->mbx_test_send_status = -ENOMEM;
		return;
	}

<<<<<<< HEAD
	req->req = XCL_MAILBOX_REQ_LOAD_XCLBIN;
	memcpy(req->data, mbx->mbx_send_body, data_len);

	mbx->mbx_test_send_status =
		_mailbox_request(mbx->mbx_pdev, req, reqlen,
			mbx->mbx_recv_body, &mbx->mbx_recv_body_len,
			NULL, NULL, 0, 0);
	vfree(req);
}

static void mailbox_send_test_reclock(struct mailbox *mbx)
{
	struct xcl_mailbox_req *req = NULL;
	size_t data_len = 0, reqlen = 0;

	if (!mbx->mbx_send_body) {
		mbx->mbx_test_send_status = -EINVAL;
		return;
	}

	mbx->mbx_recv_body = kzalloc(sizeof (int), GFP_KERNEL);
	if (!mbx->mbx_recv_body) {
		mbx->mbx_test_send_status = -ENOMEM;
		return;
	}
	mbx->mbx_recv_body_len = sizeof (int);

	data_len = sizeof(struct xcl_mailbox_clock_freqscaling);
	reqlen = sizeof(struct xcl_mailbox_req) + data_len;
	req = kzalloc(reqlen, GFP_KERNEL);
	if (!req) {
		mbx->mbx_test_send_status = -ENOMEM;
		return;
	}

	req->req = XCL_MAILBOX_REQ_RECLOCK;
	memcpy(req->data, mbx->mbx_send_body, data_len);

	mbx->mbx_test_send_status =
		_mailbox_request(mbx->mbx_pdev, req, reqlen,
			mbx->mbx_recv_body, &mbx->mbx_recv_body_len,
			NULL, NULL, 0, 0);
	kfree(req);
}

#define TEST_PEER_DATA_LEN 8192
static void mailbox_send_test_peer_data(struct mailbox *mbx)
{
	struct xcl_mailbox_req *req = NULL;
	size_t data_len = 0, reqlen = 0;

	if (!mbx->mbx_send_body) {
		mbx->mbx_test_send_status = -EINVAL;
		return;
	}

	mbx->mbx_recv_body = kzalloc(TEST_PEER_DATA_LEN, GFP_KERNEL);
	if (!mbx->mbx_recv_body) {
		mbx->mbx_test_send_status = -ENOMEM;
		return;
	}
	mbx->mbx_recv_body_len = TEST_PEER_DATA_LEN;

	data_len = sizeof(struct xcl_mailbox_subdev_peer);
	reqlen = sizeof(struct xcl_mailbox_req) + data_len;
	req = kzalloc(reqlen, GFP_KERNEL);
	if (!req) {
		mbx->mbx_test_send_status = -ENOMEM;
		return;
	}

	req->req = XCL_MAILBOX_REQ_PEER_DATA;
	memcpy(req->data, mbx->mbx_send_body, data_len);

	mbx->mbx_test_send_status =
		_mailbox_request(mbx->mbx_pdev, req, reqlen,
			mbx->mbx_recv_body, &mbx->mbx_recv_body_len,
			NULL, NULL, 0, 0);
	kfree(req);
}

static void mailbox_send_test_user_probe(struct mailbox *mbx)
{
	struct xcl_mailbox_req *req = NULL;
	size_t data_len = 0, reqlen = 0;

	if (!mbx->mbx_send_body) {
		mbx->mbx_test_send_status = -EINVAL;
		return;
	}

	mbx->mbx_recv_body = kzalloc(sizeof (struct xcl_mailbox_conn_resp),
		GFP_KERNEL);
	if (!mbx->mbx_recv_body) {
		mbx->mbx_test_send_status = -ENOMEM;
		return;
	}
	mbx->mbx_recv_body_len = sizeof (struct xcl_mailbox_conn_resp);

	data_len = sizeof(struct xcl_mailbox_conn);
	reqlen = sizeof(struct xcl_mailbox_req) + data_len;
	req = kzalloc(reqlen, GFP_KERNEL);
	if (!req) {
		mbx->mbx_test_send_status = -ENOMEM;
		return;
	}

	req->req = XCL_MAILBOX_REQ_USER_PROBE;
	memcpy(req->data, mbx->mbx_send_body, data_len);

	mbx->mbx_test_send_status =
		_mailbox_request(mbx->mbx_pdev, req, reqlen,
			mbx->mbx_recv_body, &mbx->mbx_recv_body_len,
			NULL, NULL, 0, 0);
	kfree(req);
}

static void mailbox_send_test_program_shell(struct mailbox *mbx)
{
	struct xcl_mailbox_req req = { 0 };

	mbx->mbx_recv_body = kzalloc(sizeof (int), GFP_KERNEL);
	if (!mbx->mbx_recv_body) {
		mbx->mbx_test_send_status = -ENOMEM;
		return;
	}
	mbx->mbx_recv_body_len = sizeof (int);

	req.req = XCL_MAILBOX_REQ_PROGRAM_SHELL;

	mbx->mbx_test_send_status =
		_mailbox_request(mbx->mbx_pdev, &req, sizeof(req),
			mbx->mbx_recv_body, &mbx->mbx_recv_body_len,
			NULL, NULL, 0, 0);
}

static void mailbox_send_test_read_p2p_bar_addr(struct mailbox *mbx)
{
	struct xcl_mailbox_req *req = NULL;
	size_t data_len = 0, reqlen = 0;

	if (!mbx->mbx_send_body) {
		mbx->mbx_test_send_status = -EINVAL;
		return;
	}

	mbx->mbx_recv_body = kzalloc(sizeof (int), GFP_KERNEL);
	if (!mbx->mbx_recv_body) {
		mbx->mbx_test_send_status = -ENOMEM;
		return;
	}
	mbx->mbx_recv_body_len = sizeof (int);

	data_len = sizeof(struct xcl_mailbox_p2p_bar_addr);
	reqlen = sizeof(struct xcl_mailbox_req) + data_len;
	req = kzalloc(reqlen, GFP_KERNEL);
	if (!req) {
		mbx->mbx_test_send_status = -ENOMEM;
		return;
	}

	req->req = XCL_MAILBOX_REQ_READ_P2P_BAR_ADDR;
	memcpy(req->data, mbx->mbx_send_body, data_len);

	mbx->mbx_test_send_status =
		_mailbox_request(mbx->mbx_pdev, req, reqlen,
			mbx->mbx_recv_body, &mbx->mbx_recv_body_len,
			NULL, NULL, 0, 0);
	kfree(req);
}

=======
	req->req = mbx->mbx_test_msg_type;
	if (data_len)
		memcpy(req->data, mbx->mbx_send_body, data_len);

	if (resp_len)
		mbx->mbx_test_send_status =
			_mailbox_request(mbx->mbx_pdev, req, reqlen,
			mbx->mbx_recv_body, &mbx->mbx_recv_body_len,
			NULL, NULL, 0, 0);
	else
		mbx->mbx_test_send_status =
			_mailbox_post_notify(mbx->mbx_pdev, req, reqlen);
	vfree(req);
}

>>>>>>> 260d7daf
static void mailbox_test_send(struct mailbox *mbx)
{
	/* release the response of last send in the bin sysfs node if any */
	if (mbx->mbx_recv_body) {
		kfree(mbx->mbx_recv_body);
		mbx->mbx_recv_body = NULL;
		mbx->mbx_recv_body_len = 0;
	}

	switch (mbx->mbx_test_msg_type) {
	case XCL_MAILBOX_REQ_UNKNOWN:
	case XCL_MAILBOX_REQ_LOCK_BITSTREAM:
	case XCL_MAILBOX_REQ_UNLOCK_BITSTREAM:
	default:	
		mbx->mbx_test_send_status = -EOPNOTSUPP;
		break;
	/* post */
	case XCL_MAILBOX_REQ_TEST_READY:
<<<<<<< HEAD
		mailbox_send_test_ready(mbx);
		break;
	case XCL_MAILBOX_REQ_FIREWALL:
		mailbox_send_test_firewall(mbx);
		break;
	case XCL_MAILBOX_REQ_MGMT_STATE:
		mailbox_send_test_mgmt_state(mbx);
		break;
	case XCL_MAILBOX_REQ_CHG_SHELL:
		mailbox_send_test_chg_shell(mbx);
		break;
	/* request */
	case XCL_MAILBOX_REQ_TEST_READ:
		mailbox_send_test_read(mbx);
		break;
	case XCL_MAILBOX_REQ_HOT_RESET:
		mailbox_send_test_hot_reset(mbx);
=======
	case XCL_MAILBOX_REQ_FIREWALL:
	case XCL_MAILBOX_REQ_CHG_SHELL:
		_mailbox_send_test(mbx, 0, 0);
		break;
	case XCL_MAILBOX_REQ_MGMT_STATE:
		_mailbox_send_test(mbx,
			sizeof (struct xcl_mailbox_peer_state), 0);
		break;
	/* request */
	case XCL_MAILBOX_REQ_TEST_READ:
		_mailbox_send_test(mbx, 0, TEST_MSG_LEN);
>>>>>>> 260d7daf
		break;
	case XCL_MAILBOX_REQ_LOAD_XCLBIN_KADDR:
		mailbox_send_test_load_xclbin_kaddr(mbx);
		break;
	case XCL_MAILBOX_REQ_LOAD_XCLBIN:
<<<<<<< HEAD
		mailbox_send_test_load_xclbin(mbx);
		break;
	case XCL_MAILBOX_REQ_RECLOCK:
		mailbox_send_test_reclock(mbx);
		break;
	case XCL_MAILBOX_REQ_PEER_DATA:
		mailbox_send_test_peer_data(mbx);
		break;
	case XCL_MAILBOX_REQ_USER_PROBE:
		mailbox_send_test_user_probe(mbx);
		break;
	case XCL_MAILBOX_REQ_PROGRAM_SHELL:
		mailbox_send_test_program_shell(mbx);
		break;
	case XCL_MAILBOX_REQ_READ_P2P_BAR_ADDR:
		mailbox_send_test_read_p2p_bar_addr(mbx);
=======
		_mailbox_send_test(mbx,
			mbx->mbx_send_body_len, sizeof (int));
		break;
	case XCL_MAILBOX_REQ_RECLOCK:
		_mailbox_send_test(mbx,
			sizeof (struct xcl_mailbox_clock_freqscaling),
			sizeof (int));
		break;
	case XCL_MAILBOX_REQ_PEER_DATA:
		_mailbox_send_test(mbx, sizeof (struct xcl_mailbox_subdev_peer),
			TEST_PEER_DATA_LEN);
		break;
	case XCL_MAILBOX_REQ_USER_PROBE:
		_mailbox_send_test(mbx, sizeof (struct xcl_mailbox_conn),
			sizeof (struct xcl_mailbox_conn_resp));
		break;
	case XCL_MAILBOX_REQ_PROGRAM_SHELL:
	case XCL_MAILBOX_REQ_HOT_RESET:
		_mailbox_send_test(mbx, 0, sizeof (int));
		break;
	case XCL_MAILBOX_REQ_READ_P2P_BAR_ADDR:
		_mailbox_send_test(mbx,
			sizeof(struct xcl_mailbox_p2p_bar_addr), sizeof (int));
>>>>>>> 260d7daf
		break;
	}

	/* release the sent data of this send in the bin sysfs node if any */
	if (mbx->mbx_send_body) {
		vfree(mbx->mbx_send_body);
		mbx->mbx_send_body = NULL;
		mbx->mbx_send_body_len = 0;
	}
}

static ssize_t msg_send_show(struct device *dev,
	struct device_attribute *attr, char *buf)
{
	struct platform_device *pdev = to_platform_device(dev);
	struct mailbox *mbx = platform_get_drvdata(pdev);
	ssize_t count;

	if (!mailbox_test_mode) {
		MBX_WARN(mbx, "mailbox is not running in test mode");
		return -EACCES;
	}

	mutex_lock(&mbx->mbx_lock);
	count = sprintf(buf, "opcode: %d\n",
		mbx->mbx_test_msg_type);
	count += sprintf(buf + count, "sent status: %d\n",
		mbx->mbx_test_send_status);
	mutex_unlock(&mbx->mbx_lock);

	return count;
}

static ssize_t msg_send_store(struct device *dev,
	struct device_attribute *da, const char *buf, size_t count)
{
	struct platform_device *pdev = to_platform_device(dev);
	struct mailbox *mbx = platform_get_drvdata(pdev);

	if (!mailbox_test_mode) {
		MBX_WARN(mbx, "mailbox is not running in test mode");
		return -EACCES;
	}

	if (kstrtou32(buf, 10, &mbx->mbx_test_msg_type) == -EINVAL ||
		mbx->mbx_test_msg_type >= XCL_MAILBOX_REQ_MAX)
		return -EINVAL;

	mailbox_test_send(mbx);
	return count;
}

static DEVICE_ATTR_RW(msg_send);

static struct attribute *mailbox_attrs[] = {
	&dev_attr_mailbox.attr,
	&dev_attr_mailbox_ctl.attr,
	&dev_attr_mailbox_pkt.attr,
	&dev_attr_connection.attr,
	&dev_attr_intr_mode.attr,
	&dev_attr_recv_metrics.attr,
	&dev_attr_msg_send.attr,
	NULL,
};

/*
 * This is used to mimic DOS attack from user in VM. User can dump a bin file
 * say, a xclbin, to this sysfs node, there would be flood of pkts reaching
 * the other side. User can compose a meaningful mailbox msg and save in binary
 * format and send to peer through this node.
 */
static ssize_t mbx_send_raw_pkt(struct file *filp, struct kobject *kobj,
	struct bin_attribute *attr, char *buffer, loff_t off, size_t count)
{
#define MAX_RETRY 6
	int i;
	size_t sent = 0;
	bool hw_ready;
	u32 st;
	u32 retry = MAX_RETRY;
	struct mailbox *mbx =
		dev_get_drvdata(container_of(kobj, struct device, kobj));

	if (!mailbox_test_mode) {
		MBX_WARN(mbx, "mailbox is not running in test mode");
		return -EACCES;
	}

	while (sent + (PACKET_SIZE << 2) <= count) {
		st = mailbox_reg_rd(mbx, &mbx->mbx_regs->mbr_status);
		hw_ready = ((st != 0xffffffff) && ((st & STATUS_STA) != 0));
		if (!hw_ready && retry) {
			retry--;
			udelay(10);
			continue;
		}
		if (!retry)
			return sent;
		for (i = 0; i < PACKET_SIZE; i++) {
			mailbox_reg_wr(mbx, &mbx->mbx_regs->mbr_wrdata,
				*(((u32 *)buffer) + (sent >> 2) + i));
		}
		sent += (PACKET_SIZE << 2);
		retry = MAX_RETRY;
	}

	/* send remaining if any */
	if (sent < count) {
		u32 tmp[PACKET_SIZE];

		retry = MAX_RETRY;
		st = mailbox_reg_rd(mbx, &mbx->mbx_regs->mbr_status);
		hw_ready = ((st != 0xffffffff) && ((st & STATUS_STA) != 0));
		while (!hw_ready && retry) {
			retry--;
			udelay(10);
			st = mailbox_reg_rd(mbx, &mbx->mbx_regs->mbr_status);
			hw_ready = ((st != 0xffffffff) && ((st & STATUS_STA) != 0));
		}
		if (!retry)
			return sent;

		memset(tmp, 0, sizeof(tmp));
		memcpy(tmp, buffer + sent, count - sent);
		for (i = 0; i < PACKET_SIZE; i++) {
			mailbox_reg_wr(mbx, &mbx->mbx_regs->mbr_wrdata, tmp[i]);
		}
	}

	return count;
}

static struct bin_attribute bin_attr_raw_pkt_send = {
	.attr = {
		.name = "raw_pkt_send",
		.mode = 0200
	},
	.read = NULL,
	.write = mbx_send_raw_pkt,
	.size = 0
};

static ssize_t mbx_send_body(struct file *filp, struct kobject *kobj,
	struct bin_attribute *attr, char *buffer, loff_t off, size_t count)
{
	struct mailbox *mbx =
		dev_get_drvdata(container_of(kobj, struct device, kobj));
	char *tmp_buf;
	size_t total;

	if (!mailbox_test_mode) {
		MBX_WARN(mbx, "mailbox is not running in test mode");
		return -EACCES;
	}

	MBX_INFO(mbx, "test send body: %ld", mbx->mbx_send_body_len + count);
	if (off == 0) {
		if (mbx->mbx_send_body)
<<<<<<< HEAD
			vfree(mbx_send_body);
=======
			vfree(mbx->mbx_send_body);
>>>>>>> 260d7daf
		mbx->mbx_send_body = vmalloc(count);
		if (!mbx->mbx_send_body)
			return -ENOMEM;

		memcpy(mbx->mbx_send_body, buffer, count);
		mbx->mbx_send_body_len = count;
		return count;
	}

	total = off + count;
	if (total > mbx->mbx_send_body_len) {
		tmp_buf = vmalloc(total);
		if (!tmp_buf) {
			vfree(mbx->mbx_send_body);
			mbx->mbx_send_body = NULL;
			mbx->mbx_send_body_len = 0;
			return -ENOMEM;
		}
		memcpy(tmp_buf, mbx->mbx_send_body, mbx->mbx_send_body_len);
		vfree(mbx->mbx_send_body);
		mbx->mbx_send_body_len = total;
	} else {
		tmp_buf = mbx->mbx_send_body;
	}

	memcpy(tmp_buf + off, buffer, count);
	mbx->mbx_send_body = tmp_buf;

	return count;
}

static struct bin_attribute bin_attr_msg_send_body = {
	.attr = {
		.name = "msg_send_body",
		.mode = 0200
	},
	.read = NULL,
	.write = mbx_send_body,
	.size = 0
};

static ssize_t mbx_recv_body(struct file *filp, struct kobject *kobj,
	struct bin_attribute *attr, char *buf, loff_t off, size_t count)
{
	struct mailbox *mbx =
		dev_get_drvdata(container_of(kobj, struct device, kobj));
	int ret = 0;

	if (!mailbox_test_mode) {
		MBX_WARN(mbx, "mailbox is not running in test mode");
		return -EACCES;
	}

	if (mbx->mbx_recv_body == NULL)
		goto fail;

	if (off > mbx->mbx_recv_body_len)
		goto fail;

	if (off + count > mbx->mbx_recv_body_len)
		count = mbx->mbx_recv_body_len - off;

	memcpy(buf, mbx->mbx_recv_body + off, count);

	ret = count;
fail:
	MBX_INFO(mbx, "test recv body: %d", ret);
	return ret;
}

static struct bin_attribute bin_attr_msg_recv_body = {
	.attr = {
		.name = "msg_recv_body",
		.mode = 0400
	},
	.read = mbx_recv_body,
	.write = NULL,
	.size = 0
};

static struct bin_attribute *mailbox_bin_attrs[] = {
	&bin_attr_raw_pkt_send,
	&bin_attr_msg_send_body,
	&bin_attr_msg_recv_body,
	NULL,
};

static const struct attribute_group mailbox_attrgroup = {
	.attrs = mailbox_attrs,
	.bin_attrs = mailbox_bin_attrs,
};

static void dft_post_msg_cb(void *arg, void *buf, size_t len, u64 id, int err,
	bool sw_ch)
{
	struct mailbox_msg *msg = (struct mailbox_msg *)arg;

	if (!err)
		return;
	MBX_ERR(msg->mbm_ch->mbc_parent, "failed to post msg, err=%d", err);
}

static bool req_is_disabled(struct platform_device *pdev,
	enum xcl_mailbox_request req)
{
	uint64_t ch_disable = 0;

	(void) mailbox_get(pdev, CHAN_DISABLE, &ch_disable);
	return (ch_disable & (1 << req));
}

static bool req_is_sw(struct platform_device *pdev, enum xcl_mailbox_request req)
{
	uint64_t ch_switch = 0;
	struct mailbox *mbx = platform_get_drvdata(pdev);

	if (MB_SW_ONLY(mbx))
		return true;

	(void) mailbox_get(pdev, CHAN_SWITCH, &ch_switch);
	return (ch_switch & (1 << req));
}

/*
 * Msg will be sent to peer and reply will be received.
 */
static int _mailbox_request(struct platform_device *pdev, void *req, size_t reqlen,
	void *resp, size_t *resplen, mailbox_msg_cb_t cb,
	void *cbarg, u32 resp_ttl, u32 tx_ttl)
{
	int rv = -ENOMEM;
	struct mailbox *mbx = platform_get_drvdata(pdev);
	struct mailbox_msg *reqmsg = NULL, *respmsg = NULL;
	bool sw_ch = req_is_sw(pdev, ((struct xcl_mailbox_req *)req)->req);

	if (req_is_disabled(pdev, ((struct xcl_mailbox_req *)req)->req)) {
		MBX_WARN(mbx, "req %d is received on disabled channel, err: %d",
				 ((struct xcl_mailbox_req *)req)->req, -EFAULT);
		return -EFAULT;
	}

	MBX_INFO(mbx, "sending request: %d via %s",
		((struct xcl_mailbox_req *)req)->req, (sw_ch ? "SW" : "HW"));

	if (cb) {
		reqmsg = alloc_msg(NULL, reqlen);
		if (reqmsg)
			(void) memcpy(reqmsg->mbm_data, req, reqlen);
	} else {
		reqmsg = alloc_msg(req, reqlen);
	}
	if (!reqmsg)
		goto fail;

	reqmsg->mbm_chan_sw = sw_ch;
	reqmsg->mbm_cb = NULL;
	reqmsg->mbm_cb_arg = NULL;
	reqmsg->mbm_req_id = (uintptr_t)reqmsg->mbm_data;
	reqmsg->mbm_flags |= XCL_MB_REQ_FLAG_REQUEST;
	reqmsg->mbm_timeout_in_sec = tx_ttl;

	respmsg = alloc_msg(resp, *resplen);
	if (!respmsg)
		goto fail;
	respmsg->mbm_cb = cb;
	respmsg->mbm_cb_arg = cbarg;
	/* Only interested in response w/ same ID. */
	respmsg->mbm_req_id = reqmsg->mbm_req_id;
	respmsg->mbm_chan_sw = sw_ch;

	/* Always enqueue RX msg before TX one to avoid race. */
	rv = chan_msg_enqueue(&mbx->mbx_rx, respmsg);
	if (rv)
		goto fail;
	rv = chan_msg_enqueue(&mbx->mbx_tx, reqmsg);
	if (rv) {
		respmsg = chan_msg_dequeue(&mbx->mbx_rx, reqmsg->mbm_req_id);
		goto fail;
	}

	/* Kick TX channel to try to send out msg. */
	complete(&mbx->mbx_tx.mbc_worker);

	wait_for_completion(&reqmsg->mbm_complete);

	rv = reqmsg->mbm_error;
	if (rv) {
		(void) chan_msg_dequeue(&mbx->mbx_rx, reqmsg->mbm_req_id);
		goto fail;
	}
	free_msg(reqmsg);
	msg_timer_on(respmsg, resp_ttl);

	if (cb)
		return 0;

	wait_for_completion(&respmsg->mbm_complete);
	rv = respmsg->mbm_error;
	if (rv == 0)
		*resplen = respmsg->mbm_len;

	free_msg(respmsg);

	return rv;

fail:
	if (reqmsg)
		free_msg(reqmsg);
	if (respmsg)
		free_msg(respmsg);
	return rv;
}

int mailbox_request(struct platform_device *pdev, void *req, size_t reqlen,
	void *resp, size_t *resplen, mailbox_msg_cb_t cb,
	void *cbarg, u32 resp_ttl, u32 tx_ttl)
{
	struct mailbox *mbx = platform_get_drvdata(pdev);
	if (mailbox_test_mode) {
		MBX_WARN(mbx, "mailbox is running in test mode");
		return -EACCES;
	}
	return _mailbox_request(pdev, req, reqlen, resp, resplen, cb, cbarg,
		resp_ttl, tx_ttl);	
}

/*
 * Request will be posted, no wait for reply.
 */
static int _mailbox_post_notify(struct platform_device *pdev, void *buf, size_t len)
{
	int rv = 0;
	struct mailbox *mbx = platform_get_drvdata(pdev);
	struct mailbox_msg *msg = NULL;
	bool sw_ch = req_is_sw(pdev, ((struct xcl_mailbox_req *)buf)->req);

	if (req_is_disabled(pdev, ((struct xcl_mailbox_req *)buf)->req))
		return -EFAULT;
	/* No checking for peer's liveness for posted msgs. */

	MBX_VERBOSE(mbx, "posting request: %d via %s",
		((struct xcl_mailbox_req *)buf)->req, sw_ch ? "SW" : "HW");

	msg = alloc_msg(NULL, len);
	if (!msg)
		return -ENOMEM;

	(void) memcpy(msg->mbm_data, buf, len);
	msg->mbm_cb = dft_post_msg_cb;
	msg->mbm_cb_arg = msg;
	msg->mbm_chan_sw = sw_ch;
	msg->mbm_req_id = (uintptr_t)msg->mbm_data;
	msg->mbm_flags |= XCL_MB_REQ_FLAG_REQUEST;

	rv = chan_msg_enqueue(&mbx->mbx_tx, msg);
	if (rv)
		free_msg(msg);
	else /* Kick TX channel to try to send out msg. */
		complete(&mbx->mbx_tx.mbc_worker);

	return rv;
}

int mailbox_post_notify(struct platform_device *pdev, void *buf, size_t len)
{
	struct mailbox *mbx = platform_get_drvdata(pdev);
	if (mailbox_test_mode) {
		MBX_WARN(mbx, "mailbox is running in test mode");
		return -EACCES;
	}
	return _mailbox_post_notify(pdev, buf, len);
}

/*
 * Response will be always posted, no waiting.
 */
int mailbox_post_response(struct platform_device *pdev,
	enum xcl_mailbox_request req, u64 reqid, void *buf, size_t len)
{
	int rv = 0;
	struct mailbox *mbx = platform_get_drvdata(pdev);
	struct mailbox_msg *msg = NULL;
	bool sw_ch = req_is_sw(pdev, req);

	if (req_is_disabled(pdev, req))
		return -EFAULT;
	MBX_INFO(mbx, "posting response for: %d via %s",
		req, sw_ch ? "SW" : "HW");

	/* No checking for peer's liveness for posted msgs. */

	msg = alloc_msg(NULL, len);
	if (!msg)
		return -ENOMEM;

	(void) memcpy(msg->mbm_data, buf, len);
	msg->mbm_cb = dft_post_msg_cb;
	msg->mbm_cb_arg = msg;
	msg->mbm_chan_sw = sw_ch;
	msg->mbm_req_id = reqid;
	msg->mbm_flags |= XCL_MB_REQ_FLAG_RESPONSE;

	rv = chan_msg_enqueue(&mbx->mbx_tx, msg);
	if (rv)
		free_msg(msg);
	else /* Kick TX channel to try to send out msg. */
		complete(&mbx->mbx_tx.mbc_worker);

	return rv;
}

static void process_request(struct mailbox *mbx, struct mailbox_msg *msg)
{
	struct xcl_mailbox_req *req = (struct xcl_mailbox_req *)msg->mbm_data;
	int rc;
	const char *recvstr = "received request from peer";
	const char *sendstr = "sending test msg to peer";

	mbx->mbx_recv_req[req->req]++;
	if (req_is_disabled(mbx->mbx_pdev, req->req)) {
		MBX_WARN(mbx, "req %d is received on disabled channel", req->req);
		return;
	}

	if (req->req == XCL_MAILBOX_REQ_TEST_READ) {
		MBX_INFO(mbx, "%s: %d", recvstr, req->req);
		if (mbx->mbx_tst_tx_msg_len) {
			MBX_INFO(mbx, "%s", sendstr);
			rc = mailbox_post_response(mbx->mbx_pdev, req->req,
				msg->mbm_req_id, mbx->mbx_tst_tx_msg,
				mbx->mbx_tst_tx_msg_len);
			if (rc)
				MBX_ERR(mbx, "%s failed: %d", sendstr, rc);
			else
				mbx->mbx_tst_tx_msg_len = 0;

		}
	} else if (req->req == XCL_MAILBOX_REQ_TEST_READY) {
		MBX_INFO(mbx, "%s: %d", recvstr, req->req);
	} else if (mbx->mbx_listen_cb) {
		/* Call client's registered callback to process request. */
		MBX_INFO(mbx, "%s: %d, passed on", recvstr, req->req);
		mbx->mbx_listen_cb(mbx->mbx_listen_cb_arg, msg->mbm_data,
			msg->mbm_len, msg->mbm_req_id, msg->mbm_error,
			msg->mbm_chan_sw);
	} else {
		MBX_INFO(mbx, "%s: %d, dropped", recvstr, req->req);
	}
}

/*
 * Wait for request from peer.
 */
static void mailbox_recv_request(struct work_struct *work)
{
	struct mailbox_msg *msg = NULL;
	struct mailbox *mbx =
		container_of(work, struct mailbox, mbx_listen_worker);

	while (!mbx->mbx_req_stop) {
		/* Only interested in request msg. */
		(void) wait_for_completion_interruptible(&mbx->mbx_comp);

		mutex_lock(&mbx->mbx_lock);

		while ((msg = list_first_entry_or_null(&mbx->mbx_req_list,
			struct mailbox_msg, mbm_list)) != NULL) {
			list_del(&msg->mbm_list);
			mbx->mbx_req_cnt--;
			mbx->mbx_req_sz -= msg->mbm_len;
			mutex_unlock(&mbx->mbx_lock);

			/* Process msg without holding mutex. */
			process_request(mbx, msg);
			free_msg(msg);

			mutex_lock(&mbx->mbx_lock);
		}

		mutex_unlock(&mbx->mbx_lock);
	}

	/* Drain all msg before quit. */
	mutex_lock(&mbx->mbx_lock);
	while ((msg = list_first_entry_or_null(&mbx->mbx_req_list,
		struct mailbox_msg, mbm_list)) != NULL) {
		list_del(&msg->mbm_list);
		free_msg(msg);
	}
	mutex_unlock(&mbx->mbx_lock);
}

int mailbox_listen(struct platform_device *pdev,
	mailbox_msg_cb_t cb, void *cbarg)
{
	struct mailbox *mbx = platform_get_drvdata(pdev);

	mbx->mbx_listen_cb_arg = cbarg;
	wmb();
	mbx->mbx_listen_cb = cb;
	wmb();
	complete(&mbx->mbx_rx.mbc_worker);

	return 0;
}

static int mailbox_enable_intr_mode(struct mailbox *mbx)
{
	struct resource *res, dyn_res;
	int ret;
	struct platform_device *pdev = mbx->mbx_pdev;
	xdev_handle_t xdev = xocl_get_xdev(pdev);
	u32 is;

	if (MB_SW_ONLY(mbx))
		return 0;

	if (mbx->mbx_irq != -1)
		return 0;

#if PF == MGMTPF
	ret = xocl_subdev_get_resource(xdev, NODE_MAILBOX_MGMT,
			IORESOURCE_IRQ, &dyn_res);
#else
	ret = xocl_subdev_get_resource(xdev, NODE_MAILBOX_USER,
			IORESOURCE_IRQ, &dyn_res);
#endif
	if (ret) {
		/* fall back to try static defined irq */
		res = platform_get_resource(pdev, IORESOURCE_IRQ, 0);
		if (res == NULL) {
			MBX_WARN(mbx, "failed to acquire intr resource");
			return -EINVAL;
		}
	} else
		res = &dyn_res;

	ret = xocl_user_interrupt_reg(xdev, res->start, mailbox_isr, mbx);
	if (ret) {
		MBX_WARN(mbx, "failed to add intr handler");
		return ret;
	}
	ret = xocl_user_interrupt_config(xdev, res->start, true);
	BUG_ON(ret != 0);

	/* Only see intr when we have full packet sent or received. */
	mailbox_reg_wr(mbx, &mbx->mbx_regs->mbr_rit, PACKET_SIZE - 1);
	mailbox_reg_wr(mbx, &mbx->mbx_regs->mbr_sit, 0);

	/* clear interrupt */
	is = mailbox_reg_rd(mbx, &mbx->mbx_regs->mbr_is);
	mailbox_reg_wr(mbx, &mbx->mbx_regs->mbr_is, is);

	/* Finally, enable TX / RX intr. */
	mailbox_reg_wr(mbx, &mbx->mbx_regs->mbr_ie, 0x3);

	clear_bit(MBXCS_BIT_POLL_MODE, &mbx->mbx_tx.mbc_state);
	chan_config_timer(&mbx->mbx_tx);

	clear_bit(MBXCS_BIT_POLL_MODE, &mbx->mbx_rx.mbc_state);
	chan_config_timer(&mbx->mbx_rx);

	mbx->mbx_irq = res->start;
	return 0;
}

static void mailbox_disable_intr_mode(struct mailbox *mbx, bool timer_on)
{
	struct platform_device *pdev = mbx->mbx_pdev;
	xdev_handle_t xdev = xocl_get_xdev(pdev);

	if (MB_SW_ONLY(mbx))
		return;

	/*
	 * No need to turn on polling mode for TX, which has
	 * a channel stall checking timer always on when there is
	 * outstanding TX packet.
	 */
	if (timer_on)
		set_bit(MBXCS_BIT_POLL_MODE, &mbx->mbx_rx.mbc_state);

	chan_config_timer(&mbx->mbx_rx);

	/* Disable both TX / RX intrs. */
	mailbox_reg_wr(mbx, &mbx->mbx_regs->mbr_ie, 0x0);

	mailbox_reg_wr(mbx, &mbx->mbx_regs->mbr_rit, 0x0);
	mailbox_reg_wr(mbx, &mbx->mbx_regs->mbr_sit, 0x0);

	if (mbx->mbx_irq == -1)
		return;

	(void) xocl_user_interrupt_config(xdev, mbx->mbx_irq, false);
	(void) xocl_user_interrupt_reg(xdev, mbx->mbx_irq, NULL, mbx);

	mbx->mbx_irq = -1;
}


int mailbox_get(struct platform_device *pdev, enum mb_kind kind, u64 *data)
{
	struct mailbox *mbx = platform_get_drvdata(pdev);
	int ret = 0;

	mutex_lock(&mbx->mbx_lock);
	switch (kind) {
	case DAEMON_STATE:
		*data = mbx->mbx_opened;
		break;
	case CHAN_STATE:
		*data = mbx->mbx_ch_state;
		break;
	case CHAN_DISABLE:
		*data = mbx->mbx_ch_disable;
		break;
	case CHAN_SWITCH:
		*data = mbx->mbx_ch_switch;
		break;
	case COMM_ID:
		(void) memcpy(data, mbx->mbx_comm_id, sizeof(mbx->mbx_comm_id));
		break;
	case VERSION:
		*data = mbx->mbx_proto_ver;
		break;
	default:
		MBX_INFO(mbx, "unknown data kind: %d", kind);
		ret = -EINVAL;
		break;
	}
	mutex_unlock(&mbx->mbx_lock);

	return ret;
}


int mailbox_set(struct platform_device *pdev, enum mb_kind kind, u64 data)
{
	struct mailbox *mbx = platform_get_drvdata(pdev);
	int ret = 0;

	switch (kind) {
	case CHAN_STATE:
		mutex_lock(&mbx->mbx_lock);
		mbx->mbx_ch_state = data;
		mutex_unlock(&mbx->mbx_lock);
		break;
	case CHAN_DISABLE:
		mutex_lock(&mbx->mbx_lock);
		mbx->mbx_ch_disable = data;
		mutex_unlock(&mbx->mbx_lock);
		break;
	case CHAN_SWITCH:
		mutex_lock(&mbx->mbx_lock);
		/*
		 * MAILBOX_REQ_USER_PROBE has to go through HW to allow peer
		 * to obtain configurations including channel switches.
		 */
		data &= ~(1UL << XCL_MAILBOX_REQ_USER_PROBE);
		mbx->mbx_ch_switch = data;
		mutex_unlock(&mbx->mbx_lock);
		break;
	case COMM_ID:
		mutex_lock(&mbx->mbx_lock);
		(void) memcpy(mbx->mbx_comm_id, (void *)(uintptr_t)data,
			sizeof(mbx->mbx_comm_id));
		mutex_unlock(&mbx->mbx_lock);
		break;
	case VERSION:
		mutex_lock(&mbx->mbx_lock);
		mbx->mbx_proto_ver = (uint32_t) data;
		mutex_unlock(&mbx->mbx_lock);
		break;
	default:
		MBX_INFO(mbx, "unknown data kind: %d", kind);
		ret = -EINVAL;
		break;
	}

	return ret;
}

static void mailbox_stop(struct mailbox *mbx)
{
	if (mbx->mbx_state == MBX_STATE_STOPPED)
		return;

	/* clean up timers for polling mode */
	clear_bit(MBXCS_BIT_POLL_MODE, &mbx->mbx_tx.mbc_state);
	chan_config_timer(&mbx->mbx_tx);

	clear_bit(MBXCS_BIT_POLL_MODE, &mbx->mbx_rx.mbc_state);
	chan_config_timer(&mbx->mbx_rx);

	/* Stop interrupt. */
	mailbox_disable_intr_mode(mbx, false);
	/* Tear down all threads. */
	chan_fini(&mbx->mbx_tx);
	chan_fini(&mbx->mbx_rx);
	listen_wq_fini(mbx);
	BUG_ON(!(list_empty(&mbx->mbx_req_list)));

	if (mbx->mbx_send_body)
		vfree(mbx->mbx_send_body);

	if (mbx->mbx_recv_body)
		kfree(mbx->mbx_recv_body);

	mbx->mbx_state = MBX_STATE_STOPPED;
}

static int mailbox_start(struct mailbox *mbx)
{
	int ret;

	mbx->mbx_req_cnt = 0;
	mbx->mbx_req_sz = 0;
	mbx->mbx_opened = 0;
	mbx->mbx_prot_ver = XCL_MB_PROTOCOL_VER;
	mbx->mbx_req_stop = false;

	if (mbx->mbx_state == MBX_STATE_STARTED) {
		/* trying to enable interrupt */
		if (!mailbox_no_intr)
			mailbox_enable_intr_mode(mbx);
		return 0;
	}

	MBX_INFO(mbx, "Starting Mailbox channels");

	if (mbx->mbx_regs) {
	    /* Reset both TX channel and RX channel */
	    mailbox_reg_wr(mbx, &mbx->mbx_regs->mbr_ctrl, 0x3);
	}

	/* Dedicated thread for listening to peer request. */
	mbx->mbx_listen_wq =
		create_singlethread_workqueue(dev_name(&mbx->mbx_pdev->dev));
	if (!mbx->mbx_listen_wq) {
		MBX_ERR(mbx, "failed to create request-listen work queue");
		ret = -ENOMEM;
		goto failed;
	}
	INIT_WORK(&mbx->mbx_listen_worker, mailbox_recv_request);
	queue_work(mbx->mbx_listen_wq, &mbx->mbx_listen_worker);

	/* Set up software communication channels, rx first, then tx. */
	ret = chan_init(mbx, MBXCT_RX, &mbx->mbx_rx, chan_do_rx);
	if (ret != 0) {
		MBX_ERR(mbx, "failed to init rx channel");
		goto failed;
	}
	ret = chan_init(mbx, MBXCT_TX, &mbx->mbx_tx, chan_do_tx);
	if (ret != 0) {
		MBX_ERR(mbx, "failed to init tx channel");
		goto failed;
	}

	/* Enable interrupt. */
	if (mailbox_no_intr) {
		MBX_INFO(mbx, "Enabled timer-driven mode");
		mailbox_disable_intr_mode(mbx, true);
	} else {
		if (mailbox_enable_intr_mode(mbx) != 0) {
			MBX_INFO(mbx, "failed to enable intr mode");
			/* Ignore error, fall back to timer driven mode */
			mailbox_disable_intr_mode(mbx, true);
		}
	}

	mbx->mbx_state = MBX_STATE_STARTED;

failed:
	return ret;
}

static int mailbox_offline(struct platform_device *pdev)
{
	struct mailbox *mbx;

	mbx = platform_get_drvdata(pdev);
#if defined(__PPC64__)
	/* Offline is called during reset. We can't poll mailbox registers
	 * during reset on PPC.
	 */
	mailbox_disable_intr_mode(mbx, false);
#else
	mailbox_stop(mbx);
#endif
	return 0;
}

static int mailbox_online(struct platform_device *pdev)
{
	struct mailbox *mbx;
	int ret;

	mbx = platform_get_drvdata(pdev);

#if defined(__PPC64__)
	ret = mailbox_enable_intr_mode(mbx);
#else
	ret = mailbox_start(mbx);
#endif

	return ret;
}

/* Kernel APIs exported from this sub-device driver. */
static struct xocl_mailbox_funcs mailbox_ops = {
	.offline_cb	= mailbox_offline,
	.online_cb	= mailbox_online,
	.request	= mailbox_request,
	.post_notify	= mailbox_post_notify,
	.post_response	= mailbox_post_response,
	.listen		= mailbox_listen,
	.set		= mailbox_set,
	.get		= mailbox_get,
};

static int mailbox_open(struct inode *inode, struct file *file)
{
	struct mailbox *mbx = NULL;

	mbx = xocl_drvinst_open(inode->i_cdev);
	if (!mbx)
		return -ENXIO;

	/* Assume msd/mpd is the only user of the software mailbox */
	mbx->mbx_opened = 1;
	/* create a reference to our char device in the opened file */
	file->private_data = mbx;
	return 0;
}

/*
 * Called when the device goes from used to unused.
 */
static int mailbox_close(struct inode *inode, struct file *file)
{
	struct mailbox *mbx = file->private_data;

	mbx->mbx_opened = 0;
	xocl_drvinst_close(mbx);
	return 0;
}

/*
 * Software channel TX handler. Msg goes out to peer.
 *
 * We either read the entire msg out or nothing and return error. Partial read
 * is not supported.
 */
static ssize_t
mailbox_read(struct file *file, char __user *buf, size_t n, loff_t *ignored)
{
	struct mailbox *mbx = file->private_data;
	struct mailbox_channel *ch = &mbx->mbx_tx;
	struct xcl_sw_chan args = { 0 };

	if (n < sizeof(struct xcl_sw_chan)) {
		MBX_ERR(mbx, "Software TX buf has no room for header");
		return -EINVAL;
	}

	/* Wait until tx worker has something to transmit to peer. */
	if (wait_event_interruptible(ch->sw_chan_wq,
		atomic_read(&ch->sw_num_pending_msg) > 0) == -ERESTARTSYS) {
		MBX_ERR(mbx, "Software TX channel handler is interrupted");
		return -ERESTARTSYS;
	}

	/* We have something to send, do it now. */

	mutex_lock(&ch->sw_chan_mutex);

	/* Nothing to do. Someone is ahead of us and did the job? */
	if (ch->sw_chan_msg_id == 0) {
		mutex_unlock(&ch->sw_chan_mutex);
		MBX_ERR(mbx, "Software TX channel is empty");
		return 0;
	}

	/* Copy header to user. */
	args.id = ch->sw_chan_msg_id;
	args.sz = ch->sw_chan_buf_sz;
	args.flags = ch->sw_chan_msg_flags;
	if (copy_to_user(buf, &args, sizeof(struct xcl_sw_chan)) != 0) {
		mutex_unlock(&ch->sw_chan_mutex);
		return -EFAULT;
	}

	/*
	 * Buffer passed in is too small for payload, return EMSGSIZE to ask
	 * for a bigger one.
	 */
	if (ch->sw_chan_buf_sz > (n - sizeof(struct xcl_sw_chan))) {
		mutex_unlock(&ch->sw_chan_mutex);
		/*
		 * This error occurs when daemons try to query the size
		 * of the msg. Show it as info to avoid flushing sytem console.
		 */
		MBX_INFO(mbx, "Software TX msg is too big");
		return -EMSGSIZE;
	}

	/* Copy payload to user. */
	if (copy_to_user(((struct xcl_sw_chan *)buf)->data,
		ch->sw_chan_buf, ch->sw_chan_buf_sz) != 0) {
		mutex_unlock(&ch->sw_chan_mutex);
		return -EFAULT;
	}

	/* Mark that job is done and we're ready for next TX msg. */
	cleanup_sw_ch(ch);
	atomic_dec_if_positive(&ch->sw_num_pending_msg);

	mutex_unlock(&ch->sw_chan_mutex);

	/* Wake up tx worker. */
	complete(&ch->mbc_worker);

	return args.sz + sizeof(struct xcl_sw_chan);
}

/*
 * Software channel RX handler. Msg comes in from peer.
 *
 * We either receive the entire msg or nothing and return error. Partial write
 * is not supported.
 */
static ssize_t
mailbox_write(struct file *file, const char __user *buf, size_t n,
	loff_t *ignored)
{
	struct mailbox *mbx = file->private_data;
	struct mailbox_channel *ch = &mbx->mbx_rx;
	struct xcl_sw_chan args = { 0 };
	void *payload = NULL;

	if (n < sizeof(struct xcl_sw_chan)) {
		MBX_ERR(mbx, "Software RX msg has invalid header");
		return -EINVAL;
	}

	/* Wait until rx worker is ready for receiving next msg from peer. */
	if (wait_event_interruptible(ch->sw_chan_wq,
		atomic_read(&ch->sw_num_pending_msg) == 0) == -ERESTARTSYS) {
		MBX_ERR(mbx, "Software RX channel handler is interrupted");
		return -ERESTARTSYS;
	}

	/* Rx worker is ready to receive msg, do it now. */

	mutex_lock(&ch->sw_chan_mutex);

	/* No room for us. Someone is ahead of us and is using the channel? */
	if (ch->sw_chan_msg_id != 0) {
		mutex_unlock(&ch->sw_chan_mutex);
		MBX_ERR(mbx, "Software RX channel is busy");
		return -EBUSY;
	}

	/* Copy header from user. */
	if (copy_from_user(&args, buf, sizeof(struct xcl_sw_chan)) != 0) {
		mutex_unlock(&ch->sw_chan_mutex);
		return -EFAULT;
	}
	if (args.id == 0 || args.sz == 0) {
		mutex_unlock(&ch->sw_chan_mutex);
		MBX_ERR(mbx, "Software RX msg has malformed header");
		return -EINVAL;
	}

	/* Copy payload from user. */
	if (n < args.sz + sizeof(struct xcl_sw_chan)) {
		mutex_unlock(&ch->sw_chan_mutex);
		MBX_ERR(mbx, "Software RX msg has invalid payload");
		return -EINVAL;
	}
	payload = vmalloc(args.sz);
	if (payload == NULL) {
		mutex_unlock(&ch->sw_chan_mutex);
		return -ENOMEM;
	}
	if (copy_from_user(payload, ((struct xcl_sw_chan *)buf)->data,
		args.sz) != 0) {
		mutex_unlock(&ch->sw_chan_mutex);
		vfree(payload);
		return -EFAULT;
	}

	/* Set up received msg and notify rx worker. */
	ch->sw_chan_buf_sz = args.sz;
	ch->sw_chan_msg_id = args.id;
	ch->sw_chan_msg_flags = args.flags;
	ch->sw_chan_buf = payload;

	atomic_inc(&ch->sw_num_pending_msg);

	mutex_unlock(&ch->sw_chan_mutex);

	/* Wake up rx worker. */
	complete(&ch->mbc_worker);

	return args.sz + sizeof(struct xcl_sw_chan);
}

static uint mailbox_poll(struct file *file, poll_table *wait)
{
	struct mailbox *mbx = file->private_data;
	struct mailbox_channel *ch = &mbx->mbx_tx;
	int counter;

	poll_wait(file, &ch->sw_chan_wq, wait);
	counter = atomic_read(&ch->sw_num_pending_msg);
	MBX_VERBOSE(mbx, "mailbox_poll: %d", counter);
	if (counter == 0)
		return 0;
	return POLLIN;
}

/*
 * pseudo device file operations for the mailbox
 */
static const struct file_operations mailbox_fops = {
	.owner = THIS_MODULE,
	.open = mailbox_open,
	.release = mailbox_close,
	.read = mailbox_read,
	.write = mailbox_write,
	.poll = mailbox_poll,
};

/* Tearing down driver in the exact reverse order as driver setting up. */
static int mailbox_remove(struct platform_device *pdev)
{
	struct mailbox *mbx = platform_get_drvdata(pdev);
	void *hdl;

	BUG_ON(mbx == NULL);
	xocl_drvinst_release(mbx, &hdl);
	/* Stop accessing from sysfs node. */
	sysfs_remove_group(&pdev->dev.kobj, &mailbox_attrgroup);

	mailbox_stop(mbx);

	if (mbx->mbx_regs)
		iounmap(mbx->mbx_regs);

	MBX_INFO(mbx, "mailbox cleaned up successfully");

	platform_set_drvdata(pdev, NULL);
	xocl_drvinst_free(hdl);
	return 0;
}

static int mailbox_probe(struct platform_device *pdev)
{
	struct mailbox *mbx = NULL;
	struct resource *res;
	int ret;

	mbx = xocl_drvinst_alloc(&pdev->dev, sizeof(struct mailbox));
	if (!mbx)
		return -ENOMEM;
	platform_set_drvdata(pdev, mbx);
	mbx->mbx_pdev = pdev;
	mbx->mbx_irq = (u32)-1;

	init_completion(&mbx->mbx_comp);
	mutex_init(&mbx->mbx_lock);
	spin_lock_init(&mbx->mbx_intr_lock);
	INIT_LIST_HEAD(&mbx->mbx_req_list);

	res = platform_get_resource(pdev, IORESOURCE_MEM, 0);
	if (res != NULL) {
	    mbx->mbx_regs = ioremap_nocache(res->start, res->end - res->start + 1);
	    if (!mbx->mbx_regs) {
		    MBX_ERR(mbx, "failed to map in registers");
		    ret = -EIO;
		    goto failed;
	    }
	}

	ret = mailbox_start(mbx);
	if (ret)
		goto failed;
	/* Enable access thru sysfs node. */
	ret = sysfs_create_group(&pdev->dev.kobj, &mailbox_attrgroup);
	if (ret != 0) {
		MBX_ERR(mbx, "failed to init sysfs");
		goto failed;
	}

	MBX_INFO(mbx, "successfully initialized");
	return 0;

failed:
	mailbox_remove(pdev);
	return ret;
}

struct xocl_drv_private mailbox_priv = {
	.ops = &mailbox_ops,
	.fops = &mailbox_fops,
	.dev = -1,
};

struct platform_device_id mailbox_id_table[] = {
	{ XOCL_DEVNAME(XOCL_MAILBOX), (kernel_ulong_t)&mailbox_priv },
	{ },
};

static struct platform_driver mailbox_driver = {
	.probe		= mailbox_probe,
	.remove		= mailbox_remove,
	.driver		= {
		.name	= XOCL_DEVNAME(XOCL_MAILBOX),
	},
	.id_table = mailbox_id_table,
};

int __init xocl_init_mailbox(void)
{
	int err = 0;

	BUILD_BUG_ON(sizeof(struct mailbox_pkt) != sizeof(u32) * PACKET_SIZE);

	err = alloc_chrdev_region(&mailbox_priv.dev, 0, XOCL_MAX_DEVICES,
			XOCL_MAILBOX);
	if (err < 0)
		goto err_chrdev_reg;

	err = platform_driver_register(&mailbox_driver);
	if (err < 0)
		goto err_driver_reg;

	return 0;
err_driver_reg:
	unregister_chrdev_region(mailbox_priv.dev, XOCL_MAX_DEVICES);
err_chrdev_reg:
	return err;
}

void xocl_fini_mailbox(void)
{
	unregister_chrdev_region(mailbox_priv.dev, XOCL_MAX_DEVICES);
	platform_driver_unregister(&mailbox_driver);
}<|MERGE_RESOLUTION|>--- conflicted
+++ resolved
@@ -1851,95 +1851,6 @@
 
 static DEVICE_ATTR_RO(recv_metrics);
 
-<<<<<<< HEAD
-static void mailbox_send_test_ready(struct mailbox *mbx)
-{
-	struct xcl_mailbox_req req = { 0 };
-
-	req.req = XCL_MAILBOX_REQ_TEST_READY;
-	mbx->mbx_test_send_status =
-	       _mailbox_post_notify(mbx->mbx_pdev, &req, sizeof(req));
-}
-
-static void mailbox_send_test_firewall(struct mailbox *mbx)
-{
-	struct xcl_mailbox_req req = { 0 };
-
-	req.req = XCL_MAILBOX_REQ_FIREWALL;
-	mbx->mbx_test_send_status =
-	       _mailbox_post_notify(mbx->mbx_pdev, &req, sizeof(req));
-}
-
-static void mailbox_send_test_mgmt_state(struct mailbox *mbx)
-{
-	struct xcl_mailbox_req *req = NULL;
-	size_t data_len = 0, reqlen = 0;
-
-	data_len = sizeof(struct xcl_mailbox_peer_state);
-	reqlen = sizeof(struct xcl_mailbox_req) + data_len;
-	if (!mbx->mbx_send_body) {
-		mbx->mbx_test_send_status = -EINVAL;
-		return;
-	}
-	req = kzalloc(reqlen, GFP_KERNEL);
-	if (!req) {
-		mbx->mbx_test_send_status = -ENOMEM;
-		return;
-	}
-
-	req->req = XCL_MAILBOX_REQ_MGMT_STATE;
-	memcpy(req->data, mbx->mbx_send_body, data_len);
-	mbx->mbx_test_send_status =
-	       _mailbox_post_notify(mbx->mbx_pdev, req, reqlen);
-
-	kfree(req);
-}
-
-static void mailbox_send_test_chg_shell(struct mailbox *mbx)
-{
-	struct xcl_mailbox_req req = { 0 };
-
-	req.req = XCL_MAILBOX_REQ_CHG_SHELL;
-	mbx->mbx_test_send_status =
-	       _mailbox_post_notify(mbx->mbx_pdev, &req, sizeof(req));
-}
-
-static void mailbox_send_test_read(struct mailbox *mbx)
-{
-	struct xcl_mailbox_req req = { 0 };
-
-	req.req = XCL_MAILBOX_REQ_TEST_READ;
-	mbx->mbx_recv_body = kzalloc(TEST_MSG_LEN, GFP_KERNEL);
-	if (!mbx->mbx_recv_body) {
-		mbx->mbx_test_send_status = -ENOMEM;
-		return;
-	}
-	mbx->mbx_recv_body_len = TEST_MSG_LEN;
-	mbx->mbx_test_send_status =
-		_mailbox_request(mbx->mbx_pdev, &req, sizeof(req),
-			mbx->mbx_recv_body, &mbx->mbx_recv_body_len,
-			NULL, NULL, 0, 0);
-}
-
-static void mailbox_send_test_hot_reset(struct mailbox *mbx)
-{
-	struct xcl_mailbox_req req = { 0 };
-
-	req.req = XCL_MAILBOX_REQ_HOT_RESET;
-	mbx->mbx_recv_body = kzalloc(sizeof (int), GFP_KERNEL);
-	if (!mbx->mbx_recv_body) {
-		mbx->mbx_test_send_status = -ENOMEM;
-		return;
-	}
-	mbx->mbx_recv_body_len = sizeof (int);
-	mbx->mbx_test_send_status =
-		_mailbox_request(mbx->mbx_pdev, &req, sizeof(req),
-			mbx->mbx_recv_body, &mbx->mbx_recv_body_len,
-			NULL, NULL, 0, 0);
-}
-
-=======
->>>>>>> 260d7daf
 static void mailbox_send_test_load_xclbin_kaddr(struct mailbox *mbx)
 {
 	struct xcl_mailbox_req *req = NULL;
@@ -1975,14 +1886,6 @@
 	kfree(req);
 }
 
-<<<<<<< HEAD
-static void mailbox_send_test_load_xclbin(struct mailbox *mbx)
-{
-	struct xcl_mailbox_req *req = NULL;
-	size_t data_len = 0, reqlen = 0;
-
-	if (!mbx->mbx_send_body) {
-=======
 #define TEST_PEER_DATA_LEN 8192
 static void _mailbox_send_test(struct mailbox *mbx, size_t data_len, size_t resp_len)
 {
@@ -1990,21 +1893,10 @@
 	size_t reqlen = 0;
 
 	if (data_len && !mbx->mbx_send_body) {
->>>>>>> 260d7daf
 		mbx->mbx_test_send_status = -EINVAL;
 		return;
 	}
 
-<<<<<<< HEAD
-	mbx->mbx_recv_body = kzalloc(sizeof (int), GFP_KERNEL);
-	if (!mbx->mbx_recv_body) {
-		mbx->mbx_test_send_status = -ENOMEM;
-		return;
-	}
-	mbx->mbx_recv_body_len = sizeof (int);
-
-	data_len = mbx->mbx_send_body_len;
-=======
 	if (resp_len) {
 		mbx->mbx_recv_body = kzalloc(resp_len, GFP_KERNEL);
 		if (!mbx->mbx_recv_body) {
@@ -2014,7 +1906,6 @@
 		mbx->mbx_recv_body_len = resp_len;
 	}
 
->>>>>>> 260d7daf
 	reqlen = sizeof(struct xcl_mailbox_req) + data_len;
 	req = vzalloc(reqlen);
 	if (!req) {
@@ -2022,179 +1913,6 @@
 		return;
 	}
 
-<<<<<<< HEAD
-	req->req = XCL_MAILBOX_REQ_LOAD_XCLBIN;
-	memcpy(req->data, mbx->mbx_send_body, data_len);
-
-	mbx->mbx_test_send_status =
-		_mailbox_request(mbx->mbx_pdev, req, reqlen,
-			mbx->mbx_recv_body, &mbx->mbx_recv_body_len,
-			NULL, NULL, 0, 0);
-	vfree(req);
-}
-
-static void mailbox_send_test_reclock(struct mailbox *mbx)
-{
-	struct xcl_mailbox_req *req = NULL;
-	size_t data_len = 0, reqlen = 0;
-
-	if (!mbx->mbx_send_body) {
-		mbx->mbx_test_send_status = -EINVAL;
-		return;
-	}
-
-	mbx->mbx_recv_body = kzalloc(sizeof (int), GFP_KERNEL);
-	if (!mbx->mbx_recv_body) {
-		mbx->mbx_test_send_status = -ENOMEM;
-		return;
-	}
-	mbx->mbx_recv_body_len = sizeof (int);
-
-	data_len = sizeof(struct xcl_mailbox_clock_freqscaling);
-	reqlen = sizeof(struct xcl_mailbox_req) + data_len;
-	req = kzalloc(reqlen, GFP_KERNEL);
-	if (!req) {
-		mbx->mbx_test_send_status = -ENOMEM;
-		return;
-	}
-
-	req->req = XCL_MAILBOX_REQ_RECLOCK;
-	memcpy(req->data, mbx->mbx_send_body, data_len);
-
-	mbx->mbx_test_send_status =
-		_mailbox_request(mbx->mbx_pdev, req, reqlen,
-			mbx->mbx_recv_body, &mbx->mbx_recv_body_len,
-			NULL, NULL, 0, 0);
-	kfree(req);
-}
-
-#define TEST_PEER_DATA_LEN 8192
-static void mailbox_send_test_peer_data(struct mailbox *mbx)
-{
-	struct xcl_mailbox_req *req = NULL;
-	size_t data_len = 0, reqlen = 0;
-
-	if (!mbx->mbx_send_body) {
-		mbx->mbx_test_send_status = -EINVAL;
-		return;
-	}
-
-	mbx->mbx_recv_body = kzalloc(TEST_PEER_DATA_LEN, GFP_KERNEL);
-	if (!mbx->mbx_recv_body) {
-		mbx->mbx_test_send_status = -ENOMEM;
-		return;
-	}
-	mbx->mbx_recv_body_len = TEST_PEER_DATA_LEN;
-
-	data_len = sizeof(struct xcl_mailbox_subdev_peer);
-	reqlen = sizeof(struct xcl_mailbox_req) + data_len;
-	req = kzalloc(reqlen, GFP_KERNEL);
-	if (!req) {
-		mbx->mbx_test_send_status = -ENOMEM;
-		return;
-	}
-
-	req->req = XCL_MAILBOX_REQ_PEER_DATA;
-	memcpy(req->data, mbx->mbx_send_body, data_len);
-
-	mbx->mbx_test_send_status =
-		_mailbox_request(mbx->mbx_pdev, req, reqlen,
-			mbx->mbx_recv_body, &mbx->mbx_recv_body_len,
-			NULL, NULL, 0, 0);
-	kfree(req);
-}
-
-static void mailbox_send_test_user_probe(struct mailbox *mbx)
-{
-	struct xcl_mailbox_req *req = NULL;
-	size_t data_len = 0, reqlen = 0;
-
-	if (!mbx->mbx_send_body) {
-		mbx->mbx_test_send_status = -EINVAL;
-		return;
-	}
-
-	mbx->mbx_recv_body = kzalloc(sizeof (struct xcl_mailbox_conn_resp),
-		GFP_KERNEL);
-	if (!mbx->mbx_recv_body) {
-		mbx->mbx_test_send_status = -ENOMEM;
-		return;
-	}
-	mbx->mbx_recv_body_len = sizeof (struct xcl_mailbox_conn_resp);
-
-	data_len = sizeof(struct xcl_mailbox_conn);
-	reqlen = sizeof(struct xcl_mailbox_req) + data_len;
-	req = kzalloc(reqlen, GFP_KERNEL);
-	if (!req) {
-		mbx->mbx_test_send_status = -ENOMEM;
-		return;
-	}
-
-	req->req = XCL_MAILBOX_REQ_USER_PROBE;
-	memcpy(req->data, mbx->mbx_send_body, data_len);
-
-	mbx->mbx_test_send_status =
-		_mailbox_request(mbx->mbx_pdev, req, reqlen,
-			mbx->mbx_recv_body, &mbx->mbx_recv_body_len,
-			NULL, NULL, 0, 0);
-	kfree(req);
-}
-
-static void mailbox_send_test_program_shell(struct mailbox *mbx)
-{
-	struct xcl_mailbox_req req = { 0 };
-
-	mbx->mbx_recv_body = kzalloc(sizeof (int), GFP_KERNEL);
-	if (!mbx->mbx_recv_body) {
-		mbx->mbx_test_send_status = -ENOMEM;
-		return;
-	}
-	mbx->mbx_recv_body_len = sizeof (int);
-
-	req.req = XCL_MAILBOX_REQ_PROGRAM_SHELL;
-
-	mbx->mbx_test_send_status =
-		_mailbox_request(mbx->mbx_pdev, &req, sizeof(req),
-			mbx->mbx_recv_body, &mbx->mbx_recv_body_len,
-			NULL, NULL, 0, 0);
-}
-
-static void mailbox_send_test_read_p2p_bar_addr(struct mailbox *mbx)
-{
-	struct xcl_mailbox_req *req = NULL;
-	size_t data_len = 0, reqlen = 0;
-
-	if (!mbx->mbx_send_body) {
-		mbx->mbx_test_send_status = -EINVAL;
-		return;
-	}
-
-	mbx->mbx_recv_body = kzalloc(sizeof (int), GFP_KERNEL);
-	if (!mbx->mbx_recv_body) {
-		mbx->mbx_test_send_status = -ENOMEM;
-		return;
-	}
-	mbx->mbx_recv_body_len = sizeof (int);
-
-	data_len = sizeof(struct xcl_mailbox_p2p_bar_addr);
-	reqlen = sizeof(struct xcl_mailbox_req) + data_len;
-	req = kzalloc(reqlen, GFP_KERNEL);
-	if (!req) {
-		mbx->mbx_test_send_status = -ENOMEM;
-		return;
-	}
-
-	req->req = XCL_MAILBOX_REQ_READ_P2P_BAR_ADDR;
-	memcpy(req->data, mbx->mbx_send_body, data_len);
-
-	mbx->mbx_test_send_status =
-		_mailbox_request(mbx->mbx_pdev, req, reqlen,
-			mbx->mbx_recv_body, &mbx->mbx_recv_body_len,
-			NULL, NULL, 0, 0);
-	kfree(req);
-}
-
-=======
 	req->req = mbx->mbx_test_msg_type;
 	if (data_len)
 		memcpy(req->data, mbx->mbx_send_body, data_len);
@@ -2210,7 +1928,6 @@
 	vfree(req);
 }
 
->>>>>>> 260d7daf
 static void mailbox_test_send(struct mailbox *mbx)
 {
 	/* release the response of last send in the bin sysfs node if any */
@@ -2229,25 +1946,6 @@
 		break;
 	/* post */
 	case XCL_MAILBOX_REQ_TEST_READY:
-<<<<<<< HEAD
-		mailbox_send_test_ready(mbx);
-		break;
-	case XCL_MAILBOX_REQ_FIREWALL:
-		mailbox_send_test_firewall(mbx);
-		break;
-	case XCL_MAILBOX_REQ_MGMT_STATE:
-		mailbox_send_test_mgmt_state(mbx);
-		break;
-	case XCL_MAILBOX_REQ_CHG_SHELL:
-		mailbox_send_test_chg_shell(mbx);
-		break;
-	/* request */
-	case XCL_MAILBOX_REQ_TEST_READ:
-		mailbox_send_test_read(mbx);
-		break;
-	case XCL_MAILBOX_REQ_HOT_RESET:
-		mailbox_send_test_hot_reset(mbx);
-=======
 	case XCL_MAILBOX_REQ_FIREWALL:
 	case XCL_MAILBOX_REQ_CHG_SHELL:
 		_mailbox_send_test(mbx, 0, 0);
@@ -2259,30 +1957,11 @@
 	/* request */
 	case XCL_MAILBOX_REQ_TEST_READ:
 		_mailbox_send_test(mbx, 0, TEST_MSG_LEN);
->>>>>>> 260d7daf
 		break;
 	case XCL_MAILBOX_REQ_LOAD_XCLBIN_KADDR:
 		mailbox_send_test_load_xclbin_kaddr(mbx);
 		break;
 	case XCL_MAILBOX_REQ_LOAD_XCLBIN:
-<<<<<<< HEAD
-		mailbox_send_test_load_xclbin(mbx);
-		break;
-	case XCL_MAILBOX_REQ_RECLOCK:
-		mailbox_send_test_reclock(mbx);
-		break;
-	case XCL_MAILBOX_REQ_PEER_DATA:
-		mailbox_send_test_peer_data(mbx);
-		break;
-	case XCL_MAILBOX_REQ_USER_PROBE:
-		mailbox_send_test_user_probe(mbx);
-		break;
-	case XCL_MAILBOX_REQ_PROGRAM_SHELL:
-		mailbox_send_test_program_shell(mbx);
-		break;
-	case XCL_MAILBOX_REQ_READ_P2P_BAR_ADDR:
-		mailbox_send_test_read_p2p_bar_addr(mbx);
-=======
 		_mailbox_send_test(mbx,
 			mbx->mbx_send_body_len, sizeof (int));
 		break;
@@ -2306,7 +1985,6 @@
 	case XCL_MAILBOX_REQ_READ_P2P_BAR_ADDR:
 		_mailbox_send_test(mbx,
 			sizeof(struct xcl_mailbox_p2p_bar_addr), sizeof (int));
->>>>>>> 260d7daf
 		break;
 	}
 
@@ -2465,11 +2143,7 @@
 	MBX_INFO(mbx, "test send body: %ld", mbx->mbx_send_body_len + count);
 	if (off == 0) {
 		if (mbx->mbx_send_body)
-<<<<<<< HEAD
-			vfree(mbx_send_body);
-=======
 			vfree(mbx->mbx_send_body);
->>>>>>> 260d7daf
 		mbx->mbx_send_body = vmalloc(count);
 		if (!mbx->mbx_send_body)
 			return -ENOMEM;
