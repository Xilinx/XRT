--- conflicted
+++ resolved
@@ -444,6 +444,9 @@
 		case VOL_3V3_AUX:
 			READ_SENSOR(xmc, XMC_3V3_AUX_REG, val, val_kind);
 			break;
+		case CUR_3V3_PEX:
+			READ_SENSOR(xmc, XMC_3V3_PEX_I_REG, val, val_kind);
+			break;
 		case VPP_BTM:
 			READ_SENSOR(xmc, XMC_DDR4_VPP_BTM_REG, val, val_kind);
 			break;
@@ -495,10 +498,6 @@
 		case VCC_0V85:
 			READ_SENSOR(xmc, XMC_VCC0V85_REG, val, val_kind);
 			break;
-<<<<<<< HEAD
-		case CUR_3V3_PEX:
-			READ_SENSOR(xmc, XMC_3V3_PEX_I_REG, val, val_kind);
-=======
 		case SER_NUM:
 			memcpy(val, xmc->serial_num, XMC_BDINFO_ENTRY_LEN_MAX);
 			break;
@@ -531,7 +530,6 @@
 			break;
 		case CFG_MODE:
 			*val = xmc->config_mode;
->>>>>>> 8056200c
 			break;
 		default:
 			break;
@@ -734,10 +732,7 @@
 	xmc_sensor(pdev, CAGE_TEMP2, &sensors->cage_temp2, SENSOR_INS);
 	xmc_sensor(pdev, CAGE_TEMP3, &sensors->cage_temp3, SENSOR_INS);
 	xmc_sensor(pdev, HBM_TEMP, &sensors->hbm_temp0, SENSOR_INS);
-<<<<<<< HEAD
 	xmc_sensor(pdev, CUR_3V3_PEX, &sensors->cur_3v3_pex, SENSOR_INS);
-
-=======
 	xmc_bdinfo(pdev, SER_NUM, (u32 *)sensors->serial_num);
 	xmc_bdinfo(pdev, MAC_ADDR0, (u32 *)sensors->mac_addr0);
 	xmc_bdinfo(pdev, MAC_ADDR1, (u32 *)sensors->mac_addr1);
@@ -749,7 +744,6 @@
 	xmc_bdinfo(pdev, MAX_PWR, &sensors->max_power);
 	xmc_bdinfo(pdev, FAN_NUM, &sensors->fan_num);
 	xmc_bdinfo(pdev, CFG_MODE, &sensors->config_mode);
->>>>>>> 8056200c
 	return 0;
 }
 
