/*
 * A GEM style device manager for PCIe based OpenCL accelerators.
 *
 * Copyright (C) 2016-2020 Xilinx, Inc. All rights reserved.
 *
 * Authors: chienwei@xilinx.com
 *
 * This software is licensed under the terms of the GNU General Public
 * License version 2, as published by the Free Software Foundation, and
 * may be copied, distributed, and modified under those terms.
 *
 * This program is distributed in the hope that it will be useful,
 * but WITHOUT ANY WARRANTY; without even the implied warranty of
 * MERCHANTABILITY or FITNESS FOR A PARTICULAR PURPOSE.  See the
 * GNU General Public License for more details.
 */

#include <linux/hwmon.h>
#include <linux/hwmon-sysfs.h>
#include <linux/vmalloc.h>
#include <linux/string.h>
#include <ert.h>
#include "../xocl_drv.h"
#include "mgmt-ioctl.h"
#include "mailbox_proto.h"
#include "xclfeatures.h"

/* Retry is set to 15s for XMC and also for SC */
#define	MAX_XMC_RETRY			150
/* Retry is set to 1s for ERT */
#define	MAX_ERT_RETRY			10
/* 100ms */
#define	RETRY_INTERVAL			100
#define	MAX_IMAGE_LEN			0x20000

#define	XMC_MAGIC_REG			0x0
#define	XMC_VERSION_REG			0x4
#define	XMC_STATUS_REG			0x8
#define	XMC_ERROR_REG			0xC
#define	XMC_FEATURE_REG			0x10
#define	XMC_SENSOR_REG			0x14
#define	XMC_CONTROL_REG			0x18
#define	XMC_STOP_CONFIRM_REG		0x1C
#define	XMC_12V_PEX_REG			0x20
#define	XMC_3V3_PEX_REG			0x2C
#define	XMC_3V3_AUX_REG			0x38
#define	XMC_12V_AUX_REG			0x44
#define	XMC_DDR4_VPP_BTM_REG		0x50
#define	XMC_SYS_5V5_REG			0x5C
#define	XMC_VCC1V2_TOP_REG		0x68
#define	XMC_VCC1V8_REG			0x74
#define	XMC_VCC0V85_REG			0x80
#define	XMC_DDR4_VPP_TOP_REG		0x8C
#define	XMC_MGT0V9AVCC_REG		0x98
#define	XMC_12V_SW_REG			0xA4
#define	XMC_MGTAVTT_REG			0xB0
#define	XMC_VCC1V2_BTM_REG		0xBC
#define	XMC_12V_PEX_I_IN_REG		0xC8
#define	XMC_12V_AUX_I_IN_REG		0xD4
#define	XMC_VCCINT_V_REG		0xE0
#define	XMC_VCCINT_I_REG		0xEC
#define	XMC_FPGA_TEMP			0xF8
#define	XMC_FAN_TEMP_REG		0x104
#define	XMC_DIMM_TEMP0_REG		0x110
#define	XMC_DIMM_TEMP1_REG		0x11C
#define	XMC_DIMM_TEMP2_REG		0x128
#define	XMC_DIMM_TEMP3_REG		0x134
#define	XMC_FAN_SPEED_REG		0x164
#define	XMC_SE98_TEMP0_REG		0x140
#define	XMC_SE98_TEMP1_REG		0x14C
#define	XMC_SE98_TEMP2_REG		0x158
#define	XMC_CAGE_TEMP0_REG		0x170
#define	XMC_CAGE_TEMP1_REG		0x17C
#define	XMC_CAGE_TEMP2_REG		0x188
#define	XMC_CAGE_TEMP3_REG		0x194
#define	XMC_HBM_TEMP_REG		0x260
#define	XMC_VCC3V3_REG			0x26C
#define	XMC_3V3_PEX_I_REG		0x278
#define	XMC_VCC0V85_I_REG		0x284
#define	XMC_HBM_1V2_REG			0x290
#define	XMC_VPP2V5_REG			0x29C
#define	XMC_VCCINT_BRAM_REG		0x2A8
#define	XMC_HBM_TEMP2_REG		0x2B4
#define	XMC_12V_AUX1_REG                0x2C0
#define	XMC_VCCINT_TEMP_REG             0x2CC
#define	XMC_3V3_AUX_I_REG               0x2F0
#define	XMC_HOST_MSG_OFFSET_REG		0x300
#define	XMC_HOST_MSG_ERROR_REG		0x304
#define	XMC_HOST_MSG_HEADER_REG		0x308
#define	XMC_VCC1V2_I_REG                0x314
#define	XMC_V12_IN_I_REG                0x320
#define	XMC_V12_IN_AUX0_I_REG           0x32C
#define	XMC_V12_IN_AUX1_I_REG           0x338
#define	XMC_VCCAUX_REG                  0x344
#define	XMC_VCCAUX_PMC_REG              0x350
#define	XMC_VCCRAM_REG                  0x35C
#define	XMC_HOST_NEW_FEATURE_REG1	0xB20
#define	XMC_HOST_NEW_FEATURE_REG1_SC_NO_CS (1 << 30)
#define	XMC_HOST_NEW_FEATURE_REG1_FEATURE_PRESENT (1 << 29)
#define	XMC_HOST_NEW_FEATURE_REG1_FEATURE_ENABLE (1 << 28)
#define	XMC_CLK_THROTTLING_PWR_MGMT_REG		 0xB24
#define	XMC_CLK_THROTTLING_PWR_MGMT_REG_OVRD_MASK 0xFF
#define	XMC_CLK_THROTTLING_PWR_MGMT_REG_PWR_OVRD_EN (1 << 31)
#define	XMC_CLK_THROTTLING_TEMP_MGMT_REG	 0xB28
#define	XMC_CLK_THROTTLING_TEMP_MGMT_REG_OVRD_MASK 0xFF
#define	XMC_CLK_THROTTLING_TEMP_MGMT_REG_TEMP_OVRD_EN (1 << 31)
#define	XMC_CORE_VERSION_REG		0xC4C
#define	XMC_OEM_ID_REG                  0xC50
#define	XMC_HOST_POWER_THRESHOLD_BASE_REG	0xE68
#define	XMC_HOST_TEMP_THRESHOLD_BASE_REG	0xE90

//Clock scaling registers
#define	XMC_CLOCK_SCALING_CONTROL_REG		0x24
#define	XMC_CLOCK_SCALING_CONTROL_REG_EN	0x1
#define	XMC_CLOCK_SCALING_CONTROL_REG_EN_MASK	0x1
#define	XMC_CLOCK_SCALING_MODE_REG	0x10
#define	XMC_CLOCK_SCALING_MODE_POWER	0x0
#define	XMC_CLOCK_SCALING_MODE_TEMP	0x1
#define	XMC_CLOCK_SCALING_MODE_POWER_TEMP	0x2
#define	XMC_CLOCK_SCALING_POWER_REG	0x18
#define	XMC_CLOCK_SCALING_POWER_TARGET_MASK 0xFF
#define	XMC_CLOCK_SCALING_TEMP_REG	0x14
#define	XMC_CLOCK_SCALING_TEMP_TARGET_MASK	0xFF
#define	XMC_CLOCK_SCALING_THRESHOLD_REG		0x2C
#define	XMC_CLOCK_SCALING_TEMP_THRESHOLD_POS	0
#define	XMC_CLOCK_SCALING_TEMP_THRESHOLD_MASK	0xFF
#define	XMC_CLOCK_SCALING_POWER_THRESHOLD_POS	8
#define	XMC_CLOCK_SCALING_POWER_THRESHOLD_MASK	0xFF
#define	XMC_CLOCK_SCALING_CRIT_TEMP_THRESHOLD_REG	0x3C
#define	XMC_CLOCK_SCALING_CRIT_TEMP_THRESHOLD_REG_MASK	0xFF
#define	XMC_CLOCK_SCALING_CLOCK_STATUS_REG	0x38

//Sensor IDs
#define	SENSOR_12V_AUX0		0x03
#define	SENSOR_12VPEX_I_IN	0x0E
#define	SENSOR_AUX_12V_I_IN	0x0F
#define	SENSOR_VCCINT_I		0x11
#define	SENSOR_FPGA_TEMP	0x12
#define	SENSOR_3V3PEX_I_N	0x32
#define	SENSOR_VCCINT_TEMP	0x39
#define	SENSOR_PEX_12V_POWER	0x3A
#define	SENSOR_PEX_3V3_POWER	0x3B

#define	VALID_ID			0x74736574
#define	XMC_CORE_SUPPORT_NOTUPGRADABLE	0x0c010004
#define	GPIO_RESET			0x0
#define	GPIO_ENABLED			0x1

#define	SELF_JUMP(ins)			(((ins) & 0xfc00ffff) == 0xb8000000)
#define	XMC_PRIVILEGED(xmc)		((xmc)->base_addrs[0] != NULL)

#define	XMC_DEFAULT_EXPIRE_SECS	1

enum ctl_mask {
	CTL_MASK_CLEAR_POW		= 0x1,
	CTL_MASK_CLEAR_ERR		= 0x2,
	CTL_MASK_PAUSE			= 0x4,
	CTL_MASK_STOP			= 0x8,
};

enum status_mask {
	STATUS_MASK_INIT_DONE		= 0x1,
	STATUS_MASK_STOPPED		= 0x2,
	STATUS_MASK_PAUSE		= 0x4,
};

enum cap_mask {
	CAP_MASK_PM			= 0x1,
};

enum {
	XMC_STATE_UNKNOWN,
	XMC_STATE_ENABLED,
	XMC_STATE_RESET,
	XMC_STATE_STOPPED,
	XMC_STATE_ERROR
};

enum {
	IO_REG,
	IO_GPIO,
	IO_IMAGE_MGMT,
	IO_IMAGE_SCHED,
	IO_CQ,
	IO_CLK_SCALING,
	IO_XMC_GPIO,
	IO_MUTEX,
	NUM_IOADDR
};

static struct xocl_iores_map res_map[] = {
	{ NODE_CMC_REG, IO_REG},
	{ NODE_CMC_RESET, IO_GPIO},
	{ NODE_CMC_FW_MEM, IO_IMAGE_MGMT},
	{ NODE_ERT_FW_MEM, IO_IMAGE_SCHED},
	{ NODE_ERT_CQ_MGMT, IO_CQ},
	{ NODE_CMC_CLK_SCALING_REG, IO_CLK_SCALING},
	{ NODE_CMC_MUTEX, IO_MUTEX},
};


enum sensor_val_kind {
	SENSOR_MAX,
	SENSOR_AVG,
	SENSOR_INS,
};

enum gpio_channel1_mask {
	MUTEX_GRANT_MASK	= 0x1,
};

enum gpio_channel2_mask {
	MUTEX_ACK_MASK		= 0x1,
	REGMAP_READY_MASK	= 0x2,
};

enum sc_mode {
	XMC_SC_UNKNOWN = 0,
	XMC_SC_NORMAL = 1,
	XMC_SC_BSL_MODE_UNSYNCED = 2,
	XMC_SC_BSL_MODE_SYNCED = 3,
	XMC_SC_BSL_MODE_SYNCED_SC_NOT_UPGRADABLE = 4,
	XMC_SC_NORMAL_MODE_SC_NOT_UPGRADABLE = 5
};

#define	READ_REG32(xmc, off)			\
	(xmc->base_addrs[IO_REG] ?		\
	XOCL_READ_REG32(xmc->base_addrs[IO_REG] + off) : 0)
#define	WRITE_REG32(xmc, val, off)		\
	(xmc->base_addrs[IO_REG] ?		\
	XOCL_WRITE_REG32(val, xmc->base_addrs[IO_REG] + off) : ((void)0))

#define	READ_GPIO(xmc, off)			\
	(xmc->base_addrs[IO_GPIO] ?		\
	XOCL_READ_REG32(xmc->base_addrs[IO_GPIO] + off) : 0)
#define	WRITE_GPIO(xmc, val, off)		\
	(xmc->base_addrs[IO_GPIO] ?		\
	XOCL_WRITE_REG32(val, xmc->base_addrs[IO_GPIO] + off) : ((void)0))

#define SCHED_EXIST(xmc)			\
	(xmc->base_addrs[IO_CQ] ? true : false)
#define	READ_CQ(xmc, off)			\
	(xmc->base_addrs[IO_CQ] ?		\
	XOCL_READ_REG32(xmc->base_addrs[IO_CQ] + off) : 0)
#define	WRITE_CQ(xmc, val, off)		\
	(xmc->base_addrs[IO_CQ] ?		\
	XOCL_WRITE_REG32(val, xmc->base_addrs[IO_CQ] + off) : ((void)0))

#define	READ_IMAGE_MGMT(xmc, off)		\
	(xmc->base_addrs[IO_IMAGE_MGMT] ?	\
	XOCL_READ_REG32(xmc->base_addrs[IO_IMAGE_MGMT] + off) : 0)

#define	READ_IMAGE_SCHED(xmc, off)		\
	(xmc->base_addrs[IO_IMAGE_SCHED] ?	\
	XOCL_READ_REG32(xmc->base_addrs[IO_IMAGE_SCHED] + off) : 0)

#define	COPY_MGMT(xmc, buf, len)		\
	(xmc->base_addrs[IO_IMAGE_MGMT] ?	\
	xocl_memcpy_toio(xmc->base_addrs[IO_IMAGE_MGMT], buf, len) : ((void)0))
#define	COPY_SCHE(xmc, buf, len)		\
	(xmc->base_addrs[IO_IMAGE_SCHED] ?	\
	xocl_memcpy_toio(xmc->base_addrs[IO_IMAGE_SCHED], buf, len) : ((void)0))

#define	READ_RUNTIME_CS(xmc, off)		\
	(xmc->base_addrs[IO_CLK_SCALING] ?	\
	XOCL_READ_REG32(xmc->base_addrs[IO_CLK_SCALING] + off) : 0)
#define	WRITE_RUNTIME_CS(xmc, val, off)		\
	(xmc->base_addrs[IO_CLK_SCALING] ?	\
	XOCL_WRITE_REG32(val, xmc->base_addrs[IO_CLK_SCALING] + off) : ((void)0))

#define	READ_SENSOR(xmc, off, valp, val_kind)	\
	safe_read32(xmc, off + sizeof(u32) * val_kind, valp);

#define	READ_XMC_GPIO(xmc, off)		\
	(xmc->base_addrs[IO_XMC_GPIO] ?		\
	XOCL_READ_REG32(xmc->base_addrs[IO_XMC_GPIO] + off) : 0)
#define	WRITE_XMC_GPIO(xmc, val, off)	\
	(xmc->base_addrs[IO_XMC_GPIO] ?		\
	XOCL_WRITE_REG32(val, xmc->base_addrs[IO_XMC_GPIO] + off) : ((void)0))

#define	XMC_CTRL_ERR_CLR			(1 << 1)

#define	XMC_NO_MAILBOX_MASK			(1 << 3)
#define	XMC_PKT_OWNER_MASK			(1 << 5)
#define	XMC_PKT_ERR_MASK			(1 << 26)

#define	XMC_HOST_MSG_NO_ERR			0x00
#define	XMC_HOST_MSG_BAD_OPCODE_ERR		0x01
#define	XMC_HOST_MSG_UNKNOWN_ERR		0x02
#define	XMC_HOST_MSG_MSP432_MODE_ERR		0x03
#define	XMC_HOST_MSG_MSP432_FW_LENGTH_ERR	0x04
#define	XMC_HOST_MSG_BRD_INFO_MISSING_ERR	0x05

enum xmc_packet_op {
	XPO_UNKNOWN = 0,
	XPO_MSP432_SEC_START,
	XPO_MSP432_SEC_DATA,
	XPO_MSP432_IMAGE_END,
	XPO_BOARD_INFO,
	XPO_MSP432_ERASE_FW,
	XPO_DR_FREEZE,
	XPO_DR_FREE,
	XPO_XCLBIN_DATA,
};

/* Make sure hdr is multiple of u32 */
struct xmc_pkt_hdr {
	u32 payload_sz	: 12;
	u32 reserved	: 12;
	u32 op		: 8;
};

/* We have a 4k buffer for xmc mailbox */
#define	XMC_PKT_MAX_SZ	1024 /* In u32 */
#define	XMC_PKT_MAX_PAYLOAD_SZ	\
	(XMC_PKT_MAX_SZ - sizeof(struct xmc_pkt_hdr) / sizeof(u32)) /* In u32 */
#define	XMC_PKT_SZ(hdr)		\
	((sizeof(struct xmc_pkt_hdr) + (hdr)->payload_sz + sizeof(u32) - 1) / \
	sizeof(u32)) /* In u32 */


#define XMC_BDINFO_ENTRY_LEN_MAX 	256
#define XMC_BDINFO_ENTRY_LEN		32
#define XMC_BDINFO_MAC_LEN		6

#define CMC_OP_READ_QSFP_DIAGNOSTICS            0xB
#define CMC_OP_WRITE_QSFP_CONTROL               0xC
#define CMC_OP_READ_QSFP_VALIDATE_LOW_SPEED_IO  0xD
#define CMC_OP_WRITE_QSFP_VALIDATE_LOW_SPEED_IO 0xE

#define CMC_OP_QSFP_DIAG_OFFSET 	0xC
#define CMC_OP_QSFP_IO_OFFSET           0x8
#define CMC_MAX_QSFP_READ_SIZE          128

#define BDINFO_MAC_DYNAMIC              0x4B

struct xmc_pkt_image_end_op {
	u32 BSL_jump_addr;
};

struct xmc_pkt_sector_start_op {
	u32 addr;
	u32 size;
	u8 data[1];
};

struct xmc_pkt_sector_data_op {
	u8 data[1];
};

struct xmc_pkt_qsfp_send_op {
	u32 port;
	u32 lower_page;
	u32 upper_page;
};

struct xmc_pkt_qsfp_recv_op {
	u32 port;
	u32 data_size;
};

struct xmc_pkt_qsfp_io_op {
	u32 port;
};

struct xmc_pkt {
	struct xmc_pkt_hdr hdr;
	union {
		u32 data[XMC_PKT_MAX_PAYLOAD_SZ];
		struct xmc_pkt_image_end_op image_end;
		struct xmc_pkt_sector_start_op sector_start;
		struct xmc_pkt_sector_data_op sector_data;
		struct xmc_pkt_qsfp_send_op qsfp_send;
		struct xmc_pkt_qsfp_recv_op qsfp_recv;
		struct xmc_pkt_qsfp_io_op qsfp_io;
	};
};

enum board_info_key {
	BDINFO_SN = 0x21,
	BDINFO_MAC0,
	BDINFO_MAC1,
	BDINFO_MAC2,
	BDINFO_MAC3,
	BDINFO_REV,
	BDINFO_NAME,
	BDINFO_BMC_VER,
	BDINFO_MAX_PWR,
	BDINFO_FAN_PRESENCE,
	BDINFO_CONFIG_MODE,
	/* lower and upper limit */
	BDINFO_MIN_KEY = BDINFO_SN,
	BDINFO_MAX_KEY = BDINFO_CONFIG_MODE,
};

struct xmc_status {
	u32 init_done		: 1;
	u32 mb_stopped		: 1;
	u32 reserved0		: 1;
	u32 watchdog_reset	: 1;
	u32 reserved1		: 6;
	u32 power_mode		: 2;
	u32 reserved2		: 12;
	u32 sc_comm_ver		: 4;
	u32 sc_mode		: 3;
	u32 invalid_sc		: 1;
};

struct xocl_xmc {
	struct platform_device	*pdev;
	void __iomem		*base_addrs[NUM_IOADDR];
	size_t			range[NUM_IOADDR];

	struct device		*hwmon_dev;
	bool			enabled;
	u32			state;
	struct mutex		xmc_lock;

	char			*sche_binary;
	u32			sche_binary_length;
	char			*mgmt_binary;
	u32			mgmt_binary_length;

	u64			cache_expire_secs;
	struct xcl_sensor	*cache;
	ktime_t			cache_expires;
	u32			sc_presence;

	/* XMC mailbox support. */
	struct mutex		mbx_lock;
	bool			mbx_enabled;
	u32			mbx_offset;
	struct xmc_pkt		mbx_pkt;
	char			*bdinfo_raw;
	char			serial_num[XMC_BDINFO_ENTRY_LEN_MAX];
	char			mac_addr0[XMC_BDINFO_ENTRY_LEN];
	char			mac_addr1[XMC_BDINFO_ENTRY_LEN];
	char			mac_addr2[XMC_BDINFO_ENTRY_LEN];
	char			mac_addr3[XMC_BDINFO_ENTRY_LEN];
	char			revision[XMC_BDINFO_ENTRY_LEN_MAX];
	char			bd_name[XMC_BDINFO_ENTRY_LEN_MAX];
	char			bmc_ver[XMC_BDINFO_ENTRY_LEN_MAX];
	char			exp_bmc_ver[XMC_BDINFO_ENTRY_LEN_MAX];
	uint32_t		max_power;
	uint32_t		fan_presence;
	uint32_t		config_mode;
	bool			bdinfo_loaded;
	uint32_t		mac_contiguous_num;
	char			mac_addr_first[XMC_BDINFO_MAC_LEN];

	bool			sysfs_created;
	bool			mini_sysfs_created;

	bool			opened;
	bool			sc_fw_erased;
	struct xocl_xmc_privdata *priv_data;
};


static int load_xmc(struct xocl_xmc *xmc);
static int stop_xmc(struct platform_device *pdev);
static void xmc_clk_scale_config(struct platform_device *pdev);
static int xmc_load_board_info(struct xocl_xmc *xmc);
static int xmc_access(struct platform_device *pdev, enum xocl_xmc_flags flags);
static bool scaling_condition_check(struct xocl_xmc *xmc);
static const struct file_operations xmc_fops;
static bool is_sc_fixed(struct xocl_xmc *xmc);
static void clock_status_check(struct platform_device *pdev, bool *latched);
static ssize_t xmc_qsfp_read(struct xocl_xmc *xmc, char *buf, int port, int lp, int up);
static ssize_t xmc_qsfp_io_read(struct xocl_xmc *xmc, char *buf, int port);

static void set_sensors_data(struct xocl_xmc *xmc, struct xcl_sensor *sensors)
{
	memcpy(xmc->cache, sensors, sizeof(struct xcl_sensor));
	xmc->cache_expires = ktime_add(ktime_get_boottime(),
		ktime_set(xmc->cache_expire_secs, 0));
}

static void xmc_read_from_peer(struct platform_device *pdev)
{
	struct xocl_xmc *xmc = platform_get_drvdata(pdev);
	struct xcl_mailbox_subdev_peer subdev_peer = {0};
	struct xcl_sensor *xcl_sensor = NULL;
	size_t resp_len = sizeof(struct xcl_sensor);
	size_t data_len = sizeof(struct xcl_mailbox_subdev_peer);
	struct xcl_mailbox_req *mb_req = NULL;
	size_t reqlen = sizeof(struct xcl_mailbox_req) + data_len;
	xdev_handle_t xdev = xocl_get_xdev(pdev);

	xocl_info(&pdev->dev, "reading from peer");
	mb_req = vmalloc(reqlen);
	if (!mb_req)
		goto done;

	xcl_sensor = vzalloc(resp_len);
	if (!xcl_sensor)
		goto done;

	mb_req->req = XCL_MAILBOX_REQ_PEER_DATA;
	subdev_peer.size = resp_len;
	subdev_peer.kind = XCL_SENSOR;
	subdev_peer.entries = 1;

	memcpy(mb_req->data, &subdev_peer, data_len);

	(void) xocl_peer_request(xdev,
		mb_req, reqlen, xcl_sensor, &resp_len, NULL, NULL, 0);
	set_sensors_data(xmc, xcl_sensor);

done:
	vfree(xcl_sensor);
	vfree(mb_req);
}

static void get_sensors_data(struct platform_device *pdev)
{
	struct xocl_xmc *xmc = platform_get_drvdata(pdev);
	ktime_t now = ktime_get_boottime();

	if (ktime_compare(now, xmc->cache_expires) > 0)
		xmc_read_from_peer(pdev);
}

/* sysfs support */
static void safe_read32(struct xocl_xmc *xmc, u32 reg, u32 *val)
{
	mutex_lock(&xmc->xmc_lock);
	if (xmc->enabled && xmc->state == XMC_STATE_ENABLED)
		*val = READ_REG32(xmc, reg);
	else
		*val = 0;
	mutex_unlock(&xmc->xmc_lock);
}

static void safe_write32(struct xocl_xmc *xmc, u32 reg, u32 val)
{
	mutex_lock(&xmc->xmc_lock);
	if (xmc->enabled && xmc->state == XMC_STATE_ENABLED)
		WRITE_REG32(xmc, val, reg);
	mutex_unlock(&xmc->xmc_lock);
}

static void safe_read_from_peer(struct xocl_xmc *xmc,
	struct platform_device *pdev)
{
	mutex_lock(&xmc->xmc_lock);
	if (xmc->enabled)
		get_sensors_data(pdev);
	mutex_unlock(&xmc->xmc_lock);
}

static void xmc_sensor(struct platform_device *pdev, enum data_kind kind,
	u32 *val, enum sensor_val_kind val_kind)
{
	struct xocl_xmc *xmc = platform_get_drvdata(pdev);

	if (XMC_PRIVILEGED(xmc)) {
		switch (kind) {
		case DIMM0_TEMP:
			READ_SENSOR(xmc, XMC_DIMM_TEMP0_REG, val, val_kind);
			break;
		case DIMM1_TEMP:
			READ_SENSOR(xmc, XMC_DIMM_TEMP1_REG, val, val_kind);
			break;
		case DIMM2_TEMP:
			READ_SENSOR(xmc, XMC_DIMM_TEMP2_REG, val, val_kind);
			break;
		case DIMM3_TEMP:
			READ_SENSOR(xmc, XMC_DIMM_TEMP3_REG, val, val_kind);
			break;
		case FPGA_TEMP:
			READ_SENSOR(xmc, XMC_FPGA_TEMP, val, val_kind);
			break;
		case VOL_12V_PEX:
			READ_SENSOR(xmc, XMC_12V_PEX_REG, val, val_kind);
			break;
		case VOL_12V_AUX:
			READ_SENSOR(xmc, XMC_12V_AUX_REG, val, val_kind);
			break;
		case CUR_12V_PEX:
			READ_SENSOR(xmc, XMC_12V_PEX_I_IN_REG, val, val_kind);
			break;
		case CUR_12V_AUX:
			READ_SENSOR(xmc, XMC_12V_AUX_I_IN_REG, val, val_kind);
			break;
		case SE98_TEMP0:
			READ_SENSOR(xmc, XMC_SE98_TEMP0_REG, val, val_kind);
			break;
		case SE98_TEMP1:
			READ_SENSOR(xmc, XMC_SE98_TEMP1_REG, val, val_kind);
			break;
		case SE98_TEMP2:
			READ_SENSOR(xmc, XMC_SE98_TEMP2_REG, val, val_kind);
			break;
		case FAN_TEMP:
			READ_SENSOR(xmc, XMC_FAN_TEMP_REG, val, val_kind);
			break;
		case FAN_RPM:
			READ_SENSOR(xmc, XMC_FAN_SPEED_REG, val, val_kind);
			break;
		case VOL_3V3_PEX:
			READ_SENSOR(xmc, XMC_3V3_PEX_REG, val, val_kind);
			break;
		case VOL_3V3_AUX:
			READ_SENSOR(xmc, XMC_3V3_AUX_REG, val, val_kind);
			break;
		case CUR_3V3_AUX:
			READ_SENSOR(xmc, XMC_3V3_AUX_I_REG, val, val_kind);
			break;
		case VPP_BTM:
			READ_SENSOR(xmc, XMC_DDR4_VPP_BTM_REG, val, val_kind);
			break;
		case VPP_TOP:
			READ_SENSOR(xmc, XMC_DDR4_VPP_TOP_REG, val, val_kind);
			break;
		case VOL_5V5_SYS:
			READ_SENSOR(xmc, XMC_SYS_5V5_REG, val, val_kind);
			break;
		case VOL_1V2_TOP:
			READ_SENSOR(xmc, XMC_VCC1V2_TOP_REG, val, val_kind);
			break;
		case VOL_1V2_BTM:
			READ_SENSOR(xmc, XMC_VCC1V2_BTM_REG, val, val_kind);
			break;
		case VOL_1V8:
			READ_SENSOR(xmc, XMC_VCC1V8_REG, val, val_kind);
			break;
		case VCC_0V9A:
			READ_SENSOR(xmc, XMC_MGT0V9AVCC_REG, val, val_kind);
			break;
		case VOL_12V_SW:
			READ_SENSOR(xmc, XMC_12V_SW_REG, val, val_kind);
			break;
		case VTT_MGTA:
			READ_SENSOR(xmc, XMC_MGTAVTT_REG, val, val_kind);
			break;
		case VOL_VCC_INT:
			READ_SENSOR(xmc, XMC_VCCINT_V_REG, val, val_kind);
			break;
		case CUR_VCC_INT:
			READ_SENSOR(xmc, XMC_VCCINT_I_REG, val, val_kind);
			break;
		case HBM_TEMP:
			READ_SENSOR(xmc, XMC_HBM_TEMP_REG, val, val_kind);
			break;
		case CAGE_TEMP0:
			READ_SENSOR(xmc, XMC_CAGE_TEMP0_REG, val, val_kind);
			break;
		case CAGE_TEMP1:
			READ_SENSOR(xmc, XMC_CAGE_TEMP1_REG, val, val_kind);
			break;
		case CAGE_TEMP2:
			READ_SENSOR(xmc, XMC_CAGE_TEMP2_REG, val, val_kind);
			break;
		case CAGE_TEMP3:
			READ_SENSOR(xmc, XMC_CAGE_TEMP3_REG, val, val_kind);
			break;
		case VCC_0V85:
			READ_SENSOR(xmc, XMC_VCC0V85_REG, val, val_kind);
			break;
		case VOL_VCC_3V3:
			READ_SENSOR(xmc, XMC_VCC3V3_REG, val, val_kind);
			break;
		case CUR_3V3_PEX:
			READ_SENSOR(xmc, XMC_3V3_PEX_I_REG, val, val_kind);
			break;
		case CUR_VCC_0V85:
			READ_SENSOR(xmc, XMC_VCC0V85_I_REG, val, val_kind);
			break;
		case VOL_HBM_1V2:
			READ_SENSOR(xmc, XMC_HBM_1V2_REG, val, val_kind);
			break;
		case VOL_VPP_2V5:
			READ_SENSOR(xmc, XMC_VPP2V5_REG, val, val_kind);
			break;
		case VOL_VCCINT_BRAM:
			READ_SENSOR(xmc, XMC_VCCINT_BRAM_REG, val, val_kind);
			break;
		case XMC_VER:
			safe_read32(xmc, XMC_VERSION_REG, val);
			break;
		case XMC_OEM_ID:
			safe_read32(xmc, XMC_OEM_ID_REG, val);
			break;
		case XMC_VCCINT_TEMP:
			READ_SENSOR(xmc, XMC_VCCINT_TEMP_REG, val, val_kind);
			break;
		case XMC_12V_AUX1:
			READ_SENSOR(xmc, XMC_12V_AUX1_REG, val, val_kind);
			break;
		case XMC_VCC1V2_I:
			READ_SENSOR(xmc, XMC_VCC1V2_I_REG, val, val_kind);
			break;
		case XMC_V12_IN_I:
			READ_SENSOR(xmc, XMC_V12_IN_I_REG, val, val_kind);
			break;
		case XMC_V12_IN_AUX0_I:
			READ_SENSOR(xmc, XMC_V12_IN_AUX0_I_REG, val, val_kind);
			break;
		case XMC_V12_IN_AUX1_I:
			READ_SENSOR(xmc, XMC_V12_IN_AUX1_I_REG, val, val_kind);
			break;
		case XMC_VCCAUX:
			READ_SENSOR(xmc, XMC_VCCAUX_REG, val, val_kind);
			break;
		case XMC_VCCAUX_PMC:
			READ_SENSOR(xmc, XMC_VCCAUX_PMC_REG, val, val_kind);
			break;
		case XMC_VCCRAM:
			READ_SENSOR(xmc, XMC_VCCRAM_REG, val, val_kind);
			break;
		default:
			break;
		}
	} else {
		safe_read_from_peer(xmc, pdev);

		switch (kind) {
		case DIMM0_TEMP:
			*val = xmc->cache->dimm_temp0;
			break;
		case DIMM1_TEMP:
			*val = xmc->cache->dimm_temp1;
			break;
		case DIMM2_TEMP:
			*val = xmc->cache->dimm_temp2;
			break;
		case DIMM3_TEMP:
			*val = xmc->cache->dimm_temp3;
			break;
		case FPGA_TEMP:
			*val = xmc->cache->fpga_temp;
			break;
		case VOL_12V_PEX:
			*val = xmc->cache->vol_12v_pex;
			break;
		case VOL_12V_AUX:
			*val = xmc->cache->vol_12v_aux;
			break;
		case CUR_12V_PEX:
			*val = xmc->cache->cur_12v_pex;
			break;
		case CUR_12V_AUX:
			*val = xmc->cache->cur_12v_aux;
			break;
		case SE98_TEMP0:
			*val = xmc->cache->se98_temp0;
			break;
		case SE98_TEMP1:
			*val = xmc->cache->se98_temp1;
			break;
		case SE98_TEMP2:
			*val = xmc->cache->se98_temp2;
			break;
		case FAN_TEMP:
			*val = xmc->cache->fan_temp;
			break;
		case FAN_RPM:
			*val = xmc->cache->fan_rpm;
			break;
		case VOL_3V3_PEX:
			*val = xmc->cache->vol_3v3_pex;
			break;
		case VOL_3V3_AUX:
			*val = xmc->cache->vol_3v3_aux;
			break;
		case CUR_3V3_AUX:
			*val = xmc->cache->cur_3v3_aux;
			break;
		case VPP_BTM:
			*val = xmc->cache->ddr_vpp_btm;
			break;
		case VPP_TOP:
			*val = xmc->cache->ddr_vpp_top;
			break;
		case VOL_5V5_SYS:
			*val = xmc->cache->sys_5v5;
			break;
		case VOL_1V2_TOP:
			*val = xmc->cache->top_1v2;
			break;
		case VOL_1V2_BTM:
			*val = xmc->cache->vcc1v2_btm;
			break;
		case VOL_1V8:
			*val = xmc->cache->vol_1v8;
			break;
		case VCC_0V9A:
			*val = xmc->cache->mgt0v9avcc;
			break;
		case VOL_12V_SW:
			*val = xmc->cache->vol_12v_sw;
			break;
		case VTT_MGTA:
			*val = xmc->cache->mgtavtt;
			break;
		case VOL_VCC_INT:
			*val = xmc->cache->vccint_vol;
			break;
		case CUR_VCC_INT:
			*val = xmc->cache->vccint_curr;
			break;
		case HBM_TEMP:
			*val = xmc->cache->hbm_temp0;
			break;
		case CAGE_TEMP0:
			*val = xmc->cache->cage_temp0;
			break;
		case CAGE_TEMP1:
			*val = xmc->cache->cage_temp1;
			break;
		case CAGE_TEMP2:
			*val = xmc->cache->cage_temp2;
			break;
		case CAGE_TEMP3:
			*val = xmc->cache->cage_temp3;
			break;
		case VCC_0V85:
			*val = xmc->cache->vol_0v85;
			break;
		case VOL_VCC_3V3:
			*val = xmc->cache->vol_3v3_vcc;
			break;
		case CUR_3V3_PEX:
			*val = xmc->cache->cur_3v3_pex;
			break;
		case CUR_VCC_0V85:
			*val = xmc->cache->cur_0v85;
			break;
		case VOL_HBM_1V2:
			*val = xmc->cache->vol_1v2_hbm;
			break;
		case VOL_VPP_2V5:
			*val = xmc->cache->vol_2v5_vpp;
			break;
		case VOL_VCCINT_BRAM:
			*val = xmc->cache->vccint_bram;
			break;
		case XMC_VER:
			*val = xmc->cache->version;
			break;
		case XMC_OEM_ID:
			*val = xmc->cache->oem_id;
			break;
		case XMC_VCCINT_TEMP:
			*val = xmc->cache->vccint_temp;
			break;
		case XMC_12V_AUX1:
			*val = xmc->cache->vol_12v_aux1;
			break;
		case XMC_VCC1V2_I:
			*val = xmc->cache->vol_vcc1v2_i;
			break;
		case XMC_V12_IN_I:
			*val = xmc->cache->vol_v12_in_i;
			break;
		case XMC_V12_IN_AUX0_I:
			*val = xmc->cache->vol_v12_in_aux0_i;
			break;
		case XMC_V12_IN_AUX1_I:
			*val = xmc->cache->vol_v12_in_aux1_i;
			break;
		case XMC_VCCAUX:
			*val = xmc->cache->vol_vccaux;
			break;
		case XMC_VCCAUX_PMC:
			*val = xmc->cache->vol_vccaux_pmc;
			break;
		case XMC_VCCRAM:
			*val = xmc->cache->vol_vccram;
			break;

		default:
			break;
		}
	}
}

static void read_bdinfo_from_peer(struct platform_device *pdev)
{
	struct xocl_xmc *xmc = platform_get_drvdata(pdev);
	struct xcl_mailbox_subdev_peer subdev_peer = {0};
	size_t resp_len = sizeof(struct xcl_board_info);
	size_t data_len = sizeof(struct xcl_mailbox_subdev_peer);
	struct xcl_mailbox_req *mb_req = NULL;
	size_t reqlen = sizeof(struct xcl_mailbox_req) + data_len;
	xdev_handle_t xdev = xocl_get_xdev(pdev);
	int ret = 0;

	BUG_ON(!mutex_is_locked(&xmc->mbx_lock));

	if (xmc->bdinfo_raw)
		return;

	mb_req = vmalloc(reqlen);
	if (!mb_req)
		goto done;

	xmc->bdinfo_raw = vzalloc(resp_len);
	if (!xmc->bdinfo_raw)
		goto done;

	mb_req->req = XCL_MAILBOX_REQ_PEER_DATA;
	subdev_peer.size = resp_len;
	subdev_peer.kind = XCL_BDINFO;
	subdev_peer.entries = 1;

	memcpy(mb_req->data, &subdev_peer, data_len);

	ret = xocl_peer_request(xdev,
		mb_req, reqlen, xmc->bdinfo_raw, &resp_len, NULL, NULL, 0);
done:
	if (ret) {
		/* if we failed to get board info from peer, free it and 
		 * try to retrieve next time
		 */
		vfree(xmc->bdinfo_raw);
		xmc->bdinfo_raw = NULL;
	}
	vfree(mb_req);
}
static void xmc_bdinfo(struct platform_device *pdev, enum data_kind kind,
	u32 *buf)
{
	struct xocl_xmc *xmc = platform_get_drvdata(pdev);
	struct xcl_board_info *bdinfo = NULL;

	BUG_ON(!mutex_is_locked(&xmc->mbx_lock));
	if (XMC_PRIVILEGED(xmc)) {

		switch (kind) {
		case SER_NUM:
			memcpy(buf, xmc->serial_num, XMC_BDINFO_ENTRY_LEN_MAX);
			break;
		case MAC_ADDR0:
			memcpy(buf, xmc->mac_addr0, XMC_BDINFO_ENTRY_LEN);
			break;
		case MAC_ADDR1:
			memcpy(buf, xmc->mac_addr1, XMC_BDINFO_ENTRY_LEN);
			break;
		case MAC_ADDR2:
			memcpy(buf, xmc->mac_addr2, XMC_BDINFO_ENTRY_LEN);
			break;
		case MAC_ADDR3:
			memcpy(buf, xmc->mac_addr3, XMC_BDINFO_ENTRY_LEN);
			break;
		case REVISION:
			memcpy(buf, xmc->revision, XMC_BDINFO_ENTRY_LEN_MAX);
			break;
		case CARD_NAME:
			memcpy(buf, xmc->bd_name, XMC_BDINFO_ENTRY_LEN_MAX);
			break;
		case BMC_VER:
			memcpy(buf, xmc->bmc_ver, XMC_BDINFO_ENTRY_LEN_MAX);
			break;
		case MAX_PWR:
			*buf = xmc->max_power;
			break;
		case FAN_PRESENCE:
			*buf = xmc->fan_presence;
			break;
		case CFG_MODE:
			*buf = xmc->config_mode;
			break;
		case EXP_BMC_VER:
			memcpy(buf, xmc->exp_bmc_ver, XMC_BDINFO_ENTRY_LEN_MAX);
			break;
		case MAC_CONT_NUM:
			*buf = xmc->mac_contiguous_num;
			break;
		case MAC_ADDR_FIRST:
			memcpy(buf, xmc->mac_addr_first, XMC_BDINFO_MAC_LEN);
			break;
		default:
			break;
		}

	} else {
		
		read_bdinfo_from_peer(pdev);
		if (!xmc->bdinfo_raw)
			return;

		bdinfo = (struct xcl_board_info *)xmc->bdinfo_raw;

		switch (kind) {
		case SER_NUM:
			memcpy(buf, bdinfo->serial_num,
				XMC_BDINFO_ENTRY_LEN_MAX);
			break;
		case MAC_ADDR0:
			memcpy(buf, bdinfo->mac_addr0, XMC_BDINFO_ENTRY_LEN);
			break;
		case MAC_ADDR1:
			memcpy(buf, bdinfo->mac_addr1, XMC_BDINFO_ENTRY_LEN);
			break;
		case MAC_ADDR2:
			memcpy(buf, bdinfo->mac_addr2, XMC_BDINFO_ENTRY_LEN);
			break;
		case MAC_ADDR3:
			memcpy(buf, bdinfo->mac_addr3, XMC_BDINFO_ENTRY_LEN);
			break;
		case REVISION:
			memcpy(buf, bdinfo->revision, XMC_BDINFO_ENTRY_LEN_MAX);
			break;
		case CARD_NAME:
			memcpy(buf, bdinfo->bd_name, XMC_BDINFO_ENTRY_LEN_MAX);
			break;
		case BMC_VER:
			memcpy(buf, bdinfo->bmc_ver, XMC_BDINFO_ENTRY_LEN_MAX);
			break;
		case MAX_PWR:
			*buf = bdinfo->max_power;
			break;
		case FAN_PRESENCE:
			*buf = bdinfo->fan_presence;
			break;
		case CFG_MODE:
			*buf = bdinfo->config_mode;
			break;
		case EXP_BMC_VER:
			memcpy(buf, bdinfo->exp_bmc_ver,
					XMC_BDINFO_ENTRY_LEN_MAX);
			break;
		case MAC_CONT_NUM:
			*buf = bdinfo->mac_contiguous_num;
			break;
		case MAC_ADDR_FIRST:
			memcpy(buf, bdinfo->mac_addr_first, XMC_BDINFO_MAC_LEN);
			break;
		default:
			break;
		}
	}
}

static bool xmc_clk_scale_on(struct platform_device *pdev)
{
	struct xocl_xmc *xmc = platform_get_drvdata(pdev);

	if (xmc->priv_data && (xmc->priv_data->flags & XOCL_XMC_CLK_SCALING))
		return true;

	return false;
}

static bool nosc_xmc(struct platform_device *pdev)
{
	struct xocl_xmc *xmc = platform_get_drvdata(pdev);

	if (xmc->priv_data && (xmc->priv_data->flags & XOCL_XMC_NOSC))
		return true;

	return false;
}

static bool xmc_in_bitfile(struct platform_device *pdev)
{
	struct xocl_xmc *xmc = platform_get_drvdata(pdev);

	/* xmc in bitfile is supported only on SmartSSD U.2 */
	if (xmc->priv_data && (xmc->priv_data->flags & XOCL_XMC_IN_BITFILE))
		return true;

	return false;
}

static bool autonomous_xmc(struct platform_device *pdev)
{
	struct xocl_dev_core *core = xocl_get_xdev(pdev);

	return core->priv.flags & (XOCL_DSAFLAG_SMARTN | XOCL_DSAFLAG_VERSAL);
}

static int xmc_get_data(struct platform_device *pdev, enum xcl_group_kind kind,
	void *buf)
{
	struct xcl_sensor *sensors = NULL;
	struct xcl_board_info *bdinfo = NULL;
	struct xocl_xmc *xmc = platform_get_drvdata(pdev);

	if (XMC_PRIVILEGED(xmc) && !xmc->mgmt_binary && !autonomous_xmc(pdev)) {
		if (!xmc_in_bitfile(xmc->pdev))
			return -ENODEV;
	}

	switch (kind) {
	case XCL_SENSOR:
		sensors = (struct xcl_sensor *)buf;

		xmc_sensor(pdev, VOL_12V_PEX, &sensors->vol_12v_pex, SENSOR_INS);
		xmc_sensor(pdev, VOL_12V_AUX, &sensors->vol_12v_aux, SENSOR_INS);
		xmc_sensor(pdev, CUR_12V_PEX, &sensors->cur_12v_pex, SENSOR_INS);
		xmc_sensor(pdev, CUR_12V_AUX, &sensors->cur_12v_aux, SENSOR_INS);
		xmc_sensor(pdev, VOL_3V3_PEX, &sensors->vol_3v3_pex, SENSOR_INS);
		xmc_sensor(pdev, VOL_3V3_AUX, &sensors->vol_3v3_aux, SENSOR_INS);
		xmc_sensor(pdev, CUR_3V3_AUX, &sensors->cur_3v3_aux, SENSOR_INS);
		xmc_sensor(pdev, VPP_BTM, &sensors->ddr_vpp_btm, SENSOR_INS);
		xmc_sensor(pdev, VOL_5V5_SYS, &sensors->sys_5v5, SENSOR_INS);
		xmc_sensor(pdev, VOL_1V2_TOP, &sensors->top_1v2, SENSOR_INS);
		xmc_sensor(pdev, VOL_1V8, &sensors->vol_1v8, SENSOR_INS);
		xmc_sensor(pdev, VCC_0V85, &sensors->vol_0v85, SENSOR_INS);
		xmc_sensor(pdev, VPP_TOP, &sensors->ddr_vpp_top, SENSOR_INS);
		xmc_sensor(pdev, VCC_0V9A, &sensors->mgt0v9avcc, SENSOR_INS);
		xmc_sensor(pdev, VOL_12V_SW, &sensors->vol_12v_sw, SENSOR_INS);
		xmc_sensor(pdev, VTT_MGTA, &sensors->mgtavtt, SENSOR_INS);
		xmc_sensor(pdev, VOL_1V2_BTM, &sensors->vcc1v2_btm, SENSOR_INS);
		xmc_sensor(pdev, FPGA_TEMP, &sensors->fpga_temp, SENSOR_INS);
		xmc_sensor(pdev, FAN_TEMP, &sensors->fan_temp, SENSOR_INS);
		xmc_sensor(pdev, FAN_RPM, &sensors->fan_rpm, SENSOR_INS);
		xmc_sensor(pdev, DIMM0_TEMP, &sensors->dimm_temp0, SENSOR_INS);
		xmc_sensor(pdev, DIMM1_TEMP, &sensors->dimm_temp1, SENSOR_INS);
		xmc_sensor(pdev, DIMM2_TEMP, &sensors->dimm_temp2, SENSOR_INS);
		xmc_sensor(pdev, DIMM3_TEMP, &sensors->dimm_temp3, SENSOR_INS);
		xmc_sensor(pdev, VOL_VCC_INT, &sensors->vccint_vol, SENSOR_INS);
		xmc_sensor(pdev, CUR_VCC_INT, &sensors->vccint_curr, SENSOR_INS);
		xmc_sensor(pdev, SE98_TEMP0, &sensors->se98_temp0, SENSOR_INS);
		xmc_sensor(pdev, SE98_TEMP1, &sensors->se98_temp1, SENSOR_INS);
		xmc_sensor(pdev, SE98_TEMP2, &sensors->se98_temp2, SENSOR_INS);
		xmc_sensor(pdev, CAGE_TEMP0, &sensors->cage_temp0, SENSOR_INS);
		xmc_sensor(pdev, CAGE_TEMP1, &sensors->cage_temp1, SENSOR_INS);
		xmc_sensor(pdev, CAGE_TEMP2, &sensors->cage_temp2, SENSOR_INS);
		xmc_sensor(pdev, CAGE_TEMP3, &sensors->cage_temp3, SENSOR_INS);
		xmc_sensor(pdev, HBM_TEMP, &sensors->hbm_temp0, SENSOR_INS);
		xmc_sensor(pdev, VOL_VCC_3V3, &sensors->vol_3v3_vcc, SENSOR_INS);
		xmc_sensor(pdev, CUR_3V3_PEX, &sensors->cur_3v3_pex, SENSOR_INS);
		xmc_sensor(pdev, CUR_VCC_0V85, &sensors->cur_0v85, SENSOR_INS);
		xmc_sensor(pdev, VOL_HBM_1V2, &sensors->vol_1v2_hbm, SENSOR_INS);
		xmc_sensor(pdev, VOL_VPP_2V5, &sensors->vol_2v5_vpp, SENSOR_INS);
		xmc_sensor(pdev, VOL_VCCINT_BRAM, &sensors->vccint_bram, SENSOR_INS);
		xmc_sensor(pdev, XMC_VER, &sensors->version, SENSOR_INS);
		xmc_sensor(pdev, XMC_OEM_ID, &sensors->oem_id, SENSOR_INS);
		xmc_sensor(pdev, XMC_VCCINT_TEMP, &sensors->vccint_temp, SENSOR_INS);
		xmc_sensor(pdev, XMC_12V_AUX1, &sensors->vol_12v_aux1, SENSOR_INS);
		xmc_sensor(pdev, XMC_VCC1V2_I, &sensors->vol_vcc1v2_i, SENSOR_INS);
		xmc_sensor(pdev, XMC_V12_IN_I, &sensors->vol_v12_in_i, SENSOR_INS);
		xmc_sensor(pdev, XMC_V12_IN_AUX0_I, &sensors->vol_v12_in_aux0_i, SENSOR_INS);
		xmc_sensor(pdev, XMC_V12_IN_AUX1_I, &sensors->vol_v12_in_aux1_i, SENSOR_INS);
		xmc_sensor(pdev, XMC_VCCAUX, &sensors->vol_vccaux, SENSOR_INS);
		xmc_sensor(pdev, XMC_VCCAUX_PMC, &sensors->vol_vccaux_pmc, SENSOR_INS);
		xmc_sensor(pdev, XMC_VCCRAM, &sensors->vol_vccram, SENSOR_INS);
		break;
	case XCL_BDINFO:
		mutex_lock(&xmc->mbx_lock);
		xmc_load_board_info(xmc);

		bdinfo = (struct xcl_board_info *)buf;

		xmc_bdinfo(pdev, SER_NUM, (u32 *)bdinfo->serial_num);
		xmc_bdinfo(pdev, MAC_ADDR0, (u32 *)bdinfo->mac_addr0);
		xmc_bdinfo(pdev, MAC_ADDR1, (u32 *)bdinfo->mac_addr1);
		xmc_bdinfo(pdev, MAC_ADDR2, (u32 *)bdinfo->mac_addr2);
		xmc_bdinfo(pdev, MAC_ADDR3, (u32 *)bdinfo->mac_addr3);
		xmc_bdinfo(pdev, REVISION, (u32 *)bdinfo->revision);
		xmc_bdinfo(pdev, CARD_NAME, (u32 *)bdinfo->bd_name);
		xmc_bdinfo(pdev, BMC_VER, (u32 *)bdinfo->bmc_ver);
		xmc_bdinfo(pdev, MAX_PWR, &bdinfo->max_power);
		xmc_bdinfo(pdev, FAN_PRESENCE, &bdinfo->fan_presence);
		xmc_bdinfo(pdev, CFG_MODE, &bdinfo->config_mode);
		xmc_bdinfo(pdev, EXP_BMC_VER, (u32 *)bdinfo->exp_bmc_ver);
		xmc_bdinfo(pdev, MAC_CONT_NUM, &bdinfo->mac_contiguous_num);
		xmc_bdinfo(pdev, MAC_ADDR_FIRST, (u32 *)bdinfo->mac_addr_first);

	 	if (strcmp(bdinfo->bmc_ver, bdinfo->exp_bmc_ver)) {
			xocl_warn(&xmc->pdev->dev, "installed XSABIN has SC version: "
			    "(%s) mismatch with loaded SC version: (%s).",
			    bdinfo->exp_bmc_ver, bdinfo->bmc_ver);
		}

		mutex_unlock(&xmc->mbx_lock);
		break;
	default:
		break;
	}
	return 0;
}

uint64_t xmc_get_power(struct platform_device *pdev, enum sensor_val_kind kind)
{
	u32 v_pex, v_aux, v_3v3, c_pex, c_aux, c_3v3;
	u64 val = 0;

	xmc_sensor(pdev, VOL_12V_PEX, &v_pex, kind);
	xmc_sensor(pdev, VOL_12V_AUX, &v_aux, kind);
	xmc_sensor(pdev, CUR_12V_PEX, &c_pex, kind);
	xmc_sensor(pdev, CUR_12V_AUX, &c_aux, kind);
	xmc_sensor(pdev, VOL_3V3_PEX, &v_3v3, kind);
	xmc_sensor(pdev, CUR_3V3_PEX, &c_3v3, kind);

	val = (u64)v_pex * c_pex + (u64)v_aux * c_aux + (u64)v_3v3 * c_3v3;

	return val;
}

static u32 xmc_get_threshold_power(struct xocl_xmc *xmc)
{
	u32 base, max, cntrl;
	u32 c_12v_pex = 0, c_3v3_pex = 0, vccint_c = 0, c_12v_aux = 0;
	u32 v_pex, v_aux, v_3v3;
	u64 power, power_12v_pex;

	/* The thresholds are stored as [Sensor ID, throttle limit] pairs in the shared
	 * XRT/CMC memory map.
	 * Power Thresholds start at 0x0E68 and ends at 0xE8C. This range is
	 * fixed. But, offsets of sensor_id & it's throttle limit pair
	 * are not fixed in this range. Hence, read sensor_id first, and store it's
	 * throttle limit in it's corresponding pair.
	 */

	base = XMC_HOST_POWER_THRESHOLD_BASE_REG;
	max = XMC_HOST_POWER_THRESHOLD_BASE_REG + 14;
	while (base < max) {
		cntrl = READ_REG32(xmc, base);
		if (cntrl == SENSOR_12VPEX_I_IN)
			c_12v_pex = READ_REG32(xmc, base + 4);
		else if (cntrl == SENSOR_3V3PEX_I_N)
			c_3v3_pex = READ_REG32(xmc, base + 4);
		else if (cntrl == SENSOR_VCCINT_I)
			vccint_c = READ_REG32(xmc, base + 4);
		else if (cntrl == SENSOR_AUX_12V_I_IN)
			c_12v_aux = READ_REG32(xmc, base + 4);
		base = base + 8;
	}

	xmc_sensor(xmc->pdev, VOL_12V_PEX, &v_pex, SENSOR_MAX);
	xmc_sensor(xmc->pdev, VOL_12V_AUX, &v_aux, SENSOR_MAX);
	xmc_sensor(xmc->pdev, VOL_3V3_PEX, &v_3v3, SENSOR_MAX);

	//Throttling threshold is 12V_PEX power
	power_12v_pex = (u64)v_pex * c_12v_pex;
	power = power_12v_pex + (u64)v_aux * c_12v_aux + (u64)v_3v3 * c_3v3_pex;

	power_12v_pex = power_12v_pex / 1000000;
	power = power / 1000000;

	return power_12v_pex;
}

static u32 xmc_get_threshold_temp(struct xocl_xmc *xmc)
{
	u32 base, max, cntrl, fpga_temp = 0, vccint_temp = 0;

	base = XMC_HOST_TEMP_THRESHOLD_BASE_REG;
	max = XMC_HOST_TEMP_THRESHOLD_BASE_REG + 0xC;
	while (base < max) {
		cntrl = READ_REG32(xmc, base);
		if (cntrl == SENSOR_FPGA_TEMP)
			fpga_temp = READ_REG32(xmc, base + 4);
		else
			vccint_temp = READ_REG32(xmc, base + 4);
		base = base + 8;
	}

	return fpga_temp;
}

static void runtime_clk_scale_disable(struct xocl_xmc *xmc)
{
	u32 cntrl;
	bool cs_en;

	/* Check if clock scaling feature can be disabled */
	cs_en = scaling_condition_check(xmc);
	if (!cs_en)
		return;

	cntrl = READ_RUNTIME_CS(xmc, XMC_CLOCK_SCALING_CONTROL_REG);
	cntrl &= ~XMC_CLOCK_SCALING_CONTROL_REG_EN_MASK;
	WRITE_RUNTIME_CS(xmc, cntrl, XMC_CLOCK_SCALING_CONTROL_REG);

	cntrl = READ_REG32(xmc, XMC_HOST_NEW_FEATURE_REG1);
	cntrl &= ~XMC_HOST_NEW_FEATURE_REG1_FEATURE_ENABLE;
	WRITE_REG32(xmc, cntrl, XMC_HOST_NEW_FEATURE_REG1);

	xocl_info(&xmc->pdev->dev, "Runtime clock scaling is disabled\n");
}

static void runtime_clk_scale_enable(struct xocl_xmc *xmc)
{
	u32 cntrl;
	bool cs_en;

	/* Check if clock scaling feature can be enabled */
	cs_en = scaling_condition_check(xmc);
	if (!cs_en)
		return;

	cntrl = READ_RUNTIME_CS(xmc, XMC_CLOCK_SCALING_CONTROL_REG);
	cntrl |= XMC_CLOCK_SCALING_CONTROL_REG_EN;
	WRITE_RUNTIME_CS(xmc, cntrl, XMC_CLOCK_SCALING_CONTROL_REG);

	cntrl = READ_REG32(xmc, XMC_HOST_NEW_FEATURE_REG1);
	cntrl |= XMC_HOST_NEW_FEATURE_REG1_FEATURE_ENABLE;
	WRITE_REG32(xmc, cntrl, XMC_HOST_NEW_FEATURE_REG1);

	xocl_info(&xmc->pdev->dev, "Runtime clock scaling is enabled\n");
}

/*
 * Defining sysfs nodes for all sensor readings.
 */
#define	SENSOR_SYSFS_NODE_FORMAT(node_name, type, format)		\
	static ssize_t node_name##_show(struct device *dev,		\
		struct device_attribute *attr, char *buf)		\
	{								\
		struct xocl_xmc *xmc = dev_get_drvdata(dev);		\
		u32 val = 0;						\
		xmc_sensor(xmc->pdev, type, &val, SENSOR_INS);		\
		return sprintf(buf, format, val);			\
	}								\
	static DEVICE_ATTR_RO(node_name)
#define SENSOR_SYSFS_NODE(node_name, type)				\
	SENSOR_SYSFS_NODE_FORMAT(node_name, type, "%d\n")
SENSOR_SYSFS_NODE(xmc_12v_pex_vol, VOL_12V_PEX);
SENSOR_SYSFS_NODE(xmc_12v_aux_vol, VOL_12V_AUX);
SENSOR_SYSFS_NODE(xmc_12v_pex_curr, CUR_12V_PEX);
SENSOR_SYSFS_NODE(xmc_12v_aux_curr, CUR_12V_AUX);
SENSOR_SYSFS_NODE(xmc_3v3_pex_vol, VOL_3V3_PEX);
SENSOR_SYSFS_NODE(xmc_3v3_aux_vol, VOL_3V3_AUX);
SENSOR_SYSFS_NODE(xmc_3v3_aux_cur, CUR_3V3_AUX);
SENSOR_SYSFS_NODE(xmc_ddr_vpp_btm, VPP_BTM);
SENSOR_SYSFS_NODE(xmc_sys_5v5, VOL_5V5_SYS);
SENSOR_SYSFS_NODE(xmc_1v2_top, VOL_1V2_TOP);
SENSOR_SYSFS_NODE(xmc_1v8, VOL_1V8);
SENSOR_SYSFS_NODE(xmc_0v85, VCC_0V85);
SENSOR_SYSFS_NODE(xmc_ddr_vpp_top, VPP_TOP);
SENSOR_SYSFS_NODE(xmc_mgt0v9avcc, VCC_0V9A);
SENSOR_SYSFS_NODE(xmc_12v_sw, VOL_12V_SW);
SENSOR_SYSFS_NODE(xmc_mgtavtt, VTT_MGTA);
SENSOR_SYSFS_NODE(xmc_vcc1v2_btm, VOL_1V2_BTM);
SENSOR_SYSFS_NODE(xmc_vccint_vol, VOL_VCC_INT);
SENSOR_SYSFS_NODE(xmc_vccint_curr, CUR_VCC_INT);
SENSOR_SYSFS_NODE(xmc_se98_temp0, SE98_TEMP0);
SENSOR_SYSFS_NODE(xmc_se98_temp1, SE98_TEMP1);
SENSOR_SYSFS_NODE(xmc_se98_temp2, SE98_TEMP2);
SENSOR_SYSFS_NODE(xmc_fpga_temp, FPGA_TEMP);
SENSOR_SYSFS_NODE(xmc_fan_temp, FAN_TEMP);
SENSOR_SYSFS_NODE(xmc_fan_rpm, FAN_RPM);
SENSOR_SYSFS_NODE(xmc_dimm_temp0, DIMM0_TEMP);
SENSOR_SYSFS_NODE(xmc_dimm_temp1, DIMM1_TEMP);
SENSOR_SYSFS_NODE(xmc_dimm_temp2, DIMM2_TEMP);
SENSOR_SYSFS_NODE(xmc_dimm_temp3, DIMM3_TEMP);
SENSOR_SYSFS_NODE(xmc_cage_temp0, CAGE_TEMP0);
SENSOR_SYSFS_NODE(xmc_cage_temp1, CAGE_TEMP1);
SENSOR_SYSFS_NODE(xmc_cage_temp2, CAGE_TEMP2);
SENSOR_SYSFS_NODE(xmc_cage_temp3, CAGE_TEMP3);
SENSOR_SYSFS_NODE(xmc_3v3_vcc_vol, VOL_VCC_3V3);
SENSOR_SYSFS_NODE(xmc_3v3_pex_curr, CUR_3V3_PEX);
SENSOR_SYSFS_NODE(xmc_0v85_curr, CUR_VCC_0V85);
SENSOR_SYSFS_NODE(xmc_hbm_1v2_vol, VOL_HBM_1V2);
SENSOR_SYSFS_NODE(xmc_vpp2v5_vol, VOL_VPP_2V5);
SENSOR_SYSFS_NODE(xmc_vccint_bram_vol, VOL_VCCINT_BRAM);
SENSOR_SYSFS_NODE(xmc_hbm_temp, HBM_TEMP);
SENSOR_SYSFS_NODE(version, XMC_VER);
SENSOR_SYSFS_NODE_FORMAT(xmc_oem_id, XMC_OEM_ID, "0x%x\n");
SENSOR_SYSFS_NODE(xmc_vccint_temp, XMC_VCCINT_TEMP);
SENSOR_SYSFS_NODE(xmc_12v_aux1, XMC_12V_AUX1);
SENSOR_SYSFS_NODE(xmc_vcc1v2_i, XMC_VCC1V2_I);
SENSOR_SYSFS_NODE(xmc_v12_in_i, XMC_V12_IN_I);
SENSOR_SYSFS_NODE(xmc_v12_in_aux0_i, XMC_V12_IN_AUX0_I);
SENSOR_SYSFS_NODE(xmc_v12_in_aux1_i, XMC_V12_IN_AUX1_I);
SENSOR_SYSFS_NODE(xmc_vccaux, XMC_VCCAUX);
SENSOR_SYSFS_NODE(xmc_vccaux_pmc, XMC_VCCAUX_PMC);
SENSOR_SYSFS_NODE(xmc_vccram, XMC_VCCRAM);

static ssize_t xmc_power_show(struct device *dev,
	struct device_attribute *da, char *buf)
{
	struct xocl_xmc *xmc = dev_get_drvdata(dev);
	u64 val = xmc_get_power(xmc->pdev, SENSOR_INS);

	return sprintf(buf, "%lld\n", val);
}
static DEVICE_ATTR_RO(xmc_power);

static ssize_t status_show(struct device *dev,
	struct device_attribute *da, char *buf)
{
	struct xocl_xmc *xmc = dev_get_drvdata(dev);
	u32 val = READ_REG32(xmc, XMC_STATUS_REG);

	return sprintf(buf, "0x%x\n", val);
}
static DEVICE_ATTR_RO(status);

static ssize_t core_version_show(struct device *dev,
	struct device_attribute *da, char *buf)
{
	struct xocl_xmc *xmc = dev_get_drvdata(dev);
	u32 val = READ_REG32(xmc, XMC_CORE_VERSION_REG);

	return sprintf(buf, "%u.%u.%u\n",
	    (val & 0xff0000) >> 16, (val & 0xff00) >> 8, (val & 0xff));
}
static DEVICE_ATTR_RO(core_version);

#define	SENSOR_SYSFS_NODE_ATTRS						\
	&dev_attr_xmc_12v_pex_vol.attr,					\
	&dev_attr_xmc_12v_aux_vol.attr,					\
	&dev_attr_xmc_12v_pex_curr.attr,				\
	&dev_attr_xmc_12v_aux_curr.attr,				\
	&dev_attr_xmc_3v3_pex_vol.attr,					\
	&dev_attr_xmc_3v3_aux_vol.attr,					\
	&dev_attr_xmc_3v3_aux_cur.attr,					\
	&dev_attr_xmc_ddr_vpp_btm.attr,					\
	&dev_attr_xmc_sys_5v5.attr,					\
	&dev_attr_xmc_1v2_top.attr,					\
	&dev_attr_xmc_1v8.attr,						\
	&dev_attr_xmc_0v85.attr,					\
	&dev_attr_xmc_ddr_vpp_top.attr,					\
	&dev_attr_xmc_mgt0v9avcc.attr,					\
	&dev_attr_xmc_12v_sw.attr,					\
	&dev_attr_xmc_mgtavtt.attr,					\
	&dev_attr_xmc_vcc1v2_btm.attr,					\
	&dev_attr_xmc_fpga_temp.attr,					\
	&dev_attr_xmc_fan_temp.attr,					\
	&dev_attr_xmc_fan_rpm.attr,					\
	&dev_attr_xmc_dimm_temp0.attr,					\
	&dev_attr_xmc_dimm_temp1.attr,					\
	&dev_attr_xmc_dimm_temp2.attr,					\
	&dev_attr_xmc_dimm_temp3.attr,					\
	&dev_attr_xmc_vccint_vol.attr,					\
	&dev_attr_xmc_vccint_curr.attr,					\
	&dev_attr_xmc_se98_temp0.attr,					\
	&dev_attr_xmc_se98_temp1.attr,					\
	&dev_attr_xmc_se98_temp2.attr,					\
	&dev_attr_xmc_cage_temp0.attr,					\
	&dev_attr_xmc_cage_temp1.attr,					\
	&dev_attr_xmc_cage_temp2.attr,					\
	&dev_attr_xmc_cage_temp3.attr,					\
	&dev_attr_xmc_3v3_vcc_vol.attr,					\
	&dev_attr_xmc_3v3_pex_curr.attr,				\
	&dev_attr_xmc_0v85_curr.attr,					\
	&dev_attr_xmc_hbm_1v2_vol.attr,					\
	&dev_attr_xmc_vpp2v5_vol.attr,					\
	&dev_attr_xmc_vccint_bram_vol.attr,				\
	&dev_attr_xmc_hbm_temp.attr,					\
	&dev_attr_xmc_power.attr,					\
	&dev_attr_version.attr,						\
	&dev_attr_xmc_oem_id.attr,					\
	&dev_attr_xmc_vccint_temp.attr,					\
	&dev_attr_xmc_12v_aux1.attr,					\
	&dev_attr_xmc_vcc1v2_i.attr,					\
	&dev_attr_xmc_v12_in_i.attr,					\
	&dev_attr_xmc_v12_in_aux0_i.attr,				\
	&dev_attr_xmc_v12_in_aux1_i.attr,				\
	&dev_attr_xmc_vccaux.attr,					\
	&dev_attr_xmc_vccaux_pmc.attr,					\
	&dev_attr_xmc_vccram.attr

/*
 * Defining sysfs nodes for reading some of xmc regisers.
 */
#define	REG_SYSFS_NODE(node_name, reg, format)				\
	static ssize_t node_name##_show(struct device *dev,		\
		struct device_attribute *attr, char *buf) {		\
		struct xocl_xmc *xmc =					\
			platform_get_drvdata(to_platform_device(dev));	\
		u32 val;						\
		safe_read32(xmc, reg, &val);				\
		return sprintf(buf, format, val);			\
	}								\
	static DEVICE_ATTR_RO(node_name)

REG_SYSFS_NODE(sensor, XMC_SENSOR_REG, "0x%04x\n");
REG_SYSFS_NODE(id, XMC_MAGIC_REG, "0x%x\n");
REG_SYSFS_NODE(error, XMC_ERROR_REG, "0x%x\n");
REG_SYSFS_NODE(capability, XMC_FEATURE_REG, "0x%x\n");
REG_SYSFS_NODE(host_msg_offset, XMC_HOST_MSG_OFFSET_REG, "%d\n");
REG_SYSFS_NODE(host_msg_error, XMC_HOST_MSG_ERROR_REG, "0x%x\n");
REG_SYSFS_NODE(host_msg_header, XMC_HOST_MSG_HEADER_REG, "0x%x\n");
#define	REG_SYSFS_NODE_ATTRS						\
	&dev_attr_sensor.attr,						\
	&dev_attr_id.attr,						\
	&dev_attr_error.attr,						\
	&dev_attr_capability.attr,					\
	&dev_attr_host_msg_offset.attr,					\
	&dev_attr_host_msg_error.attr,					\
	&dev_attr_host_msg_header.attr


static ssize_t pause_show(struct device *dev,
	struct device_attribute *attr, char *buf)
{
	struct xocl_xmc *xmc = platform_get_drvdata(to_platform_device(dev));
	u32 val;

	safe_read32(xmc, XMC_CONTROL_REG, &val);

	return sprintf(buf, "%d\n", !!(val & CTL_MASK_PAUSE));
}
static ssize_t pause_store(struct device *dev,
	struct device_attribute *da, const char *buf, size_t count)
{
	struct xocl_xmc *xmc = platform_get_drvdata(to_platform_device(dev));
	u32 val;

	if (kstrtou32(buf, 10, &val) == -EINVAL || val > 1)
		return -EINVAL;

	val = val ? CTL_MASK_PAUSE : 0;
	if (!autonomous_xmc(xmc->pdev))
		safe_write32(xmc, XMC_CONTROL_REG, val);

	return count;
}
static DEVICE_ATTR_RW(pause);

static ssize_t reset_store(struct device *dev,
	struct device_attribute *da, const char *buf, size_t count)
{
	struct xocl_xmc *xmc = platform_get_drvdata(to_platform_device(dev));
	u32 val;

	if (kstrtou32(buf, 10, &val) == -EINVAL || val > 1)
		return -EINVAL;

	if (val)
		load_xmc(xmc);

	return count;
}
static DEVICE_ATTR_WO(reset);


static ssize_t cache_expire_secs_show(struct device *dev,
	struct device_attribute *attr, char *buf)
{
	struct xocl_xmc *xmc = platform_get_drvdata(to_platform_device(dev));
	u64 val = 0;

	mutex_lock(&xmc->xmc_lock);
	if (!XMC_PRIVILEGED(xmc))
		val = xmc->cache_expire_secs;

	mutex_unlock(&xmc->xmc_lock);
	return sprintf(buf, "%llu\n", val);
}
static ssize_t cache_expire_secs_store(struct device *dev,
	struct device_attribute *da, const char *buf, size_t count)
{
	struct xocl_xmc *xmc = platform_get_drvdata(to_platform_device(dev));
	u64 val;

	mutex_lock(&xmc->xmc_lock);
	if (kstrtou64(buf, 10, &val) == -EINVAL || val > 10) {
		xocl_err(&to_platform_device(dev)->dev,
			"usage: echo [0 ~ 10] > cache_expire_secs");
		return -EINVAL;
	}

	if (!XMC_PRIVILEGED(xmc))
		xmc->cache_expire_secs = val;

	mutex_unlock(&xmc->xmc_lock);
	return count;
}
static DEVICE_ATTR_RW(cache_expire_secs);

static ssize_t sensor_update_timestamp_show(struct device *dev,
	struct device_attribute *attr, char *buf)
{
	struct xocl_xmc *xmc = platform_get_drvdata(to_platform_device(dev));
	u64 val = 0;

	mutex_lock(&xmc->xmc_lock);
	if (!XMC_PRIVILEGED(xmc))
		val = ktime_to_ms(xmc->cache_expires);

	mutex_unlock(&xmc->xmc_lock);
	return sprintf(buf, "%llu\n", val);
}
static DEVICE_ATTR_RO(sensor_update_timestamp);

static int get_temp_by_m_tag(struct xocl_xmc *xmc, char *m_tag)
{
	/*
	 * m_tag get from xclbin must follow this format
	 * DDR[0] or bank1
	 * we check the index in m_tag to decide which temperature
	 * to get from XMC IP base address
	 */
	char *start = NULL, *left_parentness = NULL, *right_parentness = NULL;
	long idx;
	int ret = 0, digit_len = 0;
	char temp[4];

	if (!xmc)
		return -ENODEV;

	if (!strncmp(m_tag, "HBM", 3)) {
		xmc_sensor(xmc->pdev, HBM_TEMP, &ret, SENSOR_INS);
		return ret;
	}

	if (!strncmp(m_tag, "bank", 4)) {
		start = m_tag;
		/* bank0, no left parentness */
		left_parentness = m_tag+3;
		right_parentness = m_tag+strlen(m_tag)+1;
		digit_len = right_parentness-(2+left_parentness);
	} else if (!strncmp(m_tag, "DDR", 3)) {

		start = m_tag;
		left_parentness = strstr(m_tag, "[");
		right_parentness = strstr(m_tag, "]");
		digit_len = right_parentness-(1+left_parentness);
	}

	if (!left_parentness || !right_parentness)
		return ret;

	if (!strncmp(m_tag, "DDR", left_parentness-start) ||
		!strncmp(m_tag, "bank", left_parentness-start)) {

		strncpy(temp, left_parentness+1, digit_len);
		/* assumption, temperature won't higher than 3 digits, or
		 * the temp[digit_len] should be a null character */
		temp[digit_len] = '\0';
		/* convert to signed long, decimal base */
		if (kstrtol(temp, 10, &idx))
			return ret;

		switch (idx) {
		case 0:
			xmc_sensor(xmc->pdev, DIMM0_TEMP, &ret, SENSOR_INS);
			break;
		case 1:
			xmc_sensor(xmc->pdev, DIMM1_TEMP, &ret, SENSOR_INS);
			break;
		case 2:
			xmc_sensor(xmc->pdev, DIMM2_TEMP, &ret, SENSOR_INS);
			break;
		case 3:
			xmc_sensor(xmc->pdev, DIMM3_TEMP, &ret, SENSOR_INS);
			break;
		}

	}

	return ret;

}

/* Runtime clock scaling sysfs node */
static bool scaling_condition_check(struct xocl_xmc *xmc)
{
	u32 reg;
	bool cs_on_ptfm = false;
	bool sc_no_cs = false;

	if (!XMC_PRIVILEGED(xmc)) {
		xocl_dbg(&xmc->pdev->dev, "Runtime clock scaling is not supported in non privileged mode\n");
		return false;
	}

	if (!xmc->sc_presence) {
		if (xmc_clk_scale_on(xmc->pdev))
			cs_on_ptfm = true;
	} else {
		//Feature present bit may configured each time an xclbin is downloaded,
		//or following a reset of the CMC Subsystem. So, check for latest
		//status every time.
		reg = READ_REG32(xmc, XMC_HOST_NEW_FEATURE_REG1);
		if (reg & XMC_HOST_NEW_FEATURE_REG1_SC_NO_CS)
			sc_no_cs = true;
		if (reg & XMC_HOST_NEW_FEATURE_REG1_FEATURE_PRESENT)
			cs_on_ptfm = true;
	}

	if (sc_no_cs) {
		xocl_dbg(&xmc->pdev->dev, "Loaded SC fw does not support Runtime clock scalling, cs_on_ptfm: %d\n", cs_on_ptfm);
	} else if (cs_on_ptfm) {
		xocl_dbg(&xmc->pdev->dev, "Runtime clock scaling is supported\n");
		return true;
	} else {
		xocl_dbg(&xmc->pdev->dev, "Runtime clock scaling is not supported\n");
	}

	return false;
}

static bool is_scaling_enabled(struct xocl_xmc *xmc)
{
	u32 reg;

	if (!scaling_condition_check(xmc))
		return false;

	reg = READ_RUNTIME_CS(xmc, XMC_CLOCK_SCALING_CONTROL_REG);
	if (reg & XMC_CLOCK_SCALING_CONTROL_REG_EN)
		return true;

	reg = READ_REG32(xmc, XMC_HOST_NEW_FEATURE_REG1);
	if (reg & XMC_HOST_NEW_FEATURE_REG1_FEATURE_ENABLE)
		return true;

	return false;
}

static ssize_t scaling_reset_store(struct device *dev,
	struct device_attribute *da, const char *buf, size_t count)
{
	struct xocl_xmc *xmc = platform_get_drvdata(to_platform_device(dev));
	u32 buf_val = 0, target, threshold;
	bool cs_en;

	cs_en = scaling_condition_check(xmc);
	if (!cs_en)
		return count;

	if (kstrtou32(buf, 10, &buf_val) == -EINVAL)
		return -EINVAL;

	mutex_lock(&xmc->xmc_lock);
	//Reset target power settings to default values
	threshold = READ_RUNTIME_CS(xmc, XMC_CLOCK_SCALING_THRESHOLD_REG);
	threshold = (threshold >> XMC_CLOCK_SCALING_POWER_THRESHOLD_POS) &
		XMC_CLOCK_SCALING_POWER_THRESHOLD_MASK;
	target = READ_RUNTIME_CS(xmc, XMC_CLOCK_SCALING_POWER_REG);
	target &= ~XMC_CLOCK_SCALING_POWER_TARGET_MASK;
	target |= (threshold & XMC_CLOCK_SCALING_POWER_TARGET_MASK);
	WRITE_RUNTIME_CS(xmc, target, XMC_CLOCK_SCALING_POWER_REG);

	//Reset target temp settings to default values
	threshold = READ_RUNTIME_CS(xmc, XMC_CLOCK_SCALING_THRESHOLD_REG);
	threshold = (threshold >> XMC_CLOCK_SCALING_TEMP_THRESHOLD_POS) &
		XMC_CLOCK_SCALING_TEMP_THRESHOLD_MASK;
	target = READ_RUNTIME_CS(xmc, XMC_CLOCK_SCALING_TEMP_REG);
	target &= ~XMC_CLOCK_SCALING_TEMP_TARGET_MASK;
	target |= (threshold & XMC_CLOCK_SCALING_TEMP_TARGET_MASK);
	WRITE_RUNTIME_CS(xmc, target, XMC_CLOCK_SCALING_TEMP_REG);

	//Reset power & temp thresold override settings to default values
	target = READ_REG32(xmc, XMC_HOST_NEW_FEATURE_REG1);
	if (target & XMC_HOST_NEW_FEATURE_REG1_FEATURE_PRESENT) {
		WRITE_REG32(xmc, 0x0, XMC_CLK_THROTTLING_PWR_MGMT_REG);
		WRITE_REG32(xmc, 0x0, XMC_CLK_THROTTLING_TEMP_MGMT_REG);
	}

	mutex_unlock(&xmc->xmc_lock);

	return count;
}
static DEVICE_ATTR_WO(scaling_reset);

static ssize_t scaling_threshold_power_override_en_show(struct device *dev,
	struct device_attribute *da, char *buf)
{
	struct xocl_xmc *xmc = platform_get_drvdata(to_platform_device(dev));
	u32 val = 0;
	bool cs_en;

	cs_en = scaling_condition_check(xmc);
	if (!cs_en)
		return sprintf(buf, "%d\n", val);

	mutex_lock(&xmc->xmc_lock);
	if (!xmc->sc_presence) {
		val = 1;
	} else {
		val = READ_REG32(xmc, XMC_CLK_THROTTLING_PWR_MGMT_REG);
		val = (val >> 31) & 0x1;
	}
	mutex_unlock(&xmc->xmc_lock);

	return sprintf(buf, "%u\n", val);
}
static DEVICE_ATTR_RO(scaling_threshold_power_override_en);

static ssize_t scaling_threshold_power_override_show(struct device *dev,
	struct device_attribute *da, char *buf)
{
	struct xocl_xmc *xmc = platform_get_drvdata(to_platform_device(dev));
	u32 val = 0;
	bool cs_en;

	cs_en = scaling_condition_check(xmc);
	if (!cs_en)
		return sprintf(buf, "%d\n", val);

	mutex_lock(&xmc->xmc_lock);
	if (!xmc->sc_presence) {
		val = READ_RUNTIME_CS(xmc, XMC_CLOCK_SCALING_POWER_REG);
		val &= XMC_CLOCK_SCALING_POWER_TARGET_MASK;
	} else {
		val = READ_REG32(xmc, XMC_CLK_THROTTLING_PWR_MGMT_REG);
		val = val & XMC_CLK_THROTTLING_PWR_MGMT_REG_OVRD_MASK;
	}
	mutex_unlock(&xmc->xmc_lock);

	return sprintf(buf, "%uW\n", val);
}

static ssize_t scaling_threshold_power_override_store(struct device *dev,
	struct device_attribute *da, const char *buf, size_t count)
{
	struct xocl_xmc *xmc = platform_get_drvdata(to_platform_device(dev));
	u32 val, val2, val3, val4;
	bool cs_en;

	cs_en = scaling_condition_check(xmc);
	if (!cs_en)
		return count;

	if (kstrtou32(buf, 10, &val) == -EINVAL)
		return -EINVAL;

	mutex_lock(&xmc->xmc_lock);
	if (!xmc->sc_presence) {
		val2 = READ_RUNTIME_CS(xmc, XMC_CLOCK_SCALING_THRESHOLD_REG);
		val2 = (val2 >> XMC_CLOCK_SCALING_POWER_THRESHOLD_POS) &
			XMC_CLOCK_SCALING_POWER_THRESHOLD_MASK;
		if (val < val2) {
			val3 = READ_RUNTIME_CS(xmc, XMC_CLOCK_SCALING_POWER_REG);
			val3 &= ~XMC_CLOCK_SCALING_POWER_TARGET_MASK;
			val3 |= (val & XMC_CLOCK_SCALING_POWER_TARGET_MASK);
			WRITE_RUNTIME_CS(xmc, val3, XMC_CLOCK_SCALING_POWER_REG);
			xocl_info(dev, "New power threshold value is = %d W", val);
		} else {
			xocl_info(dev, "Unable to set new power threshold value since value is > %d W", val2);
		}
	} else {
		val2 = READ_REG32(xmc, XMC_CLK_THROTTLING_PWR_MGMT_REG);
		val2 &= ~XMC_CLK_THROTTLING_PWR_MGMT_REG_OVRD_MASK;
		val4 = READ_REG32(xmc, XMC_HOST_NEW_FEATURE_REG1);
		if (val4 & XMC_HOST_NEW_FEATURE_REG1_FEATURE_PRESENT) {
			if (val > 0) { //enable max power override mode
				val2 |= XMC_CLK_THROTTLING_PWR_MGMT_REG_PWR_OVRD_EN;
				val &= XMC_CLK_THROTTLING_PWR_MGMT_REG_OVRD_MASK;
				val2 |= val;
			} else { //disable max power override mode
				val2 &= ~XMC_CLK_THROTTLING_PWR_MGMT_REG_PWR_OVRD_EN;
			}
			WRITE_REG32(xmc, val2, XMC_CLK_THROTTLING_PWR_MGMT_REG);
		}
	}
	mutex_unlock(&xmc->xmc_lock);

	return count;
}
static DEVICE_ATTR_RW(scaling_threshold_power_override);

static ssize_t scaling_critical_power_threshold_show(struct device *dev,
	struct device_attribute *da, char *buf)
{
	struct xocl_xmc *xmc = platform_get_drvdata(to_platform_device(dev));
	u32 val = 0;
	bool cs_en;

	cs_en = scaling_condition_check(xmc);
	if (!cs_en)
		return sprintf(buf, "%d\n", val);

	if (!xmc->sc_presence) {
		//no power threshold defined for clock shutdown
		return sprintf(buf, "N/A\n");
	}

	//no provision given to xrt to retrieve this data on alveo cards
	return sprintf(buf, "N/A\n");
}
static DEVICE_ATTR_RO(scaling_critical_power_threshold);

static ssize_t scaling_critical_temp_threshold_show(struct device *dev,
	struct device_attribute *da, char *buf)
{
	struct xocl_xmc *xmc = platform_get_drvdata(to_platform_device(dev));
	u32 val = 0;
	bool cs_en;

	cs_en = scaling_condition_check(xmc);
	if (!cs_en)
		return sprintf(buf, "%d\n", val);

	if (!xmc->sc_presence) {
		val = READ_RUNTIME_CS(xmc, XMC_CLOCK_SCALING_CRIT_TEMP_THRESHOLD_REG);
		val = val & XMC_CLOCK_SCALING_CRIT_TEMP_THRESHOLD_REG_MASK;
	} else {
		//no provision given to xrt to retrieve this data on alveo cards
		return sprintf(buf, "N/A\n");
	}

	return sprintf(buf, "%uC\n", val);
}
static DEVICE_ATTR_RO(scaling_critical_temp_threshold);

static ssize_t scaling_threshold_temp_limit_show(struct device *dev,
	struct device_attribute *da, char *buf)
{
	struct xocl_xmc *xmc = platform_get_drvdata(to_platform_device(dev));
	u32 val = 0;
	bool cs_en;

	cs_en = scaling_condition_check(xmc);
	if (!cs_en)
		return sprintf(buf, "%d\n", val);

	if (!xmc->sc_presence) {
		val = READ_RUNTIME_CS(xmc, XMC_CLOCK_SCALING_THRESHOLD_REG);
		val = (val >> XMC_CLOCK_SCALING_TEMP_THRESHOLD_POS) &
			XMC_CLOCK_SCALING_TEMP_THRESHOLD_MASK;
	} else {
		val = xmc_get_threshold_temp(xmc);
	}

	return sprintf(buf, "%uC\n", val);
}
static DEVICE_ATTR_RO(scaling_threshold_temp_limit);

static ssize_t scaling_threshold_power_limit_show(struct device *dev,
	struct device_attribute *da, char *buf)
{
	struct xocl_xmc *xmc = platform_get_drvdata(to_platform_device(dev));
	u32 val = 0;
	bool cs_en;

	cs_en = scaling_condition_check(xmc);
	if (!cs_en)
		return sprintf(buf, "%d\n", val);

	if (!xmc->sc_presence) {
		val = READ_RUNTIME_CS(xmc, XMC_CLOCK_SCALING_THRESHOLD_REG);
		val = (val >> XMC_CLOCK_SCALING_POWER_THRESHOLD_POS) &
			XMC_CLOCK_SCALING_POWER_THRESHOLD_MASK;
	} else {
		val = xmc_get_threshold_power(xmc);
	}

	return sprintf(buf, "%uW\n", val);
}
static DEVICE_ATTR_RO(scaling_threshold_power_limit);

static ssize_t scaling_threshold_temp_override_en_show(struct device *dev,
	struct device_attribute *da, char *buf)
{
	struct xocl_xmc *xmc = platform_get_drvdata(to_platform_device(dev));
	u32 val = 0;
	bool cs_en;

	cs_en = scaling_condition_check(xmc);
	if (!cs_en)
		return sprintf(buf, "%d\n", val);

	if (!xmc->sc_presence) {
		val = 1;
	} else {
		val = READ_REG32(xmc, XMC_CLK_THROTTLING_TEMP_MGMT_REG);
		val = (val >> 31) & 0x1;
	}

	return sprintf(buf, "%u\n", val);
}
static DEVICE_ATTR_RO(scaling_threshold_temp_override_en);

static ssize_t scaling_threshold_temp_override_show(struct device *dev,
	struct device_attribute *da, char *buf)
{
	struct xocl_xmc *xmc = platform_get_drvdata(to_platform_device(dev));
	u32 val = 0;
	bool cs_en;

	cs_en = scaling_condition_check(xmc);
	if (!cs_en)
		return sprintf(buf, "%d\n", val);

	mutex_lock(&xmc->xmc_lock);
	if (!xmc->sc_presence) {
		val = READ_RUNTIME_CS(xmc, XMC_CLOCK_SCALING_TEMP_REG);
		val &= XMC_CLOCK_SCALING_TEMP_TARGET_MASK;
	} else {
		val = READ_REG32(xmc, XMC_CLK_THROTTLING_TEMP_MGMT_REG);
		val &= XMC_CLK_THROTTLING_TEMP_MGMT_REG_OVRD_MASK;
	}
	mutex_unlock(&xmc->xmc_lock);

	return sprintf(buf, "%uC\n", val);
}

static ssize_t scaling_threshold_temp_override_store(struct device *dev,
	struct device_attribute *da, const char *buf, size_t count)
{
	struct xocl_xmc *xmc = platform_get_drvdata(to_platform_device(dev));
	u32 val, val2, val3, val4;
	bool cs_en;

	cs_en = scaling_condition_check(xmc);
	if (!cs_en)
		return count;

	if (kstrtou32(buf, 10, &val) == -EINVAL)
		return -EINVAL;

	mutex_lock(&xmc->xmc_lock);
	if (!xmc->sc_presence) {
		val2 = READ_RUNTIME_CS(xmc, XMC_CLOCK_SCALING_THRESHOLD_REG);
		val2 = (val2 >> XMC_CLOCK_SCALING_TEMP_THRESHOLD_POS) &
			XMC_CLOCK_SCALING_TEMP_THRESHOLD_MASK;
		if (val <= val2) {
			val3 = READ_RUNTIME_CS(xmc, XMC_CLOCK_SCALING_TEMP_REG);
			val3 &= ~XMC_CLOCK_SCALING_TEMP_TARGET_MASK;
			val3 |= (val & XMC_CLOCK_SCALING_TEMP_TARGET_MASK);
			WRITE_RUNTIME_CS(xmc, val3, XMC_CLOCK_SCALING_TEMP_REG);
			xocl_info(dev, "New temp threshold value is = %d dC", val);
		} else{
			xocl_info(dev, "Unable to set new temp threshold value since value is >= %d dC", val2);
		}
	} else {
		val2 = READ_REG32(xmc, XMC_CLK_THROTTLING_TEMP_MGMT_REG);
		val2 &= ~XMC_CLK_THROTTLING_TEMP_MGMT_REG_OVRD_MASK;
		val4 = READ_REG32(xmc, XMC_HOST_NEW_FEATURE_REG1);
		if (val4 & XMC_HOST_NEW_FEATURE_REG1_FEATURE_PRESENT) {
			if (val > 0) { //enable max temp override mode
				val2 |= XMC_CLK_THROTTLING_TEMP_MGMT_REG_TEMP_OVRD_EN;
				val &= XMC_CLK_THROTTLING_TEMP_MGMT_REG_OVRD_MASK;
				val2 |= val;
			} else { //disable max temp override mode
				val2 &= ~XMC_CLK_THROTTLING_TEMP_MGMT_REG_TEMP_OVRD_EN;
			}
			WRITE_REG32(xmc, val2, XMC_CLK_THROTTLING_TEMP_MGMT_REG);
		}
	}
	mutex_unlock(&xmc->xmc_lock);

	return count;
}
static DEVICE_ATTR_RW(scaling_threshold_temp_override);

static ssize_t scaling_governor_show(struct device *dev,
	struct device_attribute *da, char *buf)
{
	struct xocl_xmc *xmc = dev_get_drvdata(dev);
	u32 mode;
	char val[20];
	bool cs_en;

	cs_en = scaling_condition_check(xmc);
	if (!cs_en) {
		strcpy(val, "NULL");
		return sprintf(buf, "%s\n", val);
	}

	mutex_lock(&xmc->xmc_lock);
	mode = READ_RUNTIME_CS(xmc, XMC_CLOCK_SCALING_MODE_REG);
	mutex_unlock(&xmc->xmc_lock);

	switch (mode) {
	case 0:
		strcpy(val, "power");
		break;
	case 1:
		strcpy(val, "temp");
		break;
	case 2:
		strcpy(val, "power_temp");
		break;
	}

	return sprintf(buf, "%s\n", val);
}

static ssize_t scaling_governor_store(struct device *dev,
	struct device_attribute *da, const char *buf, size_t count)
{
	struct xocl_xmc *xmc = platform_get_drvdata(to_platform_device(dev));
	u32 val;
	bool cs_en;

	/* Check if clock scaling feature enabled */
	cs_en = scaling_condition_check(xmc);
	if (!cs_en)
		return count;

	if (strncmp(buf, "power", strlen("power")) == 0)
		val = XMC_CLOCK_SCALING_MODE_POWER;
	else if (strncmp(buf, "temp", strlen("temp")) == 0)
		val = XMC_CLOCK_SCALING_MODE_TEMP;
	else if (strncmp(buf, "power_temp", strlen("power_temp")) == 0)
		val = XMC_CLOCK_SCALING_MODE_POWER_TEMP;
	else {
		xocl_err(dev, "valid modes [power, temp, power_temp]\n");
		return -EINVAL;
	}

	mutex_lock(&xmc->xmc_lock);
	WRITE_RUNTIME_CS(xmc, val, XMC_CLOCK_SCALING_MODE_REG);
	mutex_unlock(&xmc->xmc_lock);

	return count;
}
static DEVICE_ATTR_RW(scaling_governor);

static ssize_t sc_presence_show(struct device *dev,
	struct device_attribute *da, char *buf)
{
	struct xocl_xmc *xmc = dev_get_drvdata(dev);

	return sprintf(buf, "%d\n", xmc->sc_presence);
}
static DEVICE_ATTR_RO(sc_presence);

static ssize_t sc_is_fixed_show(struct device *dev,
	struct device_attribute *da, char *buf)
{
	struct xocl_xmc *xmc = dev_get_drvdata(dev);

	return sprintf(buf, "%d\n", is_sc_fixed(xmc));
}
static DEVICE_ATTR_RO(sc_is_fixed);

static ssize_t scaling_enabled_store(struct device *dev,
	struct device_attribute *da, const char *buf, size_t count)
{
	struct xocl_xmc *xmc = platform_get_drvdata(to_platform_device(dev));

	if (strncmp(buf, "enable", strlen("enable")) == 0)
		runtime_clk_scale_enable(xmc);
	else
		runtime_clk_scale_disable(xmc);

	return count;
}

static ssize_t scaling_enabled_show(struct device *dev,
	struct device_attribute *da, char *buf)
{
	struct xocl_xmc *xmc = dev_get_drvdata(dev);

	return sprintf(buf, "%d\n", is_scaling_enabled(xmc));
}
static DEVICE_ATTR_RW(scaling_enabled);

static ssize_t scaling_support_show(struct device *dev,
	struct device_attribute *da, char *buf)
{
	struct xocl_xmc *xmc = dev_get_drvdata(dev);

	return sprintf(buf, "%d\n", scaling_condition_check(xmc));
}
static DEVICE_ATTR_RO(scaling_support);

static ssize_t hwmon_scaling_target_power_show(struct device *dev,
	struct device_attribute *da, char *buf)
{
	struct xocl_xmc *xmc = dev_get_drvdata(dev);
	u32 val = 0;
	bool cs_en;

	cs_en = scaling_condition_check(xmc);
	if (!cs_en)
		return sprintf(buf, "%d\n", val);

	mutex_lock(&xmc->xmc_lock);
	val = READ_RUNTIME_CS(xmc, XMC_CLOCK_SCALING_POWER_REG);
	val &= XMC_CLOCK_SCALING_POWER_TARGET_MASK;
	val = val * 1000000;
	mutex_unlock(&xmc->xmc_lock);

	return sprintf(buf, "%uW\n", val);
}

static ssize_t hwmon_scaling_target_power_store(struct device *dev,
	struct device_attribute *da, const char *buf, size_t count)
{
	struct xocl_xmc *xmc = platform_get_drvdata(to_platform_device(dev));
	u32 val, val2, threshold;
	bool cs_en;

	cs_en = scaling_condition_check(xmc);
	if (!cs_en)
		return count;

	if (kstrtou32(buf, 10, &val) == -EINVAL)
		return -EINVAL;

	val = val / 1000000;

	mutex_lock(&xmc->xmc_lock);
	val2 = READ_RUNTIME_CS(xmc, XMC_CLOCK_SCALING_POWER_REG);
	threshold = READ_RUNTIME_CS(xmc, XMC_CLOCK_SCALING_THRESHOLD_REG);
	threshold = (threshold >> XMC_CLOCK_SCALING_POWER_THRESHOLD_POS) &
		XMC_CLOCK_SCALING_POWER_THRESHOLD_MASK;

	//Check if the threshold power is in board spec limits.
	if (val > threshold) {
		mutex_unlock(&xmc->xmc_lock);
		return -EINVAL;
	}

	val2 &= ~XMC_CLOCK_SCALING_POWER_TARGET_MASK;
	val2 |= (val & XMC_CLOCK_SCALING_POWER_TARGET_MASK);
	WRITE_RUNTIME_CS(xmc, val2, XMC_CLOCK_SCALING_POWER_REG);
	mutex_unlock(&xmc->xmc_lock);

	return count;
}

static ssize_t hwmon_scaling_target_temp_show(struct device *dev,
	struct device_attribute *da, char *buf)
{
	struct xocl_xmc *xmc = dev_get_drvdata(dev);
	u32 val = 0;
	bool cs_en;

	cs_en = scaling_condition_check(xmc);
	if (!cs_en)
		return sprintf(buf, "%d\n", val);

	mutex_lock(&xmc->xmc_lock);
	val = READ_RUNTIME_CS(xmc, XMC_CLOCK_SCALING_TEMP_REG);
	val &= XMC_CLOCK_SCALING_TEMP_TARGET_MASK;
	val = val * 1000;
	mutex_unlock(&xmc->xmc_lock);

	return sprintf(buf, "%uc\n", val);
}

static ssize_t hwmon_scaling_target_temp_store(struct device *dev,
		struct device_attribute *da, const char *buf, size_t count)
{
	struct xocl_xmc *xmc = platform_get_drvdata(to_platform_device(dev));
	u32 val, val2, threshold;
	bool cs_en;

	/* Check if clock scaling feature enabled */
	cs_en = scaling_condition_check(xmc);
	if (!cs_en)
		return count;

	if (kstrtou32(buf, 10, &val) == -EINVAL)
		return -EINVAL;

	mutex_lock(&xmc->xmc_lock);
	val2 = READ_RUNTIME_CS(xmc, XMC_CLOCK_SCALING_TEMP_REG);
	threshold = READ_RUNTIME_CS(xmc, XMC_CLOCK_SCALING_THRESHOLD_REG);
	threshold = (threshold >> XMC_CLOCK_SCALING_TEMP_THRESHOLD_POS) &
		XMC_CLOCK_SCALING_TEMP_THRESHOLD_MASK;

	//Check if the threshold temperature is in board spec limits.
	if (val > threshold) {
		mutex_unlock(&xmc->xmc_lock);
		return -EINVAL;
	}

	val2 &= ~XMC_CLOCK_SCALING_TEMP_TARGET_MASK;
	val2 |= (val & XMC_CLOCK_SCALING_TEMP_TARGET_MASK);
	WRITE_RUNTIME_CS(xmc, val2, XMC_CLOCK_SCALING_TEMP_REG);
	mutex_unlock(&xmc->xmc_lock);

	return count;
}

static ssize_t hwmon_scaling_threshold_temp_show(struct device *dev,
	struct device_attribute *da, char *buf)
{
	struct xocl_xmc *xmc = dev_get_drvdata(dev);
	u32 val = 0, val2;
	bool cs_en;

	cs_en = scaling_condition_check(xmc);
	if (!cs_en)
		return sprintf(buf, "%d\n", val);

	mutex_lock(&xmc->xmc_lock);
	if (!xmc->sc_presence) {
		val = READ_RUNTIME_CS(xmc, XMC_CLOCK_SCALING_THRESHOLD_REG);
		val = (val >> XMC_CLOCK_SCALING_TEMP_THRESHOLD_POS) &
			XMC_CLOCK_SCALING_TEMP_THRESHOLD_MASK;
	} else {
		val2 = READ_REG32(xmc, XMC_CLK_THROTTLING_TEMP_MGMT_REG);
		if (val2 & XMC_CLK_THROTTLING_TEMP_MGMT_REG_TEMP_OVRD_EN) {
			val = val2 & XMC_CLK_THROTTLING_TEMP_MGMT_REG_OVRD_MASK;
		}
	}
	val = val * 1000;
	mutex_unlock(&xmc->xmc_lock);

	return sprintf(buf, "%uC\n", val);
}

static ssize_t hwmon_scaling_threshold_power_show(struct device *dev,
	struct device_attribute *da, char *buf)
{
	struct xocl_xmc *xmc = dev_get_drvdata(dev);
	u32 val = 0, val2;
	bool cs_en;

	cs_en = scaling_condition_check(xmc);
	if (!cs_en)
		return sprintf(buf, "%d\n", val);

	mutex_lock(&xmc->xmc_lock);
	if (!xmc->sc_presence) {
		val = READ_RUNTIME_CS(xmc, XMC_CLOCK_SCALING_THRESHOLD_REG);
		val = (val >> XMC_CLOCK_SCALING_POWER_THRESHOLD_POS) &
			XMC_CLOCK_SCALING_POWER_THRESHOLD_MASK;
	} else {
		val2 = READ_REG32(xmc, XMC_CLK_THROTTLING_PWR_MGMT_REG);
		if (val2 & XMC_CLK_THROTTLING_PWR_MGMT_REG_PWR_OVRD_EN) {
			val = val2 & XMC_CLK_THROTTLING_PWR_MGMT_REG_OVRD_MASK;
		}
	}
	val = val * 1000000;
	mutex_unlock(&xmc->xmc_lock);

	return sprintf(buf, "%uW\n", val);
}

static ssize_t reg_base_show(struct device *dev,
	struct device_attribute *attr, char *buf)
{
	struct xocl_xmc *xmc = platform_get_drvdata(to_platform_device(dev));
	xdev_handle_t xdev = xocl_get_xdev(xmc->pdev);
	struct resource *res;
	int ret, bar_idx;
	resource_size_t bar_off;

	res = platform_get_resource(to_platform_device(dev), IORESOURCE_MEM, 0);
	if (!res)
		return -ENODEV;

	ret = xocl_ioaddr_to_baroff(xdev, res->start, &bar_idx, &bar_off);
	if (ret)
		return ret;

	return sprintf(buf, "%lld\n", bar_off);
}
static DEVICE_ATTR_RO(reg_base);

#define	XMC_BDINFO_STRING_SYSFS_NODE(name)				\
	static ssize_t name##_show(struct device *dev,			\
		struct device_attribute *attr, char *buf) {		\
		struct xocl_xmc *xmc =					\
			platform_get_drvdata(to_platform_device(dev));	\
		mutex_lock(&xmc->mbx_lock);				\
		xmc_load_board_info(xmc);				\
		mutex_unlock(&xmc->mbx_lock);				\
		return sprintf(buf, "%s\n", xmc->name);			\
	}								\
	static DEVICE_ATTR_RO(name);					\

XMC_BDINFO_STRING_SYSFS_NODE(serial_num)
XMC_BDINFO_STRING_SYSFS_NODE(mac_addr0)
XMC_BDINFO_STRING_SYSFS_NODE(mac_addr1)
XMC_BDINFO_STRING_SYSFS_NODE(mac_addr2)
XMC_BDINFO_STRING_SYSFS_NODE(mac_addr3)
XMC_BDINFO_STRING_SYSFS_NODE(revision)
XMC_BDINFO_STRING_SYSFS_NODE(bd_name)
XMC_BDINFO_STRING_SYSFS_NODE(bmc_ver)
XMC_BDINFO_STRING_SYSFS_NODE(exp_bmc_ver)

static ssize_t mac_addr_first_show(struct device *dev,
	struct device_attribute *attr, char *buf) {
	struct xocl_xmc *xmc =
		platform_get_drvdata(to_platform_device(dev));
	mutex_lock(&xmc->mbx_lock);
	xmc_load_board_info(xmc);
	mutex_unlock(&xmc->mbx_lock);
	return sprintf(buf, "%02X:%02X:%02X:%02X:%02X:%02X\n",
		(u8)xmc->mac_addr_first[0],
		(u8)xmc->mac_addr_first[1],
		(u8)xmc->mac_addr_first[2],
		(u8)xmc->mac_addr_first[3],
		(u8)xmc->mac_addr_first[4],
		(u8)xmc->mac_addr_first[5]);
}
static DEVICE_ATTR_RO(mac_addr_first);

#define	XMC_BDINFO_STAT_SYSFS_NODE(name)				\
	static ssize_t name##_show(struct device *dev,			\
		struct device_attribute *attr, char *buf) {		\
		struct xocl_xmc *xmc =					\
			platform_get_drvdata(to_platform_device(dev));	\
		mutex_lock(&xmc->mbx_lock);				\
		xmc_load_board_info(xmc);				\
		mutex_unlock(&xmc->mbx_lock);				\
		return sprintf(buf, "%d\n", xmc->name);			\
	}								\
	static DEVICE_ATTR_RO(name);					\

XMC_BDINFO_STAT_SYSFS_NODE(max_power);
XMC_BDINFO_STAT_SYSFS_NODE(config_mode);
XMC_BDINFO_STAT_SYSFS_NODE(mac_contiguous_num);

#define	XMC_BDINFO_CHAR_SYSFS_NODE(name)				\
	static ssize_t name##_show(struct device *dev,			\
		struct device_attribute *attr, char *buf) {		\
		struct xocl_xmc *xmc =					\
			platform_get_drvdata(to_platform_device(dev));	\
		mutex_lock(&xmc->mbx_lock);				\
		xmc_load_board_info(xmc);				\
		mutex_unlock(&xmc->mbx_lock);				\
		return sprintf(buf, "%c\n", xmc->name);			\
	}								\
	static DEVICE_ATTR_RO(name);					\

XMC_BDINFO_CHAR_SYSFS_NODE(fan_presence);

static struct attribute *xmc_attrs[] = {
	&dev_attr_pause.attr,
	&dev_attr_reset.attr,
	&dev_attr_cache_expire_secs.attr,
	&dev_attr_scaling_enabled.attr,
	&dev_attr_scaling_governor.attr,
	&dev_attr_serial_num.attr,
	&dev_attr_mac_addr0.attr,
	&dev_attr_mac_addr1.attr,
	&dev_attr_mac_addr2.attr,
	&dev_attr_mac_addr3.attr,
	&dev_attr_revision.attr,
	&dev_attr_bd_name.attr,
	&dev_attr_bmc_ver.attr,
	&dev_attr_exp_bmc_ver.attr,
	&dev_attr_max_power.attr,
	&dev_attr_fan_presence.attr,
	&dev_attr_config_mode.attr,
	&dev_attr_sensor_update_timestamp.attr,
	&dev_attr_scaling_threshold_power_override.attr,
	&dev_attr_scaling_threshold_power_override_en.attr,
	&dev_attr_scaling_reset.attr,
	&dev_attr_scaling_threshold_temp_override.attr,
	&dev_attr_scaling_threshold_temp_override_en.attr,
	&dev_attr_scaling_support.attr,
	&dev_attr_scaling_threshold_temp_limit.attr,
	&dev_attr_scaling_threshold_power_limit.attr,
	&dev_attr_scaling_critical_temp_threshold.attr,
	&dev_attr_scaling_critical_power_threshold.attr,
	&dev_attr_mac_contiguous_num.attr,
	&dev_attr_mac_addr_first.attr,
	SENSOR_SYSFS_NODE_ATTRS,
	REG_SYSFS_NODE_ATTRS,
	NULL,
};

static struct attribute *xmc_mini_attrs[] = {
	&dev_attr_reg_base.attr,
	&dev_attr_status.attr,
	&dev_attr_sc_presence.attr,
	&dev_attr_sc_is_fixed.attr,
	&dev_attr_core_version.attr,
	NULL,
};

static ssize_t read_temp_by_mem_topology(struct file *filp,
	struct kobject *kobj, struct bin_attribute *attr, char *buffer,
	loff_t offset, size_t count)
{
	u32 nread = 0;
	size_t size = 0;
	u32 i;
	int err = 0;
	struct mem_topology *memtopo = NULL;
	struct xocl_xmc *xmc =
		dev_get_drvdata(container_of(kobj, struct device, kobj));
	uint32_t *temp = NULL;
	xdev_handle_t xdev = xocl_get_xdev(xmc->pdev);

	err = xocl_icap_get_xclbin_metadata(xdev, MEMTOPO_AXLF,
		(void **)&memtopo);
	if (err)
		return nread;

	if (!memtopo)
		goto done;

	size = sizeof(u32)*(memtopo->m_count);

	if (offset >= size)
		goto done;

	temp = vzalloc(size);
	if (!temp)
		goto done;

	for (i = 0; i < memtopo->m_count; ++i)
		*(temp+i) = get_temp_by_m_tag(xmc, memtopo->m_mem_data[i].m_tag);

	if (count < size - offset)
		nread = count;
	else
		nread = size - offset;

	memcpy(buffer, temp, nread);
done:
	xocl_icap_put_xclbin_metadata(xdev);
	vfree(temp);
	/* xocl_icap_unlock_bitstream */
	return nread;
}

static struct bin_attribute bin_dimm_temp_by_mem_topology_attr = {
	.attr = {
		.name = "temp_by_mem_topology",
		.mode = 0444
	},
	.read = read_temp_by_mem_topology,
	.write = NULL,
	.size = 0
};

/*
 * preprocessor magic for qsfp name pattern:
 *
 * xmc_qsfp_lower_read or xmc_qsfp_upper_read will be called from
 *
 * qsfp0_lower_page0_read
 * qsfp0_upper_page0_read
 * qsfp0_upper_page1_read
 *  ...
 * qsfp3_lower_page0_read
 * qsfp3_upper_page0_read
 * qsfp3_upper_page1_read
 * ...
 */

static ssize_t
xmc_qsfp_lower_read(struct xocl_xmc *xmc, char *buf, int port, int pg)
{
	BUG_ON(pg != 0);
	return xmc_qsfp_read(xmc, buf, port, 0, pg);
}
static ssize_t
xmc_qsfp_upper_read(struct xocl_xmc *xmc, char *buf, int port, int pg)
{
	return xmc_qsfp_read(xmc, buf, port, 1, pg);
}

#define QSFP_READ(PORT, level, pg) 						\
static ssize_t qsfp##PORT##_##level##_page##pg##_read(                          \
	struct file *filp, struct kobject *kobj, 	                        \
	struct bin_attribute *attr, char *buffer, loff_t off, size_t count)     \
{                                                                               \
	struct xocl_xmc *xmc =                                                  \
		dev_get_drvdata(container_of(kobj, struct device, kobj));       \
	return xmc_qsfp_##level##_read(xmc, buffer, PORT, pg);                  \
}

#define QSFP_READ_PORT(PORT) \
	QSFP_READ(PORT, lower, 0) \
	QSFP_READ(PORT, upper, 0) \
	QSFP_READ(PORT, upper, 1) \
	QSFP_READ(PORT, upper, 2) \
	QSFP_READ(PORT, upper, 3) \

QSFP_READ_PORT(0)
QSFP_READ_PORT(1)
QSFP_READ_PORT(2)
QSFP_READ_PORT(3)

#define QSFP_BIN_ATTR(PORT) \
	static BIN_ATTR_RO(qsfp##PORT##_lower_page0, CMC_MAX_QSFP_READ_SIZE); \
	static BIN_ATTR_RO(qsfp##PORT##_upper_page0, CMC_MAX_QSFP_READ_SIZE); \
	static BIN_ATTR_RO(qsfp##PORT##_upper_page1, CMC_MAX_QSFP_READ_SIZE); \
	static BIN_ATTR_RO(qsfp##PORT##_upper_page2, CMC_MAX_QSFP_READ_SIZE); \
	static BIN_ATTR_RO(qsfp##PORT##_upper_page3, CMC_MAX_QSFP_READ_SIZE);
QSFP_BIN_ATTR(0);
QSFP_BIN_ATTR(1);
QSFP_BIN_ATTR(2);
QSFP_BIN_ATTR(3);

#define QSFP_DIAG(PORT) \
	&bin_attr_qsfp##PORT##_lower_page0, \
	&bin_attr_qsfp##PORT##_upper_page0, \
	&bin_attr_qsfp##PORT##_upper_page1, \
	&bin_attr_qsfp##PORT##_upper_page2, \
	&bin_attr_qsfp##PORT##_upper_page3 \

#define QSFP_IO_CONFIG(PORT) \
static ssize_t qsfp##PORT##_io_config_read(    		                        \
	struct file *filp, struct kobject *kobj, 	                        \
	struct bin_attribute *attr, char *buffer, loff_t off, size_t count)     \
{                                                                               \
	struct xocl_xmc *xmc =                                                  \
		dev_get_drvdata(container_of(kobj, struct device, kobj));       \
	return xmc_qsfp_io_read(xmc, buffer, PORT);              		\
}

QSFP_IO_CONFIG(0);
QSFP_IO_CONFIG(1);

static BIN_ATTR_RO(qsfp0_io_config, 1);
static BIN_ATTR_RO(qsfp1_io_config, 1);

static struct bin_attribute *xmc_bin_attrs[] = {
	&bin_dimm_temp_by_mem_topology_attr,
	QSFP_DIAG(0),
	QSFP_DIAG(1),
	QSFP_DIAG(2),
	QSFP_DIAG(3),
	&bin_attr_qsfp0_io_config,
	&bin_attr_qsfp1_io_config,
	NULL,
};

static struct attribute_group xmc_attr_group = {
	.attrs = xmc_attrs,
	.bin_attrs = xmc_bin_attrs,
};

static ssize_t cmc_image_read(struct file *filp, struct kobject *kobj,
	struct bin_attribute *attr, char *buf, loff_t off, size_t count)
{
	struct xocl_xmc *xmc =
		dev_get_drvdata(container_of(kobj, struct device, kobj));
	ssize_t ret = 0;

	if (xmc->mgmt_binary == NULL)
		goto bail;

	if (off >= xmc->mgmt_binary_length)
		goto bail;

	if (off + count > xmc->mgmt_binary_length)
		count = xmc->mgmt_binary_length - off;

	memcpy(buf, xmc->mgmt_binary + off, count);

	ret = count;
bail:
	return ret;
}

static size_t image_write(char **image, size_t sz,
		char *buffer, loff_t off, size_t count)
{
	char *tmp_buf;
	size_t total;

	if (off == 0) {
		if (*image)
			vfree(*image);
		*image = vmalloc(count);
		if (!*image)
			return 0;

		memcpy(*image, buffer, count);
		return count;
	}

	total = off + count;
	if (total > sz) {
		tmp_buf = vmalloc(total);
		if (!tmp_buf) {
			vfree(*image);
			*image = NULL;
			return 0;
		}
		memcpy(tmp_buf, *image, sz);
		vfree(*image);
		sz = total;
	} else {
		tmp_buf = *image;
	}

	memcpy(tmp_buf + off, buffer, count);
	*image = tmp_buf;

	return sz;
}

static ssize_t cmc_image_write(struct file *filp, struct kobject *kobj,
	struct bin_attribute *attr, char *buffer, loff_t off, size_t count)
{
	struct xocl_xmc *xmc =
		dev_get_drvdata(container_of(kobj, struct device, kobj));

	xmc->mgmt_binary_length = (u32)image_write(&xmc->mgmt_binary,
			xmc->mgmt_binary_length, buffer, off, count);

	return xmc->mgmt_binary_length ? count : -ENOMEM;
}

static struct bin_attribute cmc_image_attr = {
	.attr = {
		.name = "cmc_image",
		.mode = 0600
	},
	.read = cmc_image_read,
	.write = cmc_image_write,
	.size = 0
};

static struct bin_attribute *xmc_mini_bin_attrs[] = {
	&cmc_image_attr,
	NULL,
};

static struct attribute_group xmc_mini_attr_group = {
	.attrs = xmc_mini_attrs,
	.bin_attrs = xmc_mini_bin_attrs,
};

/*
 * Defining sysfs nodes for HWMON.
 */
#define	HWMON_INDEX(sensor, val_kind)	(sensor | (val_kind << 24))
#define	HWMON_INDEX2SENSOR(index)	(index & 0xffffff)
#define	HWMON_INDEX2VAL_KIND(index)	((index & ~0xffffff) >> 24)

/* For voltage and current */
static ssize_t hwmon_show(struct device *dev,
	struct device_attribute *da, char *buf)
{
	struct platform_device *pdev = to_platform_device(dev);
	int index = to_sensor_dev_attr(da)->index;
	u32 val;

	xmc_sensor(pdev, HWMON_INDEX2SENSOR(index), &val,
		HWMON_INDEX2VAL_KIND(index));
	return sprintf(buf, "%d\n", val);
}

#define	HWMON_VOLT_CURR_SYSFS_NODE(type, id, name, sensor)		\
	static ssize_t type##id##_label(struct device *dev,		\
		struct device_attribute *attr, char *buf) {		\
		return sprintf(buf, "%s\n", name);			\
	}								\
	static SENSOR_DEVICE_ATTR(type##id##_max, 0444, hwmon_show,	\
		NULL, HWMON_INDEX(sensor, SENSOR_MAX));			\
	static SENSOR_DEVICE_ATTR(type##id##_average, 0444, hwmon_show,	\
		NULL, HWMON_INDEX(sensor, SENSOR_AVG));			\
	static SENSOR_DEVICE_ATTR(type##id##_input, 0444, hwmon_show,	\
		NULL, HWMON_INDEX(sensor, SENSOR_INS));			\
	static SENSOR_DEVICE_ATTR(type##id##_label, 0444, type##id##_label, \
		NULL, HWMON_INDEX(sensor, SENSOR_INS))
#define	HWMON_VOLT_CURR_ATTRS(type, id)					\
	&sensor_dev_attr_##type##id##_max.dev_attr.attr,		\
	&sensor_dev_attr_##type##id##_average.dev_attr.attr,		\
	&sensor_dev_attr_##type##id##_input.dev_attr.attr,		\
	&sensor_dev_attr_##type##id##_label.dev_attr.attr

/* For fan speed. */
#define	HWMON_FAN_SPEED_SYSFS_NODE(id, name, sensor)			\
	static ssize_t fan##id##_label(struct device *dev,		\
		struct device_attribute *attr, char *buf) {		\
		return sprintf(buf, "%s\n", name);			\
	}								\
	static SENSOR_DEVICE_ATTR(fan##id##_input, 0444, hwmon_show,	\
		NULL, HWMON_INDEX(sensor, SENSOR_INS));			\
	static SENSOR_DEVICE_ATTR(fan##id##_label, 0444, fan##id##_label, \
		NULL, HWMON_INDEX(sensor, SENSOR_INS))
#define	HWMON_FAN_SPEED_ATTRS(id)					\
	&sensor_dev_attr_fan##id##_input.dev_attr.attr,			\
	&sensor_dev_attr_fan##id##_label.dev_attr.attr

/* For temperature */
static ssize_t hwmon_temp_show(struct device *dev,
	struct device_attribute *da, char *buf)
{
	struct platform_device *pdev = to_platform_device(dev);
	int index = to_sensor_dev_attr(da)->index;
	u32 val;

	xmc_sensor(pdev, HWMON_INDEX2SENSOR(index), &val,
		HWMON_INDEX2VAL_KIND(index));
	return sprintf(buf, "%d\n", val * 1000);
}

#define	HWMON_TEMPERATURE_SYSFS_NODE(id, name, sensor)			\
	static ssize_t temp##id##_label(struct device *dev,		\
		struct device_attribute *attr, char *buf) {		\
		return sprintf(buf, "%s\n", name);			\
	}								\
	static SENSOR_DEVICE_ATTR(temp##id##_highest, 0444, hwmon_temp_show,\
		NULL, HWMON_INDEX(sensor, SENSOR_MAX));			\
	static SENSOR_DEVICE_ATTR(temp##id##_input, 0444, hwmon_temp_show, \
		NULL, HWMON_INDEX(sensor, SENSOR_INS));			\
	static SENSOR_DEVICE_ATTR(temp##id##_label, 0444, temp##id##_label, \
		NULL, HWMON_INDEX(sensor, SENSOR_INS))
#define	HWMON_TEMPERATURE_ATTRS(id)					\
	&sensor_dev_attr_temp##id##_highest.dev_attr.attr,		\
	&sensor_dev_attr_temp##id##_input.dev_attr.attr,		\
	&sensor_dev_attr_temp##id##_label.dev_attr.attr

/* For power */
static ssize_t hwmon_power_show(struct device *dev,
	struct device_attribute *da, char *buf)
{
	struct platform_device *pdev = to_platform_device(dev);
	int index = to_sensor_dev_attr(da)->index;
	u64 val = xmc_get_power(pdev, HWMON_INDEX2VAL_KIND(index));

	return sprintf(buf, "%lld\n", val);
}

#define	HWMON_POWER_SYSFS_NODE(id, name)				\
	static ssize_t power##id##_label(struct device *dev,		\
		struct device_attribute *attr, char *buf) {		\
		return sprintf(buf, "%s\n", name);			\
	}								\
	static SENSOR_DEVICE_ATTR(power##id##_average, 0444, hwmon_power_show,\
		NULL, HWMON_INDEX(0, SENSOR_MAX));			\
	static SENSOR_DEVICE_ATTR(power##id##_input, 0444, hwmon_power_show, \
		NULL, HWMON_INDEX(0, SENSOR_INS));			\
	static SENSOR_DEVICE_ATTR(power##id##_label, 0444, power##id##_label, \
		NULL, HWMON_INDEX(0, SENSOR_INS))
#define	HWMON_POWER_ATTRS(id)						\
	&sensor_dev_attr_power##id##_average.dev_attr.attr,		\
	&sensor_dev_attr_power##id##_input.dev_attr.attr,		\
	&sensor_dev_attr_power##id##_label.dev_attr.attr

#define HWMON_CLOCKSCALING_SYSFS_NODE(type, id, name)			\
	static ssize_t type##id##_label(struct device *dev,		\
		struct device_attribute *attr, char *buf) {		\
		return sprintf(buf, "%s\n", name);			\
	}								\
	static SENSOR_DEVICE_ATTR(type##id##_max, 0444,			\
		hwmon_scaling_threshold_##type##_show, NULL, 0);	\
	static SENSOR_DEVICE_ATTR(type##id##_input, 0644,		\
		hwmon_scaling_target_##type##_show,			\
		hwmon_scaling_target_##type##_store, 0);		\
	static SENSOR_DEVICE_ATTR(type##id##_label, 0444,		\
		type##id##_label, NULL, HWMON_INDEX(0, SENSOR_INS))
#define HWMON_CLOCKSCALING_ATTRS(type, id)				\
	&sensor_dev_attr_##type##id##_max.dev_attr.attr,		\
	&sensor_dev_attr_##type##id##_input.dev_attr.attr,		\
	&sensor_dev_attr_##type##id##_label.dev_attr.attr

HWMON_VOLT_CURR_SYSFS_NODE(in, 0, "12V PEX", VOL_12V_PEX);
HWMON_VOLT_CURR_SYSFS_NODE(in, 1, "12V AUX", VOL_12V_AUX);
HWMON_VOLT_CURR_SYSFS_NODE(in, 2, "3V3 PEX", VOL_3V3_PEX);
HWMON_VOLT_CURR_SYSFS_NODE(in, 3, "3V3 AUX", VOL_3V3_AUX);
HWMON_VOLT_CURR_SYSFS_NODE(in, 4, "5V5 SYS", VOL_5V5_SYS);
HWMON_VOLT_CURR_SYSFS_NODE(in, 5, "1V2 TOP", VOL_1V2_TOP);
HWMON_VOLT_CURR_SYSFS_NODE(in, 6, "1V2 BTM", VOL_1V2_BTM);
HWMON_VOLT_CURR_SYSFS_NODE(in, 7, "1V8 TOP", VOL_1V8);
HWMON_VOLT_CURR_SYSFS_NODE(in, 8, "12V SW", VOL_12V_SW);
HWMON_VOLT_CURR_SYSFS_NODE(in, 9, "VCC INT", VOL_VCC_INT);
HWMON_VOLT_CURR_SYSFS_NODE(in, 10, "0V9 MGT", VCC_0V9A);
HWMON_VOLT_CURR_SYSFS_NODE(in, 11, "0V85", VCC_0V85);
HWMON_VOLT_CURR_SYSFS_NODE(in, 12, "MGT VTT", VTT_MGTA);
HWMON_VOLT_CURR_SYSFS_NODE(in, 13, "DDR VPP BOTTOM", VPP_BTM);
HWMON_VOLT_CURR_SYSFS_NODE(in, 14, "DDR VPP TOP", VPP_TOP);
HWMON_VOLT_CURR_SYSFS_NODE(in, 15, "VCC 3V3", VOL_VCC_3V3);
HWMON_VOLT_CURR_SYSFS_NODE(in, 16, "1V2 HBM", VOL_HBM_1V2);
HWMON_VOLT_CURR_SYSFS_NODE(in, 17, "2V5 VPP", VOL_VPP_2V5);
HWMON_VOLT_CURR_SYSFS_NODE(in, 18, "VCC INT BRAM", VOL_VCCINT_BRAM);
HWMON_VOLT_CURR_SYSFS_NODE(curr, 1, "12V PEX Current", CUR_12V_PEX);
HWMON_VOLT_CURR_SYSFS_NODE(curr, 2, "12V AUX Current", CUR_12V_AUX);
HWMON_VOLT_CURR_SYSFS_NODE(curr, 3, "VCC INT Current", CUR_VCC_INT);
HWMON_VOLT_CURR_SYSFS_NODE(curr, 4, "3V3 PEX Current", CUR_3V3_PEX);
HWMON_VOLT_CURR_SYSFS_NODE(curr, 5, "VCC 0V85 Current", CUR_VCC_0V85);
HWMON_VOLT_CURR_SYSFS_NODE(curr, 6, "3V3 AUX Current", CUR_3V3_AUX);
HWMON_TEMPERATURE_SYSFS_NODE(1, "PCB TOP FRONT", SE98_TEMP0);
HWMON_TEMPERATURE_SYSFS_NODE(2, "PCB TOP REAR", SE98_TEMP1);
HWMON_TEMPERATURE_SYSFS_NODE(3, "PCB BTM FRONT", SE98_TEMP2);
HWMON_TEMPERATURE_SYSFS_NODE(4, "FPGA TEMP", FPGA_TEMP);
HWMON_TEMPERATURE_SYSFS_NODE(5, "TCRIT TEMP", FAN_TEMP);
HWMON_TEMPERATURE_SYSFS_NODE(6, "DIMM0 TEMP", DIMM0_TEMP);
HWMON_TEMPERATURE_SYSFS_NODE(7, "DIMM1 TEMP", DIMM1_TEMP);
HWMON_TEMPERATURE_SYSFS_NODE(8, "DIMM2 TEMP", DIMM2_TEMP);
HWMON_TEMPERATURE_SYSFS_NODE(9, "DIMM3 TEMP", DIMM3_TEMP);
HWMON_TEMPERATURE_SYSFS_NODE(10, "HBM TEMP", HBM_TEMP);
HWMON_TEMPERATURE_SYSFS_NODE(11, "QSPF 0", CAGE_TEMP0);
HWMON_TEMPERATURE_SYSFS_NODE(12, "QSPF 1", CAGE_TEMP1);
HWMON_TEMPERATURE_SYSFS_NODE(13, "QSPF 2", CAGE_TEMP2);
HWMON_TEMPERATURE_SYSFS_NODE(14, "QSPF 3", CAGE_TEMP3);
HWMON_FAN_SPEED_SYSFS_NODE(1, "FAN SPEED", FAN_RPM);
HWMON_POWER_SYSFS_NODE(1, "POWER");
HWMON_CLOCKSCALING_SYSFS_NODE(power, 2, "CS_TARGET_POWER");
HWMON_CLOCKSCALING_SYSFS_NODE(temp, 15, "CS_TARGET_TEMP");

static struct attribute *hwmon_xmc_attributes[] = {
	HWMON_VOLT_CURR_ATTRS(in, 0),
	HWMON_VOLT_CURR_ATTRS(in, 1),
	HWMON_VOLT_CURR_ATTRS(in, 2),
	HWMON_VOLT_CURR_ATTRS(in, 3),
	HWMON_VOLT_CURR_ATTRS(in, 4),
	HWMON_VOLT_CURR_ATTRS(in, 5),
	HWMON_VOLT_CURR_ATTRS(in, 6),
	HWMON_VOLT_CURR_ATTRS(in, 7),
	HWMON_VOLT_CURR_ATTRS(in, 8),
	HWMON_VOLT_CURR_ATTRS(in, 9),
	HWMON_VOLT_CURR_ATTRS(in, 10),
	HWMON_VOLT_CURR_ATTRS(in, 11),
	HWMON_VOLT_CURR_ATTRS(in, 12),
	HWMON_VOLT_CURR_ATTRS(in, 13),
	HWMON_VOLT_CURR_ATTRS(in, 14),
	HWMON_VOLT_CURR_ATTRS(in, 15),
	HWMON_VOLT_CURR_ATTRS(in, 16),
	HWMON_VOLT_CURR_ATTRS(in, 17),
	HWMON_VOLT_CURR_ATTRS(in, 18),
	HWMON_VOLT_CURR_ATTRS(curr, 1),
	HWMON_VOLT_CURR_ATTRS(curr, 2),
	HWMON_VOLT_CURR_ATTRS(curr, 3),
	HWMON_VOLT_CURR_ATTRS(curr, 4),
	HWMON_VOLT_CURR_ATTRS(curr, 5),
	HWMON_VOLT_CURR_ATTRS(curr, 6),
	HWMON_TEMPERATURE_ATTRS(1),
	HWMON_TEMPERATURE_ATTRS(2),
	HWMON_TEMPERATURE_ATTRS(3),
	HWMON_TEMPERATURE_ATTRS(4),
	HWMON_TEMPERATURE_ATTRS(5),
	HWMON_TEMPERATURE_ATTRS(6),
	HWMON_TEMPERATURE_ATTRS(7),
	HWMON_TEMPERATURE_ATTRS(8),
	HWMON_TEMPERATURE_ATTRS(9),
	HWMON_TEMPERATURE_ATTRS(10),
	HWMON_TEMPERATURE_ATTRS(11),
	HWMON_TEMPERATURE_ATTRS(12),
	HWMON_TEMPERATURE_ATTRS(13),
	HWMON_TEMPERATURE_ATTRS(14),
	HWMON_FAN_SPEED_ATTRS(1),
	HWMON_POWER_ATTRS(1),
	HWMON_CLOCKSCALING_ATTRS(power, 2),
	HWMON_CLOCKSCALING_ATTRS(temp, 15),
	NULL
};

static const struct attribute_group hwmon_xmc_attrgroup = {
	.attrs = hwmon_xmc_attributes,
};

static ssize_t show_hwmon_name(struct device *dev, struct device_attribute *da,
	char *buf)
{
	struct FeatureRomHeader rom = { {0} };
	struct xocl_xmc *xmc = dev_get_drvdata(dev);
	void *xdev_hdl = xocl_get_xdev(xmc->pdev);
	char nm[150] = { 0 };
	int n;

	xocl_get_raw_header(xdev_hdl, &rom);
	n = snprintf(nm, sizeof(nm), "%s", rom.VBNVName);
	if (XMC_PRIVILEGED(xmc))
		(void) snprintf(nm + n, sizeof(nm) - n, "%s", "_mgmt");
	else
		(void) snprintf(nm + n, sizeof(nm) - n, "%s", "_user");
	return sprintf(buf, "%s\n", nm);
}
static struct sensor_device_attribute name_attr =
	SENSOR_ATTR(name, 0444, show_hwmon_name, NULL, 0);

static void mgmt_sysfs_destroy_xmc_mini(struct platform_device *pdev)
{
	struct xocl_xmc *xmc;

	xmc = platform_get_drvdata(pdev);
	sysfs_remove_group(&pdev->dev.kobj, &xmc_mini_attr_group);
}

static int mgmt_sysfs_create_xmc_mini(struct platform_device *pdev)
{
	int err;

	err = sysfs_create_group(&pdev->dev.kobj, &xmc_mini_attr_group);
	if (err) {
		xocl_err(&pdev->dev, "create xmc mini attrs failed: 0x%x", err);
	}

	return err;
}

static void mgmt_sysfs_destroy_xmc(struct platform_device *pdev)
{
	struct xocl_xmc *xmc;

	xmc = platform_get_drvdata(pdev);

	if (!xmc->enabled)
		return;

	if (xmc->hwmon_dev) {
		device_remove_file(xmc->hwmon_dev, &name_attr.dev_attr);
		sysfs_remove_group(&xmc->hwmon_dev->kobj,
			&hwmon_xmc_attrgroup);
		hwmon_device_unregister(xmc->hwmon_dev);
		xmc->hwmon_dev = NULL;
	}

	sysfs_remove_group(&pdev->dev.kobj, &xmc_attr_group);
}

static int mgmt_sysfs_create_xmc(struct platform_device *pdev)
{
	struct xocl_xmc *xmc;
	struct xocl_dev_core *core;
	int err;

	xmc = platform_get_drvdata(pdev);
	core = XDEV(xocl_get_xdev(pdev));

	if (!xmc->enabled)
		return 0;

	err = sysfs_create_group(&pdev->dev.kobj, &xmc_attr_group);
	if (err) {
		xocl_err(&pdev->dev, "create xmc attrs failed: 0x%x", err);
		goto create_attr_failed;
	}
	xmc->hwmon_dev = hwmon_device_register(&core->pdev->dev);
	if (IS_ERR(xmc->hwmon_dev)) {
		err = PTR_ERR(xmc->hwmon_dev);
		xocl_err(&pdev->dev, "register xmc hwmon failed: 0x%x", err);
		goto hwmon_reg_failed;
	}

	dev_set_drvdata(xmc->hwmon_dev, xmc);

	err = device_create_file(xmc->hwmon_dev, &name_attr.dev_attr);
	if (err) {
		xocl_err(&pdev->dev, "create attr name failed: 0x%x", err);
		goto create_name_failed;
	}

	err = sysfs_create_group(&xmc->hwmon_dev->kobj,
		&hwmon_xmc_attrgroup);
	if (err) {
		xocl_err(&pdev->dev, "create pw group failed: 0x%x", err);
		goto create_pw_failed;
	}

	return 0;

create_pw_failed:
	device_remove_file(xmc->hwmon_dev, &name_attr.dev_attr);
create_name_failed:
	hwmon_device_unregister(xmc->hwmon_dev);
	xmc->hwmon_dev = NULL;
hwmon_reg_failed:
	sysfs_remove_group(&pdev->dev.kobj, &xmc_attr_group);
create_attr_failed:
	return err;
}

static int stop_ert_nolock(struct platform_device *pdev)
{
	struct xocl_xmc *xmc;
	xdev_handle_t xdev = xocl_get_xdev(pdev);
	int retry = 0;

	/* MPSOC platforms do not have MB ERT */
	if (XOCL_DSA_IS_MPSOC(xdev))
		return 0;

	xmc = platform_get_drvdata(pdev);
	if (!xmc)
		return -ENODEV;
	else if (!xmc->enabled)
		return -ENODEV;

	while ((READ_CQ(xmc, 0) != (ERT_EXIT_CMD_OP | ERT_EXIT_ACK)) &&
		retry++ < MAX_ERT_RETRY) {
		WRITE_CQ(xmc, ERT_EXIT_CMD, 0);
		msleep(RETRY_INTERVAL);
	}
	if (retry >= MAX_ERT_RETRY) {
		xocl_warn(&xmc->pdev->dev, "Failed to stop sched");
		xocl_warn(&xmc->pdev->dev, "Scheduler CQ status 0x%x",
					READ_CQ(xmc, 0));
		return -ETIMEDOUT;
	}

	xocl_info(&xmc->pdev->dev, "ERT stopped, retry %d", retry);
	return 0;
}


static int stop_xmc_nolock(struct platform_device *pdev)
{
	struct xocl_xmc *xmc;
	int retry = 0;
	u32 reg_val = 0;
	void *xdev_hdl;
	u32 magic = 0;
	int ret;
	bool skip_xmc = false;

	xmc = platform_get_drvdata(pdev);
	if (!xmc)
		return -ENODEV;
	else if (!xmc->enabled)
		return -ENODEV;

	/* freeze cmc prior to stop cmc */
	ret = xmc_access(pdev, XOCL_XMC_FREEZE);
	if (ret)
		return ret;

	xdev_hdl = xocl_get_xdev(xmc->pdev);

	magic = READ_REG32(xmc, XMC_MAGIC_REG);
	if (!magic) {
		xocl_info(&xmc->pdev->dev, "Image is not loaded");
		return 0;
	}

	reg_val = READ_GPIO(xmc, 0);

	skip_xmc = xmc_in_bitfile(xmc->pdev);
	if (skip_xmc)
		xocl_info(&xmc->pdev->dev, "MB Reset GPIO 0x%x (ert), 0x%x (xmc)", reg_val,
			  READ_XMC_GPIO(xmc, 0));
	else
		xocl_info(&xmc->pdev->dev, "MB Reset GPIO 0x%x", reg_val);

	/* Stop XMC and ERT if its currently running */
	if (reg_val == GPIO_ENABLED) {
		xocl_info(&xmc->pdev->dev,
			"XMC info, version 0x%x, status 0x%x, id 0x%x",
			READ_REG32(xmc, XMC_VERSION_REG),
			READ_REG32(xmc, XMC_STATUS_REG), magic);

		if (!skip_xmc) {
			reg_val = READ_REG32(xmc, XMC_STATUS_REG);
			if (!(reg_val & STATUS_MASK_STOPPED)) {
				xocl_info(&xmc->pdev->dev, "Stopping XMC...");
				WRITE_REG32(xmc, CTL_MASK_STOP, XMC_CONTROL_REG);
				WRITE_REG32(xmc, 1, XMC_STOP_CONFIRM_REG);
			}
			retry = 0;
			while (retry++ < MAX_XMC_RETRY &&
				   !(READ_REG32(xmc, XMC_STATUS_REG) & STATUS_MASK_STOPPED))
				msleep(RETRY_INTERVAL);

			/* Wait for XMC to stop and then check that ERT
			 * has also finished */
			if (retry >= MAX_XMC_RETRY) {
				xocl_err(&xmc->pdev->dev, "Failed to stop XMC, Error Reg 0x%x",
						 READ_REG32(xmc, XMC_ERROR_REG));
				xmc->state = XMC_STATE_ERROR;
				return -ETIMEDOUT;
			}
			xocl_info(&xmc->pdev->dev, "XMC Stopped, retry %d",	retry);
		} else {
			xocl_info(&xmc->pdev->dev, "Skip XMC stop since XMC is loaded through fpga bitfile");
		}
		if (!SELF_JUMP(READ_IMAGE_SCHED(xmc, 0)) && SCHED_EXIST(xmc)) {
			xocl_info(&xmc->pdev->dev, "Stopping scheduler...");
			/* We try to stop ERT, but based on existing HW design
			 * this can't be done reliably. We will ignore the
			 * error, and if it doesn't stop, system needs to be
			 * cold rebooted to recover from the HW failure.
			 */
			(void) stop_ert_nolock(pdev);
			xocl_info(&xmc->pdev->dev, "Scheduler Stopped");
		}
	}

	/* Hold XMC in reset now that its safely stopped */
	xocl_info(&xmc->pdev->dev,
		"XMC info, version 0x%x, status 0x%x, id 0x%x",
		READ_REG32(xmc, XMC_VERSION_REG),
		READ_REG32(xmc, XMC_STATUS_REG),
		READ_REG32(xmc, XMC_MAGIC_REG));
	return 0;
}

static int stop_xmc(struct platform_device *pdev)
{
	struct xocl_xmc *xmc;
	int ret = 0;

	if (autonomous_xmc(pdev))
		return ret;

	xocl_info(&pdev->dev, "Stop Microblaze...");
	xmc = platform_get_drvdata(pdev);
	if (!xmc)
		return -ENODEV;
	else if (!xmc->enabled)
		return -ENODEV;

	if (xmc->sysfs_created) {
		mgmt_sysfs_destroy_xmc(pdev);
		xmc->sysfs_created = false;
	}

	mutex_lock(&xmc->xmc_lock);
	ret = stop_xmc_nolock(pdev);
	mutex_unlock(&xmc->xmc_lock);

	return ret;
}

static void xmc_enable_mailbox(struct xocl_xmc *xmc)
{
	u32 val = 0;

	xmc->mbx_enabled = false;

	if (!XMC_PRIVILEGED(xmc))
		return;

	if (READ_REG32(xmc, XMC_FEATURE_REG) & XMC_NO_MAILBOX_MASK) {
		xocl_info(&xmc->pdev->dev, "XMC mailbox is not supported");
		return;
	}

	xmc->mbx_enabled = true;
	safe_read32(xmc, XMC_HOST_MSG_OFFSET_REG, &val);
	xmc->mbx_offset = val;
	xocl_info(&xmc->pdev->dev, "XMC mailbox offset: 0x%x", val);
}

static int load_xmc(struct xocl_xmc *xmc)
{
	int retry = 0;
	u32 reg_val = 0, reg_map_ready;
	int ret = 0;
	void *xdev_hdl;

	if (!xmc->enabled)
		return -ENODEV;

	if (autonomous_xmc(xmc->pdev))
		return ret;

	mutex_lock(&xmc->xmc_lock);

	xdev_hdl = xocl_get_xdev(xmc->pdev);

	if (xmc_in_bitfile(xmc->pdev)) {
		xocl_info(&xmc->pdev->dev, "Skip XMC stop/load, since XMC is loaded through fpga bitfile");
		if (READ_XMC_GPIO(xmc, 0) == GPIO_ENABLED)
			xmc->state = XMC_STATE_ENABLED;
		goto done;
	}

	/* Stop XMC first */
	ret = stop_xmc_nolock(xmc->pdev);
	if (ret != 0)
		goto out;

	WRITE_GPIO(xmc, GPIO_RESET, 0);
	reg_val = READ_GPIO(xmc, 0);
	xmc->state = XMC_STATE_RESET;
	xocl_info(&xmc->pdev->dev, "MB Reset GPIO 0x%x", reg_val);

	/* Shouldnt make it here but if we do then exit */
	if (reg_val != GPIO_RESET) {
		xocl_err(&xmc->pdev->dev, "Hold reset GPIO Failed");
		xmc->state = XMC_STATE_ERROR;
		ret = -EIO;
		goto out;
	}

	/* Load XMC and ERT Image */
	if (xocl_mb_mgmt_on(xdev_hdl) && xmc->mgmt_binary_length) {
		if (xmc->mgmt_binary_length > xmc->range[IO_IMAGE_MGMT]) {
			xocl_err(&xmc->pdev->dev, "XMC image too long %d",
				xmc->mgmt_binary_length);
			goto out;
		} else {
			xocl_info(&xmc->pdev->dev, "Copying XMC image len %d",
				xmc->mgmt_binary_length);
			COPY_MGMT(xmc, xmc->mgmt_binary, xmc->mgmt_binary_length);
		}
	}

	if (xocl_mb_sched_on(xdev_hdl) && xmc->sche_binary_length) {
		if (xmc->sche_binary_length > xmc->range[IO_IMAGE_SCHED]) {
			xocl_info(&xmc->pdev->dev, "scheduler image too long %d",
				xmc->sche_binary_length);
			goto out;
		} else {
			xocl_info(&xmc->pdev->dev, "Copying scheduler image len %d",
				xmc->sche_binary_length);
			COPY_SCHE(xmc, xmc->sche_binary, xmc->sche_binary_length);
		}
	}

	/* Take XMC and ERT out of reset */
	WRITE_GPIO(xmc, GPIO_ENABLED, 0);

	reg_val = READ_GPIO(xmc, 0);
	xocl_info(&xmc->pdev->dev, "MB Reset GPIO 0x%x", reg_val);

	/* Shouldnt make it here but if we do then exit */
	if (reg_val != GPIO_ENABLED) {
		xmc->state = XMC_STATE_ERROR;
		goto out;
	}

	/* Wait for XMC to start
	 * Note that ERT will start long before XMC so we don't check anything
	 *
	 * If dev tree has CMC_MUTEX register defined, we rely on the
	 * regmap_ready bit to check whether cmc is ready, otherwise,
	 * we still use the legacy 'init done' bit in REGMAP
	 */
	if (xmc->base_addrs[IO_MUTEX]) {
		reg_map_ready = XOCL_READ_REG32(xmc->base_addrs[IO_MUTEX] +
				XOCL_RES_OFFSET_CHANNEL2);
		retry = 0;
		while (retry++ < MAX_XMC_RETRY &&
			!(reg_map_ready & REGMAP_READY_MASK)) {
			msleep(RETRY_INTERVAL);
			reg_map_ready = XOCL_READ_REG32(
				xmc->base_addrs[IO_MUTEX] +
				XOCL_RES_OFFSET_CHANNEL2);
                }
		if (reg_map_ready & REGMAP_READY_MASK) {
			xocl_info(&xmc->pdev->dev, "REGMAP ready");
		} else {
			xocl_err(&xmc->pdev->dev, "REGMAP not ready : %d", ret);
			ret = -ETIMEDOUT;
			xmc->state = XMC_STATE_ERROR;
			goto out;
		}
	} else {
		reg_val = READ_REG32(xmc, XMC_STATUS_REG);
		if (!(reg_val & STATUS_MASK_INIT_DONE)) {
			xocl_info(&xmc->pdev->dev, "Waiting for XMC to finish init...");
			retry = 0;
			while (retry++ < MAX_XMC_RETRY &&
				!(READ_REG32(xmc, XMC_STATUS_REG) &
				STATUS_MASK_INIT_DONE))
				msleep(RETRY_INTERVAL);
			if (retry >= MAX_XMC_RETRY) {
				xocl_err(&xmc->pdev->dev,
					"XMC did not finish init sequence!");
				xocl_err(&xmc->pdev->dev,
					"Error Reg 0x%x",
					READ_REG32(xmc, XMC_ERROR_REG));
				xocl_err(&xmc->pdev->dev,
					"Status Reg 0x%x",
					READ_REG32(xmc, XMC_STATUS_REG));
				ret = -ETIMEDOUT;
				xmc->state = XMC_STATE_ERROR;
				goto out;
			}
		}
	}
<<<<<<< HEAD

done:
	if (READ_GPIO(xmc, 0) == GPIO_ENABLED)
		xmc->state = XMC_STATE_ENABLED;

=======
	xocl_info(&xmc->pdev->dev,
		"Wait for 5 seconds to stable the connection with SC");
	ssleep(5);
	xmc->state = XMC_STATE_ENABLED;
>>>>>>> ba3cc9f3
	xocl_info(&xmc->pdev->dev, "XMC and scheduler Enabled, retry %d",
			retry);
	xocl_info(&xmc->pdev->dev,
		"XMC info, version 0x%x, status 0x%x, id 0x%x",
		READ_REG32(xmc, XMC_VERSION_REG),
		READ_REG32(xmc, XMC_STATUS_REG),
		READ_REG32(xmc, XMC_MAGIC_REG));

	if (XMC_PRIVILEGED(xmc) && xmc_clk_scale_on(xmc->pdev))
		xmc_clk_scale_config(xmc->pdev);

	mutex_unlock(&xmc->xmc_lock);

	/* Enabling XMC mailbox support. */
	xmc_enable_mailbox(xmc);

	mutex_lock(&xmc->mbx_lock);
	xmc_load_board_info(xmc);
	mutex_unlock(&xmc->mbx_lock);

	if (!xmc->sysfs_created) {
		ret = mgmt_sysfs_create_xmc(xmc->pdev);
		if (ret) {
			xocl_err(&xmc->pdev->dev, "Create sysfs failed, err %d", ret);
			goto out;
		}

		xmc->sysfs_created = true;
	}

	return 0;
out:
	mutex_unlock(&xmc->xmc_lock);

	return ret;
}

static int xmc_reset(struct platform_device *pdev)
{
	struct xocl_xmc *xmc;

	xocl_info(&pdev->dev, "Reset Microblaze...");
	xmc = platform_get_drvdata(pdev);
	if (!xmc || !xmc->enabled)
		return -EINVAL;

	load_xmc(xmc);
	return 0;
}

static int load_mgmt_image(struct platform_device *pdev, const char *image,
	u32 len)
{
	struct xocl_xmc *xmc;
	char *binary;

	if (len > MAX_IMAGE_LEN)
		return -EINVAL;

	xmc = platform_get_drvdata(pdev);
	if (!xmc)
		return -EINVAL;

	if (autonomous_xmc(pdev))
		return 0;

	binary = xmc->mgmt_binary;
	xmc->mgmt_binary = vmalloc(len);
	if (!xmc->mgmt_binary)
		return -ENOMEM;

	if (binary)
		vfree(binary);
	memcpy(xmc->mgmt_binary, image, len);
	xmc->mgmt_binary_length = len;

	return 0;
}

static int load_sche_image(struct platform_device *pdev, const char *image,
	u32 len)
{
	struct xocl_xmc *xmc;
	char *binary = NULL;

	if (len > MAX_IMAGE_LEN)
		return -EINVAL;

	xmc = platform_get_drvdata(pdev);
	if (!xmc)
		return -EINVAL;

	if (autonomous_xmc(pdev))
		return 0;

	binary = xmc->sche_binary;
	xmc->sche_binary = vmalloc(len);
	if (!xmc->sche_binary)
		return -ENOMEM;

	if (binary)
		vfree(binary);
	memcpy(xmc->sche_binary, image, len);
	xmc->sche_binary_length = len;

	return 0;
}

static void xmc_clk_scale_config(struct platform_device *pdev)
{
	struct xocl_xmc *xmc;
	u32 cntrl;

	xmc = platform_get_drvdata(pdev);
	if (!xmc) {
		xocl_info(&pdev->dev, "failed since xmc handle is null\n");
		return;
	}

	cntrl = READ_RUNTIME_CS(xmc, XMC_CLOCK_SCALING_CONTROL_REG);
	cntrl |= XMC_CLOCK_SCALING_CONTROL_REG_EN;
	WRITE_RUNTIME_CS(xmc, cntrl, XMC_CLOCK_SCALING_CONTROL_REG);
}

static int raptor_cmc_access(struct platform_device *pdev,
	enum xocl_xmc_flags flags)
{
	xdev_handle_t xdev = xocl_get_xdev(pdev);
	struct xocl_xmc *xmc = platform_get_drvdata(pdev);
	u32 val, ack;
	int retry;
	int err = 0;
	u32 grant = 0; /* 0 is disabled, 1 is enabled */

	if (flags == XOCL_XMC_FREE) {
		uint64_t addr;
		u32 pr_gate = 0;

		xocl_axigate_status(xdev, XOCL_SUBDEV_LEVEL_PRP, &pr_gate);
		if (!pr_gate) {
			/* ULP is not connected, return */
			return -ENODEV;
		}
		grant = 1; /* set to 1:enabled */
		/*
		 * for grant (free) access, we are looking for new
		 * features, if no new features, skip the grant operation
		 */
		addr = xocl_iores_get_offset(xdev, IORES_GAPPING);
		if (addr == (uint64_t)-1) {
			xocl_xdev_info(xdev, "No %s resource, skip.",
			    NODE_GAPPING);
			return 0;
		}
		/*
		 * Dancing with CMC here:
		 * 0-24 bit is address read from xclbin
		 * 28 is flag for enable, set to 0x0
		 * 29 is flag for present, set to 0x1
		 * Note: seems that we should write all data at one time.
		 */
		val = (addr & 0x01FFFFFF) | XMC_HOST_NEW_FEATURE_REG1_FEATURE_PRESENT;
		WRITE_REG32(xmc, val, XMC_HOST_NEW_FEATURE_REG1);
		xocl_xdev_info(xdev, "%s is 0x%llx, set New Feature Table to 0x%x\n",
		    NODE_GAPPING, addr, val);
	} else if (flags == XOCL_XMC_FREEZE) {
		grant = 0;
	} else {
		xocl_xdev_info(xdev, "invalid flags %d", flags);
		return -EINVAL;
	}

	if (!xmc->base_addrs[IO_MUTEX]) {
		xocl_xdev_info(xdev, "No %s resource, skip.",
		    NODE_CMC_MUTEX);
		return 0;
	}
	XOCL_WRITE_REG32(grant, xmc->base_addrs[IO_MUTEX] +
				XOCL_RES_OFFSET_CHANNEL1);
	for (retry = 0; retry < 100; retry++) {
		ack = XOCL_READ_REG32(xmc->base_addrs[IO_MUTEX] +
					XOCL_RES_OFFSET_CHANNEL2);
		/* Success condition: grant and ack have same value */
		if ((grant & MUTEX_GRANT_MASK) == (ack & MUTEX_ACK_MASK))
				break;
		msleep(100);
	}

	if ((grant & MUTEX_GRANT_MASK) != (ack & MUTEX_ACK_MASK)) {
		xocl_xdev_err(xdev,
		    "Grant falied. The bit 0 in Ack (0x%x) is not the same "
		    "in grant (0x%x)", ack, grant);
		err = -EBUSY;
		goto fail;
	}

	xocl_xdev_info(xdev, "%s CMC succeeded.",
	    flags == XOCL_XMC_FREE ? "Grant" : "Release");
fail:
	return err;
}

static int xmc_offline(struct platform_device *pdev)
{
	struct xocl_xmc *xmc = platform_get_drvdata(pdev);

	if (!xmc)
		return 0;

	if (xmc->sysfs_created) {
		mgmt_sysfs_destroy_xmc(pdev);
		xmc->sysfs_created = false;
	}

	xmc->bdinfo_loaded = false;

	return xmc_access(pdev, XOCL_XMC_FREEZE);
}
static int xmc_online(struct platform_device *pdev)
{
	struct xocl_xmc *xmc = platform_get_drvdata(pdev);
	int ret;

	BUG_ON(!xmc);

	if (!xmc->sysfs_created) {
		ret = mgmt_sysfs_create_xmc(xmc->pdev);
		if (ret) {
			xocl_err(&xmc->pdev->dev, "Create sysfs failed, err %d", ret);
			return ret;
		}

		xmc->sysfs_created = true;
	}

	ret = xmc_access(pdev, XOCL_XMC_FREE);
	if (ret && ret != -ENODEV) {
		mgmt_sysfs_destroy_xmc(pdev);
		xmc->sysfs_created = false;
		return ret;
	}

	return 0;
}

static struct xocl_mb_funcs xmc_ops = {
	.offline_cb		= xmc_offline,
	.online_cb		= xmc_online,
	.load_mgmt_image	= load_mgmt_image,
	.load_sche_image	= load_sche_image,
	.reset			= xmc_reset,
	.stop			= stop_xmc,
	.get_data		= xmc_get_data,
	.xmc_access             = xmc_access,
	.clock_status			= clock_status_check,
};

static void xmc_unload_board_info(struct xocl_xmc *xmc)
{
	BUG_ON(!mutex_is_locked(&xmc->mbx_lock));
	if (xmc->bdinfo_raw)
		vfree(xmc->bdinfo_raw);
	xmc->bdinfo_raw = NULL;
}

static int xmc_remove(struct platform_device *pdev)
{
	struct xocl_xmc *xmc;
	void *hdl;
	int	i;

	xmc = platform_get_drvdata(pdev);
	if (!xmc)
		return 0;

	xocl_drvinst_release(xmc, &hdl);

	if (xmc->mgmt_binary)
		vfree(xmc->mgmt_binary);
	if (xmc->sche_binary)
		vfree(xmc->sche_binary);

	if (xmc->mini_sysfs_created)
		mgmt_sysfs_destroy_xmc_mini(pdev);

	if (!xmc->enabled)
		goto end;

	if (xmc->sysfs_created)
		mgmt_sysfs_destroy_xmc(pdev);

	mutex_lock(&xmc->mbx_lock);
	xmc_unload_board_info(xmc);
	mutex_unlock(&xmc->mbx_lock);
end:
	for (i = 0; i < NUM_IOADDR; i++) {
		if (xmc->base_addrs[i]) {
			iounmap(xmc->base_addrs[i]);
			xmc->range[i] = 0;
		}
	}
	if (xmc->cache)
		vfree(xmc->cache);
	mutex_destroy(&xmc->xmc_lock);
	mutex_destroy(&xmc->mbx_lock);

	platform_set_drvdata(pdev, NULL);
	xocl_drvinst_free(hdl);
	return 0;
}

static const char *xmc_get_board_info(uint32_t *bdinfo_raw,
	uint32_t bdinfo_raw_sz, enum board_info_key key, size_t *len)
{
	char *buf, *p;
	u32 sz;

	if (!bdinfo_raw)
		return NULL;

	buf = (char *)bdinfo_raw;
	sz = bdinfo_raw_sz;
	for (p = buf; p < buf + sz;) {
		char k = *(p++);
		u8 l = *(p++);

		if (k == key) {
			if (len)
				*len = l;
			return p;
		}
		p += l;
	}

	return NULL;
}

static int xmc_mapio_by_name(struct xocl_xmc *xmc, struct resource *res)
{
	int	id;

	id = xocl_res_name2id(res_map, ARRAY_SIZE(res_map), res->name);
	if (id < 0) {
		xocl_info(&xmc->pdev->dev, "resource %s not found", res->name);
		return -EINVAL;
	}
	if (xmc->base_addrs[id]) {
		xocl_err(&xmc->pdev->dev, "resource %s already mapped",
				res->name);
		return -EINVAL;
	}
	xmc->base_addrs[id] = ioremap_nocache(res->start,
			res->end - res->start + 1);
	if (!xmc->base_addrs[id]) {
		xocl_err(&xmc->pdev->dev, "resource %s map failed", res->name);
		return -EIO;
	}
	xmc->range[id] = res->end - res->start + 1;

	return 0;
}

static int xmc_probe(struct platform_device *pdev)
{
	struct xocl_xmc *xmc;
	struct resource *res;
	void *xdev_hdl;
	xdev_handle_t xdev = xocl_get_xdev(pdev);
	int i, err;

	xmc = xocl_drvinst_alloc(&pdev->dev, sizeof(*xmc));
	if (!xmc) {
		xocl_err(&pdev->dev, "out of memory");
		return -ENOMEM;
	}

	xmc->pdev = pdev;
	platform_set_drvdata(pdev, xmc);
	xocl_dbg(&pdev->dev, "fops %lx", (ulong)&xmc_fops);

	mutex_init(&xmc->xmc_lock);
	mutex_init(&xmc->mbx_lock);

	for (i = 0; i < NUM_IOADDR; i++) {
		res = platform_get_resource(pdev, IORESOURCE_MEM, i);
		if (res) {
			xocl_info(&pdev->dev, "IO start: 0x%llx, end: 0x%llx",
				res->start, res->end);
			if (res->name) {
			       err = xmc_mapio_by_name(xmc, res);	
			       if (!err)
				       continue;
			}
			/* fall back to legacy */
			xmc->base_addrs[i] = ioremap_nocache(res->start,
				res->end - res->start + 1);
			if (!xmc->base_addrs[i]) {
				err = -EIO;
				xocl_err(&pdev->dev, "Map iomem failed");
				goto failed;
			}
			xmc->range[i] = res->end - res->start + 1;
		} else
			break;
	}

	xmc->priv_data = XOCL_GET_SUBDEV_PRIV(&pdev->dev);
	xdev_hdl = xocl_get_xdev(pdev);

	xmc->sc_presence = nosc_xmc(xmc->pdev) ? 0 : 1;

	if (XMC_PRIVILEGED(xmc)) {
		if (!xmc->priv_data) {
			xmc->priv_data = vzalloc(sizeof(*xmc->priv_data));
			if (!xmc->priv_data) {
				xocl_err(&pdev->dev, "Unable to alloc mem");
				goto failed;
			}
		}
		if (xocl_clk_scale_on(xdev_hdl))
			xmc->priv_data->flags |= XOCL_XMC_CLK_SCALING;
		if (xocl_cmc_in_bitfile(xdev_hdl))
			xmc->priv_data->flags |= XOCL_XMC_IN_BITFILE;
	}

	if (XMC_PRIVILEGED(xmc)) {
		if (xmc->base_addrs[IO_REG]) {
			err = mgmt_sysfs_create_xmc_mini(pdev);
			if (err)
				goto failed;
			xmc->mini_sysfs_created = true;
		} else {
			xocl_err(&pdev->dev, "Empty resources");
			err = -EINVAL;
			goto failed;
		}

		if (XOCL_DSA_IS_VERSAL(xdev)) {
			xmc->enabled = true;
			xmc->state = XMC_STATE_ENABLED;
			xmc_enable_mailbox(xmc);
		} else if (!xmc->base_addrs[IO_GPIO]) {
			xocl_info(&pdev->dev, "minimum mode for SC upgrade");
			/* CMC is always enabled on golden image. */
			xmc->enabled = true;
			xmc->state = XMC_STATE_ENABLED;
			xmc_enable_mailbox(xmc);
			return 0;
		}
	}

	xdev_hdl = xocl_get_xdev(pdev);
	if (xocl_mb_mgmt_on(xdev_hdl) || xocl_mb_sched_on(xdev_hdl) ||
		autonomous_xmc(pdev)) {
		xocl_info(&pdev->dev, "Microblaze is supported.");
		xmc->enabled = true;
	} else {
		xocl_info(&pdev->dev, "Microblaze is not supported.");
		return 0;
	}

	if (READ_GPIO(xmc, 0) == GPIO_ENABLED || autonomous_xmc(pdev))
		xmc->state = XMC_STATE_ENABLED;

	xmc->cache = vzalloc(sizeof(struct xcl_sensor));

	if (!xmc->cache) {
		err = -ENOMEM;
		goto failed;
	}

	xmc->cache_expire_secs = XMC_DEFAULT_EXPIRE_SECS;

	/*
	 * Enabling XMC clock scaling support.
	 * clk scaling can only be enabled on mgmt side, why do we set
	 * the enabled bit in feature ROM on user side at all?
	 */
	if (XMC_PRIVILEGED(xmc)) {
		bool cs_en = scaling_condition_check(xmc);
		if (cs_en)
			xocl_info(&pdev->dev, "Runtime clock scaling is supported.\n");

		if (xmc_in_bitfile(xmc->pdev)) {
			if (READ_XMC_GPIO(xmc, 0) == GPIO_ENABLED)
				xmc->state = XMC_STATE_ENABLED;
		}
	}

	err = mgmt_sysfs_create_xmc(pdev);
	if (err) {
		xocl_err(&pdev->dev, "Create sysfs failed, err %d", err);
		goto failed;
	}
	xmc->sysfs_created = true;

	return 0;

failed:
	xmc_remove(pdev);
	return err;
}

struct xocl_drv_private	xmc_priv = {
	.ops = &xmc_ops,
#if PF == MGMTPF
	.fops = &xmc_fops,
#endif
	.dev = -1,
};

struct platform_device_id xmc_id_table[] = {
	{ XOCL_DEVNAME(XOCL_XMC), (kernel_ulong_t)&xmc_priv },
	{ },
};

static struct platform_driver	xmc_driver = {
	.probe		= xmc_probe,
	.remove		= xmc_remove,
	.driver		= {
		.name = XOCL_DEVNAME(XOCL_XMC),
	},
	.id_table = xmc_id_table,
};

int __init xocl_init_xmc(void)
{
	int err = alloc_chrdev_region(&xmc_priv.dev, 0, XOCL_MAX_DEVICES,
			XOCL_XMC);
	if (err)
		return err;

	err = platform_driver_register(&xmc_driver);
	if (err) {
		unregister_chrdev_region(xmc_priv.dev, XOCL_MAX_DEVICES);
		return err;
	}

	return 0;
}

void xocl_fini_xmc(void)
{
	unregister_chrdev_region(xmc_priv.dev, XOCL_MAX_DEVICES);
	platform_driver_unregister(&xmc_driver);
}

static int xmc_mailbox_wait(struct xocl_xmc *xmc)
{
	int retry = MAX_XMC_RETRY * 4;
	u32 val, ctrl_val;

	BUG_ON(!mutex_is_locked(&xmc->mbx_lock));

	safe_read32(xmc, XMC_CONTROL_REG, &val);
	while ((retry > 0) && (val & XMC_PKT_OWNER_MASK)) {
		msleep(RETRY_INTERVAL);
		safe_read32(xmc, XMC_CONTROL_REG, &val);
		retry--;
	}

	if (retry == 0) {
		xocl_err(&xmc->pdev->dev, "XMC packet error: time'd out\n");
		return -ETIMEDOUT;
	}

	safe_read32(xmc, XMC_ERROR_REG, &val);
	if (val & XMC_PKT_ERR_MASK)
		safe_read32(xmc, XMC_HOST_MSG_ERROR_REG, &val);

	if (val) {
		xocl_err(&xmc->pdev->dev, "XMC packet error: %d\n", val);
		safe_read32(xmc, XMC_CONTROL_REG, &ctrl_val);
		safe_write32(xmc, XMC_CONTROL_REG, ctrl_val | XMC_CTRL_ERR_CLR);
		return -EIO;
	}

	return 0;
}

static int xmc_send_pkt(struct xocl_xmc *xmc)
{
	u32 *pkt = (u32 *)&xmc->mbx_pkt;
	u32 len = XMC_PKT_SZ(&xmc->mbx_pkt.hdr);
	int ret = 0;
	u32 i;
	u32 val;

	if (!xmc->mbx_enabled) {
		xocl_err(&xmc->pdev->dev, "CMC mailbox is not supported");
		return -ENOTSUPP;
	}

	BUG_ON(!mutex_is_locked(&xmc->mbx_lock));
#ifdef	MBX_PKT_DEBUG
	xocl_info(&xmc->pdev->dev, "Sending XMC packet: %d DWORDS...", len);
	xocl_info(&xmc->pdev->dev, "opcode=%d payload_sz=0x%x (0x%x)",
		xmc->mbx_pkt.hdr.op, xmc->mbx_pkt.hdr.payload_sz, pkt[0]);
	for (i = 0; i < 16; i++)
		printk(KERN_CONT "%02x ", *((u8 *)(xmc->mbx_pkt.data) + i));
#endif
	/* Push pkt data to mailbox on HW. */
	for (i = 0; i < len; i++)
		safe_write32(xmc, xmc->mbx_offset + i * sizeof(u32), pkt[i]);

	/* Notify HW that a pkt is ready for process. */
	safe_read32(xmc, XMC_CONTROL_REG, &val);
	safe_write32(xmc, XMC_CONTROL_REG, val | XMC_PKT_OWNER_MASK);

	/* Make sure HW is done with the mailbox buffer. */
	ret = xmc_mailbox_wait(xmc);

	return ret;
}

static int xmc_recv_pkt(struct xocl_xmc *xmc)
{
	struct xmc_pkt_hdr hdr;
	u32 *pkt;
	u32 len;
	u32 i;
	int ret = 0;

	BUG_ON(!mutex_is_locked(&xmc->mbx_lock));

	/* Receive pkt hdr. */
	pkt = (u32 *)&hdr;
	len = sizeof(hdr) / sizeof(u32);
	for (i = 0; i < len; i++)
		safe_read32(xmc, xmc->mbx_offset + i * sizeof(u32), &pkt[i]);

	pkt = (u32 *)&xmc->mbx_pkt;
	len = XMC_PKT_SZ(&hdr);
	if (hdr.payload_sz == 0 || len > XMC_PKT_MAX_SZ) {
		xocl_warn(&xmc->pdev->dev, "read invalid XMC packet\n");
		return -EINVAL;
	}
	for (i = 0; i < len; i++)
		safe_read32(xmc, xmc->mbx_offset + i * sizeof(u32), &pkt[i]);

	/* Make sure HW is done with the mailbox buffer. */
	ret = xmc_mailbox_wait(xmc);
	return ret;
}

static bool is_xmc_ready(struct xocl_xmc *xmc)
{
	BUG_ON(!mutex_is_locked(&xmc->mbx_lock));

	if (xmc->state == XMC_STATE_ENABLED)
		return true;

	xocl_err(&xmc->pdev->dev, "XMC is not ready, state=%d\n", xmc->state);
	return false;
}

static bool is_sc_ready(struct xocl_xmc *xmc, bool quiet)
{
	struct xmc_status status;

	if (autonomous_xmc(xmc->pdev))
		return true;

	if (!xmc->sc_presence)
		return false;

	safe_read32(xmc, XMC_STATUS_REG, (u32 *)&status);
	if (status.sc_mode == XMC_SC_NORMAL ||
		status.sc_mode == XMC_SC_NORMAL_MODE_SC_NOT_UPGRADABLE)
		return true;

	if (!quiet) {
		xocl_err(&xmc->pdev->dev, "SC is not ready, state=%d\n",
			status.sc_mode);
	}
	return false;
}

static bool is_sc_fixed(struct xocl_xmc *xmc)
{
	struct xmc_status status;
	u32 xmc_core_version;

	safe_read32(xmc, XMC_CORE_VERSION_REG, &xmc_core_version);
	safe_read32(xmc, XMC_STATUS_REG, (u32 *)&status);

	if (xmc_core_version >= XMC_CORE_SUPPORT_NOTUPGRADABLE &&
	    !status.invalid_sc &&
	    (status.sc_mode == XMC_SC_BSL_MODE_SYNCED_SC_NOT_UPGRADABLE ||
	     status.sc_mode == XMC_SC_NORMAL_MODE_SC_NOT_UPGRADABLE))
		return true;

	return false;
}

static int smartnic_cmc_access(struct platform_device *pdev,
	enum xocl_xmc_flags flags)
{
	int ret = 0;
	struct xocl_xmc *xmc = platform_get_drvdata(pdev);

	mutex_lock(&xmc->mbx_lock);

	if (!is_xmc_ready(xmc)) {
		ret = -EINVAL;
		goto done;
	}

	/* Load new info from HW. */
	memset(&xmc->mbx_pkt, 0, sizeof(xmc->mbx_pkt));
	if (flags == XOCL_XMC_FREEZE) {
		xmc->mbx_pkt.hdr.op = XPO_DR_FREEZE;
	} else if (flags == XOCL_XMC_FREE) {
		xmc->mbx_pkt.hdr.op = XPO_DR_FREE;
	} else {
		ret = -EINVAL;
		goto done;
	}

	ret = xmc_send_pkt(xmc);
	if (ret)
		goto done;

	xocl_info(&xmc->pdev->dev, "xmc dynamic region %s done.\n",
	    (flags == XOCL_XMC_FREEZE) ? "freeze" : "free");
done:
	mutex_unlock(&xmc->mbx_lock);
	return ret;
}

static int xmc_access(struct platform_device *pdev, enum xocl_xmc_flags flags)
{
	xdev_handle_t xdev = xocl_get_xdev(pdev);

	return XOCL_DSA_IS_SMARTN(xdev) ?
		smartnic_cmc_access(pdev, flags) :
		raptor_cmc_access(pdev, flags);
}

static void clock_status_check(struct platform_device *pdev, bool *latched)
{
	struct xocl_xmc *xmc = platform_get_drvdata(pdev);
	u32 status = 0;

	if (!xmc->sc_presence) {
		/*
		 * On U2, when board temp is above the critical threshold value for 0.5 sec
		 * continuously, CMC firmware turns off the kernel clocks, and sets 0th bit in
		 * XMC_CLOCK_SCALING_CLOCK_STATUS_REG to 1.
		 * So, check if kernel clocks have been stopped.
		 */
		status = READ_RUNTIME_CS(xmc, XMC_CLOCK_SCALING_CLOCK_STATUS_REG);
		if (status & 0x1) {
			xocl_err(&pdev->dev, "Critical temperature event, "
					"kernel clocks have been stopped, run "
					"'xbutil valiate -q' to continue. "
					"See AR 73398 for more details.");
			/* explicitly indicate reset should be latched */
			*latched = true;
		}
	}
}

static bool xmc_has_dynamic_mac(uint32_t *bdinfo_raw, uint32_t bd_info_sz)
{
	size_t len;
	const char *iomem;

	iomem = xmc_get_board_info(bdinfo_raw, bd_info_sz, BDINFO_MAC_DYNAMIC, &len);

	return iomem != NULL && len == 8;
}

static void xmc_set_dynamic_mac(struct xocl_xmc *xmc, uint32_t *bdinfo_raw,
	uint32_t bd_info_sz)
{
	size_t len;
	const char *iomem;
	u16 num = 0;

	iomem = xmc_get_board_info(bdinfo_raw, bd_info_sz, BDINFO_MAC_DYNAMIC, &len);
	if (len != 8) {
		xocl_err(&xmc->pdev->dev, "dynamic mac data is corrupted.");
		return;
	}

	/*
	 * Byte 0:1 is contiguous mac addresses number in LSB.
	 * Byte 2:7 is first mac address.
	 */
	memcpy(&num, iomem, 2);
	xmc->mac_contiguous_num = le16_to_cpu(num);

	memcpy(xmc->mac_addr_first, iomem+2, 6);
}
	
static void xmc_set_board_info(uint32_t *bdinfo_raw, uint32_t bd_info_sz,
	enum board_info_key key, char *target)
{
	size_t len;
	const char *info;

	info = xmc_get_board_info(bdinfo_raw, bd_info_sz, key, &len);
	if (!info)
		return;

	memcpy(target, info, len);
}

static bool bd_info_valid(char *ser_num)
{
	if (ser_num[0] != 0)
		return true;

	return false;
}

static int xmc_load_board_info(struct xocl_xmc *xmc)
{
	int ret = 0;
	uint32_t bd_info_sz = 0;
	uint32_t *bdinfo_raw;
	xdev_handle_t xdev = xocl_get_xdev(xmc->pdev);
	char *tmp_str = NULL;

	BUG_ON(!mutex_is_locked(&xmc->mbx_lock));
	if (xmc->bdinfo_loaded)
		return 0;

	if (XMC_PRIVILEGED(xmc)) {

		tmp_str = (char *)xocl_icap_get_data(xdev, EXP_BMC_VER);
		if (tmp_str) {
			/*
			 * Start with sc version being the same as expected
			 * sc version. This should be good enough for shells
			 * with no sc at all. Later, sc version can be loaded
			 * from HW, if there is one available.
			 */
			strncpy(xmc->exp_bmc_ver, tmp_str,
				sizeof(xmc->exp_bmc_ver) - 1);
			strncpy(xmc->bmc_ver, tmp_str,
				sizeof(xmc->bmc_ver) - 1);
		}

		if ((!is_xmc_ready(xmc) || !is_sc_ready(xmc, false)))
			return -EINVAL;

		if (!xmc->mbx_offset)
			return -ENODEV;
		/* Load new info from HW. */
		memset(&xmc->mbx_pkt, 0, sizeof(xmc->mbx_pkt));
		xmc->mbx_pkt.hdr.op = XPO_BOARD_INFO;
		ret = xmc_send_pkt(xmc);
		if (ret)
			return ret;
		ret = xmc_recv_pkt(xmc);
		if (ret)
			return ret;

		bd_info_sz = xmc->mbx_pkt.hdr.payload_sz;
		bdinfo_raw = vzalloc(bd_info_sz);
		if (bdinfo_raw == NULL)
			return -ENOMEM;
		memcpy(bdinfo_raw, xmc->mbx_pkt.data, bd_info_sz);

		if (xmc_has_dynamic_mac(bdinfo_raw, bd_info_sz)) {
			xmc_set_dynamic_mac(xmc, bdinfo_raw, bd_info_sz);

		} else {
			xmc_set_board_info(bdinfo_raw, bd_info_sz,
				BDINFO_MAC0, xmc->mac_addr0);
			xmc_set_board_info(bdinfo_raw, bd_info_sz,
				BDINFO_MAC1, xmc->mac_addr1);
			xmc_set_board_info(bdinfo_raw, bd_info_sz,
				BDINFO_MAC2, xmc->mac_addr2);
			xmc_set_board_info(bdinfo_raw, bd_info_sz,
				BDINFO_MAC3, xmc->mac_addr3);
		}

		xmc_set_board_info(bdinfo_raw, bd_info_sz,
			BDINFO_SN, xmc->serial_num);
		xmc_set_board_info(bdinfo_raw, bd_info_sz,
			BDINFO_REV, xmc->revision);
		xmc_set_board_info(bdinfo_raw, bd_info_sz,
			BDINFO_NAME, xmc->bd_name);
		xmc_set_board_info(bdinfo_raw, bd_info_sz,
			BDINFO_BMC_VER, xmc->bmc_ver);
		if (!strcmp(xmc->exp_bmc_ver, NONE_BMC_VERSION)) {
			/*
			 * No SC image is needed, set expect to be
			 * the same as current.
			 */
			xmc_set_board_info(bdinfo_raw, bd_info_sz,
				BDINFO_BMC_VER, xmc->exp_bmc_ver);
		}
		xmc_set_board_info(bdinfo_raw, bd_info_sz,
			BDINFO_MAX_PWR, (char *)&xmc->max_power);
		xmc_set_board_info(bdinfo_raw, bd_info_sz,
			BDINFO_FAN_PRESENCE, (char *)&xmc->fan_presence);
		xmc_set_board_info(bdinfo_raw, bd_info_sz,
			BDINFO_CONFIG_MODE, (char *)&xmc->config_mode);

		if (bd_info_valid(xmc->serial_num) &&
			!strcmp(xmc->bmc_ver, xmc->exp_bmc_ver)) {
			xmc->bdinfo_loaded = true;
			xocl_info(&xmc->pdev->dev, "board info reloaded\n");
		}
		vfree(bdinfo_raw);
	} else {

		if (xmc->bdinfo_loaded &&
			!strcmp(xmc->bmc_ver, xmc->exp_bmc_ver)) {
			xocl_info(&xmc->pdev->dev, "board info loaded, skip\n");
			return 0;
		} else {
			vfree(xmc->bdinfo_raw);
			xmc->bdinfo_raw = NULL;
		}

		xmc_bdinfo(xmc->pdev, SER_NUM, (u32 *)xmc->serial_num);
		xmc_bdinfo(xmc->pdev, MAC_ADDR0, (u32 *)xmc->mac_addr0);
		xmc_bdinfo(xmc->pdev, MAC_ADDR1, (u32 *)xmc->mac_addr1);
		xmc_bdinfo(xmc->pdev, MAC_ADDR2, (u32 *)xmc->mac_addr2);
		xmc_bdinfo(xmc->pdev, MAC_ADDR3, (u32 *)xmc->mac_addr3);
		xmc_bdinfo(xmc->pdev, REVISION, (u32 *)xmc->revision);
		xmc_bdinfo(xmc->pdev, CARD_NAME, (u32 *)xmc->bd_name);
		xmc_bdinfo(xmc->pdev, BMC_VER, (u32 *)xmc->bmc_ver);
		xmc_bdinfo(xmc->pdev, MAX_PWR, &xmc->max_power);
		xmc_bdinfo(xmc->pdev, FAN_PRESENCE, &xmc->fan_presence);
		xmc_bdinfo(xmc->pdev, CFG_MODE, &xmc->config_mode);
		xmc_bdinfo(xmc->pdev, EXP_BMC_VER, (u32 *)xmc->exp_bmc_ver);
		xmc_bdinfo(xmc->pdev, MAC_CONT_NUM, &xmc->mac_contiguous_num);
		xmc_bdinfo(xmc->pdev, MAC_ADDR_FIRST, (u32 *)xmc->mac_addr_first);

		if (bd_info_valid(xmc->serial_num) &&
			!strcmp(xmc->bmc_ver, xmc->exp_bmc_ver)) {
			xmc->bdinfo_loaded = true;
			xocl_info(&xmc->pdev->dev, "board info reloaded\n");
		}
	}
	return 0;
}

static int
xmc_erase_sc_firmware(struct xocl_xmc *xmc)
{
	int ret = 0;

	BUG_ON(!mutex_is_locked(&xmc->mbx_lock));

	if (xmc->sc_fw_erased)
		return 0;

	xocl_info(&xmc->pdev->dev, "erasing SC firmware...");
	memset(&xmc->mbx_pkt, 0, sizeof(xmc->mbx_pkt));
	xmc->mbx_pkt.hdr.op = XPO_MSP432_ERASE_FW;
	ret = xmc_send_pkt(xmc);
	if (ret == 0)
		xmc->sc_fw_erased = true;
	return ret;
}

static int
xmc_write_sc_firmware_section(struct xocl_xmc *xmc, loff_t start,
	size_t n, const char *buf)
{
	int ret = 0;
	size_t sz, thissz;

	xocl_info(&xmc->pdev->dev, "writing %ld bytes @0x%llx", n, start);
	BUG_ON(!mutex_is_locked(&xmc->mbx_lock));
	if (n == 0)
		return 0;

	BUG_ON(!xmc->sc_fw_erased);
	for (sz = 0; ret == 0 && sz < n; sz += thissz) {
		if (sz == 0) {
			/* First packet for the section. */
			xmc->mbx_pkt.hdr.op = XPO_MSP432_SEC_START;
			xmc->mbx_pkt.sector_start.addr = start;
			xmc->mbx_pkt.sector_start.size = n;
			thissz = XMC_PKT_MAX_PAYLOAD_SZ * sizeof(u32) -
				offsetof(struct xmc_pkt_sector_start_op, data);
			thissz = min(thissz, n - sz);
			xmc->mbx_pkt.hdr.payload_sz = thissz +
				offsetof(struct xmc_pkt_sector_start_op, data);
			memcpy(xmc->mbx_pkt.sector_start.data, buf, thissz);
		} else {
			xmc->mbx_pkt.hdr.op = XPO_MSP432_SEC_DATA;
			thissz = XMC_PKT_MAX_PAYLOAD_SZ * sizeof(u32);
			thissz = min(thissz, n - sz);
			xmc->mbx_pkt.hdr.payload_sz = thissz;
			memcpy(xmc->mbx_pkt.sector_data.data, buf + sz, thissz);
		}
		ret = xmc_send_pkt(xmc);
	}

	return ret;
}

static int
xmc_boot_sc(struct xocl_xmc *xmc, u32 jump_addr)
{
	int retry = 0;
	int ret = 0;

	xocl_info(&xmc->pdev->dev, "rebooting SC @0x%x", jump_addr);
	BUG_ON(!mutex_is_locked(&xmc->mbx_lock));
	BUG_ON(!xmc->sc_fw_erased);

	/* Mark new SC firmware is installed. */
	xmc->sc_fw_erased = false;

	/* Try booting it up. */
	xmc->mbx_pkt.hdr.op = XPO_MSP432_IMAGE_END;
	xmc->mbx_pkt.hdr.payload_sz = sizeof(struct xmc_pkt_image_end_op);
	xmc->mbx_pkt.image_end.BSL_jump_addr = jump_addr;
	ret = xmc_send_pkt(xmc);
	if (ret)
		return ret;

	/* Wait for SC to reboot */
	while (retry++ < MAX_XMC_RETRY * 2 && !is_sc_ready(xmc, true))
		msleep(RETRY_INTERVAL);
	if (!is_sc_ready(xmc, false))
		ret = -ETIMEDOUT;

	return ret;
}

static ssize_t
xmc_qsfp_io_read(struct xocl_xmc *xmc, char *buf, int port)
{
	struct xmc_status status;
	int ret = 0;

	/*
	 * Only SC version >= 6 support this
	 */
	safe_read32(xmc, XMC_STATUS_REG, (u32 *)&status);
	if (status.sc_comm_ver < 6) {
		xocl_info(&xmc->pdev->dev,
			"not supported ver %d", status.sc_comm_ver);
		return 0;
	}

	mutex_lock(&xmc->mbx_lock);
	xmc->mbx_pkt.hdr.op = CMC_OP_READ_QSFP_VALIDATE_LOW_SPEED_IO;
	xmc->mbx_pkt.hdr.payload_sz = sizeof(struct xmc_pkt_qsfp_io_op);
	xmc->mbx_pkt.qsfp_io.port = port;
	ret = xmc_send_pkt(xmc);
	if (ret) {
		xocl_info(&xmc->pdev->dev, "send pkt ret %d", ret);
		goto out;
	}
	ret = xmc_recv_pkt(xmc);
	if (ret) {
		xocl_info(&xmc->pdev->dev, "recv pkt ret %d", ret);
		goto out;
	}

	if (xmc->base_addrs[IO_REG]) {
		((u8 *)buf)[0] = ioread8(xmc->base_addrs[IO_REG] +
			xmc->mbx_offset + CMC_OP_QSFP_IO_OFFSET);
	}
	mutex_unlock(&xmc->mbx_lock);

	return 1;
out:
	mutex_unlock(&xmc->mbx_lock);
	return 0;

}

static ssize_t
xmc_qsfp_read(struct xocl_xmc *xmc, char *buf, int port, int lp, int up)
{
	struct xmc_status status;
	u32 data_size = 0;
	int ret = 0;

	/*
	 * Only SC version >= 6 support this
	 */
	safe_read32(xmc, XMC_STATUS_REG, (u32 *)&status);
	if (status.sc_comm_ver < 6) {
		xocl_info(&xmc->pdev->dev,
			"not supported ver %d", status.sc_comm_ver);
		return 0;
	}

	mutex_lock(&xmc->mbx_lock);
	xmc->mbx_pkt.hdr.op = CMC_OP_READ_QSFP_DIAGNOSTICS;
	xmc->mbx_pkt.hdr.payload_sz = sizeof(struct xmc_pkt_qsfp_send_op);
	xmc->mbx_pkt.qsfp_send.port = port;
	xmc->mbx_pkt.qsfp_send.lower_page = lp; 
	xmc->mbx_pkt.qsfp_send.upper_page = up;
	ret = xmc_send_pkt(xmc);
	if (ret) {
		xocl_info(&xmc->pdev->dev, "send pkt ret %d", ret);
		goto out;
	}

	xmc->mbx_pkt.hdr.payload_sz = sizeof(struct xmc_pkt_qsfp_recv_op);
	ret = xmc_recv_pkt(xmc);
	if (ret) {
		xocl_info(&xmc->pdev->dev, "recv pkt ret %d", ret);
		goto out;
	}

	data_size = xmc->mbx_pkt.qsfp_recv.data_size;
	xocl_info(&xmc->pdev->dev, "data_size %d", data_size);

	/* TODO: in case data_size returns as zero in debug version,
	 * using default max value.
	 */
	data_size = data_size == 0 ? CMC_MAX_QSFP_READ_SIZE : data_size;
	if (data_size & 0x3) {
		/* Most likely the returned data is corrupted, bail out.*/
		xocl_info(&xmc->pdev->dev,
			"data_size %d is not 4 byte aligned", data_size);
		goto out;
	}

	if (xmc->base_addrs[IO_REG]) {
		xocl_memcpy_fromio(buf, xmc->base_addrs[IO_REG] +
			xmc->mbx_offset + CMC_OP_QSFP_DIAG_OFFSET, data_size);
	}

	mutex_unlock(&xmc->mbx_lock);
	return data_size;
out:
	mutex_unlock(&xmc->mbx_lock);
	return 0;
}

/*
 * Write SC firmware image data at specified location.
 */
static ssize_t
xmc_update_sc_firmware(struct file *file, const char __user *ubuf,
	size_t n, loff_t *off)
{
	u32 jump_addr = 0;
	struct xocl_xmc *xmc = file->private_data;
	/* Special offset for writing SC's BSL jump address. */
	const loff_t jump_offset = 0xffffffff;
	ssize_t ret = 0;
	u8 *kbuf;

	/* Sanity check input 'n' */
	if (n == 0 || n > jump_offset || n > 100 * 1024 * 1024)
		return -EINVAL;

	kbuf = vmalloc(n);
	if (kbuf == NULL)
		return -ENOMEM;
	if (copy_from_user(kbuf, ubuf, n)) {
		vfree(kbuf);
		return -EFAULT;
	}

	mutex_lock(&xmc->mbx_lock);

	ret = xmc_erase_sc_firmware(xmc);
	if (ret) {
		xocl_err(&xmc->pdev->dev, "can't erase SC firmware");
	} else if (*off == jump_offset) {
		/*
		 * Write to jump_offset will cause a reboot of SC and jump
		 * to address that is passed in.
		 */
		if (n != sizeof(jump_addr)) {
			xocl_err(&xmc->pdev->dev, "invalid jump addr size");
			ret = -EINVAL;
		} else {
			jump_addr = *(u32 *)kbuf;
			ret = xmc_boot_sc(xmc, jump_addr);
			/* Invalid board info cache after new SC is installed */
			xmc->bdinfo_loaded = false;
		}
	} else {
		ret = xmc_write_sc_firmware_section(xmc, *off, n, kbuf);
	}

	mutex_unlock(&xmc->mbx_lock);
	vfree(kbuf);
	if (ret) {
		xmc->sc_fw_erased = false;
		return ret;
	}

	*off += n;
	return n;
}

/*
 * Only allow one client at a time.
 */
static int xmc_open(struct inode *inode, struct file *file)
{
	int ret = 0;
	struct xocl_xmc *xmc = xocl_drvinst_open(inode->i_cdev);

	if (!xmc)
		return -ENXIO;

	mutex_lock(&xmc->mbx_lock);
	if (xmc->opened) {
		ret = -EBUSY;
	} else {
		file->private_data = xmc;
		xmc->opened = true;
	}
	mutex_unlock(&xmc->mbx_lock);

	if (ret)
		xocl_drvinst_close(xmc);
	return ret;
}

static int xmc_close(struct inode *inode, struct file *file)
{
	struct xocl_xmc *xmc = file->private_data;

	if (!xmc)
		return -EINVAL;

	mutex_lock(&xmc->mbx_lock);
	xmc->opened = false;
	file->private_data = NULL;
	mutex_unlock(&xmc->mbx_lock);

	xocl_drvinst_close(xmc);
	return 0;
}

static loff_t
xmc_llseek(struct file *filp, loff_t off, int whence)
{
	loff_t npos;

	switch(whence) {
	case 0: /* SEEK_SET */
		npos = off;
		break;
	case 1: /* SEEK_CUR */
		npos = filp->f_pos + off;
		break;
	case 2: /* SEEK_END: no need to support */
		return -EINVAL;
	default: /* should not happen */
		return -EINVAL;
	}
	if (npos < 0)
		return -EINVAL;

	filp->f_pos = npos;
	return npos;
}

static const struct file_operations xmc_fops = {
	.owner = THIS_MODULE,
	.open = xmc_open,
	.release = xmc_close,
	.llseek = xmc_llseek,
	.write = xmc_update_sc_firmware,
};<|MERGE_RESOLUTION|>--- conflicted
+++ resolved
@@ -3322,18 +3322,14 @@
 			}
 		}
 	}
-<<<<<<< HEAD
-
+
+	xocl_info(&xmc->pdev->dev,
+		"Wait for 5 seconds to stable the connection with SC");
+	ssleep(5);
 done:
 	if (READ_GPIO(xmc, 0) == GPIO_ENABLED)
 		xmc->state = XMC_STATE_ENABLED;
 
-=======
-	xocl_info(&xmc->pdev->dev,
-		"Wait for 5 seconds to stable the connection with SC");
-	ssleep(5);
-	xmc->state = XMC_STATE_ENABLED;
->>>>>>> ba3cc9f3
 	xocl_info(&xmc->pdev->dev, "XMC and scheduler Enabled, retry %d",
 			retry);
 	xocl_info(&xmc->pdev->dev,
