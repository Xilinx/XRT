/**
 *  Copyright (C) 2017 Xilinx, Inc. All rights reserved.
 *  Author: Sonal Santan
 *  Code copied verbatim from SDAccel xcldma kernel mode driver
 *
 *  This program is free software; you can redistribute it and/or modify
 *  it under the terms of the GNU General Public License as published by
 *  the Free Software Foundation; either version 2 of the License, or
 *  (at your option) any later version.
 *
 *  This program is distributed in the hope that it will be useful,
 *  but WITHOUT ANY WARRANTY; without even the implied warranty of
 *  MERCHANTABILITY or FITNESS FOR A PARTICULAR PURPOSE.  See the
 *  GNU General Public License for more details.
 */

#include <linux/firmware.h>
#include <linux/vmalloc.h>
#include <linux/string.h>
#include <linux/version.h>
#include <linux/uuid.h>
#include <linux/pid.h>
#include <linux/key.h>
#include <linux/efi.h>
#if LINUX_VERSION_CODE >= KERNEL_VERSION(4, 7, 0)
#include <linux/verification.h>
#endif
#include "xclbin.h"
#include "../xocl_drv.h"
#include "../xocl_drm.h"
#include "mgmt-ioctl.h"

#if defined(XOCL_UUID)
static xuid_t uuid_null = NULL_UUID_LE;
#endif

static struct key *icap_keys = NULL;

#define	ICAP_ERR(icap, fmt, arg...)	\
	xocl_err(&(icap)->icap_pdev->dev, fmt "\n", ##arg)
#define	ICAP_WARN(icap, fmt, arg...)	\
	xocl_warn(&(icap)->icap_pdev->dev, fmt "\n", ##arg)
#define	ICAP_INFO(icap, fmt, arg...)	\
	xocl_info(&(icap)->icap_pdev->dev, fmt "\n", ##arg)
#define	ICAP_DBG(icap, fmt, arg...)	\
	xocl_dbg(&(icap)->icap_pdev->dev, fmt "\n", ##arg)

#define	ICAP_PRIVILEGED(icap)	((icap)->icap_regs != NULL)
#define DMA_HWICAP_BITFILE_BUFFER_SIZE 1024

#define	ICAP_MAX_NUM_CLOCKS		4
#define OCL_CLKWIZ_STATUS_OFFSET	0x4
#define OCL_CLKWIZ_CONFIG_OFFSET(n)	(0x200 + 4 * (n))
#define OCL_CLK_FREQ_COUNTER_OFFSET	0x8
#define ICAP_DEFAULT_EXPIRE_SECS	1

#define INVALID_MEM_IDX			0xFFFF
/*
 * Bitstream header information.
 */
typedef struct {
	unsigned int HeaderLength;     /* Length of header in 32 bit words */
	unsigned int BitstreamLength;  /* Length of bitstream to read in bytes*/
	unsigned char *DesignName;     /* Design name read from bitstream header */
	unsigned char *PartName;       /* Part name read from bitstream header */
	unsigned char *Date;           /* Date read from bitstream header */
	unsigned char *Time;           /* Bitstream creation time read from header */
	unsigned int MagicLength;      /* Length of the magic numbers in header */
} XHwIcap_Bit_Header;
#define XHI_BIT_HEADER_FAILURE	-1
/* Used for parsing bitstream header */
#define XHI_EVEN_MAGIC_BYTE	0x0f
#define XHI_ODD_MAGIC_BYTE	0xf0
/* Extra mode for IDLE */
#define XHI_OP_IDLE		-1
/* The imaginary module length register */
#define XHI_MLR			15

#define	GATE_FREEZE_USER	0x0c

static u32 gate_free_user[] = {0xe, 0xc, 0xe, 0xf};

static struct attribute_group icap_attr_group;

enum icap_sec_level {
	ICAP_SEC_NONE = 0,
	ICAP_SEC_DEDICATE,
	ICAP_SEC_SYSTEM,
	ICAP_SEC_MAX = ICAP_SEC_SYSTEM,
};

/*
 * AXI-HWICAP IP register layout
 */
struct icap_reg {
	u32			ir_rsvd1[7];
	u32			ir_gier;
	u32			ir_isr;
	u32			ir_rsvd2;
	u32			ir_ier;
	u32			ir_rsvd3[53];
	u32			ir_wf;
	u32			ir_rf;
	u32			ir_sz;
	u32			ir_cr;
	u32			ir_sr;
	u32			ir_wfv;
	u32			ir_rfo;
	u32			ir_asr;
} __attribute__((packed));

struct icap_generic_state {
	u32			igs_state;
} __attribute__((packed));

struct icap_axi_gate {
	u32			iag_wr;
	u32			iag_rvsd;
	u32			iag_rd;
} __attribute__((packed));

struct icap_bitstream_user {
	struct list_head	ibu_list;
	pid_t			ibu_pid;
};

struct icap {
	struct platform_device	*icap_pdev;
	struct mutex		icap_lock;
	struct icap_reg		*icap_regs;
	struct icap_generic_state *icap_state;
	unsigned int		idcode;
	bool			icap_axi_gate_frozen;
	struct icap_axi_gate	*icap_axi_gate;

	xuid_t			icap_bitstream_uuid;
	int			icap_bitstream_ref;

	char			*icap_clock_bases[ICAP_MAX_NUM_CLOCKS];
	unsigned short		icap_ocl_frequency[ICAP_MAX_NUM_CLOCKS];

	struct clock_freq_topology *icap_clock_freq_topology;
	unsigned long		icap_clock_freq_topology_length;
	char			*icap_clock_freq_counter;
	struct mem_topology	*mem_topo;
	struct ip_layout	*ip_layout;
	struct debug_ip_layout	*debug_layout;
	struct connectivity	*connectivity;
	void			*partition_metadata;

	void			*rp_bit;
	unsigned long		rp_bit_len;
	void			*rp_fdt;
	unsigned long		rp_fdt_len;
	void			*rp_mgmt_bin;
	unsigned long		rp_mgmt_bin_len;
	void			*rp_sche_bin;
	unsigned long		rp_sche_bin_len;
	void			*rp_sc_bin;
	unsigned long		*rp_sc_bin_len;

	struct bmc		bmc_header;

<<<<<<< HEAD
	char			*icap_clock_freq_counters[ICAP_MAX_NUM_CLOCKS];
=======
	char			*icap_clock_freq_counter_hbm;
>>>>>>> 74874cbf

	uint64_t		cache_expire_secs;
	struct xcl_pr_region	cache;
	ktime_t			cache_expires;

	enum icap_sec_level	sec_level;


	/* Use reader_ref as xclbin metadata reader counter
	 * Ther reference count increases by 1 
	 * if icap_xclbin_rd_lock get called.
	 */
	u64			busy;
	int			reader_ref;
	wait_queue_head_t	reader_wq;

};

static inline u32 reg_rd(void __iomem *reg)
{
	if (!reg)
		return -1;

	return XOCL_READ_REG32(reg);
}

static inline void reg_wr(void __iomem *reg, u32 val)
{
	if (!reg)
		return;

	iowrite32(val, reg);
}

/*
 * Precomputed table with config0 and config2 register values together with
 * target frequency. The steps are approximately 5 MHz apart. Table is
 * generated by wiz.pl.
 */
const static struct xclmgmt_ocl_clockwiz {
	/* target frequency */
	unsigned short ocl;
	/* config0 register */
	unsigned long config0;
	/* config2 register */
	unsigned config2;
} frequency_table[] = {
	{/*1275.000*/   10.000, 	0x02EE0C01,     0x0001F47F},
	{/*1575.000*/   15.000, 	0x02EE0F01,     0x00000069},
	{/*1600.000*/   20.000, 	0x00001001,     0x00000050},
	{/*1600.000*/   25.000, 	0x00001001,     0x00000040},
	{/*1575.000*/   30.000, 	0x02EE0F01,     0x0001F434},
	{/*1575.000*/   35.000, 	0x02EE0F01,     0x0000002D},
	{/*1600.000*/   40.000, 	0x00001001,     0x00000028},
	{/*1575.000*/   45.000, 	0x02EE0F01,     0x00000023},
	{/*1600.000*/   50.000, 	0x00001001,     0x00000020},
	{/*1512.500*/   55.000, 	0x007D0F01,     0x0001F41B},
	{/*1575.000*/   60.000, 	0x02EE0F01,     0x0000FA1A},
	{/*1462.500*/   65.000, 	0x02710E01,     0x0001F416},
	{/*1575.000*/   70.000, 	0x02EE0F01,     0x0001F416},
	{/*1575.000*/   75.000, 	0x02EE0F01,     0x00000015},
	{/*1600.000*/   80.000, 	0x00001001,     0x00000014},
	{/*1487.500*/   85.000, 	0x036B0E01,     0x0001F411},
	{/*1575.000*/   90.000, 	0x02EE0F01,     0x0001F411},
	{/*1425.000*/   95.000, 	0x00FA0E01,     0x0000000F},
	{/*1600.000*/   100.000,        0x00001001,     0x00000010},
	{/*1575.000*/   105.000,        0x02EE0F01,     0x0000000F},
	{/*1512.500*/   110.000,        0x007D0F01,     0x0002EE0D},
	{/*1437.500*/   115.000,        0x01770E01,     0x0001F40C},
	{/*1575.000*/   120.000,        0x02EE0F01,     0x00007D0D},
	{/*1562.500*/   125.000,        0x02710F01,     0x0001F40C},
	{/*1462.500*/   130.000,        0x02710E01,     0x0000FA0B},
	{/*1350.000*/   135.000,        0x01F40D01,     0x0000000A},
	{/*1575.000*/   140.000,        0x02EE0F01,     0x0000FA0B},
	{/*1450.000*/   145.000,        0x01F40E01,     0x0000000A},
	{/*1575.000*/   150.000,        0x02EE0F01,     0x0001F40A},
	{/*1550.000*/   155.000,        0x01F40F01,     0x0000000A},
	{/*1600.000*/   160.000,        0x00001001,     0x0000000A},
	{/*1237.500*/   165.000,        0x01770C01,     0x0001F407},
	{/*1487.500*/   170.000,        0x036B0E01,     0x0002EE08},
	{/*1575.000*/   175.000,        0x02EE0F01,     0x00000009},
	{/*1575.000*/   180.000,        0x02EE0F01,     0x0002EE08},
	{/*1387.500*/   185.000,        0x036B0D01,     0x0001F407},
	{/*1425.000*/   190.000,        0x00FA0E01,     0x0001F407},
	{/*1462.500*/   195.000,        0x02710E01,     0x0001F407},
	{/*1600.000*/   200.000,        0x00001001,     0x00000008},
	{/*1537.500*/   205.000,        0x01770F01,     0x0001F407},
	{/*1575.000*/   210.000,        0x02EE0F01,     0x0001F407},
	{/*1075.000*/   215.000,        0x02EE0A01,     0x00000005},
	{/*1512.500*/   220.000,        0x007D0F01,     0x00036B06},
	{/*1575.000*/   225.000,        0x02EE0F01,     0x00000007},
	{/*1437.500*/   230.000,        0x01770E01,     0x0000FA06},
	{/*1175.000*/   235.000,        0x02EE0B01,     0x00000005},
	{/*1500.000*/   240.000,        0x00000F01,     0x0000FA06},
	{/*1225.000*/   245.000,        0x00FA0C01,     0x00000005},
	{/*1562.500*/   250.000,        0x02710F01,     0x0000FA06},
	{/*1275.000*/   255.000,        0x02EE0C01,     0x00000005},
	{/*1462.500*/   260.000,        0x02710E01,     0x00027105},
	{/*1325.000*/   265.000,        0x00FA0D01,     0x00000005},
	{/*1350.000*/   270.000,        0x01F40D01,     0x00000005},
	{/*1512.500*/   275.000,        0x007D0F01,     0x0001F405},
	{/*1575.000*/   280.000,        0x02EE0F01,     0x00027105},
	{/*1425.000*/   285.000,        0x00FA0E01,     0x00000005},
	{/*1450.000*/   290.000,        0x01F40E01,     0x00000005},
	{/*1475.000*/   295.000,        0x02EE0E01,     0x00000005},
	{/*1575.000*/   300.000,        0x02EE0F01,     0x0000FA05},
	{/*1525.000*/   305.000,        0x00FA0F01,     0x00000005},
	{/*1550.000*/   310.000,        0x01F40F01,     0x00000005},
	{/*1575.000*/   315.000,        0x02EE0F01,     0x00000005},
	{/*1600.000*/   320.000,        0x00001001,     0x00000005},
	{/*1462.500*/   325.000,        0x02710E01,     0x0001F404},
	{/*1237.500*/   330.000,        0x01770C01,     0x0002EE03},
	{/*837.500*/    335.000,        0x01770801,     0x0001F402},
	{/*1487.500*/   340.000,        0x036B0E01,     0x00017704},
	{/*862.500*/    345.000,        0x02710801,     0x0001F402},
	{/*1575.000*/   350.000,        0x02EE0F01,     0x0001F404},
	{/*887.500*/    355.000,        0x036B0801,     0x0001F402},
	{/*1575.000*/   360.000,        0x02EE0F01,     0x00017704},
	{/*912.500*/    365.000,        0x007D0901,     0x0001F402},
	{/*1387.500*/   370.000,        0x036B0D01,     0x0002EE03},
	{/*1500.000*/   375.000,        0x00000F01,     0x00000004},
	{/*1425.000*/   380.000,        0x00FA0E01,     0x0002EE03},
	{/*962.500*/    385.000,        0x02710901,     0x0001F402},
	{/*1462.500*/   390.000,        0x02710E01,     0x0002EE03},
	{/*987.500*/    395.000,        0x036B0901,     0x0001F402},
	{/*1600.000*/   400.000,        0x00001001,     0x00000004},
	{/*1012.500*/   405.000,        0x007D0A01,     0x0001F402},
	{/*1537.500*/   410.000,        0x01770F01,     0x0002EE03},
	{/*1037.500*/   415.000,        0x01770A01,     0x0001F402},
	{/*1575.000*/   420.000,        0x02EE0F01,     0x0002EE03},
	{/*1487.500*/   425.000,        0x036B0E01,     0x0001F403},
	{/*1075.000*/   430.000,        0x02EE0A01,     0x0001F402},
	{/*1087.500*/   435.000,        0x036B0A01,     0x0001F402},
	{/*1375.000*/   440.000,        0x02EE0D01,     0x00007D03},
	{/*1112.500*/   445.000,        0x007D0B01,     0x0001F402},
	{/*1575.000*/   450.000,        0x02EE0F01,     0x0001F403},
	{/*1137.500*/   455.000,        0x01770B01,     0x0001F402},
	{/*1437.500*/   460.000,        0x01770E01,     0x00007D03},
	{/*1162.500*/   465.000,        0x02710B01,     0x0001F402},
	{/*1175.000*/   470.000,        0x02EE0B01,     0x0001F402},
	{/*1425.000*/   475.000,        0x00FA0E01,     0x00000003},
	{/*1500.000*/   480.000,        0x00000F01,     0x00007D03},
	{/*1212.500*/   485.000,        0x007D0C01,     0x0001F402},
	{/*1225.000*/   490.000,        0x00FA0C01,     0x0001F402},
	{/*1237.500*/   495.000,        0x01770C01,     0x0001F402},
	{/*1562.500*/   500.000,        0x02710F01,     0x00007D03},
	{/*1262.500*/   505.000,        0x02710C01,     0x0001F402},
	{/*1275.000*/   510.000,        0x02EE0C01,     0x0001F402},
	{/*1287.500*/   515.000,        0x036B0C01,     0x0001F402},
	{/*1300.000*/   520.000,        0x00000D01,     0x0001F402},
	{/*1575.000*/   525.000,        0x02EE0F01,     0x00000003},
	{/*1325.000*/   530.000,        0x00FA0D01,     0x0001F402},
	{/*1337.500*/   535.000,        0x01770D01,     0x0001F402},
	{/*1350.000*/   540.000,        0x01F40D01,     0x0001F402},
	{/*1362.500*/   545.000,        0x02710D01,     0x0001F402},
	{/*1512.500*/   550.000,        0x007D0F01,     0x0002EE02},
	{/*1387.500*/   555.000,        0x036B0D01,     0x0001F402},
	{/*1400.000*/   560.000,        0x00000E01,     0x0001F402},
	{/*1412.500*/   565.000,        0x007D0E01,     0x0001F402},
	{/*1425.000*/   570.000,        0x00FA0E01,     0x0001F402},
	{/*1437.500*/   575.000,        0x01770E01,     0x0001F402},
	{/*1450.000*/   580.000,        0x01F40E01,     0x0001F402},
	{/*1462.500*/   585.000,        0x02710E01,     0x0001F402},
	{/*1475.000*/   590.000,        0x02EE0E01,     0x0001F402},
	{/*1487.500*/   595.000,        0x036B0E01,     0x0001F402},
	{/*1575.000*/   600.000,        0x02EE0F01,     0x00027102},
	{/*1512.500*/   605.000,        0x007D0F01,     0x0001F402},
	{/*1525.000*/   610.000,        0x00FA0F01,     0x0001F402},
	{/*1537.500*/   615.000,        0x01770F01,     0x0001F402},
	{/*1550.000*/   620.000,        0x01F40F01,     0x0001F402},
	{/*1562.500*/   625.000,        0x02710F01,     0x0001F402},
	{/*1575.000*/   630.000,        0x02EE0F01,     0x0001F402},
	{/*1587.500*/   635.000,        0x036B0F01,     0x0001F402},
	{/*1600.000*/   640.000,        0x00001001,     0x0001F402},
	{/*1290.000*/   645.000,        0x01F44005,     0x00000002},
	{/*1462.500*/   650.000,        0x02710E01,     0x0000FA02}
};

static int icap_parse_bitstream_axlf_section(struct platform_device *pdev,
	const struct axlf *xclbin, enum axlf_section_kind kind);
static void icap_set_data(struct icap *icap, struct xcl_pr_region *hwicap);
static uint64_t icap_get_data_nolock(struct platform_device *pdev, enum data_kind kind);
static uint64_t icap_get_data(struct platform_device *pdev, enum data_kind kind);
static const struct axlf_section_header *get_axlf_section_hdr(
	struct icap *icap, const struct axlf *top, enum axlf_section_kind kind);
static void icap_refresh_addrs(struct platform_device *pdev);

static int icap_xclbin_wr_lock(struct icap *icap)
{
	pid_t pid = pid_nr(task_tgid(current));
	int ret = 0;

	mutex_lock(&icap->icap_lock);
	if (icap->busy) {
		ret = -EBUSY;
	} else {
		icap->busy = (u64)pid;
	}
	mutex_unlock(&icap->icap_lock);

 	if (ret)
		goto done;

	ret = wait_event_interruptible(icap->reader_wq, icap->reader_ref == 0);

	if (ret)
		goto done;

	BUG_ON(icap->reader_ref != 0);

done:
	ICAP_DBG(icap, "%d ret: %d", pid, ret);
	return ret;
}
static void icap_xclbin_wr_unlock(struct icap *icap)
{
	pid_t pid = pid_nr(task_tgid(current));

	BUG_ON(icap->busy != (u64)pid);

	mutex_lock(&icap->icap_lock);
	icap->busy = 0;
	mutex_unlock(&icap->icap_lock);
	ICAP_DBG(icap, "%d", pid);
}
static int icap_xclbin_rd_lock(struct icap *icap)
{
	pid_t pid = pid_nr(task_tgid(current));
	int ret = 0;

	mutex_lock(&icap->icap_lock);

	if (icap->busy) {
		ret = -EBUSY;
		goto done;
	}

	icap->reader_ref++;

done:
	mutex_unlock(&icap->icap_lock);
	ICAP_DBG(icap, "%d ret: %d", pid, ret);
	return ret;
}
static  void icap_xclbin_rd_unlock(struct icap *icap)
{
	pid_t pid = pid_nr(task_tgid(current));
	bool wake = false;

	mutex_lock(&icap->icap_lock);

	BUG_ON(icap->reader_ref == 0);

	ICAP_DBG(icap, "%d", pid);

	wake = (icap->reader_ref-- == 0);

	mutex_unlock(&icap->icap_lock);
	if (wake)
		wake_up_interruptible(&icap->reader_wq);
}


static void icap_free_bins(struct icap *icap)
{
	if (icap->rp_bit) {
		vfree(icap->rp_bit);
		icap->rp_bit = NULL;
		icap->rp_bit_len = 0;
	}
	if (icap->rp_fdt) {
		vfree(icap->rp_fdt);
		icap->rp_fdt = NULL;
		icap->rp_fdt_len = 0;
	}
	if (icap->rp_mgmt_bin) {
		vfree(icap->rp_mgmt_bin);
		icap->rp_mgmt_bin = NULL;
		icap->rp_mgmt_bin_len = 0;
	}
	if (icap->rp_sche_bin) {
		vfree(icap->rp_sche_bin);
		icap->rp_sche_bin = NULL;
		icap->rp_sche_bin_len = 0;
	}
}

static void icap_read_from_peer(struct platform_device *pdev)
{
	struct xcl_mailbox_subdev_peer subdev_peer = {0};
	struct icap *icap = platform_get_drvdata(pdev);
	struct xcl_pr_region xcl_hwicap = {0};
	size_t resp_len = sizeof(struct xcl_pr_region);
	size_t data_len = sizeof(struct xcl_mailbox_subdev_peer);
	struct xcl_mailbox_req *mb_req = NULL;
	size_t reqlen = sizeof(struct xcl_mailbox_req) + data_len;
	xdev_handle_t xdev = xocl_get_xdev(pdev);

	ICAP_INFO(icap, "reading from peer");
	BUG_ON(ICAP_PRIVILEGED(icap));

	mb_req = vmalloc(reqlen);
	if (!mb_req)
		return;

	mb_req->req = XCL_MAILBOX_REQ_PEER_DATA;
	subdev_peer.size = resp_len;
	subdev_peer.kind = XCL_ICAP;
	subdev_peer.entries = 1;

	memcpy(mb_req->data, &subdev_peer, data_len);

	(void) xocl_peer_request(xdev,
		mb_req, reqlen, &xcl_hwicap, &resp_len, NULL, NULL, 0);

	icap_set_data(icap, &xcl_hwicap);

	vfree(mb_req);
}

static void icap_set_data(struct icap *icap, struct xcl_pr_region *hwicap)
{
	memcpy(&icap->cache, hwicap, sizeof(struct xcl_pr_region));
	icap->cache_expires = ktime_add(ktime_get_boottime(), ktime_set(icap->cache_expire_secs, 0));
}

static unsigned find_matching_freq_config(unsigned freq)
{
	unsigned start = 0;
	unsigned end = ARRAY_SIZE(frequency_table) - 1;
	unsigned idx = ARRAY_SIZE(frequency_table) - 1;

	if (freq < frequency_table[0].ocl)
		return 0;

	if (freq > frequency_table[ARRAY_SIZE(frequency_table) - 1].ocl)
		return ARRAY_SIZE(frequency_table) - 1;

	while (start < end) {
		if (freq == frequency_table[idx].ocl)
			break;
		if (freq < frequency_table[idx].ocl)
			end = idx;
		else
			start = idx + 1;
		idx = start + (end - start) / 2;
	}
	if (freq < frequency_table[idx].ocl)
		idx--;

	return idx;
}

static unsigned find_matching_freq(unsigned freq)
{
	int idx = find_matching_freq_config(freq);

	return frequency_table[idx].ocl;
}


static unsigned short icap_get_ocl_frequency(const struct icap *icap, int idx)
{
#define XCL_INPUT_FREQ 100
	const u64 input = XCL_INPUT_FREQ;
	u32 val;
	u32 mul0, div0;
	u32 mul_frac0 = 0;
	u32 div1;
	u32 div_frac1 = 0;
	u64 freq = 0;
	char *base = NULL;

	if (ICAP_PRIVILEGED(icap)) {
		base = icap->icap_clock_bases[idx];
		if (!base)
			return 0;
		val = reg_rd(base + OCL_CLKWIZ_STATUS_OFFSET);
		if ((val & 1) == 0)
			return 0;

		val = reg_rd(base + OCL_CLKWIZ_CONFIG_OFFSET(0));

		div0 = val & 0xff;
		mul0 = (val & 0xff00) >> 8;
		if (val & BIT(26)) {
			mul_frac0 = val >> 16;
			mul_frac0 &= 0x3ff;
		}

		/*
		 * Multiply both numerator (mul0) and the denominator (div0) with 1000
		 * to account for fractional portion of multiplier
		 */
		mul0 *= 1000;
		mul0 += mul_frac0;
		div0 *= 1000;

		val = reg_rd(base + OCL_CLKWIZ_CONFIG_OFFSET(2));

		div1 = val & 0xff;
		if (val & BIT(18)) {
			div_frac1 = val >> 8;
			div_frac1 &= 0x3ff;
		}

		/*
		 * Multiply both numerator (mul0) and the denominator (div1) with 1000 to
		 * account for fractional portion of divider
		 */

		div1 *= 1000;
		div1 += div_frac1;
		div0 *= div1;
		mul0 *= 1000;
		if (div0 == 0) {
			ICAP_ERR(icap, "clockwiz 0 divider");
			return 0;
		}
		freq = (input * mul0) / div0;
	} else {
		switch (idx) {
		case 0:
			freq = icap_get_data_nolock(icap->icap_pdev, CLOCK_FREQ_0);
			break;
		case 1:
			freq = icap_get_data_nolock(icap->icap_pdev, CLOCK_FREQ_1);
			break;
		case 2:
			freq = icap_get_data_nolock(icap->icap_pdev, CLOCK_FREQ_2);
			break;
		default:
			break;
		}
	}
	return freq;
}

static unsigned int icap_get_clock_frequency_counter_khz(const struct icap *icap, int idx)
{
	u32 freq = 0, status;
	int times = 10;
	/*
	 * reset and wait until done
	 */

	if (ICAP_PRIVILEGED(icap)) {
		if (uuid_is_null(&icap->icap_bitstream_uuid))
			return freq;

		if (icap->icap_clock_freq_counter && idx < 2) {
			reg_wr(icap->icap_clock_freq_counter, 0x1);
			while (times != 0) {
				status = reg_rd(icap->icap_clock_freq_counter);
				if (status == 0x2)
					break;
				mdelay(1);
				times--;
			};
			freq = reg_rd(icap->icap_clock_freq_counter + OCL_CLK_FREQ_COUNTER_OFFSET + idx*sizeof(u32));
			return freq;
		} 

		if (icap->icap_clock_freq_counters[idx]) {
			reg_wr(icap->icap_clock_freq_counters[idx], 0x1);
			while (times != 0) {
				status =
				    reg_rd(icap->icap_clock_freq_counters[idx]);
				if (status == 0x2)
					break;
				mdelay(1);
				times--;
			};
			freq = reg_rd(icap->icap_clock_freq_counters[idx] +
				OCL_CLK_FREQ_COUNTER_OFFSET);
		}
	} else {
		switch (idx) {
		case 0:
			freq = icap_get_data_nolock(icap->icap_pdev, FREQ_COUNTER_0);
			break;
		case 1:
			freq = icap_get_data_nolock(icap->icap_pdev, FREQ_COUNTER_1);
			break;
		case 2:
			freq = icap_get_data_nolock(icap->icap_pdev, FREQ_COUNTER_2);
			break;
		default:
			break;
		}
	}
	return freq;
}
/*
 * Based on Clocking Wizard v5.1, section Dynamic Reconfiguration
 * through AXI4-Lite
 * Note: this is being protected by write_lock which is atomic context,
 *       we should only use n[m]delay instead of n[m]sleep.
 *       based on Linux doc of timers, mdelay may not be exactly accurate
 *       on non-PC devices.
 */
static int icap_ocl_freqscaling(struct icap *icap, bool force)
{
	unsigned curr_freq;
	u32 config;
	int i;
	int j = 0;
	u32 val = 0;
	unsigned idx = 0;
	long err = 0;

	BUG_ON(!mutex_is_locked(&icap->icap_lock));

	for (i = 0; i < ICAP_MAX_NUM_CLOCKS; ++i) {
		/* A value of zero means skip scaling for this clock index */
		if (!icap->icap_ocl_frequency[i])
			continue;
		/* skip if the io does not exist */
		if (!icap->icap_clock_bases[i])
			continue;

		idx = find_matching_freq_config(icap->icap_ocl_frequency[i]);
		curr_freq = icap_get_ocl_frequency(icap, i);
		ICAP_INFO(icap, "Clock %d, Current %d Mhz, New %d Mhz ",
				i, curr_freq, icap->icap_ocl_frequency[i]);

		/*
		 * If current frequency is in the same step as the
		 * requested frequency then nothing to do.
		 */
		if (!force && (find_matching_freq_config(curr_freq) == idx))
			continue;

		val = reg_rd(icap->icap_clock_bases[i] +
			OCL_CLKWIZ_STATUS_OFFSET);
		if (val != 1) {
			ICAP_ERR(icap, "clockwiz %d is busy", i);
			err = -EBUSY;
			break;
		}

		config = frequency_table[idx].config0;
		reg_wr(icap->icap_clock_bases[i] + OCL_CLKWIZ_CONFIG_OFFSET(0),
			config);
		config = frequency_table[idx].config2;
		reg_wr(icap->icap_clock_bases[i] + OCL_CLKWIZ_CONFIG_OFFSET(2),
			config);
		mdelay(10);
		reg_wr(icap->icap_clock_bases[i] + OCL_CLKWIZ_CONFIG_OFFSET(23),
			0x00000007);
		mdelay(1);
		reg_wr(icap->icap_clock_bases[i] + OCL_CLKWIZ_CONFIG_OFFSET(23),
			0x00000002);

		ICAP_INFO(icap, "clockwiz waiting for locked signal");
		mdelay(100);
		for (j = 0; j < 100; j++) {
			val = reg_rd(icap->icap_clock_bases[i] +
				OCL_CLKWIZ_STATUS_OFFSET);
			if (val != 1) {
				mdelay(100);
				continue;
			}
		}
		if (val != 1) {
			ICAP_ERR(icap, "clockwiz MMCM/PLL did not lock after %d"
				"ms, restoring the original configuration",
				100 * 100);
			/* restore the original clock configuration */
			reg_wr(icap->icap_clock_bases[i] +
				OCL_CLKWIZ_CONFIG_OFFSET(23), 0x00000004);
			mdelay(10);
			reg_wr(icap->icap_clock_bases[i] +
				OCL_CLKWIZ_CONFIG_OFFSET(23), 0x00000000);
			err = -ETIMEDOUT;
			break;
		}
		val = reg_rd(icap->icap_clock_bases[i] +
			OCL_CLKWIZ_CONFIG_OFFSET(0));
		ICAP_INFO(icap, "clockwiz CONFIG(0) 0x%x", val);
		val = reg_rd(icap->icap_clock_bases[i] +
			OCL_CLKWIZ_CONFIG_OFFSET(2));
		ICAP_INFO(icap, "clockwiz CONFIG(2) 0x%x", val);
	}

	return err;
}

static bool icap_bitstream_in_use(struct icap *icap)
{
	BUG_ON(icap->icap_bitstream_ref < 0);
	return icap->icap_bitstream_ref != 0;
}

static int icap_freeze_axi_gate(struct icap *icap)
{
	xdev_handle_t xdev = xocl_get_xdev(icap->icap_pdev);

	ICAP_INFO(icap, "freezing CL AXI gate");
	BUG_ON(icap->icap_axi_gate_frozen);
	BUG_ON(!mutex_is_locked(&icap->icap_lock));

	if (XOCL_DSA_IS_SMARTN(xdev)) {
		xocl_xmc_dr_freeze(xdev);
	} else {

		write_lock(&XDEV(xdev)->rwlock);
		(void) reg_rd(&icap->icap_axi_gate->iag_rd);
		reg_wr(&icap->icap_axi_gate->iag_wr, GATE_FREEZE_USER);
		(void) reg_rd(&icap->icap_axi_gate->iag_rd);

		if (!xocl_is_unified(xdev)) {
			reg_wr(&icap->icap_regs->ir_cr, 0xc);
			ndelay(20);
		} else {
			/* New ICAP reset sequence applicable only to unified dsa. */
			reg_wr(&icap->icap_regs->ir_cr, 0x8);
			ndelay(2000);
			reg_wr(&icap->icap_regs->ir_cr, 0x0);
			ndelay(2000);
			reg_wr(&icap->icap_regs->ir_cr, 0x4);
			ndelay(2000);
			reg_wr(&icap->icap_regs->ir_cr, 0x0);
			ndelay(2000);
		}
	}
	icap->icap_axi_gate_frozen = true;

	return 0;
}

static int icap_free_axi_gate(struct icap *icap)
{
	xdev_handle_t xdev = xocl_get_xdev(icap->icap_pdev);
	int i;

	BUG_ON(!mutex_is_locked(&icap->icap_lock));
	ICAP_INFO(icap, "freeing CL AXI gate");
	/*
	 * First pulse the OCL RESET. This is important for PR with multiple
	 * clocks as it resets the edge triggered clock converter FIFO
	 */

	if (!icap->icap_axi_gate_frozen)
		return 0;

	if (XOCL_DSA_IS_SMARTN(xdev)) {
		xocl_xmc_dr_free(xdev);
	} else {
		for (i = 0; i < ARRAY_SIZE(gate_free_user); i++) {
			(void) reg_rd(&icap->icap_axi_gate->iag_rd);
			reg_wr(&icap->icap_axi_gate->iag_wr, gate_free_user[i]);
			ndelay(500);
		}

		(void) reg_rd(&icap->icap_axi_gate->iag_rd);

		write_unlock(&XDEV(xdev)->rwlock);
	}
	icap->icap_axi_gate_frozen = false;
	return 0;
}

static void platform_reset_axi_gate(struct platform_device *pdev)
{
	struct icap *icap = platform_get_drvdata(pdev);

	/* Can only be done from mgmt pf. */
	if (!ICAP_PRIVILEGED(icap))
		return;

	mutex_lock(&icap->icap_lock);
	if (!icap_bitstream_in_use(icap)) {
		(void) icap_freeze_axi_gate(platform_get_drvdata(pdev));
		msleep(500);
		(void) icap_free_axi_gate(platform_get_drvdata(pdev));
		msleep(500);
	}
	mutex_unlock(&icap->icap_lock);
}

static int set_freqs(struct icap *icap, unsigned short *freqs, int num_freqs)
{
	int i;
	int err = 0;
	u32 val;

	BUG_ON(!mutex_is_locked(&icap->icap_lock));

	for (i = 0; i < min(ICAP_MAX_NUM_CLOCKS, num_freqs); ++i) {
		if (freqs[i] == 0)
			continue;

		if (!icap->icap_clock_bases[i])
			continue;

		val = reg_rd(icap->icap_clock_bases[i] +
			OCL_CLKWIZ_STATUS_OFFSET);
		if ((val & 0x1) == 0) {
			ICAP_ERR(icap, "clockwiz %d is busy", i);
			err = -EBUSY;
			goto done;
		}
	}

	memcpy(icap->icap_ocl_frequency, freqs,
		sizeof(*freqs) * min(ICAP_MAX_NUM_CLOCKS, num_freqs));

	icap_freeze_axi_gate(icap);
	err = icap_ocl_freqscaling(icap, false);
	icap_free_axi_gate(icap);

done:
	return err;

}

static int set_and_verify_freqs(struct icap *icap, unsigned short *freqs, int num_freqs)
{
	int i;
	int err;
	u32 clock_freq_counter, request_in_khz, tolerance, lookup_freq;

	err = set_freqs(icap, freqs, num_freqs);
	if (err)
		goto done;

	for (i = 0; i < min(ICAP_MAX_NUM_CLOCKS, num_freqs); ++i) {
		if (!freqs[i])
			continue;

		lookup_freq = find_matching_freq(freqs[i]);
		clock_freq_counter = icap_get_clock_frequency_counter_khz(icap, i);
		request_in_khz = lookup_freq*1000;
		tolerance = lookup_freq*50;
		if (tolerance < abs(clock_freq_counter-request_in_khz)) {
			ICAP_ERR(icap, "Frequency is higher than tolerance value, request %u"
					"khz, actual %u khz", request_in_khz, clock_freq_counter);
			err = -EDOM;
			break;
		}
	}

done:
	return err;
}

static void icap_get_ocl_frequency_max_min(struct icap *icap,
	int idx, unsigned short *freq_max, unsigned short *freq_min)
{
	struct clock_freq_topology *topology = 0;
	int num_clocks = 0;

	if (!uuid_is_null(&icap->icap_bitstream_uuid)) {
		topology = icap->icap_clock_freq_topology;
		if (!topology)
			return;

		num_clocks = topology->m_count;

		if (idx >= num_clocks)
			return;

		if (freq_max)
			*freq_max = topology->m_clock_freq[idx].m_freq_Mhz;

		if (freq_min)
			*freq_min = frequency_table[0].ocl;
	}
}

static int icap_ocl_update_clock_freq_topology(struct platform_device *pdev, struct xclmgmt_ioc_freqscaling *freq_obj)
{
	struct icap *icap = platform_get_drvdata(pdev);
	int i = 0;
	int err = 0;
	unsigned short freq_max, freq_min;

	err = icap_xclbin_rd_lock(icap);
	if (err)
		return err;

	mutex_lock(&icap->icap_lock);

	if (uuid_is_null(&icap->icap_bitstream_uuid)) {
		ICAP_ERR(icap, "ERROR: There isn't a hardware accelerator loaded in the dynamic region."
			" Validation of accelerator frequencies cannot be determine");
		err = -EDOM;
		goto done;
	}

	for (i = 0; i < ARRAY_SIZE(freq_obj->ocl_target_freq); i++) {
		if (!freq_obj->ocl_target_freq[i])
		        continue;
		freq_max = freq_min = 0;
		icap_get_ocl_frequency_max_min(icap, i, &freq_max, &freq_min);
		ICAP_INFO(icap, "requested frequency is : %d, "
			"xclbin freq is: %d, "
		        "xclbin minimum freq allowed is: %d",
		        freq_obj->ocl_target_freq[i],
		        freq_max, freq_min);
		if (freq_obj->ocl_target_freq[i] > freq_max ||
		        freq_obj->ocl_target_freq[i] < freq_min) {
		        ICAP_ERR(icap, "Unable to set frequency! "
		                "Frequency max: %d, Frequency min: %d, "
		                "Requested frequency: %d",
		                freq_max, freq_min,
		                freq_obj->ocl_target_freq[i]);
			err = -EDOM;
			goto done;
		}
	}
	err = set_and_verify_freqs(icap, freq_obj->ocl_target_freq, ARRAY_SIZE(freq_obj->ocl_target_freq));
done:
	mutex_unlock(&icap->icap_lock);
	icap_xclbin_rd_unlock(icap);
	return err;
}

static int icap_ocl_get_freqscaling(struct platform_device *pdev,
	unsigned int region, unsigned short *freqs, int num_freqs)
{
	int i;
	struct icap *icap = platform_get_drvdata(pdev);

	/* For now, only PR region 0 is supported. */
	if (region != 0)
		return -EINVAL;

	mutex_lock(&icap->icap_lock);
	for (i = 0; i < min(ICAP_MAX_NUM_CLOCKS, num_freqs); i++)
		freqs[i] = icap_get_ocl_frequency(icap, i);
	mutex_unlock(&icap->icap_lock);

	return 0;
}

static inline bool mig_calibration_done(struct icap *icap)
{
	BUG_ON(!mutex_is_locked(&icap->icap_lock));
	return icap->icap_state ? (reg_rd(&icap->icap_state->igs_state) & BIT(0)) != 0 : 0;
}

/* Check for MIG calibration. */
static int calibrate_mig(struct icap *icap)
{
	int i;

	for (i = 0; i < 20 && !mig_calibration_done(icap); ++i)
		msleep(500);

	if (!mig_calibration_done(icap)) {
		ICAP_ERR(icap,
			"MIG calibration timeout after bitstream download");
		return -ETIMEDOUT;
	}

	return 0;
}

static inline void free_clock_freq_topology(struct icap *icap)
{
	vfree(icap->icap_clock_freq_topology);
	icap->icap_clock_freq_topology = NULL;
	icap->icap_clock_freq_topology_length = 0;
}

static void icap_write_clock_freq(struct clock_freq *dst, struct clock_freq *src)
{
	dst->m_freq_Mhz = src->m_freq_Mhz;
	dst->m_type = src->m_type;
	memcpy(&dst->m_name, &src->m_name, sizeof(src->m_name));
}


static int icap_setup_clock_freq_topology(struct icap *icap, const struct axlf *xclbin)
{
	int i;
	struct clock_freq_topology *topology;
	struct clock_freq *clk_freq = NULL;
	const struct axlf_section_header *hdr =
		get_axlf_section_hdr(icap, xclbin, CLOCK_FREQ_TOPOLOGY);

	/* Can't find CLOCK_FREQ_TOPOLOGY, just return*/
	if (!hdr)
		return 0;

	free_clock_freq_topology(icap);

	icap->icap_clock_freq_topology = vzalloc(hdr->m_sectionSize);
	if (!icap->icap_clock_freq_topology)
		return -ENOMEM;

	topology = (struct clock_freq_topology *)(((char *)xclbin) + hdr->m_sectionOffset);

	/*
	 *  icap->icap_clock_freq_topology->m_clock_freq
	 *  must follow the order
	 *
	 *	0: DATA_CLK
	 *	1: KERNEL_CLK
	 *	2: SYSTEM_CLK
	 *
	 */
	icap->icap_clock_freq_topology->m_count = topology->m_count;
	for (i = 0; i < topology->m_count; ++i) {
		if (topology->m_clock_freq[i].m_type == CT_SYSTEM)
			clk_freq = &icap->icap_clock_freq_topology->m_clock_freq[SYSTEM_CLK];
		else if (topology->m_clock_freq[i].m_type == CT_DATA)
			clk_freq = &icap->icap_clock_freq_topology->m_clock_freq[DATA_CLK];
		else if (topology->m_clock_freq[i].m_type == CT_KERNEL)
			clk_freq = &icap->icap_clock_freq_topology->m_clock_freq[KERNEL_CLK];
		else
			break;

		icap_write_clock_freq(clk_freq, &topology->m_clock_freq[i]);
	}

	return 0;
}

static int wait_for_done(struct icap *icap)
{
	u32 w;
	int i = 0;

	BUG_ON(!mutex_is_locked(&icap->icap_lock));
	for (i = 0; i < 10; i++) {
		udelay(5);
		w = reg_rd(&icap->icap_regs->ir_sr);
		ICAP_INFO(icap, "XHWICAP_SR: %x", w);
		if (w & 0x5)
			return 0;
	}

	ICAP_ERR(icap, "bitstream download timeout");
	return -ETIMEDOUT;
}

static int icap_write(struct icap *icap, const u32 *word_buf, int size)
{
	int i;
	u32 value = 0;

	for (i = 0; i < size; i++) {
		value = be32_to_cpu(word_buf[i]);
		reg_wr(&icap->icap_regs->ir_wf, value);
	}

	reg_wr(&icap->icap_regs->ir_cr, 0x1);

	for (i = 0; i < 20; i++) {
		value = reg_rd(&icap->icap_regs->ir_cr);
		if ((value & 0x1) == 0)
			return 0;
		ndelay(50);
	}

	ICAP_ERR(icap, "writing %d dwords timeout", size);
	return -EIO;
}

static uint64_t icap_get_section_size(struct icap *icap, enum axlf_section_kind kind)
{
	uint64_t size = 0;

	switch (kind) {
	case IP_LAYOUT:
		size = sizeof_sect(icap->ip_layout, m_ip_data);
		break;
	case MEM_TOPOLOGY:
		size = sizeof_sect(icap->mem_topo, m_mem_data);
		break;
	case DEBUG_IP_LAYOUT:
		size = sizeof_sect(icap->debug_layout, m_debug_ip_data);
		break;
	case CONNECTIVITY:
		size = sizeof_sect(icap->connectivity, m_connection);
		break;
	case CLOCK_FREQ_TOPOLOGY:
		size = sizeof_sect(icap->icap_clock_freq_topology, m_clock_freq);
		break;
	case PARTITION_METADATA:
		size = fdt_totalsize(icap->partition_metadata);
		break;
	default:
		break;
	}

	return size;
}

static int bitstream_parse_header(struct icap *icap, const unsigned char *data,
	unsigned int size, XHwIcap_Bit_Header *header)
{
	unsigned int i;
	unsigned int len;
	unsigned int tmp;
	unsigned int index;

	/* Start Index at start of bitstream */
	index = 0;

	/* Initialize HeaderLength.  If header returned early inidicates
	 * failure.
	 */
	header->HeaderLength = XHI_BIT_HEADER_FAILURE;

	/* Get "Magic" length */
	header->MagicLength = data[index++];
	header->MagicLength = (header->MagicLength << 8) | data[index++];

	/* Read in "magic" */
	for (i = 0; i < header->MagicLength - 1; i++) {
		tmp = data[index++];
		if (i%2 == 0 && tmp != XHI_EVEN_MAGIC_BYTE)
			return -1;   /* INVALID_FILE_HEADER_ERROR */

		if (i%2 == 1 && tmp != XHI_ODD_MAGIC_BYTE)
			return -1;   /* INVALID_FILE_HEADER_ERROR */

	}

	/* Read null end of magic data. */
	tmp = data[index++];

	/* Read 0x01 (short) */
	tmp = data[index++];
	tmp = (tmp << 8) | data[index++];

	/* Check the "0x01" half word */
	if (tmp != 0x01)
		return -1;	 /* INVALID_FILE_HEADER_ERROR */

	/* Read 'a' */
	tmp = data[index++];
	if (tmp != 'a')
		return -1;	  /* INVALID_FILE_HEADER_ERROR	*/

	/* Get Design Name length */
	len = data[index++];
	len = (len << 8) | data[index++];

	/* allocate space for design name and final null character. */
	header->DesignName = kmalloc(len, GFP_KERNEL);

	/* Read in Design Name */
	for (i = 0; i < len; i++)
		header->DesignName[i] = data[index++];


	if (header->DesignName[len-1] != '\0')
		return -1;

	/* Read 'b' */
	tmp = data[index++];
	if (tmp != 'b')
		return -1;	/* INVALID_FILE_HEADER_ERROR */

	/* Get Part Name length */
	len = data[index++];
	len = (len << 8) | data[index++];

	/* allocate space for part name and final null character. */
	header->PartName = kmalloc(len, GFP_KERNEL);

	/* Read in part name */
	for (i = 0; i < len; i++)
		header->PartName[i] = data[index++];

	if (header->PartName[len-1] != '\0')
		return -1;

	/* Read 'c' */
	tmp = data[index++];
	if (tmp != 'c')
		return -1;	/* INVALID_FILE_HEADER_ERROR */

	/* Get date length */
	len = data[index++];
	len = (len << 8) | data[index++];

	/* allocate space for date and final null character. */
	header->Date = kmalloc(len, GFP_KERNEL);

	/* Read in date name */
	for (i = 0; i < len; i++)
		header->Date[i] = data[index++];

	if (header->Date[len - 1] != '\0')
		return -1;

	/* Read 'd' */
	tmp = data[index++];
	if (tmp != 'd')
		return -1;	/* INVALID_FILE_HEADER_ERROR  */

	/* Get time length */
	len = data[index++];
	len = (len << 8) | data[index++];

	/* allocate space for time and final null character. */
	header->Time = kmalloc(len, GFP_KERNEL);

	/* Read in time name */
	for (i = 0; i < len; i++)
		header->Time[i] = data[index++];

	if (header->Time[len - 1] != '\0')
		return -1;

	/* Read 'e' */
	tmp = data[index++];
	if (tmp != 'e')
		return -1;	/* INVALID_FILE_HEADER_ERROR */

	/* Get byte length of bitstream */
	header->BitstreamLength = data[index++];
	header->BitstreamLength = (header->BitstreamLength << 8) | data[index++];
	header->BitstreamLength = (header->BitstreamLength << 8) | data[index++];
	header->BitstreamLength = (header->BitstreamLength << 8) | data[index++];
	header->HeaderLength = index;

	ICAP_INFO(icap, "Design \"%s\"", header->DesignName);
	ICAP_INFO(icap, "Part \"%s\"", header->PartName);
	ICAP_INFO(icap, "Timestamp \"%s %s\"", header->Time, header->Date);
	ICAP_INFO(icap, "Raw data size 0x%x", header->BitstreamLength);
	return 0;
}

static int bitstream_helper(struct icap *icap, const u32 *word_buffer,
	unsigned word_count)
{
	unsigned remain_word;
	unsigned word_written = 0;
	int wr_fifo_vacancy = 0;
	int err = 0;

	BUG_ON(!mutex_is_locked(&icap->icap_lock));
	for (remain_word = word_count; remain_word > 0;
		remain_word -= word_written, word_buffer += word_written) {
		wr_fifo_vacancy = reg_rd(&icap->icap_regs->ir_wfv);
		if (wr_fifo_vacancy <= 0) {
			ICAP_ERR(icap, "no vacancy: %d", wr_fifo_vacancy);
			err = -EIO;
			break;
		}
		word_written = (wr_fifo_vacancy < remain_word) ?
			wr_fifo_vacancy : remain_word;
		if (icap_write(icap, word_buffer, word_written) != 0) {
			ICAP_ERR(icap, "write failed remain %d, written %d",
					remain_word, word_written);
			err = -EIO;
			break;
		}
	}

	return err;
}

static long icap_download(struct icap *icap, const char *buffer,
	unsigned long length)
{
	long err = 0;
	XHwIcap_Bit_Header bit_header = { 0 };
	unsigned numCharsRead = DMA_HWICAP_BITFILE_BUFFER_SIZE;
	unsigned byte_read;

	BUG_ON(!buffer);
	BUG_ON(!length);

	if (bitstream_parse_header(icap, buffer,
		DMA_HWICAP_BITFILE_BUFFER_SIZE, &bit_header)) {
		err = -EINVAL;
		goto free_buffers;
	}

	if ((bit_header.HeaderLength + bit_header.BitstreamLength) > length) {
		err = -EINVAL;
		goto free_buffers;
	}

	buffer += bit_header.HeaderLength;

	for (byte_read = 0; byte_read < bit_header.BitstreamLength;
		byte_read += numCharsRead) {
		numCharsRead = bit_header.BitstreamLength - byte_read;
		if (numCharsRead > DMA_HWICAP_BITFILE_BUFFER_SIZE)
			numCharsRead = DMA_HWICAP_BITFILE_BUFFER_SIZE;

		err = bitstream_helper(icap, (u32 *)buffer,
			numCharsRead / sizeof(u32));
		if (err)
			goto free_buffers;
		buffer += numCharsRead;
	}

	err = wait_for_done(icap);

free_buffers:
	kfree(bit_header.DesignName);
	kfree(bit_header.PartName);
	kfree(bit_header.Date);
	kfree(bit_header.Time);
	return err;
}

static const struct axlf_section_header *get_axlf_section_hdr(
	struct icap *icap, const struct axlf *top, enum axlf_section_kind kind)
{
	int i;
	const struct axlf_section_header *hdr = NULL;

	for (i = 0; i < top->m_header.m_numSections; i++) {
		if (top->m_sections[i].m_sectionKind == kind) {
			hdr = &top->m_sections[i];
			break;
		}
	}

	if (hdr) {
		if ((hdr->m_sectionOffset + hdr->m_sectionSize) >
			top->m_header.m_length) {
			ICAP_ERR(icap, "found section %d is invalid", kind);
			hdr = NULL;
		} else {
			ICAP_INFO(icap, "section %d offset: %llu, size: %llu",
				kind, hdr->m_sectionOffset, hdr->m_sectionSize);
		}
	} else {
		ICAP_WARN(icap, "could not find section header %d", kind);
	}

	return hdr;
}

static int alloc_and_get_axlf_section(struct icap *icap,
	const struct axlf *top, enum axlf_section_kind kind,
	void **addr, uint64_t *size)
{
	void *section = NULL;
	const struct axlf_section_header *hdr =
		get_axlf_section_hdr(icap, top, kind);

	if (hdr == NULL)
		return -EINVAL;

	section = vmalloc(hdr->m_sectionSize);
	if (section == NULL)
		return -ENOMEM;

	memcpy(section, ((const char *)top) + hdr->m_sectionOffset,
		hdr->m_sectionSize);

	*addr = section;
	*size = hdr->m_sectionSize;
	return 0;
}


static int icap_download_hw(struct icap *icap, const struct axlf *axlf)
{
	uint64_t primaryFirmwareOffset = 0;
	uint64_t primaryFirmwareLength = 0;
	const struct axlf_section_header *primaryHeader = 0;
	uint64_t length;
	int err = 0;
	char *buffer = (char *)axlf;

	if (!axlf) {
		err = -EINVAL;
		goto done;
	}

	length = axlf->m_header.m_length;

	primaryHeader = get_axlf_section_hdr(icap, axlf, BITSTREAM);

	if (primaryHeader) {
		primaryFirmwareOffset = primaryHeader->m_sectionOffset;
		primaryFirmwareLength = primaryHeader->m_sectionSize;
	}

	if ((primaryFirmwareOffset + primaryFirmwareLength) > length) {
		ICAP_ERR(icap, "Invalid BITSTREAM size");
		err = -EINVAL;
		goto done;
	}

	if (primaryFirmwareLength) {
		ICAP_INFO(icap,
			"found second stage bitstream of size 0x%llx",
			primaryFirmwareLength);
		err = icap_download(icap, buffer + primaryFirmwareOffset,
			primaryFirmwareLength);
		if (err) {
			ICAP_ERR(icap, "Dowload bitstream failed");
			goto done;
		}
	}

done:
	ICAP_INFO(icap, "%s, err = %d", __func__, err);
	return err;
}
static int icap_download_boot_firmware(struct platform_device *pdev)
{
	struct icap *icap = platform_get_drvdata(pdev);
	struct pci_dev *pcidev = XOCL_PL_TO_PCI_DEV(pdev);
	struct pci_dev *pcidev_user = NULL;
	xdev_handle_t xdev = xocl_get_xdev(pdev);
	int funcid = PCI_FUNC(pcidev->devfn);
	int slotid = PCI_SLOT(pcidev->devfn);
	unsigned short deviceid = pcidev->device;
	struct axlf *bin_obj_axlf;
	const struct firmware *fw, *sche_fw;
	char fw_name[256];
	long err = 0;
	uint64_t length = 0;
	uint64_t mbBinaryOffset = 0;
	uint64_t mbBinaryLength = 0;
	const struct axlf_section_header *mbHeader = 0;
	bool load_sched = false, load_mgmt = false;

	/* Can only be done from mgmt pf. */
	if (!ICAP_PRIVILEGED(icap))
		return -EPERM;

	/* Read xsabin first, if failed, try dsabin from file system. */
	if (funcid != 0) {
		pcidev_user = pci_get_slot(pcidev->bus,
			PCI_DEVFN(slotid, funcid - 1));
		if (!pcidev_user) {
			pcidev_user = pci_get_device(pcidev->vendor,
				pcidev->device + 1, NULL);
		}
		if (pcidev_user)
			deviceid = pcidev_user->device;
	}

	err = xocl_rom_find_firmware(xdev, fw_name, sizeof(fw_name),
			deviceid, &fw);
	if (err) {
		/* Give up on finding xsabin and dsabin. */
		ICAP_ERR(icap, "unable to find firmware, giving up");
		return err;
	}

	if (memcmp(fw->data, ICAP_XCLBIN_V2, sizeof(ICAP_XCLBIN_V2)) != 0) {
		ICAP_ERR(icap, "invalid firmware %s", fw_name);
		err = -EINVAL;
		goto done;
	}

	ICAP_INFO(icap, "boot_firmware in axlf format");
	bin_obj_axlf = (struct axlf *)fw->data;
	length = bin_obj_axlf->m_header.m_length;

	if (length > fw->size) {
		err = -EINVAL;
		goto done;
	}

	/* Match the xclbin with the hardware. */
	if (!xocl_verify_timestamp(xdev,
		bin_obj_axlf->m_header.m_featureRomTimeStamp)) {
		ICAP_ERR(icap, "timestamp of ROM did not match xclbin");
		err = -EINVAL;
		goto done;
	}
	ICAP_INFO(icap, "VBNV and timestamps matched");

	if (xocl_xrt_version_check(xdev, bin_obj_axlf, true)) {
		ICAP_ERR(icap, "Major version does not match xrt");
		err = -EINVAL;
		goto done;
	}
	ICAP_INFO(icap, "runtime version matched");

	if (xocl_mb_sched_on(xdev)) {
		/* Try locating the microblaze binary. */
		if (XDEV(xdev)->priv.sched_bin) {
			err = request_firmware(&sche_fw,
				XDEV(xdev)->priv.sched_bin, &pcidev->dev);
			if (!err)  {
				xocl_mb_load_sche_image(xdev, sche_fw->data,
					sche_fw->size);
				ICAP_INFO(icap, "stashed shared mb sche bin, len %ld", sche_fw->size);
				load_sched = true;
				release_firmware(sche_fw);
			}
		}
		if (!load_sched) {
			mbHeader = get_axlf_section_hdr(icap, bin_obj_axlf,
					SCHED_FIRMWARE);
			if (mbHeader) {
				mbBinaryOffset = mbHeader->m_sectionOffset;
				mbBinaryLength = mbHeader->m_sectionSize;
				xocl_mb_load_sche_image(xdev,
					fw->data + mbBinaryOffset,
					mbBinaryLength);
				ICAP_INFO(icap,
					"stashed mb sche binary, len %lld",
					mbBinaryLength);
				load_sched = true;
				err = 0;
			}
		}
	}

	if (xocl_mb_mgmt_on(xdev)) {
		/* Try locating the board mgmt binary. */
		mbHeader = get_axlf_section_hdr(icap, bin_obj_axlf, FIRMWARE);
		if (mbHeader) {
			mbBinaryOffset = mbHeader->m_sectionOffset;
			mbBinaryLength = mbHeader->m_sectionSize;
			xocl_mb_load_mgmt_image(xdev, fw->data + mbBinaryOffset,
				mbBinaryLength);
			ICAP_INFO(icap, "stashed mb mgmt binary, len %lld",
					mbBinaryLength);
			load_mgmt = true;
		}
	}

	if (load_mgmt || load_sched)
		xocl_mb_reset(xdev);

	/* save BMC version */
	mbHeader = get_axlf_section_hdr(icap, bin_obj_axlf, BMC);
	if (mbHeader) {
		if (mbHeader->m_sectionSize < sizeof(struct bmc)) {
			err = -EINVAL;
			ICAP_ERR(icap, "Invalid bmc section size %lld",
					mbHeader->m_sectionSize);
			goto done;
		}
		memcpy(&icap->bmc_header, fw->data + mbHeader->m_sectionOffset,
				sizeof(struct bmc));
		if (icap->bmc_header.m_size > mbHeader->m_sectionSize) {
			err = -EINVAL;
			ICAP_ERR(icap, "Invalid bmc size %lld",
					icap->bmc_header.m_size);
			goto done;
		}
	}


done:
	release_firmware(fw);
	ICAP_INFO(icap, "%s err: %ld", __func__, err);
	return err;
}

static int icap_post_download_rp(struct platform_device *pdev)
{
	struct icap *icap = platform_get_drvdata(pdev);
	xdev_handle_t xdev = xocl_get_xdev(pdev);
	bool load_mbs = false;

	if (xocl_mb_mgmt_on(xdev) && icap->rp_mgmt_bin) {
		xocl_mb_load_mgmt_image(xdev, icap->rp_mgmt_bin,
			icap->rp_mgmt_bin_len);
		ICAP_INFO(icap, "stashed mb mgmt binary, len %ld",
			icap->rp_mgmt_bin_len);
		vfree(icap->rp_mgmt_bin);
		icap->rp_mgmt_bin = NULL;
		icap->rp_mgmt_bin_len = 0;
		load_mbs = true;
	}

	if (xocl_mb_sched_on(xdev) && icap->rp_sche_bin) {
		xocl_mb_load_sche_image(xdev, icap->rp_sche_bin,
			icap->rp_sche_bin_len);
		ICAP_INFO(icap, "stashed mb sche binary, len %ld",
			icap->rp_sche_bin_len);
		vfree(icap->rp_sche_bin);
		icap->rp_sche_bin = NULL;
		icap->rp_sche_bin_len =0;
		load_mbs = true;
	}

	if (load_mbs)
		xocl_mb_reset(xdev);

	return 0;
}

static int icap_download_rp(struct platform_device *pdev, int level, int flag)
{
	struct icap *icap = platform_get_drvdata(pdev);
	xdev_handle_t xdev = xocl_get_xdev(pdev);
	struct xcl_mailbox_req mbreq = { 0 };
	int ret = 0;

	mbreq.req = XCL_MAILBOX_REQ_CHG_SHELL;
	mutex_lock(&icap->icap_lock);
	if (flag == RP_DOWNLOAD_CLEAR) {
		xocl_xdev_info(xdev, "Clear firmware bins");
		icap_free_bins(icap);
		goto end;
	}
	if (!icap->rp_bit || !icap->rp_fdt) {
		xocl_xdev_err(xdev, "Invalid reprogram request %p.%p",
			icap->rp_bit, icap->rp_fdt);
		ret = -EINVAL;
		goto failed;
	}

	if (!XDEV(xdev)->fdt_blob) {
		xocl_xdev_err(xdev, "Empty fdt blob");
		ret = -EINVAL;
		goto failed;
	}

	ret = xocl_fdt_check_uuids(xdev, icap->rp_fdt, XDEV(xdev)->fdt_blob);
	if (ret) {
		xocl_xdev_err(xdev, "Incompatible uuids");
		goto failed;
	}

	if (flag == RP_DOWNLOAD_DRY)
		goto end;
	else if (flag == RP_DOWNLOAD_NORMAL) {
		(void) xocl_peer_notify(xocl_get_xdev(icap->icap_pdev), &mbreq,
				sizeof(struct xcl_mailbox_req));
		ICAP_INFO(icap, "Notified userpf to program rp");
		goto end;
	}

	ret = xocl_fdt_blob_input(xdev, icap->rp_fdt, icap->rp_fdt_len);
	if (ret) {
		xocl_xdev_err(xdev, "failed to parse fdt %d", ret);
		goto failed;
	}

	ret = xocl_axigate_freeze(xdev, XOCL_SUBDEV_LEVEL_BLD);
	if (ret) {
		xocl_xdev_err(xdev, "freeze blp gate failed %d", ret);
		goto failed;
	}


	//wait_event_interruptible(mytestwait, false);

	reg_wr(&icap->icap_regs->ir_cr, 0x8);
	ndelay(2000);
	reg_wr(&icap->icap_regs->ir_cr, 0x0);
	ndelay(2000);
	reg_wr(&icap->icap_regs->ir_cr, 0x4);
	ndelay(2000);
	reg_wr(&icap->icap_regs->ir_cr, 0x0);
	ndelay(2000);

	ret = icap_download(icap, icap->rp_bit, icap->rp_bit_len);
	if (ret)
		goto failed;

	ret = xocl_axigate_free(xdev, XOCL_SUBDEV_LEVEL_BLD);
	if (ret) {
		xocl_xdev_err(xdev, "freeze blp gate failed %d", ret);
		goto failed;
	}

failed:
	if (icap->rp_bit) {
		vfree(icap->rp_bit);
		icap->rp_bit = NULL;
		icap->rp_bit_len = 0;
	}
	if (icap->rp_fdt) {
		vfree(icap->rp_fdt);
		icap->rp_fdt = NULL;
		icap->rp_fdt_len = 0;
	}

end:
	mutex_unlock(&icap->icap_lock);
	return ret;
}

static long axlf_set_freqscaling(struct icap *icap)
{
	struct clock_freq_topology *freqs = NULL;
	int clock_type_count = 0;
	int i = 0;
	struct clock_freq *freq = NULL;
	int data_clk_count = 0;
	int kernel_clk_count = 0;
	int system_clk_count = 0;
	unsigned short target_freqs[4] = {0};

	BUG_ON(!mutex_is_locked(&icap->icap_lock));

	if (!icap->icap_clock_freq_topology)
		return 0;

	freqs = icap->icap_clock_freq_topology;
	if (freqs->m_count > 4) {
		ICAP_ERR(icap, "More than 4 clocks found in clock topology");
		return -EDOM;
	}

	/* Error checks - we support 1 data clk (reqd), 1 kernel clock(reqd) and
	 * at most 2 system clocks (optional/reqd for aws).
	 * Data clk needs to be the first entry, followed by kernel clock
	 * and then system clocks
	 */

	for (i = 0; i < freqs->m_count; i++) {
		freq = &(freqs->m_clock_freq[i]);
		if (freq->m_type == CT_DATA)
			data_clk_count++;
		if (freq->m_type == CT_KERNEL)
			kernel_clk_count++;
		if (freq->m_type == CT_SYSTEM)
			system_clk_count++;
	}

	if (data_clk_count != 1) {
		ICAP_ERR(icap, "Data clock not found in clock topology");
		return -EDOM;
	}
	if (kernel_clk_count != 1) {
		ICAP_ERR(icap, "Kernel clock not found in clock topology");
		return -EDOM;
	}
	if (system_clk_count > 2) {
		ICAP_ERR(icap,
			"More than 2 system clocks found in clock topology");
		return -EDOM;
	}

	for (i = 0; i < freqs->m_count; i++) {
		freq = &(freqs->m_clock_freq[i]);
		if (freq->m_type == CT_DATA)
			target_freqs[0] = freq->m_freq_Mhz;
	}

	for (i = 0; i < freqs->m_count; i++) {
		freq = &(freqs->m_clock_freq[i]);
		if (freq->m_type == CT_KERNEL)
			target_freqs[1] = freq->m_freq_Mhz;
	}

	clock_type_count = 2;
	for (i = 0; i < freqs->m_count; i++) {
		freq = &(freqs->m_clock_freq[i]);
		if (freq->m_type == CT_SYSTEM)
			target_freqs[clock_type_count++] = freq->m_freq_Mhz;
	}


	ICAP_INFO(icap, "set %lu freq, data: %d, kernel: %d, sys: %d, sys1: %d",
		ARRAY_SIZE(target_freqs), target_freqs[0], target_freqs[1],
		target_freqs[2], target_freqs[3]);
	return set_freqs(icap, target_freqs, ARRAY_SIZE(target_freqs));
}


static int icap_download_bitstream(struct icap *icap, const struct axlf *axlf)
{
	long err = 0;

	icap_freeze_axi_gate(icap);

	err = icap_download_hw(icap, axlf);
	/*
	 * Perform frequency scaling since PR download can silenty overwrite
	 * MMCM settings in static region changing the clock frequencies
	 * although ClockWiz CONFIG registers will misleading report the older
	 * configuration from before bitstream download as if nothing has
	 * changed.
	 */
	if (!err)
		err = icap_ocl_freqscaling(icap, true);

	icap_free_axi_gate(icap);
	return err;
}

static void icap_clean_axlf_section(struct icap *icap,
	enum axlf_section_kind kind)
{
	void **target = NULL;

	switch (kind) {
	case IP_LAYOUT:
		target = (void **)&icap->ip_layout;
		break;
	case MEM_TOPOLOGY:
		target = (void **)&icap->mem_topo;
		break;
	case DEBUG_IP_LAYOUT:
		target = (void **)&icap->debug_layout;
		break;
	case CONNECTIVITY:
		target = (void **)&icap->connectivity;
		break;
	case CLOCK_FREQ_TOPOLOGY:
		target = (void **)&icap->icap_clock_freq_topology;
		break;
	case PARTITION_METADATA:
		target = (void **)&icap->partition_metadata;
		break;
	default:
		break;
	}
	if (target) {
		vfree(*target);
		*target = NULL;
	}
}

static void icap_clean_bitstream_axlf(struct platform_device *pdev)
{
	struct icap *icap = platform_get_drvdata(pdev);

	uuid_copy(&icap->icap_bitstream_uuid, &uuid_null);
	icap_clean_axlf_section(icap, IP_LAYOUT);
	icap_clean_axlf_section(icap, MEM_TOPOLOGY);
	icap_clean_axlf_section(icap, DEBUG_IP_LAYOUT);
	icap_clean_axlf_section(icap, CONNECTIVITY);
	icap_clean_axlf_section(icap, CLOCK_FREQ_TOPOLOGY);
	icap_clean_axlf_section(icap, PARTITION_METADATA);
}

static uint32_t convert_mem_type(const char *name)
{
	/* Use MEM_DDR3 as a invalid memory type. */
	enum MEM_TYPE mem_type = MEM_DDR3;

	if (!strncasecmp(name, "DDR", 3))
		mem_type = MEM_DRAM;
	else if (!strncasecmp(name, "HBM", 3))
		mem_type = MEM_HBM;
	else if (!strncasecmp(name, "bank", 4))
		mem_type = MEM_DDR4;

	return mem_type;
}

static uint16_t icap_get_memidx(struct mem_topology *mem_topo, enum MEM_TYPE mem_type,
	int idx)
{
	uint16_t memidx = INVALID_MEM_IDX, i, mem_idx = 0;
	enum MEM_TYPE m_type;

	if (!mem_topo)
		goto done;

	for (i = 0; i < mem_topo->m_count; ++i) {
		/* Don't trust m_type in xclbin, convert name to m_type instead.
		 * m_tag[i] = "HBM[0]" -> m_type = MEM_HBM
		 * m_tag[i] = "DDR[1]" -> m_type = MEM_DRAM
		 */
		m_type = convert_mem_type(mem_topo->m_mem_data[i].m_tag);
		if (m_type == mem_type) {
			if (idx == mem_idx)
				return i;
			mem_idx++;
		}
	}

done:
	return memidx;
}

static int icap_create_subdev(struct platform_device *pdev, struct axlf *xclbin)
{
	struct icap *icap = platform_get_drvdata(pdev);
	int err = 0, i = 0;
	xdev_handle_t xdev = xocl_get_xdev(pdev);
	struct ip_layout *ip_layout = icap->ip_layout;
	struct mem_topology *mem_topo = icap->mem_topo;

	if (!ip_layout) {
		err = -ENODEV;
		goto done;		
	}

	for (i = 0; i < ip_layout->m_count; ++i) {
		struct ip_data *ip = &ip_layout->m_ip_data[i];
		struct xocl_mig_label mig_label = { {0} };
		uint32_t memidx = 0;

		if (ip->m_type == IP_KERNEL)
			continue;

		if (ip->m_type == IP_DDR4_CONTROLLER || ip->m_type == IP_MEM_DDR4) {
			struct xocl_subdev_info subdev_info = XOCL_DEVINFO_MIG;
			uint32_t target_m_type;
			/*
			 * Get global memory index by feeding desired memory type and index
			 */
			if (ip->m_type == IP_MEM_DDR4)
				target_m_type = MEM_DRAM;
			else if (ip->m_type == IP_DDR4_CONTROLLER)
				target_m_type = MEM_DDR4;
			else
				continue;

			memidx = icap_get_memidx(mem_topo, target_m_type, ip->properties);

			if (memidx == INVALID_MEM_IDX) {
				ICAP_ERR(icap, "INVALID_MEM_IDX: %u",
					ip->properties);
				continue;
			}

			if (!mem_topo || memidx >= mem_topo->m_count ||
				mem_topo->m_mem_data[memidx].m_type !=
				target_m_type) {
				ICAP_ERR(icap, "bad ECC controller index: %u",
					ip->properties);
				continue;
			}
			if (!mem_topo->m_mem_data[memidx].m_used) {
				ICAP_INFO(icap,
					"ignore ECC controller for: %s",
					mem_topo->m_mem_data[memidx].m_tag);
				continue;
			}

			memcpy(&mig_label.tag, mem_topo->m_mem_data[memidx].m_tag, 16);
			mig_label.mem_idx = i;

			subdev_info.res[0].start += ip->m_base_address;
			subdev_info.res[0].end += ip->m_base_address;
			subdev_info.priv_data = &mig_label;
			subdev_info.data_len =
				sizeof(struct xocl_mig_label);

			if (!ICAP_PRIVILEGED(icap))
				subdev_info.num_res = 0;

			err = xocl_subdev_create(xdev, &subdev_info);
			if (err) {
				ICAP_ERR(icap, "can't create MIG subdev");
				goto done;
			}
		} else if (ip->m_type == IP_MEM_HBM) {
			struct xocl_subdev_info subdev_info = XOCL_DEVINFO_MIG_HBM;
			uint16_t memidx = icap_get_memidx(mem_topo, MEM_HBM, ip->indices.m_index);

			if (memidx == INVALID_MEM_IDX)
				continue;

			if (!mem_topo || memidx >= mem_topo->m_count) {
				ICAP_ERR(icap, "bad ECC controller index: %u",
					ip->properties);
				continue;
			}

			if (!mem_topo->m_mem_data[memidx].m_used) {
				ICAP_INFO(icap,
					"ignore ECC controller for: %s",
					mem_topo->m_mem_data[memidx].m_tag);
				continue;
			}

			memcpy(&mig_label.tag, mem_topo->m_mem_data[memidx].m_tag, 16);
			mig_label.mem_idx = i;

			subdev_info.res[0].start += ip->m_base_address;
			subdev_info.res[0].end += ip->m_base_address;
			subdev_info.priv_data = &mig_label;
			subdev_info.data_len =
				sizeof(struct xocl_mig_label);

			if (!ICAP_PRIVILEGED(icap))
				subdev_info.num_res = 0;

			err = xocl_subdev_create(xdev, &subdev_info);
			if (err) {
				ICAP_ERR(icap, "can't create MIG_HBM subdev");
				goto done;
			}
		} else if (ip->m_type == IP_DNASC) {
			struct xocl_subdev_info subdev_info = XOCL_DEVINFO_DNA;

			subdev_info.res[0].start += ip->m_base_address;
			subdev_info.res[0].end += ip->m_base_address;

			if (!ICAP_PRIVILEGED(icap))
				subdev_info.num_res = 0;

			err = xocl_subdev_create(xdev, &subdev_info);
			if (err) {
				ICAP_ERR(icap, "can't create DNA subdev");
				goto done;
			}
		}
	}
done:
	return err;
}

static int icap_verify_bitstream_axlf(struct platform_device *pdev,
	struct axlf *xclbin)
{
	struct icap *icap = platform_get_drvdata(pdev);
	xdev_handle_t xdev = xocl_get_xdev(pdev);
	int err = 0;
	uint64_t section_size = 0;
	u32 capability;

	/* Destroy all dynamically add sub-devices*/
	xocl_subdev_destroy_by_id(xdev, XOCL_SUBDEV_DNA);
	xocl_subdev_destroy_by_id(xdev, XOCL_SUBDEV_MIG);
	/*
	 * Add sub device dynamically.
	 * restrict any dynamically added sub-device and 1 base address,
	 * Has pre-defined length
	 *  Ex:    "ip_data": {
	 *         "m_type": "IP_DNASC",
	 *         "properties": "0x0",
	 *         "m_base_address": "0x1100000", <--  base address
	 *         "m_name": "slr0\/dna_self_check_0"
	 */

	err = icap_create_subdev(pdev, xclbin);
	if (err)
		goto done;


	/* Skip dna validation in userpf*/
	if (!ICAP_PRIVILEGED(icap))
		goto done;

	/* capability BIT8 as DRM IP enable, BIT0 as AXI mode
	 * We only check if anyone of them is set.
	 */
	capability = ((xocl_dna_capability(xdev) & 0x101) != 0);

	if (capability) {
		uint32_t *cert = NULL;

		if (0x1 & xocl_dna_status(xdev))
			goto done;
		/*
		 * Any error occurs here should return -EACCES for app to
		 * know that DNA has failed.
		 */
		err = -EACCES;

		ICAP_INFO(icap, "DNA version: %s", (capability & 0x1) ? "AXI" : "BRAM");

		if (alloc_and_get_axlf_section(icap, xclbin,
			DNA_CERTIFICATE,
			(void **)&cert, &section_size) != 0) {

			/* We keep dna sub device if IP_DNASC presents */
			ICAP_ERR(icap, "Can't get certificate section");
			goto dna_cert_fail;
		}

		ICAP_INFO(icap, "DNA Certificate Size 0x%llx", section_size);
		if (section_size % 64 || section_size < 576)
			ICAP_ERR(icap, "Invalid certificate size");
		else
			xocl_dna_write_cert(xdev, cert, section_size);

		vfree(cert);


		/* Check DNA validation result. */
		if (0x1 & xocl_dna_status(xdev))
			err = 0; /* xclbin is valid */
		else {
			ICAP_ERR(icap, "DNA inside xclbin is invalid");
			goto dna_cert_fail;
		}
	}

done:
	if (err) {
		xocl_subdev_destroy_by_id(xdev, XOCL_SUBDEV_DNA);
		xocl_subdev_destroy_by_id(xdev, XOCL_SUBDEV_MIG);
	}
dna_cert_fail:
	return err;
}

static int __icap_peer_xclbin_download(struct icap *icap, struct axlf *xclbin)
{
	xdev_handle_t xdev = xocl_get_xdev(icap->icap_pdev);
	uint64_t ch_state = 0;
	uint32_t data_len = 0;
	struct xcl_mailbox_req *mb_req = NULL;
	int msgerr = -ETIMEDOUT;
	size_t resplen = sizeof(msgerr);
	xuid_t *peer_uuid = NULL;
	struct xcl_mailbox_bitstream_kaddr mb_addr = {0};

	BUG_ON(!mutex_is_locked(&icap->icap_lock));

	/* Optimization for transferring entire xclbin thru mailbox. */
	peer_uuid = (xuid_t *)icap_get_data_nolock(icap->icap_pdev, PEER_UUID);
	if (uuid_equal(peer_uuid, &xclbin->m_header.uuid)) {
		ICAP_INFO(icap, "xclbin already on peer, skip downloading");
		return 0;
	}

	xocl_mailbox_get(xdev, CHAN_STATE, &ch_state);
	if ((ch_state & XCL_MB_PEER_SAME_DOMAIN) != 0) {
		data_len = sizeof(struct xcl_mailbox_req) +
			sizeof(struct xcl_mailbox_bitstream_kaddr);
		mb_req = vmalloc(data_len);
		if (!mb_req) {
			ICAP_ERR(icap, "can't create mb_req\n");
			return -ENOMEM;
		}
		mb_req->req = XCL_MAILBOX_REQ_LOAD_XCLBIN_KADDR;
		mb_addr.addr = (uint64_t)xclbin;
		memcpy(mb_req->data, &mb_addr,
			sizeof(struct xcl_mailbox_bitstream_kaddr));
	} else {
		data_len = sizeof(struct xcl_mailbox_req) +
			xclbin->m_header.m_length;
		mb_req = vmalloc(data_len);
		if (!mb_req) {
			ICAP_ERR(icap, "can't create mb_req\n");
			return -ENOMEM;
		}
		mb_req->req = XCL_MAILBOX_REQ_LOAD_XCLBIN;
		memcpy(mb_req->data, xclbin, xclbin->m_header.m_length);
	}

	/* Set timeout to be 1s per 2MB for downloading xclbin. */
	(void) xocl_peer_request(xdev, mb_req, data_len,
		&msgerr, &resplen, NULL, NULL,
		xclbin->m_header.m_length / (2048 * 1024));
	vfree(mb_req);

	if (msgerr != 0) {
		ICAP_ERR(icap, "peer xclbin download err: %d", msgerr);
		return msgerr;
	}

	/* Clean up and expire cache after download xclbin */
	memset(&icap->cache, 0, sizeof(struct xcl_pr_region));
	icap->cache_expires = ktime_sub(ktime_get_boottime(), ktime_set(1, 0));
	return 0;
}

static int icap_verify_signature(struct icap *icap,
	const void *data, size_t data_len, const void *sig, size_t sig_len)
{
	int ret = 0;

#if LINUX_VERSION_CODE >= KERNEL_VERSION(4, 7, 0)
#define	SYS_KEYS	((void *)1UL)
	ret = verify_pkcs7_signature(data, data_len, sig, sig_len,
		(icap->sec_level == ICAP_SEC_SYSTEM) ? SYS_KEYS : icap_keys,
		VERIFYING_UNSPECIFIED_SIGNATURE, NULL, NULL);
	if (ret) {
		ICAP_ERR(icap, "signature verification failed: %d", ret);
		if (icap->sec_level == ICAP_SEC_NONE) {
			/* Ignore error to allow bitstream downloading. */
			ret = 0;
		} else {
			ret = -EKEYREJECTED;
		}
	} else {
		ICAP_INFO(icap, "signature verification is done successfully");
	}
#else
	ret = -EOPNOTSUPP;
	ICAP_ERR(icap,
		"signature verification isn't supported with kernel < 4.7.0");
#endif
	return ret;
}

static int __icap_xclbin_download(struct icap *icap, struct axlf *xclbin)
{
	xdev_handle_t xdev = xocl_get_xdev(icap->icap_pdev);
	long err = 0;

	BUG_ON(!mutex_is_locked(&icap->icap_lock));

	if (xclbin->m_signature_length != -1) {
		int siglen = xclbin->m_signature_length;
		u64 origlen = xclbin->m_header.m_length - siglen;

		ICAP_INFO(icap, "signed xclbin detected");
		ICAP_INFO(icap, "original size: %llu, signature size: %d",
			origlen, siglen);

		/* restore original xclbin for verification */
		xclbin->m_signature_length = -1;
		xclbin->m_header.m_length = origlen;

		err = icap_verify_signature(icap, xclbin, origlen,
			((char *)xclbin) + origlen, siglen);
		if (err)
			return err;
	} else if (icap->sec_level > ICAP_SEC_NONE) {
		ICAP_ERR(icap, "xclbin is not signed, rejected");
		return -EKEYREJECTED;
	}

	if (!XOCL_DSA_IS_SMARTN(xdev)) {
		err = icap_setup_clock_freq_topology(icap, xclbin);
		if (err)
			return err;
		err = axlf_set_freqscaling(icap);
		if (err)
			return err;
	}

	err = icap_download_bitstream(icap, xclbin);
	if (err)
		return err;

	/* Wait for mig recalibration */
	if ((xocl_is_unified(xdev) || XOCL_DSA_XPR_ON(xdev)))
		err = calibrate_mig(icap);

	return err;
}

static int __icap_download_bitstream_axlf(struct platform_device *pdev,
	struct axlf *xclbin)
{
	struct icap *icap = platform_get_drvdata(pdev);
	int err = 0, num_dev = -1;
	xdev_handle_t xdev = xocl_get_xdev(pdev);
	struct xocl_subdev *subdevs;

	BUG_ON(!mutex_is_locked(&icap->icap_lock));

	ICAP_INFO(icap, "incoming xclbin: %pUb\non device xclbin: %pUb",
		&xclbin->m_header.uuid, &icap->icap_bitstream_uuid);

	xocl_subdev_destroy_by_level(xdev, XOCL_SUBDEV_LEVEL_URP);
	icap_refresh_addrs(pdev);

	if (ICAP_PRIVILEGED(icap)) {
		err = __icap_xclbin_download(icap, xclbin);
		if (err)
			goto done;

		icap_parse_bitstream_axlf_section(pdev, xclbin, MEM_TOPOLOGY);
		icap_parse_bitstream_axlf_section(pdev, xclbin, IP_LAYOUT);
		err = icap_verify_bitstream_axlf(pdev, xclbin);
		if (err)
			goto done;
	} else {
		err = __icap_peer_xclbin_download(icap, xclbin);
		/*
		 * xclbin download changes PR region, make sure next
		 * ERT configure cmd will go through
		 */
		(void) xocl_exec_reconfig(xdev);

		icap_parse_bitstream_axlf_section(pdev, xclbin, IP_LAYOUT);
		icap_parse_bitstream_axlf_section(pdev, xclbin, MEM_TOPOLOGY);
		icap_parse_bitstream_axlf_section(pdev, xclbin, CONNECTIVITY);
		icap_parse_bitstream_axlf_section(pdev, xclbin,
			DEBUG_IP_LAYOUT);
		icap_setup_clock_freq_topology(icap, xclbin);
		/* not really doing verification, but just create subdevs */
		(void) icap_verify_bitstream_axlf(pdev, xclbin);
	}

	icap_parse_bitstream_axlf_section(pdev, xclbin, PARTITION_METADATA);
	if (icap->partition_metadata) {
		num_dev = xocl_fdt_parse_blob(xdev, icap->partition_metadata,
				icap_get_section_size(icap, PARTITION_METADATA),
				&subdevs);
		for (num_dev--; num_dev >= 0; num_dev--)
			xocl_subdev_create(xdev, &subdevs[num_dev].info);
	}

	xocl_subdev_create_by_level(xdev, XOCL_SUBDEV_LEVEL_URP);
	icap_refresh_addrs(pdev);

done:
	if (err) {
		icap_clean_bitstream_axlf(pdev);
	} else {
		/* Remember "this" bitstream, so avoid redownload next time. */
		uuid_copy(&icap->icap_bitstream_uuid, &xclbin->m_header.uuid);
	}
	return err;
}

static int icap_download_bitstream_axlf(struct platform_device *pdev,
	const void *u_xclbin)
{
	struct icap *icap = platform_get_drvdata(pdev);
	struct axlf *xclbin = (struct axlf *)u_xclbin;
	int err = 0;
	xdev_handle_t xdev = xocl_get_xdev(pdev);
	const struct axlf_section_header *dtbHeader = NULL;

	err = icap_xclbin_wr_lock(icap);
	if (err)
		return err;

	mutex_lock(&icap->icap_lock);

	/* Sanity check xclbin. */
	if (memcmp(xclbin->m_magic, ICAP_XCLBIN_V2, sizeof(ICAP_XCLBIN_V2))) {
		ICAP_ERR(icap, "invalid xclbin magic string");
		err = -EINVAL;
		goto done;
	}

	dtbHeader = get_axlf_section_hdr(icap, xclbin, PARTITION_METADATA);
	if (dtbHeader) {
		ICAP_INFO(icap, "check interface uuid");
		if (!XDEV(xdev)->fdt_blob) {
			ICAP_ERR(icap, "did not find platform dtb");
			err = -EINVAL;
			goto done;
		}
		err = xocl_fdt_check_uuids(xdev,
				(const void *)XDEV(xdev)->fdt_blob,
				(const void *)((char *)xclbin +
				dtbHeader->m_sectionOffset));
		if (err) {
			ICAP_ERR(icap, "interface uuids do not match");
			err = -EINVAL;
			goto done;
		}
	}

	if (xocl_xrt_version_check(xdev, xclbin, true)) {
		ICAP_ERR(icap, "xclbin isn't supported by current XRT");
		err = -EINVAL;
		goto done;
	}
	if (!xocl_verify_timestamp(xdev,
		xclbin->m_header.m_featureRomTimeStamp)) {
		ICAP_ERR(icap, "TimeStamp of ROM did not match Xclbin");
		err = -EOPNOTSUPP;
		goto done;
	}
	if (icap_bitstream_in_use(icap)) {
		ICAP_ERR(icap, "bitstream is in-use, can't change");
		err = -EBUSY;
		goto done;
	}

	err = __icap_download_bitstream_axlf(pdev, xclbin);

done:
	mutex_unlock(&icap->icap_lock);
	icap_xclbin_wr_unlock(icap);
	ICAP_INFO(icap, "%s err: %d", __func__, err);
	return err;
}

/*
 * On x86_64, reset hwicap by loading special bitstream sequence which
 * forces the FPGA to reload from PROM.
 */
static int icap_reset_bitstream(struct platform_device *pdev)
{
/*
 * Booting FPGA from PROM
 * http://www.xilinx.com/support/documentation/user_guides/ug470_7Series_Config.pdf
 * Table 7.1
 */
#define DUMMY_WORD         0xFFFFFFFF
#define SYNC_WORD          0xAA995566
#define TYPE1_NOOP         0x20000000
#define TYPE1_WRITE_WBSTAR 0x30020001
#define WBSTAR_ADD10       0x00000000
#define WBSTAR_ADD11       0x01000000
#define TYPE1_WRITE_CMD    0x30008001
#define IPROG_CMD          0x0000000F
#define SWAP_ENDIAN_32(x)						\
	(unsigned)((((x) & 0xFF000000) >> 24) | (((x) & 0x00FF0000) >> 8) | \
		   (((x) & 0x0000FF00) << 8)  | (((x) & 0x000000FF) << 24))
	/*
	 * The bitstream is expected in big endian format
	 */
	const unsigned fpga_boot_seq[] = {				\
		SWAP_ENDIAN_32(DUMMY_WORD),				\
		SWAP_ENDIAN_32(SYNC_WORD),				\
		SWAP_ENDIAN_32(TYPE1_NOOP),				\
		SWAP_ENDIAN_32(TYPE1_WRITE_CMD),			\
		SWAP_ENDIAN_32(IPROG_CMD),				\
		SWAP_ENDIAN_32(TYPE1_NOOP),				\
		SWAP_ENDIAN_32(TYPE1_NOOP)				\
	};
	struct icap *icap = platform_get_drvdata(pdev);
	int i;

	/* Can only be done from mgmt pf. */
	if (!ICAP_PRIVILEGED(icap))
		return -EPERM;

	mutex_lock(&icap->icap_lock);

	if (icap_bitstream_in_use(icap)) {
		mutex_unlock(&icap->icap_lock);
		ICAP_ERR(icap, "bitstream is locked, can't reset");
		return -EBUSY;
	}

	for (i = 0; i < ARRAY_SIZE(fpga_boot_seq); i++) {
		unsigned value = be32_to_cpu(fpga_boot_seq[i]);

		reg_wr(&icap->icap_regs->ir_wfv, value);
	}
	reg_wr(&icap->icap_regs->ir_cr, 0x1);

	msleep(4000);

	mutex_unlock(&icap->icap_lock);

	ICAP_INFO(icap, "reset bitstream is done");
	return 0;
}

static int icap_lock_bitstream(struct platform_device *pdev, const xuid_t *id)
{
	struct icap *icap = platform_get_drvdata(pdev);
	int ref = 0, err = 0;

	BUG_ON(uuid_is_null(id));

	err = icap_xclbin_rd_lock(icap);
	if (err) {
		ICAP_ERR(icap, "Failed to get on device uuid, device busy");
		return err;
	}

	mutex_lock(&icap->icap_lock);

	if (!uuid_equal(id, &icap->icap_bitstream_uuid)) {
		ICAP_ERR(icap, "lock bitstream %pUb failed, on device: %pUb",
			id, &icap->icap_bitstream_uuid);
		err = -EBUSY;
		goto done;
	}

	ref = icap->icap_bitstream_ref;
	icap->icap_bitstream_ref++;
	ICAP_INFO(icap, "bitstream %pUb locked, ref=%d", id,
		icap->icap_bitstream_ref);

	if (ref == 0) {
		/* reset on first reference */
		xocl_exec_reset(xocl_get_xdev(pdev), id);
	}

done:
	mutex_unlock(&icap->icap_lock);
	icap_xclbin_rd_unlock(icap);
	return 0;
}

static int icap_unlock_bitstream(struct platform_device *pdev, const xuid_t *id)
{
	struct icap *icap = platform_get_drvdata(pdev);
	int err = 0;
	xuid_t on_device_uuid;

	if (id == NULL)
		id = &uuid_null;

	err = icap_xclbin_rd_lock(icap);
	if (err) {
		ICAP_ERR(icap, "Failed to get on device uuid, device busy");
		return err;
	}

	mutex_lock(&icap->icap_lock);

	uuid_copy(&on_device_uuid, &icap->icap_bitstream_uuid);

	if (uuid_is_null(id)) /* force unlock all */
		icap->icap_bitstream_ref = 0;
	else if (uuid_equal(id, &on_device_uuid))
		icap->icap_bitstream_ref--;
	else
		err = -EINVAL;

	if (err == 0) {
		ICAP_INFO(icap, "bitstream %pUb unlocked, ref=%d",
			&on_device_uuid, icap->icap_bitstream_ref);
	} else {
		ICAP_ERR(icap, "unlock bitstream %pUb failed, on device: %pUb",
			id, &on_device_uuid);
		goto done;
	}

	if (icap->icap_bitstream_ref == 0 && !ICAP_PRIVILEGED(icap))
		(void) xocl_exec_stop(xocl_get_xdev(pdev));

done:
	mutex_unlock(&icap->icap_lock);
	icap_xclbin_rd_unlock(icap);
	return 0;
}

static int icap_parse_bitstream_axlf_section(struct platform_device *pdev,
	const struct axlf *xclbin, enum axlf_section_kind kind)
{
	struct icap *icap = platform_get_drvdata(pdev);
	long err = 0;
	uint64_t section_size = 0, sect_sz = 0;
	void **target = NULL;

	if (memcmp(xclbin->m_magic, ICAP_XCLBIN_V2, sizeof(ICAP_XCLBIN_V2)))
		return -EINVAL;

	switch (kind) {
	case IP_LAYOUT:
		target = (void **)&icap->ip_layout;
		break;
	case MEM_TOPOLOGY:
		target = (void **)&icap->mem_topo;
		break;
	case DEBUG_IP_LAYOUT:
		target = (void **)&icap->debug_layout;
		break;
	case CONNECTIVITY:
		target = (void **)&icap->connectivity;
		break;
	case CLOCK_FREQ_TOPOLOGY:
		target = (void **)&icap->icap_clock_freq_topology;
		break;
	case PARTITION_METADATA:
		target = (void **)&icap->partition_metadata;
		break;
	default:
		return -EINVAL;
	}
	if (target) {
		vfree(*target);
		*target = NULL;
	}

	err = alloc_and_get_axlf_section(icap, xclbin, kind,
		target, &section_size);
	if (err != 0)
		goto done;
	sect_sz = icap_get_section_size(icap, kind);
	if (sect_sz > section_size) {
		err = -EINVAL;
		goto done;
	}

done:
	if (err) {
		vfree(*target);
		*target = NULL;
	}
	ICAP_INFO(icap, "%s kind %d, err: %ld", __func__, kind, err);
	return err;
}

static uint64_t icap_get_data_nolock(struct platform_device *pdev,
	enum data_kind kind)
{
	struct icap *icap = platform_get_drvdata(pdev);
	ktime_t now = ktime_get_boottime();
	uint64_t target = 0;

	if (!ICAP_PRIVILEGED(icap)) {

		if (ktime_compare(now, icap->cache_expires) > 0)
			icap_read_from_peer(pdev);

		switch (kind) {
		case CLOCK_FREQ_0:
			target = icap->cache.freq_0;
			break;
		case CLOCK_FREQ_1:
			target = icap->cache.freq_1;
			break;
		case CLOCK_FREQ_2:
			target = icap->cache.freq_2;
			break;
		case FREQ_COUNTER_0:
			target = icap->cache.freq_cntr_0;
			break;
		case FREQ_COUNTER_1:
			target = icap->cache.freq_cntr_1;
			break;
		case FREQ_COUNTER_2:
			target = icap->cache.freq_cntr_2;
			break;
		case IDCODE:
			target = icap->cache.idcode;
			break;
		case PEER_UUID:
			target = (uint64_t)&icap->cache.uuid;
			break;
		case MIG_CALIB:
			target = (uint64_t)icap->cache.mig_calib;
			break;
		default:
			break;
		}


	} else {
		switch (kind) {
		case IDCODE:
			target = icap->idcode;
			break;
		case CLOCK_FREQ_0:
			target = icap_get_ocl_frequency(icap, 0);
			break;
		case CLOCK_FREQ_1:
			target = icap_get_ocl_frequency(icap, 1);
			break;
		case CLOCK_FREQ_2:
			target = icap_get_ocl_frequency(icap, 2);
			break;
		case FREQ_COUNTER_0:
			target = icap_get_clock_frequency_counter_khz(icap, 0);
			break;
		case FREQ_COUNTER_1:
			target = icap_get_clock_frequency_counter_khz(icap, 1);
			break;
		case FREQ_COUNTER_2:
			target = icap_get_clock_frequency_counter_khz(icap, 2);
			break;
		case MIG_CALIB:
			target = mig_calibration_done(icap);
			break;
		case EXP_BMC_VER:
			target = (uint64_t)icap->bmc_header.m_version;
			break;
		default:
			break;
		}
	}
	return target;
}
static uint64_t icap_get_data(struct platform_device *pdev,
	enum data_kind kind)
{
	struct icap *icap = platform_get_drvdata(pdev);
	uint64_t target = 0;

	mutex_lock(&icap->icap_lock);
	target = icap_get_data_nolock(pdev, kind);
	mutex_unlock(&icap->icap_lock);
	return target;
}

static void icap_put_xclbin_metadata(struct platform_device *pdev)
{
	struct icap *icap = platform_get_drvdata(pdev);

	icap_xclbin_rd_unlock(icap);
}

static int icap_get_xclbin_metadata(struct platform_device *pdev,
	enum data_kind kind, void **buf)
{
	struct icap *icap = platform_get_drvdata(pdev);
	int err = 0;

	err = icap_xclbin_rd_lock(icap);
	if (err)
		return err;

	mutex_lock(&icap->icap_lock);

	switch (kind) {
		case IPLAYOUT_AXLF:
			*buf = icap->ip_layout;
			break;
		case MEMTOPO_AXLF:
			*buf = icap->mem_topo;
			break;
		case DEBUG_IPLAYOUT_AXLF:
			*buf = icap->debug_layout;
			break;
		case CONNECTIVITY_AXLF:
			*buf = icap->connectivity;
			break;
		case XCLBIN_UUID:
			*buf = &icap->icap_bitstream_uuid;
			break;
		default:
			break;
	}
	mutex_unlock(&icap->icap_lock);
	return 0;
}

static void icap_refresh_addrs(struct platform_device *pdev)
{
	struct icap *icap = platform_get_drvdata(pdev);
	xdev_handle_t xdev = xocl_get_xdev(pdev);

	icap->icap_state = xocl_iores_get_base(xdev, IORES_MEMCALIB);
	ICAP_INFO(icap, "memcalib @ %lx", (unsigned long)icap->icap_state);
	icap->icap_axi_gate = xocl_iores_get_base(xdev, IORES_GATEPRPRP);
	ICAP_INFO(icap, "axi_gate @ %lx", (unsigned long)icap->icap_axi_gate);
	icap->icap_clock_bases[0] =
		xocl_iores_get_base(xdev, IORES_CLKWIZKERNEL1);
	ICAP_INFO(icap, "clk0 @ %lx", (unsigned long)icap->icap_clock_bases[0]);
	icap->icap_clock_bases[1] =
		xocl_iores_get_base(xdev, IORES_CLKWIZKERNEL2);
	ICAP_INFO(icap, "clk1 @ %lx", (unsigned long)icap->icap_clock_bases[1]);
	icap->icap_clock_bases[2] =
		xocl_iores_get_base(xdev, IORES_CLKWIZKERNEL3);
	ICAP_INFO(icap, "clk2 @ %lx", (unsigned long)icap->icap_clock_bases[2]);
	icap->icap_clock_freq_counter =
		xocl_iores_get_base(xdev, IORES_CLKFREQ_K1_K2);
	ICAP_INFO(icap, "freq_k1_k2 @ %lx",
			(unsigned long)icap->icap_clock_freq_counter);
	icap->icap_clock_freq_counters[0] =
		xocl_iores_get_base(xdev, IORES_CLKFREQ_K1);
	ICAP_INFO(icap, "freq_k1 @ %lx",
			(unsigned long)icap->icap_clock_freq_counters[0]);
	icap->icap_clock_freq_counters[1] =
		xocl_iores_get_base(xdev, IORES_CLKFREQ_K2);
	ICAP_INFO(icap, "freq_k2 @ %lx",
			(unsigned long)icap->icap_clock_freq_counters[1]);
	icap->icap_clock_freq_counters[2] =
		xocl_iores_get_base(xdev, IORES_CLKFREQ_HBM);
	ICAP_INFO(icap, "freq_hbm @ %lx",
			(unsigned long)icap->icap_clock_freq_counters[2]);
}

static int icap_offline(struct platform_device *pdev)
{
	struct icap *icap = platform_get_drvdata(pdev);

	xocl_drvinst_kill_proc(platform_get_drvdata(pdev));

	sysfs_remove_group(&pdev->dev.kobj, &icap_attr_group);
	free_clock_freq_topology(icap);

	icap_clean_bitstream_axlf(pdev);

	return 0;
}

static int icap_online(struct platform_device *pdev)
{
	struct icap *icap = platform_get_drvdata(pdev);
	int ret;

	icap_refresh_addrs(pdev);
	ret = sysfs_create_group(&pdev->dev.kobj, &icap_attr_group);
	if (ret)
		ICAP_ERR(icap, "create icap attrs failed: %d", ret);

	return ret;
}

/* Kernel APIs exported from this sub-device driver. */
static struct xocl_icap_funcs icap_ops = {
	.offline_cb = icap_offline,
	.online_cb = icap_online,
	.reset_axi_gate = platform_reset_axi_gate,
	.reset_bitstream = icap_reset_bitstream,
	.download_boot_firmware = icap_download_boot_firmware,
	.download_bitstream_axlf = icap_download_bitstream_axlf,
	.download_rp = icap_download_rp,
	.post_download_rp = icap_post_download_rp,
	.ocl_get_freq = icap_ocl_get_freqscaling,
	.ocl_update_clock_freq_topology = icap_ocl_update_clock_freq_topology,
	.ocl_lock_bitstream = icap_lock_bitstream,
	.ocl_unlock_bitstream = icap_unlock_bitstream,
	.get_data = icap_get_data,
	.get_xclbin_metadata = icap_get_xclbin_metadata,
	.put_xclbin_metadata = icap_put_xclbin_metadata,
};

static ssize_t clock_freqs_show(struct device *dev,
	struct device_attribute *attr, char *buf)
{
	struct icap *icap = platform_get_drvdata(to_platform_device(dev));
	ssize_t cnt = 0;
	int i, err;
	u32 freq_counter, freq, request_in_khz, tolerance;

	err = icap_xclbin_rd_lock(icap);
	if (err)
		return cnt;

	mutex_lock(&icap->icap_lock);
	for (i = 0; i < ICAP_MAX_NUM_CLOCKS; i++) {
		freq = icap_get_ocl_frequency(icap, i);
		if (!uuid_is_null(&icap->icap_bitstream_uuid)) {
			freq_counter = icap_get_clock_frequency_counter_khz(icap, i);

			request_in_khz = freq*1000;
			tolerance = freq*50;

			if (abs(freq_counter-request_in_khz) > tolerance)
				ICAP_INFO(icap, "Frequency mismatch, Should be %u khz, Now is %ukhz", request_in_khz, freq_counter);
			cnt += sprintf(buf + cnt, "%d\n", DIV_ROUND_CLOSEST(freq_counter, 1000));
		} else
			cnt += sprintf(buf + cnt, "%d\n", freq);
	}

	mutex_unlock(&icap->icap_lock);
	icap_xclbin_rd_unlock(icap);
	return cnt;
}
static DEVICE_ATTR_RO(clock_freqs);

static ssize_t clock_freqs_max_show(struct device *dev,
	struct device_attribute *attr, char *buf)
{
	struct icap *icap = platform_get_drvdata(to_platform_device(dev));
	ssize_t cnt = 0;
	int i, err;
	unsigned short freq;

	err = icap_xclbin_rd_lock(icap);
	if (err)
		return cnt;

	for (i = 0; i < ICAP_MAX_NUM_CLOCKS; i++) {
		freq = 0;
		icap_get_ocl_frequency_max_min(icap, i, &freq, NULL);
		cnt += sprintf(buf + cnt, "%d\n", freq);
	}

	icap_xclbin_rd_unlock(icap);
	return cnt;
}
static DEVICE_ATTR_RO(clock_freqs_max);

static ssize_t clock_freqs_min_show(struct device *dev,
	struct device_attribute *attr, char *buf)
{
	struct icap *icap = platform_get_drvdata(to_platform_device(dev));
	ssize_t cnt = 0;
	int i, err;
	unsigned short freq;

	err = icap_xclbin_rd_lock(icap);
	if (err)
		return cnt;

	for (i = 0; i < ICAP_MAX_NUM_CLOCKS; i++) {
		freq = 0;
		icap_get_ocl_frequency_max_min(icap, i, NULL, &freq);
		cnt += sprintf(buf + cnt, "%d\n", freq);
	}

	icap_xclbin_rd_unlock(icap);
	return cnt;
}
static DEVICE_ATTR_RO(clock_freqs_min);

static ssize_t idcode_show(struct device *dev,
	struct device_attribute *attr, char *buf)
{
	struct icap *icap = platform_get_drvdata(to_platform_device(dev));
	ssize_t cnt = 0;
	uint32_t val;

	mutex_lock(&icap->icap_lock);
	if (ICAP_PRIVILEGED(icap)) {
		cnt = sprintf(buf, "0x%x\n", icap->idcode);
	} else {
		val = icap_get_data_nolock(to_platform_device(dev), IDCODE);
		cnt = sprintf(buf, "0x%x\n", val);
	}
	mutex_unlock(&icap->icap_lock);

	return cnt;
}

static DEVICE_ATTR_RO(idcode);


static ssize_t cache_expire_secs_show(struct device *dev,
	struct device_attribute *attr, char *buf)
{
	struct icap *icap = platform_get_drvdata(to_platform_device(dev));
	u64 val = 0;

	mutex_lock(&icap->icap_lock);
	if (!ICAP_PRIVILEGED(icap))
		val = icap->cache_expire_secs;

	mutex_unlock(&icap->icap_lock);
	return sprintf(buf, "%llu\n", val);
}

static ssize_t cache_expire_secs_store(struct device *dev,
	struct device_attribute *da, const char *buf, size_t count)
{
	struct icap *icap = platform_get_drvdata(to_platform_device(dev));
	u64 val;

	mutex_lock(&icap->icap_lock);
	if (kstrtou64(buf, 10, &val) == -EINVAL || val > 10) {
		xocl_err(&to_platform_device(dev)->dev,
			"usage: echo [0 ~ 10] > cache_expire_secs");
		return -EINVAL;
	}

	if (!ICAP_PRIVILEGED(icap))
		icap->cache_expire_secs = val;

	mutex_unlock(&icap->icap_lock);
	return count;
}
static DEVICE_ATTR_RW(cache_expire_secs);

#ifdef	KEY_DEBUG
/* Test code for now, will remove later. */
void icap_key_test(struct icap *icap)
{
	struct pci_dev *pcidev = XOCL_PL_TO_PCI_DEV(icap->icap_pdev);
	const struct firmware *sig = NULL;
	const struct firmware *text = NULL;
	int err = 0;

	err = request_firmware(&sig, "xilinx/signature", &pcidev->dev);
	if (err) {
		ICAP_ERR(icap, "can't load signature: %d", err);
		goto done;
	}
	err = request_firmware(&text, "xilinx/text", &pcidev->dev);
	if (err) {
		ICAP_ERR(icap, "can't load text: %d", err);
		goto done;
	}

	err = icap_verify_signature(icap, text->data, text->size,
		sig->data, sig->size);
	if (err) {
		ICAP_ERR(icap, "Failed to verify data file");
		goto done;
	}

	ICAP_INFO(icap, "Successfully verified data file!!!");

done:
	if (sig)
		release_firmware(sig);
	if (text)
		release_firmware(text);
}
#endif

static ssize_t sec_level_show(struct device *dev,
	struct device_attribute *attr, char *buf)
{
	struct icap *icap = platform_get_drvdata(to_platform_device(dev));
	u64 val = 0;

	mutex_lock(&icap->icap_lock);
	if (!ICAP_PRIVILEGED(icap))
		val = ICAP_SEC_NONE;
	else
		val = icap->sec_level;
	mutex_unlock(&icap->icap_lock);
	return sprintf(buf, "%llu\n", val);
}

static ssize_t sec_level_store(struct device *dev,
	struct device_attribute *da, const char *buf, size_t count)
{
	struct icap *icap = platform_get_drvdata(to_platform_device(dev));
	u64 val;
	int ret = count;

	if (kstrtou64(buf, 10, &val) == -EINVAL || val > ICAP_SEC_MAX) {
		xocl_err(&to_platform_device(dev)->dev,
			"max sec level is %d", ICAP_SEC_MAX);
		return -EINVAL;
	}

#if LINUX_VERSION_CODE < KERNEL_VERSION(4, 7, 0)
	if (val == 0)
		return ret;
	/* Can't enable xclbin signature verification. */
	ICAP_ERR(icap,
		"verifying signed xclbin is not supported with < 4.7.0 kernel");
	return -EOPNOTSUPP;
#else
	mutex_lock(&icap->icap_lock);

	if (ICAP_PRIVILEGED(icap)) {
#if defined(EFI_SECURE_BOOT) 
		if (!efi_enabled(EFI_SECURE_BOOT)) {
			icap->sec_level = val;
		} else {
			ICAP_ERR(icap,
				"security level is fixed in secure boot");
			ret = -EROFS;
		}
#else
		icap->sec_level = val;
#endif

#ifdef	KEY_DEBUG
		icap_key_test(icap);
#endif
	}

	mutex_unlock(&icap->icap_lock);

	return ret;
#endif
}
static DEVICE_ATTR_RW(sec_level);

static ssize_t reader_cnt_show(struct device *dev,
	struct device_attribute *attr, char *buf)
{
	struct icap *icap = platform_get_drvdata(to_platform_device(dev));
	u64 val = 0;

	mutex_lock(&icap->icap_lock);

	val = icap->reader_ref;

	mutex_unlock(&icap->icap_lock);

	return sprintf(buf, "%llu\n", val);
}
static DEVICE_ATTR_RO(reader_cnt);

static struct attribute *icap_attrs[] = {
	&dev_attr_clock_freqs.attr,
	&dev_attr_idcode.attr,
	&dev_attr_cache_expire_secs.attr,
	&dev_attr_sec_level.attr,
	&dev_attr_clock_freqs_max.attr,
	&dev_attr_clock_freqs_min.attr,
	&dev_attr_reader_cnt.attr,
	NULL,
};

/*- Debug IP_layout-- */
static ssize_t icap_read_debug_ip_layout(struct file *filp, struct kobject *kobj,
	struct bin_attribute *attr, char *buffer, loff_t offset, size_t count)
{
	struct icap *icap;
	u32 nread = 0;
	size_t size = 0;
	int err = 0;

	icap = (struct icap *)dev_get_drvdata(container_of(kobj, struct device, kobj));

	if (!icap || !icap->debug_layout)
		return nread;

	err = icap_xclbin_rd_lock(icap);
	if (err)
		return nread;

	size = sizeof_sect(icap->debug_layout, m_debug_ip_data);
	if (offset >= size)
		goto unlock;

	if (count < size - offset)
		nread = count;
	else
		nread = size - offset;

	memcpy(buffer, ((char *)icap->debug_layout) + offset, nread);

unlock:
	icap_xclbin_rd_unlock(icap);
	return nread;
}
static struct bin_attribute debug_ip_layout_attr = {
	.attr = {
		.name = "debug_ip_layout",
		.mode = 0444
	},
	.read = icap_read_debug_ip_layout,
	.write = NULL,
	.size = 0
};

/* IP layout */
static ssize_t icap_read_ip_layout(struct file *filp, struct kobject *kobj,
	struct bin_attribute *attr, char *buffer, loff_t offset, size_t count)
{
	struct icap *icap;
	u32 nread = 0;
	size_t size = 0;
	int err = 0;

	icap = (struct icap *)dev_get_drvdata(container_of(kobj, struct device, kobj));

	if (!icap || !icap->ip_layout)
		return nread;

	err = icap_xclbin_rd_lock(icap);
	if (err)
		return nread;


	size = sizeof_sect(icap->ip_layout, m_ip_data);
	if (offset >= size)
		goto unlock;

	if (count < size - offset)
		nread = count;
	else
		nread = size - offset;

	memcpy(buffer, ((char *)icap->ip_layout) + offset, nread);

unlock:
	icap_xclbin_rd_unlock(icap);
	return nread;
}

static struct bin_attribute ip_layout_attr = {
	.attr = {
		.name = "ip_layout",
		.mode = 0444
	},
	.read = icap_read_ip_layout,
	.write = NULL,
	.size = 0
};

/* -Connectivity-- */
static ssize_t icap_read_connectivity(struct file *filp, struct kobject *kobj,
	struct bin_attribute *attr, char *buffer, loff_t offset, size_t count)
{
	struct icap *icap;
	u32 nread = 0;
	size_t size = 0;
	int err = 0;

	icap = (struct icap *)dev_get_drvdata(container_of(kobj, struct device, kobj));

	if (!icap || !icap->connectivity)
		return nread;

	err = icap_xclbin_rd_lock(icap);
	if (err)
		return nread;

	size = sizeof_sect(icap->connectivity, m_connection);
	if (offset >= size)
		goto unlock;

	if (count < size - offset)
		nread = count;
	else
		nread = size - offset;

	memcpy(buffer, ((char *)icap->connectivity) + offset, nread);

unlock:
	icap_xclbin_rd_unlock(icap);
	return nread;
}

static struct bin_attribute connectivity_attr = {
	.attr = {
		.name = "connectivity",
		.mode = 0444
	},
	.read = icap_read_connectivity,
	.write = NULL,
	.size = 0
};


/* -Mem_topology-- */
static ssize_t icap_read_mem_topology(struct file *filp, struct kobject *kobj,
	struct bin_attribute *attr, char *buffer, loff_t offset, size_t count)
{
	struct icap *icap;
	u32 nread = 0;
	size_t size = 0;
	int err = 0;

	icap = (struct icap *)dev_get_drvdata(container_of(kobj, struct device, kobj));

	if (!icap || !icap->mem_topo)
		return nread;

	err = icap_xclbin_rd_lock(icap);
	if (err)
		return nread;

	size = sizeof_sect(icap->mem_topo, m_mem_data);
	if (offset >= size)
		goto unlock;

	if (count < size - offset)
		nread = count;
	else
		nread = size - offset;

	memcpy(buffer, ((char *)icap->mem_topo) + offset, nread);
unlock:
	icap_xclbin_rd_unlock(icap);
	return nread;
}


static struct bin_attribute mem_topology_attr = {
	.attr = {
		.name = "mem_topology",
		.mode = 0444
	},
	.read = icap_read_mem_topology,
	.write = NULL,
	.size = 0
};

/* -Mem_topology-- */
static ssize_t icap_read_clock_freqs(struct file *filp, struct kobject *kobj,
	struct bin_attribute *attr, char *buffer, loff_t offset, size_t count)
{
	struct icap *icap;
	u32 nread = 0;
	size_t size = 0;
	int err = 0;

	icap = (struct icap *)dev_get_drvdata(container_of(kobj, struct device, kobj));

	if (!icap || !icap->icap_clock_freq_topology)
		return nread;

	err = icap_xclbin_rd_lock(icap);
	if (err)
		return nread;

	size = sizeof_sect(icap->icap_clock_freq_topology, m_clock_freq);
	if (offset >= size)
		goto unlock;

	if (count < size - offset)
		nread = count;
	else
		nread = size - offset;

	memcpy(buffer, ((char *)icap->icap_clock_freq_topology) + offset, nread);
unlock:
	icap_xclbin_rd_unlock(icap);
	return nread;
}


static struct bin_attribute clock_freq_topology_attr = {
	.attr = {
		.name = "clock_freq_topology",
		.mode = 0444
	},
	.read = icap_read_clock_freqs,
	.write = NULL,
	.size = 0
};

static ssize_t rp_bit_output(struct file *filp, struct kobject *kobj,
		struct bin_attribute *attr, char *buf, loff_t off, size_t count)
{
	struct icap *icap;
	ssize_t ret = 0;

	icap = (struct icap *)dev_get_drvdata(container_of(kobj,
				struct device, kobj));
	if (!icap || !icap->rp_bit)
		return 0;

	if (off >= icap->rp_bit_len)
		goto bail;

	if (off + count > icap->rp_bit_len)
		count = icap->rp_bit_len - off;

	memcpy(buf, icap->rp_bit + off, count);

	ret = count;

bail:
	return ret;
}

static struct bin_attribute rp_bit_attr = {
	.attr = {
		.name = "rp_bit",
		.mode = 0400
	},
	.read = rp_bit_output,
	.size = 0
};

static struct bin_attribute *icap_bin_attrs[] = {
	&debug_ip_layout_attr,
	&ip_layout_attr,
	&connectivity_attr,
	&mem_topology_attr,
	&rp_bit_attr,
	&clock_freq_topology_attr,
	NULL,
};

static struct attribute_group icap_attr_group = {
	.attrs = icap_attrs,
	.bin_attrs = icap_bin_attrs,
};

static int icap_remove(struct platform_device *pdev)
{
	struct icap *icap = platform_get_drvdata(pdev);

	BUG_ON(icap == NULL);

	icap_free_bins(icap);

	iounmap(icap->icap_regs);
	free_clock_freq_topology(icap);

	sysfs_remove_group(&pdev->dev.kobj, &icap_attr_group);
	icap_clean_bitstream_axlf(pdev);
	ICAP_INFO(icap, "cleaned up successfully");
	platform_set_drvdata(pdev, NULL);
	xocl_drvinst_free(icap);
	return 0;
}

/*
 * Run the following sequence of canned commands to obtain IDCODE of the FPGA
 */
static void icap_probe_chip(struct icap *icap)
{
	u32 w;

	if (!ICAP_PRIVILEGED(icap))
		return;

	w = reg_rd(&icap->icap_regs->ir_sr);
	w = reg_rd(&icap->icap_regs->ir_sr);
	reg_wr(&icap->icap_regs->ir_gier, 0x0);
	w = reg_rd(&icap->icap_regs->ir_wfv);
	reg_wr(&icap->icap_regs->ir_wf, 0xffffffff);
	reg_wr(&icap->icap_regs->ir_wf, 0xaa995566);
	reg_wr(&icap->icap_regs->ir_wf, 0x20000000);
	reg_wr(&icap->icap_regs->ir_wf, 0x20000000);
	reg_wr(&icap->icap_regs->ir_wf, 0x28018001);
	reg_wr(&icap->icap_regs->ir_wf, 0x20000000);
	reg_wr(&icap->icap_regs->ir_wf, 0x20000000);
	w = reg_rd(&icap->icap_regs->ir_cr);
	reg_wr(&icap->icap_regs->ir_cr, 0x1);
	w = reg_rd(&icap->icap_regs->ir_cr);
	w = reg_rd(&icap->icap_regs->ir_cr);
	w = reg_rd(&icap->icap_regs->ir_sr);
	w = reg_rd(&icap->icap_regs->ir_cr);
	w = reg_rd(&icap->icap_regs->ir_sr);
	reg_wr(&icap->icap_regs->ir_sz, 0x1);
	w = reg_rd(&icap->icap_regs->ir_cr);
	reg_wr(&icap->icap_regs->ir_cr, 0x2);
	w = reg_rd(&icap->icap_regs->ir_rfo);
	icap->idcode = reg_rd(&icap->icap_regs->ir_rf);
	w = reg_rd(&icap->icap_regs->ir_cr);
}

static int icap_probe(struct platform_device *pdev)
{
	struct icap *icap = NULL;
	struct resource *res;
	int ret;
	void **regs;

	icap = xocl_drvinst_alloc(&pdev->dev, sizeof(*icap));
	if (!icap)
		return -ENOMEM;
	platform_set_drvdata(pdev, icap);
	icap->icap_pdev = pdev;
	mutex_init(&icap->icap_lock);
	init_waitqueue_head(&icap->reader_wq);

	regs = (void **)&icap->icap_regs;
	res = platform_get_resource(pdev, IORESOURCE_MEM, 0);
	if (res != NULL) {
		*regs = ioremap_nocache(res->start,
			res->end - res->start + 1);
		if (*regs == NULL) {
			ICAP_ERR(icap, "failed to map in register");
			ret = -EIO;
			goto failed;
		} else {
			ICAP_INFO(icap,
				"mapped in register @ 0x%p", *regs);
		}

		icap_refresh_addrs(pdev);
	}

	ret = sysfs_create_group(&pdev->dev.kobj, &icap_attr_group);
	if (ret) {
		ICAP_ERR(icap, "create icap attrs failed: %d", ret);
		goto failed;
	}

	if (ICAP_PRIVILEGED(icap)) {
#ifdef	EFI_SECURE_BOOT
		if (efi_enabled(EFI_SECURE_BOOT)) {
			ICAP_INFO(icap, "secure boot mode detected");
			icap->sec_level = ICAP_SEC_SYSTEM;
		} else {
			icap->sec_level = ICAP_SEC_NONE;
		}
#else
		ICAP_INFO(icap, "no support for detection of secure boot mode");
		icap->sec_level = ICAP_SEC_NONE;
#endif
	}

	icap->cache_expire_secs = ICAP_DEFAULT_EXPIRE_SECS;

	icap_probe_chip(icap);
	ICAP_INFO(icap, "successfully initialized FPGA IDCODE 0x%x",
			icap->idcode);
	return 0;

failed:
	(void) icap_remove(pdev);
	return ret;
}

#if PF == MGMTPF
static int icap_open(struct inode *inode, struct file *file)
{
	struct icap *icap = NULL;

	icap = xocl_drvinst_open_single(inode->i_cdev);
	if (!icap)
		return -ENXIO;

	file->private_data = icap;
	return 0;
}

static int icap_close(struct inode *inode, struct file *file)
{
	struct icap *icap = file->private_data;

	xocl_drvinst_close(icap);
	return 0;
}

static ssize_t icap_write_rp(struct file *filp, const char __user *data,
		size_t data_len, loff_t *off)
{
	struct icap *icap = filp->private_data;
	struct axlf axlf_header = { {0} };
	struct axlf *axlf = NULL;
	const struct axlf_section_header *section;
	void *header;
	XHwIcap_Bit_Header bit_header = { 0 };
	ssize_t ret, len;

	mutex_lock(&icap->icap_lock);
	if (icap->rp_fdt) {
		ICAP_ERR(icap, "Previous Dowload is not completed");
		mutex_unlock(&icap->icap_lock);
		return -EBUSY;
	}
	if (*off == 0) {
		ICAP_INFO(icap, "Download rp dsabin");
		if (data_len < sizeof(struct axlf)) {
			ICAP_ERR(icap, "axlf file is too small %ld", data_len);
			ret = -ENOMEM;
			goto failed;
		}

		ret = copy_from_user(&axlf_header, data, sizeof(struct axlf));
		if (ret) {
			ICAP_ERR(icap, "copy header buffer failed %ld", ret);
			goto failed;
		}

		if (memcmp(axlf_header.m_magic, ICAP_XCLBIN_V2,
			sizeof(ICAP_XCLBIN_V2))) {
			ICAP_ERR(icap, "Incorrect magic string");
			ret = -EINVAL;
			goto failed;
		}

		if (!axlf_header.m_header.m_length ||
			axlf_header.m_header.m_length >= GB(1)) {
			ICAP_ERR(icap, "Invalid xclbin size");
			ret = -EINVAL;
			goto failed;			
		}

		icap->rp_bit_len = axlf_header.m_header.m_length;

		icap->rp_bit = vmalloc(icap->rp_bit_len);
		if (!icap->rp_bit) {
			ret = -ENOMEM;
			goto failed;
		}

		ret = copy_from_user(icap->rp_bit, data, data_len);
		if (ret) {
			ICAP_ERR(icap, "copy bit file failed %ld", ret);
			goto failed;
		}
		len = data_len;
	} else {
		len = (ssize_t)(min((loff_t)(icap->rp_bit_len),
				(*off + (loff_t)data_len)) - *off);
		if (len < 0) {
			ICAP_ERR(icap, "Invalid len %ld", len);
			ret = -EINVAL;
			goto failed;
		}
		ret = copy_from_user(icap->rp_bit + *off, data, len);
		if (ret) {
			ICAP_ERR(icap, "copy failed off %lld, len %ld",
					*off, len);
			goto failed;
		}
	}

	*off += len;
	if (*off < icap->rp_bit_len) {
		mutex_unlock(&icap->icap_lock);
		return len;
	}

	ICAP_INFO(icap, "parse incoming axlf");

	axlf = vmalloc(icap->rp_bit_len);
	if (!axlf) {
		ICAP_ERR(icap, "it stream buffer allocation failed");
		ret = -ENOMEM;
		goto failed;
	}

	memcpy(axlf, icap->rp_bit, icap->rp_bit_len);
	vfree(icap->rp_bit);
	icap->rp_bit = NULL;
	icap->rp_bit_len = 0;

	section = get_axlf_section_hdr(icap, axlf, PARTITION_METADATA);
	if (!section) {
		ICAP_ERR(icap, "did not find PARTITION_METADATA section");
		ret = -EINVAL;
		goto failed;
	}

	header = (char *)axlf + section->m_sectionOffset;
	if (fdt_check_header(header) || fdt_totalsize(header) >
			section->m_sectionSize) {
		ICAP_ERR(icap, "Invalid PARTITION_METADATA");
		ret = -EINVAL;
		goto failed;
	}

	icap->rp_fdt = vmalloc(fdt_totalsize(header));
	if (!icap->rp_fdt) {
		ICAP_ERR(icap, "Not enough memory for PARTITION_METADATA");
		ret = -ENOMEM;
		goto failed;
	}
	icap->rp_fdt_len = fdt_totalsize(header);
	memcpy(icap->rp_fdt, header, fdt_totalsize(header));

	section = get_axlf_section_hdr(icap, axlf, BITSTREAM);
	if (!section) {
		ICAP_ERR(icap, "did not find BITSTREAM section");
		ret = -EINVAL;
		goto failed;
	}

	if (section->m_sectionSize < DMA_HWICAP_BITFILE_BUFFER_SIZE) {
		ICAP_ERR(icap, "bitstream is too small");
		ret = -EINVAL;
		goto failed;
	}

	header = (char *)axlf + section->m_sectionOffset;
	if (bitstream_parse_header(icap, header,
			DMA_HWICAP_BITFILE_BUFFER_SIZE, &bit_header)) {
		ICAP_ERR(icap, "parse header failed");
		ret = -EINVAL;
		goto failed;
	}

	icap->rp_bit_len = bit_header.HeaderLength + bit_header.BitstreamLength;
	if (icap->rp_bit_len > section->m_sectionSize) {
		ICAP_ERR(icap, "bitstream is too big");
		ret = -EINVAL;
		goto failed;
	}

	icap->rp_bit = vmalloc(icap->rp_bit_len);
	if (!icap->rp_bit) {
		ICAP_ERR(icap, "Not enough memory for BITSTREAM");
		ret = -ENOMEM;
		goto failed;
	}

	memcpy(icap->rp_bit, header, icap->rp_bit_len);

	/* Try locating the board mgmt binary. */
	section = get_axlf_section_hdr(icap, axlf, FIRMWARE);
	if (section) {
		header = (char *)axlf + section->m_sectionOffset;
		icap->rp_mgmt_bin = vmalloc(section->m_sectionSize);
		if (!icap->rp_mgmt_bin) {
			ICAP_ERR(icap, "Not enough memory for cmc bin");
			ret = -ENOMEM;
			goto failed;
		}
		memcpy(icap->rp_mgmt_bin, header, section->m_sectionSize);
		icap->rp_mgmt_bin_len = section->m_sectionSize;
	}

	section = get_axlf_section_hdr(icap, axlf, SCHED_FIRMWARE);
	if (section) {
		header = (char *)axlf + section->m_sectionOffset;
		icap->rp_sche_bin = vmalloc(section->m_sectionSize);
		if (!icap->rp_sche_bin) {
			ICAP_ERR(icap, "Not enough memory for cmc bin");
			ret = -ENOMEM;
			goto failed;
		}
		memcpy(icap->rp_sche_bin, header, section->m_sectionSize);
		icap->rp_sche_bin_len = section->m_sectionSize;
	}

	vfree(axlf);

	ICAP_INFO(icap, "write axlf to device successfully. len %ld", len);

	mutex_unlock(&icap->icap_lock);

	return len;

failed:
	icap_free_bins(icap);

	vfree(axlf);
	mutex_unlock(&icap->icap_lock);

	return ret;
}

static const struct file_operations icap_fops = {
	.open = icap_open,
	.release = icap_close,
	.write = icap_write_rp,
};

struct xocl_drv_private icap_drv_priv = {
	.ops = &icap_ops,
	.fops = &icap_fops,
	.dev = -1,
	.cdev_name = NULL,
};
#else
struct xocl_drv_private icap_drv_priv = {
	.ops = &icap_ops,
};
#endif

struct platform_device_id icap_id_table[] = {
	{ XOCL_DEVNAME(XOCL_ICAP), (kernel_ulong_t)&icap_drv_priv },
	{ },
};

static struct platform_driver icap_driver = {
	.probe		= icap_probe,
	.remove		= icap_remove,
	.driver		= {
		.name	= XOCL_DEVNAME(XOCL_ICAP),
	},
	.id_table = icap_id_table,
};

int __init xocl_init_icap(void)
{
	int err = 0;

	if (icap_drv_priv.fops) {
		err = alloc_chrdev_region(&icap_drv_priv.dev, 0,
				XOCL_MAX_DEVICES, icap_driver.driver.name);
		if (err < 0)
			goto err_reg_cdev;
	}

	err = platform_driver_register(&icap_driver);
	if (err)
		goto err_reg_driver;

	icap_keys = NULL;
#if PF == MGMTPF

#if LINUX_VERSION_CODE >= KERNEL_VERSION(4, 7, 0)
	icap_keys = keyring_alloc(".xilinx_fpga_xclbin_keys", KUIDT_INIT(0),
		KGIDT_INIT(0), current_cred(),
		((KEY_POS_ALL & ~KEY_POS_SETATTR) |
		KEY_USR_VIEW | KEY_USR_WRITE | KEY_USR_SEARCH),
		KEY_ALLOC_NOT_IN_QUOTA, NULL, NULL);
#endif

#endif
	if (IS_ERR(icap_keys)) {
		err = PTR_ERR(icap_keys);
		icap_keys = NULL;
		pr_err("create icap keyring failed: %d", err);
		goto err_key;
	}

	return 0;

err_key:
	platform_driver_unregister(&icap_driver);
err_reg_driver:
	if (icap_drv_priv.fops && icap_drv_priv.dev != -1)
		unregister_chrdev_region(icap_drv_priv.dev, XOCL_MAX_DEVICES);
err_reg_cdev:
	return err;
}

void xocl_fini_icap(void)
{
	if (icap_keys)
		key_put(icap_keys);
	if (icap_drv_priv.fops && icap_drv_priv.dev != -1)
		unregister_chrdev_region(icap_drv_priv.dev, XOCL_MAX_DEVICES);
	platform_driver_unregister(&icap_driver);
}<|MERGE_RESOLUTION|>--- conflicted
+++ resolved
@@ -161,11 +161,7 @@
 
 	struct bmc		bmc_header;
 
-<<<<<<< HEAD
 	char			*icap_clock_freq_counters[ICAP_MAX_NUM_CLOCKS];
-=======
-	char			*icap_clock_freq_counter_hbm;
->>>>>>> 74874cbf
 
 	uint64_t		cache_expire_secs;
 	struct xcl_pr_region	cache;
