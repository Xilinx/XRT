--- conflicted
+++ resolved
@@ -82,7 +82,7 @@
 	uint64_t		start_paddr;
 	uint64_t		range;
 	struct mutex 		lock;
-<<<<<<< HEAD
+	struct debug_ip_data	data;
 	struct aim_counters counters;
 };
 
@@ -146,9 +146,6 @@
 
 static struct attribute_group aim_attr_group = {
 			   .attrs = aim_attrs,
-=======
-	struct debug_ip_data	data;
->>>>>>> e5653ee1
 };
 
 static int aim_remove(struct platform_device *pdev)
