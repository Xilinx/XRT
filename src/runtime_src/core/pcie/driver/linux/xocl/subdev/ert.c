/*
 * A GEM style device manager for PCIe based OpenCL accelerators.
 *
 * Copyright (C) 2020 Xilinx, Inc. All rights reserved.
 *
 * Authors: lizhi.hou@xilinx.com
 *
 * This software is licensed under the terms of the GNU General Public
 * License version 2, as published by the Free Software Foundation, and
 * may be copied, distributed, and modified under those terms.
 *
 * This program is distributed in the hope that it will be useful,
 * but WITHOUT ANY WARRANTY; without even the implied warranty of
 * MERCHANTABILITY or FITNESS FOR A PARTICULAR PURPOSE.  See the
 * GNU General Public License for more details.
 */

#include <linux/vmalloc.h>
#include <linux/string.h>
#include <ert.h>
#include "../xocl_drv.h"
#include "mgmt-ioctl.h"

#define MAX_ERT_RETRY			10
#define RETRY_INTERVAL			100

#define	GPIO_RESET			0x0
#define	GPIO_ENABLED			0x1

#define SELF_JUMP_INS			0xb8000000
#define	SELF_JUMP(ins)			(((ins) & 0xfc00ffff) == SELF_JUMP_INS)

#define READ_GPIO(ert, off)			\
	(ert->reset_addr ? XOCL_READ_REG32(ert->reset_addr + off) : 0)
#define WRITE_GPIO(ert, val, off)			\
	(ert->reset_addr ? XOCL_WRITE_REG32(val, ert->reset_addr + off) : 0)

#define READ_CQ(ert, off)			\
	(ert->cq_addr ? XOCL_READ_REG32(ert->cq_addr + off) : 0)
#define WRITE_CQ(ert, val, off)			\
	(ert->cq_addr ? XOCL_WRITE_REG32(val, ert->cq_addr + off) : 0)

#define	COPY_SCHE(ert, buf, len)		\
	(ert->fw_addr ?			\
	 xocl_memcpy_toio(ert->fw_addr, buf, len) : 0)
enum {
	MB_UNINITIALIZED,
	MB_INITIALIZED,
	MB_HOLD_RESET,
	MB_ENABLED,
	MB_RUNNING,
};

struct xocl_ert {
	struct platform_device	*pdev;
	void __iomem		*fw_addr;
	void __iomem		*cq_addr;
	void __iomem		*reset_addr;
	u32			fw_ram_len;

	u32			state;
	bool			sysfs_created;

	char			*sche_binary;
	u32			sche_binary_length;

	struct mutex		ert_lock;

	u32			cq_len;
};

static int stop_ert_nolock(struct xocl_ert *ert)
{
	u32 reg_val = 0;
	u32 retry = 0;
	int ret = 0;

	if (ert->state == MB_UNINITIALIZED)
		return -ENODEV;
	if (ert->state  < MB_RUNNING)
		return 0;

	if (SELF_JUMP(XOCL_READ_REG32(ert->fw_addr))) {
		xocl_info(&ert->pdev->dev, "MB is self jump");
		return 0;
	}

	xocl_info(&ert->pdev->dev, "Stopping scheduler...");

	reg_val = READ_GPIO(ert, 0);
	if (reg_val != GPIO_ENABLED)
		WRITE_GPIO(ert, GPIO_ENABLED, 0);

	retry = 0;
	while ((READ_CQ(ert, 0) != (ERT_EXIT_CMD_OP | ERT_EXIT_ACK)) &&
			retry++ < MAX_ERT_RETRY) {
		WRITE_CQ(ert, ERT_EXIT_CMD, 0);
		msleep(RETRY_INTERVAL);
	}
	if (retry >= MAX_ERT_RETRY) {
		xocl_info(&ert->pdev->dev, "Failed to stop ERT");
		ret = EIO;
	}
	xocl_info(&ert->pdev->dev, "ERT is stopped, %d", retry);
	ert->state = MB_ENABLED;

	return ret;
}

static int load_image(struct xocl_ert *ert)
{
	int ret = 0;
	u32 reg_val = 0;
	xdev_handle_t xdev_hdl = xocl_get_xdev(ert->pdev);

	mutex_lock(&ert->ert_lock);
	ret = stop_ert_nolock(ert);
	if (ret)
		goto out;

	WRITE_GPIO(ert, GPIO_RESET, 0);
	reg_val = READ_GPIO(ert, 0);

	xocl_info(&ert->pdev->dev, "ERT Reset GPIO 0x%x", reg_val);
	if (reg_val != GPIO_RESET) {
		xocl_err(&ert->pdev->dev, "Hold reset GPIO Failed");
		ret = EIO;
		goto out;
	}

	ert->state = MB_HOLD_RESET;

	xdev_hdl = xocl_get_xdev(ert->pdev);

	/* load ERT Image */
	if (xocl_mb_sched_on(xdev_hdl) && ert->sche_binary_length) {
		xocl_info(&ert->pdev->dev, "Copying scheduler image len %d",
			ert->sche_binary_length);
		COPY_SCHE(ert, ert->sche_binary, ert->sche_binary_length);
	}

	WRITE_GPIO(ert, GPIO_ENABLED, 0);
	reg_val = READ_GPIO(ert, 0);
	xocl_info(&ert->pdev->dev, "ERT Reset GPIO 0x%x", reg_val);
	if (reg_val != GPIO_ENABLED) {
		xocl_err(&ert->pdev->dev, "Enable GPIO failed");
		ret = EIO;
		goto out;
	}

	/* ert->state = MB_ENABLED; */
	/* write ERT_CU_STAT to check if ERT is up and running */
	ert->state = MB_RUNNING;

out:
	mutex_unlock(&ert->ert_lock);

	return (ret == -ENODEV) ? 0 : ret; 
}

static ssize_t reset_store(struct device *dev,
	struct device_attribute *da, const char *buf, size_t count)
{
	struct xocl_ert *ert = platform_get_drvdata(to_platform_device(dev));
	u32 val;

	if (kstrtou32(buf, 10, &val) == -EINVAL || val > 1)
		return -EINVAL;

	if (val)
		load_image(ert);

	return count;
}
static DEVICE_ATTR_WO(reset);

static ssize_t image_read(struct file *filp, struct kobject *kobj,
	struct bin_attribute *attr, char *buf, loff_t off, size_t count)
{
	struct xocl_ert *ert =
		dev_get_drvdata(container_of(kobj, struct device, kobj));
	ssize_t ret = 0;

	if (!ert->sche_binary)
		goto bail;

	if (off >= ert->sche_binary_length)
		goto bail;

	if (off + count > ert->sche_binary_length)
		count = ert->sche_binary_length - off;

	memcpy(buf, ert->sche_binary + off, count);

	ret = count;
bail:
	return ret;
}

static size_t _image_write(char **image, size_t sz,
		char *buffer, loff_t off, size_t count)
{
	char *tmp_buf;
	size_t total;

	if (off == 0) {
		if (*image)
			vfree(*image);
		*image = vmalloc(count);
		if (!*image)
			return 0;

		memcpy(*image, buffer, count);
		return count;
	}

	total = off + count;
	if (total > sz) {
		tmp_buf = vmalloc(total);
		if (!tmp_buf) {
			vfree(*image);
			*image = NULL;
			return 0;
		}
		memcpy(tmp_buf, *image, sz);
		vfree(*image);
		sz = total;
	} else {
		tmp_buf = *image;
	}

	memcpy(tmp_buf + off, buffer, count);
	*image = tmp_buf;

	return sz;
}

static ssize_t image_write(struct file *filp, struct kobject *kobj,
	struct bin_attribute *attr, char *buffer, loff_t off, size_t count)
{
	struct xocl_ert *ert =
		dev_get_drvdata(container_of(kobj, struct device, kobj));

	ert->sche_binary_length = (u32)_image_write(&ert->sche_binary,
			ert->sche_binary_length, buffer, off, count);

	return ert->sche_binary_length ? count : -ENOMEM;
}

static struct bin_attribute ert_image_attr = {
	.attr = {
		.name = "image",
		.mode = 0600
	},
	.read = image_read,
	.write = image_write,
	.size = 0
};

static struct bin_attribute *ert_bin_attrs[] = {
	&ert_image_attr,
	NULL,
};

static struct attribute *ert_attrs[] = {
	&dev_attr_reset.attr,
	NULL,
};

static struct attribute_group ert_attr_group = {
	.attrs = ert_attrs,
	.bin_attrs = ert_bin_attrs,
};

static void ert_sysfs_destroy(struct platform_device *pdev)
{
	sysfs_remove_group(&pdev->dev.kobj, &ert_attr_group);
}

static int ert_sysfs_create(struct platform_device *pdev)
{
	int err;

	err = sysfs_create_group(&pdev->dev.kobj, &ert_attr_group);
	if (err) {
		xocl_err(&pdev->dev, "create ert attrs failed: 0x%x", err);
	}

	return err;
}

static int stop_ert(struct platform_device *pdev)
{
	struct xocl_ert *ert;
	int ret = 0;

	xocl_info(&pdev->dev, "Stop Microblaze...");
	ert = platform_get_drvdata(pdev);
	if (!ert)
		return -ENODEV;

	mutex_lock(&ert->ert_lock);
	ret = stop_ert_nolock(ert);
	mutex_unlock(&ert->ert_lock);

	return ret;
}

static int load_sche_image(struct platform_device *pdev, const char *image,
	u32 len)
{
	struct xocl_ert *ert;
	char *binary = NULL;

	ert = platform_get_drvdata(pdev);
	if (!ert)
		return -EINVAL;

	if (len > ert->fw_ram_len) {
		xocl_err(&pdev->dev, "image is too big %d, ram size %d",
				len, ert->fw_ram_len);
		return -EINVAL;
	}

	binary = ert->sche_binary;
	ert->sche_binary = vmalloc(len);
	if (!ert->sche_binary)
		return -ENOMEM;

	if (binary)
		vfree(binary);
	memcpy(ert->sche_binary, image, len);
	ert->sche_binary_length = len;

	return 0;
}

static int ert_reset(struct platform_device *pdev)
{
	struct xocl_ert *ert;

	xocl_info(&pdev->dev, "Reset ERT...");
	ert = platform_get_drvdata(pdev);

	load_image(ert);

	return 0;
}

static struct xocl_mb_funcs ert_ops = {
	.load_sche_image	= load_sche_image,
	.reset			= ert_reset,
	.stop			= stop_ert,
};

static int ert_remove(struct platform_device *pdev)
{
	struct xocl_ert *ert;
	void *hdl;

	ert = platform_get_drvdata(pdev);
	if (!ert)
		return 0;

	xocl_drvinst_release(ert, &hdl);

	stop_ert(pdev);

	if (ert->sche_binary)
		vfree(ert->sche_binary);

	if (ert->sysfs_created)
		ert_sysfs_destroy(pdev);

	if (ert->fw_addr)
		iounmap(ert->fw_addr);

	if (ert->cq_addr)
		iounmap(ert->cq_addr);

	if (ert->reset_addr)
		iounmap(ert->reset_addr);

	mutex_destroy(&ert->ert_lock);

	platform_set_drvdata(pdev, NULL);
	xocl_drvinst_free(hdl);
	return 0;
}

static int ert_probe(struct platform_device *pdev)
{
	struct xocl_ert *ert;
	struct resource *res;
	void *xdev_hdl;
	int err, i;

	ert = xocl_drvinst_alloc(&pdev->dev, sizeof(*ert));
	if (!ert) {
		xocl_err(&pdev->dev, "out of memory");
		return -ENOMEM;
	}

	ert->pdev = pdev;
	platform_set_drvdata(pdev, ert);

	mutex_init(&ert->ert_lock);

	res = xocl_get_iores_byname(pdev, RESNAME_ERT_FW_MEM);
	if (!res) {
		xocl_err(&pdev->dev, "Did not find %s", RESNAME_ERT_FW_MEM);
		err = -EINVAL;
		goto failed;
	}
	ert->fw_addr = ioremap_nocache(res->start, res->end - res->start + 1);
	ert->fw_ram_len = res->end - res->start + 1;

	res = xocl_get_iores_byname(pdev, RESNAME_ERT_CQ_MGMT);
	if (!res) {
		xocl_err(&pdev->dev, "Did not find %s", RESNAME_ERT_CQ_MGMT);
		err = -EINVAL;
		goto failed;
	}
	ert->cq_addr = ioremap_nocache(res->start, res->end - res->start + 1);
	ert->cq_len = (u32)(res->end - res->start + 1);

	res = xocl_get_iores_byname(pdev, RESNAME_ERT_RESET);
	if (!res) {
		xocl_err(&pdev->dev, "Did not find %s", RESNAME_ERT_RESET);
		err = -EINVAL;
		goto failed;
	}
	ert->reset_addr = ioremap_nocache(res->start, res->end - res->start + 1);

	xdev_hdl = xocl_get_xdev(pdev);
	if (!xocl_mb_sched_on(xdev_hdl)) {
		xocl_info(&pdev->dev, "Microblaze is not supported.");
		return 0;
	}

<<<<<<< HEAD
	/* GPIO is set to 0 by default, needs to take the ERT out of reset */
	XOCL_WRITE_REG32(0xb8000000, ert->fw_addr);
	WRITE_GPIO(ert, GPIO_ENABLED, 0);
	for (i = 0; i < ert->cq_len; i += 4)
		XOCL_WRITE_REG32(0, ert->cq_addr + i);
=======
	/* GPIO is set to 0 by default. needs to
	 * 1) replace ERT image with a self jump instruction
	 * 2) cleanup command queue
	 * 3) start MB. otherwise any touching of ERT subsystem trips firewall
	 */

	if (READ_GPIO(ert, 0) == GPIO_RESET) {
		XOCL_WRITE_REG32(SELF_JUMP_INS, ert->fw_addr);
		WRITE_GPIO(ert, GPIO_ENABLED, 0);
		for (i = 0; i < ert->cq_len; i += 4)
			XOCL_WRITE_REG32(0, ert->cq_addr + i);
	}
>>>>>>> 3d4ce7d7

	err = ert_sysfs_create(pdev);
	if (err) {
		xocl_err(&pdev->dev, "Create sysfs failed, err %d", err);
		goto failed;
	}

	ert->sysfs_created = true;
	ert->state = MB_INITIALIZED;

	return 0;

failed:
	ert_remove(pdev);
	return err;
}

struct xocl_drv_private	ert_priv = {
	.ops = &ert_ops,
	.dev = -1,
};

struct platform_device_id ert_id_table[] = {
	{ XOCL_DEVNAME(XOCL_ERT), (kernel_ulong_t)&ert_priv },
	{ },
};

static struct platform_driver	ert_driver = {
	.probe		= ert_probe,
	.remove		= ert_remove,
	.driver		= {
		.name = XOCL_DEVNAME(XOCL_ERT),
	},
	.id_table = ert_id_table,
};

int __init xocl_init_ert(void)
{
	int err;

	err = platform_driver_register(&ert_driver);
	if (err) {
		return err;
	}

	return 0;
}

void xocl_fini_ert(void)
{
	platform_driver_unregister(&ert_driver);
}<|MERGE_RESOLUTION|>--- conflicted
+++ resolved
@@ -438,13 +438,6 @@
 		return 0;
 	}
 
-<<<<<<< HEAD
-	/* GPIO is set to 0 by default, needs to take the ERT out of reset */
-	XOCL_WRITE_REG32(0xb8000000, ert->fw_addr);
-	WRITE_GPIO(ert, GPIO_ENABLED, 0);
-	for (i = 0; i < ert->cq_len; i += 4)
-		XOCL_WRITE_REG32(0, ert->cq_addr + i);
-=======
 	/* GPIO is set to 0 by default. needs to
 	 * 1) replace ERT image with a self jump instruction
 	 * 2) cleanup command queue
@@ -457,7 +450,6 @@
 		for (i = 0; i < ert->cq_len; i += 4)
 			XOCL_WRITE_REG32(0, ert->cq_addr + i);
 	}
->>>>>>> 3d4ce7d7
 
 	err = ert_sysfs_create(pdev);
 	if (err) {
