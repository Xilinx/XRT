--- conflicted
+++ resolved
@@ -277,11 +277,8 @@
 #define	XOCL_CFG_GPIO		"ert_cfg_gpio"
 #define	XOCL_COMMAND_QUEUE	"command_queue"
 #define	XOCL_XGQ		"xgq"
-<<<<<<< HEAD
+#define	XOCL_HWMON_SDM		"hwmon_sdm"
 #define XOCL_ERT_CTRL           "ert_ctrl"
-=======
-#define	XOCL_HWMON_SDM		"hwmon_sdm"
->>>>>>> 37518a9d
 
 #define XOCL_DEVNAME(str)	str SUBDEV_SUFFIX
 
@@ -339,11 +336,8 @@
 	XOCL_SUBDEV_CFG_GPIO,
 	XOCL_SUBDEV_COMMAND_QUEUE,
 	XOCL_SUBDEV_XGQ,
-<<<<<<< HEAD
+	XOCL_SUBDEV_HWMON_SDM,
 	XOCL_SUBDEV_ERT_CTRL,
-=======
-	XOCL_SUBDEV_HWMON_SDM,
->>>>>>> 37518a9d
 	XOCL_SUBDEV_NUM
 };
 
