--- conflicted
+++ resolved
@@ -1691,16 +1691,10 @@
 #define	XOCL_DEVINFO_IORES_MGMT_VSEC			\
 	{						\
 		XOCL_SUBDEV_IORES,			\
-<<<<<<< HEAD
 		XOCL_IORES3,				\
 		XOCL_RES_IORES_MGMT_VSEC, 		\
 		ARRAY_SIZE(XOCL_RES_IORES_MGMT_VSEC),	\
 		.level = XOCL_SUBDEV_LEVEL_URP,		\
-=======
-		XOCL_IORES0,				\
-		XOCL_RES_IORES_MGMT_VSEC, 		\
-		ARRAY_SIZE(XOCL_RES_IORES_MGMT_U50),	\
->>>>>>> 74874cbf
 	}
 
 #define RES_MGMT_VSEC							\
