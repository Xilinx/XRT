--- conflicted
+++ resolved
@@ -248,11 +248,8 @@
 #define	XOCL_INTC		"intc"
 #define	XOCL_ICAP_CNTRL		"icap_controller"
 #define	XOCL_VERSION_CTRL	"version_control"
-<<<<<<< HEAD
 #define XOCL_MSIX_XDMA		"msix_xdma"
-=======
 #define	XOCL_ERT_USER		"ert_user"
->>>>>>> a532a971
 
 #define XOCL_DEVNAME(str)	str SUBDEV_SUFFIX
 
