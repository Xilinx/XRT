--- conflicted
+++ resolved
@@ -959,20 +959,19 @@
 		.subdev_num = ARRAY_SIZE(USER_RES_DSA52),		\
 	}
 
-<<<<<<< HEAD
 #define	XOCL_BOARD_USER_DSA52_U280						\
 	(struct xocl_board_private){					\
 		.flags		= 0,					\
 		.subdev_info	= USER_RES_DSA52,			\
 		.subdev_num = ARRAY_SIZE(USER_RES_DSA52),		\
 		.p2p_bar_sz = 8,					\
-=======
+	}
+
 #define	XOCL_BOARD_USER_SMARTN						\
 	(struct xocl_board_private){					\
 		.flags		= 0,					\
 		.subdev_info	= USER_RES_SMARTN,			\
 		.subdev_num = ARRAY_SIZE(USER_RES_SMARTN),		\
->>>>>>> 363b3fc6
 	}
 
 #define	XOCL_BOARD_USER_DSA_U250_NO_KDMA				\
