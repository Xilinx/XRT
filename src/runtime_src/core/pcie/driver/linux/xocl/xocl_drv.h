--- conflicted
+++ resolved
@@ -764,9 +764,6 @@
 	CAGE_TEMP2,
 	CAGE_TEMP3,
 	VCC_0V85,
-<<<<<<< HEAD
-	CUR_3V3_PEX,
-=======
 	SER_NUM,
 	MAC_ADDR0,
 	MAC_ADDR1,
@@ -778,7 +775,7 @@
 	MAX_PWR,
 	FAN_NUM,
 	CFG_MODE,
->>>>>>> 8056200c
+	CUR_3V3_PEX,
 };
 
 enum mb_kind {
