--- conflicted
+++ resolved
@@ -2132,16 +2132,13 @@
 	uint64_t (*xgq_get_data)(struct platform_device *pdev,
 		enum data_kind kind);
 	int (*xgq_download_apu_firmware)(struct platform_device *pdev);
-<<<<<<< HEAD
+	int (*vmr_enable_multiboot)(struct platform_device *pdev);
 	char* (*xgq_collect_all_sensors)(struct platform_device *pdev);
 	char* (*xgq_collect_bdinfo_sensors)(struct platform_device *pdev);
 	char* (*xgq_collect_temp_sensors)(struct platform_device *pdev);
 	char* (*xgq_collect_voltage_sensors)(struct platform_device *pdev);
 	char* (*xgq_collect_power_sensors)(struct platform_device *pdev);
 	char* (*xgq_collect_qsfp_sensors)(struct platform_device *pdev);
-=======
-	int (*vmr_enable_multiboot)(struct platform_device *pdev);
->>>>>>> 88245e1f
 };
 #define	XGQ_DEV(xdev)						\
 	(SUBDEV(xdev, XOCL_SUBDEV_XGQ) ? 			\
@@ -2169,7 +2166,9 @@
 #define	xocl_download_apu_firmware(xdev) 			\
 	(XGQ_CB(xdev, xgq_download_apu_firmware) ?		\
 	XGQ_OPS(xdev)->xgq_download_apu_firmware(XGQ_DEV(xdev)) : -ENODEV)
-<<<<<<< HEAD
+#define	xocl_vmr_enable_multiboot(xdev) 				\
+	(XGQ_CB(xdev, vmr_enable_multiboot) ?			\
+	XGQ_OPS(xdev)->vmr_enable_multiboot(XGQ_DEV(xdev)) : -ENODEV)
 #define	xocl_xgq_collect_all_sensors(xdev) 			\
 	(XGQ_CB(xdev, xgq_collect_all_sensors) ?				\
 	XGQ_OPS(xdev)->xgq_collect_all_sensors(XGQ_DEV(xdev)) : -ENODEV)
@@ -2205,12 +2204,6 @@
 	(SDM_CB(xdev, hwmon_sdm_get_sensors_list) ?			\
 	SDM_OPS(xdev)->hwmon_sdm_get_sensors_list(SDM_DEV(xdev)) : -ENODEV)
  
-=======
-#define	xocl_vmr_enable_multiboot(xdev) 				\
-	(XGQ_CB(xdev, vmr_enable_multiboot) ?			\
-	XGQ_OPS(xdev)->vmr_enable_multiboot(XGQ_DEV(xdev)) : -ENODEV)
-
->>>>>>> 88245e1f
 /* subdev mbx messages */
 #define XOCL_MSG_SUBDEV_VER	1
 #define XOCL_MSG_SUBDEV_DATA_LEN	(512 * 1024)
