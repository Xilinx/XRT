///////////////////////////////////////////////////////////////////////////////
//
//    (C) Copyright 2021 OSR Open Systems Resources, Inc.
//    (C) Copyright 2019-2021 Xilinx, Inc.
//    (C) Copyright 2019-2021 OSR Open Systems Resources, Inc.
//    All Rights Reserved
//
//    ABSTRACT:
//
//       IOCTL interface definitions for the Xilinx XOCL driver
//
///////////////////////////////////////////////////////////////////////////////
#pragma once

//
// Device interface GUID for the BME280 device
//
#include <initguid.h>
#include <stdint.h>
#include "xclbin.h"
#include "mailbox_proto.h"

// {45A6FFCA-EF63-4933-9983-F63DEC5816EB}
DEFINE_GUID(GUID_DEVINTERFACE_XOCL_USER,
    0x45a6ffca, 0xef63, 0x4933, 0x99, 0x83, 0xf6, 0x3d, 0xec, 0x58, 0x16, 0xeb);

#define FILE_DEVICE_XOCL_USER   ((ULONG)0x8879)   // "XO"

//
// Constant string for the symbolic link associated with the device
//
#define XOCL_USER_BASE_DEVICE_NAME               L"XOCL_USER-"

//
// Device name space names
//
#define XOCL_USER_DEVICE_BUFFER_OBJECT_NAMESPACE L"\\Buffer"
#define XOCL_USER_DEVICE_DEVICE_NAMESPACE        L"\\Device"

//
// IOCTL Codes and structures supported by XoclUser
//

typedef enum _XOCL_BUFFER_SYNC_DIRECTION {

    XOCL_BUFFER_DIRECTION_TO_DEVICE = 0,
    XOCL_BUFFER_DIRECTION_FROM_DEVICE

} XOCL_BUFFER_SYNC_DIRECTION, *PXOCL_BUFFER_SYNC_DIRECTION;

typedef enum _XOCL_BUFFER_TYPE {

    XOCL_BUFFER_TYPE_NONE = 0,
    XOCL_BUFFER_TYPE_NORMAL = 0x3323,
    XOCL_BUFFER_TYPE_USERPTR,
    XOCL_BUFFER_TYPE_IMPORT,
    XOCL_BUFFER_TYPE_CMA,   // NOT USED
    XOCL_BUFFER_TYPE_P2P,
    XOCL_BUFFER_TYPE_EXECBUF,
    XOCL_BUFFER_TYPE_HOST_ONLY,
    XOCL_BUFFER_TYPE_DEVICE_ONLY

} XOCL_BUFFER_TYPE, *PXOCL_BUFFER_TYPE;

#define XOCL_MAX_DDR_BANKS    4

//
// Creating and using Buffer Objects
//
// Instantiating Buffer Objects is a two step process:
//
// 1) An empty Buffer Object is created on the device, using CreateFile
//      specifying XOCL device's buffer namespace (e.g. "XOCL_USER-0\Buffer").
//      The File Handle returned from the successful CreateFile operation is
//      the handle to the newly created empty Buffer Object.
//
// 2) An IOCTL is sent, via the File Handle of the empty Buffer Object
//      created in step 1 above, to complete the creation of the Buffer Object.
//      The IOCTL will be either IOCTL_XOCL_CREATE_BO or IOCTL_XOCL_USERPTR_BO.
//
// After a Buffer Object has been created as described above, Sync, Map (if
// appropriate), PREAD, PWRITE, INFO, and EXECBUF (if appropriate) operations
// can be performed using the Buffer Object, by sending the associated IOCTL
// on the File Handle of the Buffer Object.  For EXECBUF, dependent File Handles
// may optionally be specified in the provided dependency buffer.
//
// To destroy the buffer object simply call CloseHandle on the HANDLE returned
// by the CreateFile call
//

//
// IOCTL_XOCL_CREATE_BO
//
// InBuffer = XOCL_CREATE_BO_ARGS
// OutBuffer = (not used)
//
#define IOCTL_XOCL_CREATE_BO        CTL_CODE(FILE_DEVICE_XOCL_USER, 2070, METHOD_BUFFERED, FILE_READ_DATA)
//
typedef struct _XOCL_CREATE_BO_ARGS {
    ULONGLONG               Size;           // IN: Size in bytes of Buffer
    ULONG                   BankNumber;     // IN: Zero-based DDR bank number to use
    XOCL_BUFFER_TYPE        BufferType;     // IN: Which type of Buffer Object is being created
                                            //     Must be "NORMAL" or "EXECBUF"
} XOCL_CREATE_BO_ARGS, *PXOCL_CREATE_BO_ARGS;

//
// IOCTL_XOCL_USERPTR_BO
//
// InBuffer  = XOCL_USERPTR_BO_ARGS
// OutBuffer = (not used)
//
#define IOCTL_XOCL_USERPTR_BO       CTL_CODE(FILE_DEVICE_XOCL_USER, 2071, METHOD_BUFFERED, FILE_READ_DATA)
//
typedef struct _XOCL_USERPTR_BO_ARGS {
    PVOID                   Address;        // IN: User VA of buffer for driver to use
    ULONGLONG               Size;           // IN: Size in bytes of buffer
    ULONG                   BankNumber;     // IN: Zero-based DDR bank number to use
    XOCL_BUFFER_TYPE        BufferType;     // IN: Which type of Buffer Object is being created
                                            //     Must be "USERPTR"
} XOCL_USERPTR_BO_ARGS, *PXOCL_USERPTR_BO_ARGS;

//
// IOCTL_XOCL_MAP_BO
//
// InBuffer =  (not used)
// OutBuffer = XOCL_MAP_BO_RESULT
//
#define IOCTL_XOCL_MAP_BO           CTL_CODE(FILE_DEVICE_XOCL_USER, 2072, METHOD_BUFFERED, FILE_READ_DATA)
//
typedef struct _XOCL_MAP_BO_RESULT {
    PVOID       MappedUserVirtualAddress;         // OUT: User VA of mapped buffer
} XOCL_MAP_BO_RESULT, *PXOCL_MAP_BO_RESULT;

//
// IOCTL_XOCL_SYNC_BO
//
// InBuffer =  XOCL_SYNC_BO_ARGS
// OutBuffer =  (not used)
//
#define IOCTL_XOCL_SYNC_BO          CTL_CODE(FILE_DEVICE_XOCL_USER, 2073, METHOD_BUFFERED, FILE_READ_DATA)
//
typedef struct _XOCL_SYNC_BO_ARGS {
    ULONGLONG   Size;           // IN: Bytes to read or write
    ULONGLONG   Offset;         // IN: DDR offset, in bytes, for sync operation
    XOCL_BUFFER_SYNC_DIRECTION Direction;  // IN: Sync direction (FROM device or TO device)
} XOCL_SYNC_BO_ARGS, *PXOCL_SYNC_BO_ARGS;

//
// IOCTL_XOCL_INFO_BO
//
// InBuffer =  (not used)
// OutBuffer = XOCL_INFO_BO_RESULT
//
#define IOCTL_XOCL_INFO_BO          CTL_CODE(FILE_DEVICE_XOCL_USER, 2075, METHOD_BUFFERED, FILE_READ_DATA)
//
typedef struct _XOCL_INFO_BO_RESULT {
    ULONGLONG           Size;           // OUT: Size in bytes of the buffer
    ULONGLONG           Paddr;          // OUT: Physical address of associated DDR
    XOCL_BUFFER_TYPE    BufferType;     // OUT: Buffer Type
} XOCL_INFO_BO_RESULT, *PXOCL_INFO_BO_RESULT;


#define	ICAP_XCLBIN_V2		"xclbin2"

/**
 * struct argument_info - Kernel argument information
 *
 * @name:	argument name
 * @offset:	argument offset in CU
 * @size:	argument size in bytes
 * @dir:	input or output argument for a CU
 */
struct argument_info {
    char        name[64];
    size_t      offset;
    size_t      size;
    uint32_t    dir;
};

/**
 * struct kernel_info - Kernel information
 *
 * @name:	kernel name
 * @range:	kernel register range
 * @anums:	number of argument
 * @args:	argument array
 */
struct kernel_info {
    char                    name[64];
    size_t                  range;
    size_t                  anums;
    struct argument_info    *args;
};

struct xocl_kds{
    uint32_t slot_size;
    uint32_t ert : 1;
    uint32_t polling : 1;
    uint32_t cu_dma : 1;
    uint32_t cu_isr : 1;
    uint32_t cq_int : 1;
    uint32_t dataflow : 1;
    uint32_t rw_shared : 1;
    uint32_t unused : 25;
};

//
// IOCTL_XOCL_READ_AXLF
//
// InBuffer =  User data buffer pointer and size (containing AXLF File)
// OutBuffer = XOCL_READ_AXLF_ARGS
//
typedef struct _XOCL_READ_AXLF_ARGS {
    struct xocl_kds  kds_cfg; // IN: KDS user configuration
    size_t           ksize;   // IN: size of kernels in bytes
    CHAR*            kernels; // IN: pointer of kernel_info array
} XOCL_READ_AXLF_ARGS, * PXOCL_READ_AXLF_ARGS;

#define IOCTL_XOCL_READ_AXLF        CTL_CODE(FILE_DEVICE_XOCL_USER, 2076, METHOD_IN_DIRECT, FILE_READ_DATA)


//
// IOCTL_XOCL_MAP_BAR
//
// InBuffer =  XOCL_MAP_BAR_ARGS
// OutBuffer = XOCL_MAP_BAR_RESULT
//
#define IOCTL_XOCL_MAP_BAR      CTL_CODE(FILE_DEVICE_XOCL_USER, 2077, METHOD_BUFFERED, FILE_READ_DATA)

#define XOCL_MAP_BAR_TYPE_USER     0
#define XOCL_MAP_BAR_TYPE_CONFIG   1
#define XOCL_MAP_BAR_TYPE_BYPASS   2
#define XOCL_MAP_BAR_TYPE_MAX      3

typedef struct _XOCL_MAP_BAR_ARGS {
    ULONG BarType; // IN: XOCL_MAP_BAR_TYPE_XXX
} XOCL_MAP_BAR_ARGS, *PXOCL_MAP_BAR_ARGS;

typedef struct _XOCL_MAP_BAR_RESULT {
    PVOID           Bar;           // OUT: User VA of mapped buffer
    ULONGLONG       BarLength;     // OUT: Length of mapped buffer
} XOCL_MAP_BAR_RESULT, *PXOCL_MAP_BAR_RESULT;

//
// IOCTL_XOCL_STAT
//
// InBuffer =  XOCL_STAT_CLASS_ARGS
// OutBuffer = Varies
//
#define IOCTL_XOCL_STAT      CTL_CODE(FILE_DEVICE_XOCL_USER, 2078, METHOD_BUFFERED, FILE_READ_DATA)

typedef enum _XOCL_STAT_CLASS {

    XoclStatDevice = 0xCC,
    XoclStatMemTopology,
    XoclStatMemRaw,
    XoclStatIpLayout,
    XoclStatKds,
    XoclStatKdsCU,
    XoclStatRomInfo,
<<<<<<< HEAD
    XoclStatDebugIpLayout,
    XoclStatTempByMemTopology,
    XoclStatGroupTopology,
    XoclStatMemStatRaw,
    XoclStatMemStat

=======
    XoclStatDebugIpLayout
>>>>>>> 0779c092
} XOCL_STAT_CLASS, *PXOCL_STAT_CLASS;

typedef struct _XOCL_STAT_CLASS_ARGS {

    XOCL_STAT_CLASS StatClass;

} XOCL_STAT_CLASS_ARGS, *PXOCL_STAT_CLASS_ARGS;

//
// XoclStatDevice
//
typedef struct _XOCL_DEVICE_INFORMATION {
    ULONG  DeviceNumber;
    USHORT Vendor;
    USHORT Device;
    USHORT SubsystemVendor;
    USHORT SubsystemDevice;
    ULONG  DmaEngineVersion;
    ULONG  DriverVersion;
    ULONG  PciSlot;
    ULONG  MaximumLinkWidth;
    ULONG  LinkWidth;
    ULONG  MaximumLinkSpeed;
    ULONG  LinkSpeed;

} XOCL_DEVICE_INFORMATION, *PXOCL_DEVICE_INFORMATION;

//
// XoclStatMemRaw
//
typedef struct _XOCL_MEM_RAW {
    ULONGLONG               MemoryUsage;
    ULONGLONG               BOCount;
} XOCL_MEM_RAW, *PXOCL_MEM_RAW;

typedef struct _XOCL_MEM_RAW_INFORMATION {

    ULONG        MemRawCount;
    XOCL_MEM_RAW MemRaw[XOCL_MAX_DDR_BANKS];

} XOCL_MEM_RAW_INFORMATION, *PXOCL_MEM_RAW_INFORMATION;

#if 0
//
// XoclStatIpInfo
//
enum IP_TYPE {
    IP_MB = 0,
    IP_KERNEL, //kernel instance
    IP_DNASC,
    IP_DDR4_CONTROLLER
};
#endif

//
// XoclStatKds
//
typedef struct _XOCL_KDS_INFORMATION {
    xuid_t    XclBinUuid;
    ULONG     OutstandingExecs;
    ULONGLONG TotalExecs;
    ULONG     ClientCount;
    ULONG     CDMACount;
    ULONG     CuCount;
} XOCL_KDS_INFORMATION, *PXOCL_KDS_INFORMATION;

//
// XoclStatKdsCU
//
typedef struct _XOCL_KDS_CU {

    ULONG BaseAddress;
    ULONG Usage;

} XOCL_KDS_CU, *PXOCL_KDS_CU;

typedef struct _XOCL_KDS_CU_INFORMATION {

    ULONG       CuCount;
    XOCL_KDS_CU CuInfo[1];

} XOCL_KDS_CU_INFORMATION, *PXOCL_KDS_CU_INFORMATION;

//
// XoclStatRomInfo
//
typedef struct _XOCL_ROM_INFORMATION {
    UCHAR FPGAPartName[64];
    UCHAR VBNVName[64];
    uint8_t DDRChannelCount;
    uint8_t DDRChannelSize;
} XOCL_ROM_INFORMATION, *PXOCL_ROM_INFORMATION;

//
// IOCTL_XOCL_PREAD_BO
//
// Inbuffer =  XOCL_PREAD_BO
// OutBuffer = User data buffer pointer and size (Direct I/O)
//             The OutBuffer length indicates requested size of the read.
//
#define IOCTL_XOCL_PREAD_BO         CTL_CODE(FILE_DEVICE_XOCL_USER, 2100, METHOD_OUT_DIRECT, FILE_READ_DATA)

typedef struct _XOCL_PREAD_BO_ARGS {
    ULONGLONG   Offset;     // IN: BO offset to read from
} XOCL_PREAD_BO_ARGS, *PXOCL_PREAD_BO_ARGS;


//
// IOCTL_XOCL_PWRITE_BO
//
// Inbuffer =  XOCL_PWRITE_BO
// OutBuffer = User data buffer pointer and size (Direct I/O)
//             The OutBuffer length indicates requested size of the write.
//
#define IOCTL_XOCL_PWRITE_BO        CTL_CODE(FILE_DEVICE_XOCL_USER, 2101, METHOD_IN_DIRECT, FILE_READ_DATA)

typedef struct _XOCL_PWRITE_BO_ARGS {
    ULONGLONG   Offset;     // IN: BI offset to write to
} XOCL_PWRITE_BO_ARGS, *PXOCL_PWRITE_BO_ARGS;


//
// IOCTL_XOCL_CTX
//
// Inbuffer = XOCL_CTX_ARGS
// OutBuffer = (not used)
//
#define IOCTL_XOCL_CTX              CTL_CODE(FILE_DEVICE_XOCL_USER, 2102, METHOD_BUFFERED, FILE_READ_DATA)

typedef enum _XOCL_CTX_OPERATION {

    XOCL_CTX_OP_ALLOC_CTX,
    XOCL_CTX_OP_FREE_CTX

}XOCL_CTX_OPERATION, *PXOCL_CTX_OPERATION;

/* Context properties */
#define XOCL_CTX_PROP_MASK         0x0F
#define XOCL_CTX_FLAG_SHARED       0x00
#define XOCL_CTX_FLAG_EXCLUSIVE    0x01

//
// M2 NOTE
// Is this used?
//
/* Virtual CU index
 * This is useful when there is no need to open a context on hardware CU,
 * but still need to lockdown the xclbin.
 */
#define	CU_CTX_VIRT_CU		0xffffffff

typedef struct _XOCL_CTX_ARGS {
    XOCL_CTX_OPERATION Operation;   // IN: Alloc or free context
    xuid_t             XclBinUuid;  // IN: XCLBIN to acquire a context on
    ULONG              CuIndex;     // IN: Compute unit for the request
    ULONG              Flags;       // IN: XOCL_CTX_FLAG_XXX values
} XOCL_CTX_ARGS, *PXOCL_CTX_ARGS;

//
// IOCTL_XOCL_EXECBUF
//
// Inbuffer = XOCL_EXECBUF_ARGS
// OutBuffer = (not used)
//
#define IOCTL_XOCL_EXECBUF          CTL_CODE(FILE_DEVICE_XOCL_USER, 2103, METHOD_BUFFERED, FILE_READ_DATA)

typedef struct _XOCL_EXECBUF_ARGS {
    HANDLE      ExecBO;
} XOCL_EXECBUF_ARGS, *PXOCL_EXECBUF_ARGS;

//
// IOCTL_XOCL_EXECPOLL
//
// Inbuffer = XOCL_EXECPOLL_ARGS
// OutBuffer = (not used)
//
#define IOCTL_XOCL_EXECPOLL          CTL_CODE(FILE_DEVICE_XOCL_USER, 2104, METHOD_BUFFERED, FILE_READ_DATA)

typedef struct _XOCL_EXECPOLL_ARGS {
    ULONG DelayInMS;        // IN: Poll delay in microseconds
} XOCL_EXECPOLL_ARGS, *PXOCL_EXECPOLL_ARGS;

//
// XOCL_PREAD_PWRITE_UNMGD_ARGS
//Read IOCTL to unmanaged DDR memory
// InputBuffer -  XOCL_PREAD_PWRITE_BO_UNMGD_ARGS
//OutputBuffer - (not used)

#define IOCTL_XOCL_PREAD_UNMGD         CTL_CODE(FILE_DEVICE_XOCL_USER, 2105, METHOD_BUFFERED, FILE_READ_DATA)

typedef struct _XOCL_PREAD_PWRITE_UNMGD_ARGS {
    uint32_t address_space; //must be 0. We must to keep it to make the structure compatible with Linux code
    uint32_t pad;           //Currently is unused. We must to keep it to make the structure compatible with Linux code
    uint64_t paddr;         //Physical address in the specified address space
    uint64_t size;          //Length of data to write
    uint64_t data_ptr;      //User's pointer(virtual address) to write the data to
}XOCL_PREAD_PWRITE_UNMGD_ARGS, *PXOCL_PREAD_PWRITE_UNMGD_ARGS;

//
// IOCTL_XOCL_PWRITE_UNMGD
//Write IOCTL to unmanaged DDR memory
// InputBuffer -  XOCL_PREAD_PWRITE_UNMGD_ARGS
//OutputBuffer - (not used)

#define IOCTL_XOCL_PWRITE_UNMGD        CTL_CODE(FILE_DEVICE_XOCL_USER, 2106, METHOD_BUFFERED, FILE_WRITE_DATA)

//
// IOCTL_XOCL_SENSOR_INFO
// Get sensor info
// Inbuffer = (not used)
// OutBuffer = struct xcl_sensor
//
#define IOCTL_XOCL_SENSOR_INFO          CTL_CODE(FILE_DEVICE_XOCL_USER, 2107, METHOD_BUFFERED, FILE_READ_DATA)

//
// IOCTL_XOCL_ICAP_INFO
// Get sensor info
// Inbuffer = (not used)
// OutBuffer = struct xcl_pr_region
//
#define IOCTL_XOCL_ICAP_INFO          CTL_CODE(FILE_DEVICE_XOCL_USER, 2108, METHOD_BUFFERED, FILE_READ_DATA)

//
// IOCTL_XOCL_BOARD_INFO
// Get board info
// Inbuffer = (not used)
// OutBuffer = struct xcl_board_info
//
#define IOCTL_XOCL_BOARD_INFO          CTL_CODE(FILE_DEVICE_XOCL_USER, 2109, METHOD_BUFFERED, FILE_READ_DATA)

//
// IOCTL_XOCL_MIG_ECC_INFO
// Get MIG ECC info
// Inbuffer = (not used)
// OutBuffer = sizeof(struct xcl_sensor) * MAX_M_COUNT
//
#define IOCTL_XOCL_MIG_ECC_INFO          CTL_CODE(FILE_DEVICE_XOCL_USER, 2110, METHOD_BUFFERED, FILE_READ_DATA)

#define MAX_M_COUNT      64

//
// IOCTL_XOCL_FIREWALL_INFO
// Get firewall info
// Inbuffer = (not used)
// OutBuffer = sizeof(struct xcl_firewall)
//
#define IOCTL_XOCL_FIREWALL_INFO          CTL_CODE(FILE_DEVICE_XOCL_USER, 2111, METHOD_BUFFERED, FILE_READ_DATA)


//
// IOCTL_XOCL_MAILBOX_INFO
// Get sensor info
// Inbuffer = (not used)
// OutBuffer = struct xcl_mailbox
//
#define IOCTL_XOCL_MAILBOX_INFO          CTL_CODE(FILE_DEVICE_XOCL_USER, 2112, METHOD_BUFFERED, FILE_READ_DATA)

/**
 * struct xcl_mailbox -  Data structure used to fetch mailbox group
 */
struct xcl_mailbox {
	/* recv metrics */
	uint64_t          mbx_recv_raw_bytes;
	uint64_t          mbx_recv_req[XCL_MAILBOX_REQ_MAX];
};

<<<<<<< HEAD
struct drm_xocl_mm_stat {
    size_t memory_usage;
    unsigned int bo_count;
};
=======
//
// IOCTL_XOCL_ALLOC_HOST_MEM
//
// InBuffer = XOCL_ALLOC_HOST_MEM_ARGS
// OutBuffer = (not used)
//
//
#define IOCTL_XOCL_ALLOC_HOST_MEM       CTL_CODE(FILE_DEVICE_XOCL_USER, 2201, METHOD_BUFFERED, FILE_READ_DATA)

typedef struct _XOCL_ALLOC_HOST_MEM_ARGS {
    ULONGLONG   SizeToAllocate;     // IN: Size, in bytes, to allocate
} XOCL_ALLOC_HOST_MEM_ARGS, *PXOCL_ALLOC_HOST_MEM_ARGS;

//
// IOCTL_XOCL_FREE_HOST_MEM
//
// InBuffer = (not used)
// OutBuffer = (not used)
//
//
#define IOCTL_XOCL_FREE_HOST_MEM       CTL_CODE(FILE_DEVICE_XOCL_USER, 2202, METHOD_BUFFERED, FILE_READ_DATA)


//
// IOCTL_XOCL_GET_XCLBIN_SW_CHANNEL
//
// InBuffer = (not used)
// OutBuffer = Message to be sent to Management (opaque to the caller)
//
#define IOCTL_XOCL_GET_XCLBIN_SW_CHANNEL       CTL_CODE(FILE_DEVICE_XOCL_USER, 2203, METHOD_OUT_DIRECT, FILE_READ_DATA)
>>>>>>> 0779c092
<|MERGE_RESOLUTION|>--- conflicted
+++ resolved
@@ -258,16 +258,11 @@
     XoclStatKds,
     XoclStatKdsCU,
     XoclStatRomInfo,
-<<<<<<< HEAD
     XoclStatDebugIpLayout,
     XoclStatTempByMemTopology,
     XoclStatGroupTopology,
     XoclStatMemStatRaw,
     XoclStatMemStat
-
-=======
-    XoclStatDebugIpLayout
->>>>>>> 0779c092
 } XOCL_STAT_CLASS, *PXOCL_STAT_CLASS;
 
 typedef struct _XOCL_STAT_CLASS_ARGS {
@@ -534,40 +529,39 @@
 	uint64_t          mbx_recv_req[XCL_MAILBOX_REQ_MAX];
 };
 
-<<<<<<< HEAD
+//
+// IOCTL_XOCL_ALLOC_HOST_MEM
+//
+// InBuffer = XOCL_ALLOC_HOST_MEM_ARGS
+// OutBuffer = (not used)
+//
+//
+#define IOCTL_XOCL_ALLOC_HOST_MEM       CTL_CODE(FILE_DEVICE_XOCL_USER, 2201, METHOD_BUFFERED, FILE_READ_DATA)
+
+typedef struct _XOCL_ALLOC_HOST_MEM_ARGS {
+    ULONGLONG   SizeToAllocate;     // IN: Size, in bytes, to allocate
+} XOCL_ALLOC_HOST_MEM_ARGS, *PXOCL_ALLOC_HOST_MEM_ARGS;
+
+//
+// IOCTL_XOCL_FREE_HOST_MEM
+//
+// InBuffer = (not used)
+// OutBuffer = (not used)
+//
+//
+#define IOCTL_XOCL_FREE_HOST_MEM       CTL_CODE(FILE_DEVICE_XOCL_USER, 2202, METHOD_BUFFERED, FILE_READ_DATA)
+
+
+//
+// IOCTL_XOCL_GET_XCLBIN_SW_CHANNEL
+//
+// InBuffer = (not used)
+// OutBuffer = Message to be sent to Management (opaque to the caller)
+//
+#define IOCTL_XOCL_GET_XCLBIN_SW_CHANNEL       CTL_CODE(FILE_DEVICE_XOCL_USER, 2203, METHOD_OUT_DIRECT, FILE_READ_DATA)
+
+
 struct drm_xocl_mm_stat {
     size_t memory_usage;
     unsigned int bo_count;
 };
-=======
-//
-// IOCTL_XOCL_ALLOC_HOST_MEM
-//
-// InBuffer = XOCL_ALLOC_HOST_MEM_ARGS
-// OutBuffer = (not used)
-//
-//
-#define IOCTL_XOCL_ALLOC_HOST_MEM       CTL_CODE(FILE_DEVICE_XOCL_USER, 2201, METHOD_BUFFERED, FILE_READ_DATA)
-
-typedef struct _XOCL_ALLOC_HOST_MEM_ARGS {
-    ULONGLONG   SizeToAllocate;     // IN: Size, in bytes, to allocate
-} XOCL_ALLOC_HOST_MEM_ARGS, *PXOCL_ALLOC_HOST_MEM_ARGS;
-
-//
-// IOCTL_XOCL_FREE_HOST_MEM
-//
-// InBuffer = (not used)
-// OutBuffer = (not used)
-//
-//
-#define IOCTL_XOCL_FREE_HOST_MEM       CTL_CODE(FILE_DEVICE_XOCL_USER, 2202, METHOD_BUFFERED, FILE_READ_DATA)
-
-
-//
-// IOCTL_XOCL_GET_XCLBIN_SW_CHANNEL
-//
-// InBuffer = (not used)
-// OutBuffer = Message to be sent to Management (opaque to the caller)
-//
-#define IOCTL_XOCL_GET_XCLBIN_SW_CHANNEL       CTL_CODE(FILE_DEVICE_XOCL_USER, 2203, METHOD_OUT_DIRECT, FILE_READ_DATA)
->>>>>>> 0779c092
