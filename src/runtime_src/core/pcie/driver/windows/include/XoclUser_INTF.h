--- conflicted
+++ resolved
@@ -516,8 +516,6 @@
 //
 #define IOCTL_XOCL_MAILBOX_INFO          CTL_CODE(FILE_DEVICE_XOCL_USER, 2112, METHOD_BUFFERED, FILE_READ_DATA)
 
-<<<<<<< HEAD
-=======
 enum mailbox_request {
     MAILBOX_REQ_UNKNOWN = 0,
     MAILBOX_REQ_TEST_READY = 1,
@@ -539,21 +537,14 @@
     /* Version 0 OP code ends */
 };
 
->>>>>>> 73655e67
 /**
  * struct xcl_mailbox -  Data structure used to fetch mailbox group
  */
 struct xcl_mailbox {
-<<<<<<< HEAD
 	/* recv metrics */
 	uint64_t          mbx_recv_raw_bytes;
 	uint64_t          mbx_recv_req[XCL_MAILBOX_REQ_MAX];
 };
-=======
-    /* recv metrics */
-    uint32_t          mbx_recv_raw_bytes;
-    uint32_t          mbx_recv_req[MAILBOX_REQ_MAX];
-};
 
 //
 // IOCTL_XOCL_ALLOC_HOST_MEM
@@ -585,4 +576,3 @@
 // OutBuffer = Message to be sent to Management (opaque to the caller)
 //
 #define IOCTL_XOCL_GET_XCLBIN_SW_CHANNEL       CTL_CODE(FILE_DEVICE_XOCL_USER, 2203, METHOD_OUT_DIRECT, FILE_READ_DATA)
->>>>>>> 73655e67
