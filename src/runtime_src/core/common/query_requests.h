/**
 * Copyright (C) 2020-2022 Xilinx, Inc
 *
 * Licensed under the Apache License, Version 2.0 (the "License"). You may
 * not use this file except in compliance with the License. A copy of the
 * License is located at
 *
 *     http://www.apache.org/licenses/LICENSE-2.0
 *
 * Unless required by applicable law or agreed to in writing, software
 * distributed under the License is distributed on an "AS IS" BASIS, WITHOUT
 * WARRANTIES OR CONDITIONS OF ANY KIND, either express or implied. See the
 * License for the specific language governing permissions and limitations
 * under the License.
 */

#ifndef xrt_core_common_query_requests_h
#define xrt_core_common_query_requests_h

#include "core/include/xclerr_int.h"
#include "query.h"
#include "error.h"
#include "uuid.h"
#include <string>
#include <vector>
#include <sstream>
#include <iomanip>
#include <stdexcept>
#include <boost/any.hpp>
#include <boost/format.hpp>

struct debug_ip_data;

namespace xrt_core {

namespace query {

/**
 * enum class key_type - keys for specific query requests
 *
 * Use keys in this table to identify the desired query request.  Use
 * the key_type to identify the specific struct defining the query
 * request itself.  The request struct is named same as the key, so to
 * get the BDF call
 *    auto bdf = xrt_core::device_query<pcie_bdf>(device);
 * The type return the query request is the result_type defined in the
 * query request struct, e.g. pcie_bdf::result_type.
 */
enum class key_type
{
  pcie_vendor,
  pcie_device,
  pcie_subsystem_vendor,
  pcie_subsystem_id,
  pcie_link_speed,
  pcie_link_speed_max,
  pcie_express_lane_width,
  pcie_express_lane_width_max,
  pcie_bdf,

  instance,
  edge_vendor,

  dma_threads_raw,

  rom_vbnv,
  rom_ddr_bank_size_gb,
  rom_ddr_bank_count_max,
  rom_fpga_name,
  rom_raw,
  rom_uuid,
  rom_time_since_epoch,

  xclbin_uuid,
  group_topology,
  memstat,
  memstat_raw,
  temp_by_mem_topology,
  mem_topology_raw,
  ip_layout_raw,
  debug_ip_layout_raw,
  clock_freq_topology_raw,
  dma_stream,
  kds_cu_info,
  kds_scu_info,
  ps_kernel,
  xocl_errors,
  xclbin_full,
  ic_enable,
  ic_load_flash_address,


  xmc_version,
  xmc_board_name,
  xmc_serial_num,
  max_power_level,
  power_warning,
  xmc_sc_presence,
  is_sc_fixed,
  xmc_sc_version,
  expected_sc_version,
  xmc_status,
  xmc_reg_base,
  xmc_scaling_support,
  xmc_scaling_enabled,
  xmc_scaling_power_override,
  xmc_scaling_temp_override,
  xmc_scaling_critical_pow_threshold,
  xmc_scaling_critical_temp_threshold,
  xmc_scaling_threshold_power_limit,
  xmc_scaling_threshold_temp_limit,
  xmc_scaling_power_override_enable,
  xmc_scaling_temp_override_enable,
  xmc_scaling_reset,
  xmc_qspi_status,

  m2m,
  error,
  nodma,

  dna_serial_num,
  clock_freqs_mhz,
  aie_core_info,
  aie_shim_info,
  idcode,
  data_retention,
  sec_level,
  max_shared_host_mem_aperture_bytes,

  status_mig_calibrated,
  p2p_config,

  temp_card_top_front,
  temp_card_top_rear,
  temp_card_bottom_front,

  temp_fpga,

  fan_trigger_critical_temp,
  fan_fan_presence,
  fan_speed_rpm,

  ddr_temp_0,
  ddr_temp_1,
  ddr_temp_2,
  ddr_temp_3,
  hbm_temp,

  cage_temp_0,
  cage_temp_1,
  cage_temp_2,
  cage_temp_3,

  v12v_pex_millivolts,
  v12v_pex_milliamps,

  v12v_aux_millivolts,
  v12v_aux_milliamps,

  v3v3_pex_millivolts,
  v3v3_pex_milliamps,

  v3v3_aux_millivolts,
  v3v3_aux_milliamps,

  ddr_vpp_bottom_millivolts,
  ddr_vpp_top_millivolts,
  v5v5_system_millivolts,
  v1v2_vcc_top_millivolts,
  v1v2_vcc_bottom_millivolts,
  v1v8_millivolts,
  v0v85_millivolts,
  v0v9_vcc_millivolts,
  v12v_sw_millivolts,
  mgt_vtt_millivolts,
  int_vcc_millivolts,
  int_vcc_milliamps,
  int_vcc_temp,
  int_vcc_io_milliamps,
  v3v3_vcc_millivolts,
  hbm_1v2_millivolts,
  v2v5_vpp_millivolts,
  v12_aux1_millivolts,
  vcc1v2_i_milliamps,
  v12_in_i_milliamps,
  v12_in_aux0_i_milliamps,
  v12_in_aux1_i_milliamps,
  vcc_aux_millivolts,
  vcc_aux_pmc_millivolts,
  vcc_ram_millivolts,
  int_vcc_io_millivolts,
  v0v9_int_vcc_vcu_millivolts,
  mac_contiguous_num,
  mac_addr_first,
  mac_addr_list,
  oem_id,

  heartbeat_count,
  heartbeat_err_code,
  heartbeat_err_time,
  heartbeat_stall,

  firewall_detect_level,
  firewall_detect_level_name,
  firewall_status,
  firewall_time_sec,
  power_microwatts,
  host_mem_size,
  kds_numcdmas,

  mig_cache_update,
  mig_ecc_enabled,
  mig_ecc_status,
  mig_ecc_ce_cnt,
  mig_ecc_ue_cnt,
  mig_ecc_ce_ffa,
  mig_ecc_ue_ffa,

  flash_bar_offset,
  is_mfg,
  mfg_ver,
  is_recovery,
  is_ready,
  is_offline,
  f_flash_type,
  flash_type,
  board_name,
  interface_uuids,
  logic_uuids,
  rp_program_status,
  cpu_affinity,
  shared_host_mem,
  enabled_host_mem,

  aie_metadata,
  aie_reg_read,
  graph_status,
  mailbox_metrics,

  config_mailbox_channel_disable,
  config_mailbox_channel_switch,
  config_xclbin_change,
  cache_xclbin,

  clock_timestamp,
  ert_sleep,
  ert_cq_write,
  ert_cq_read,
  ert_cu_write,
  ert_cu_read,
  ert_data_integrity,

  aim_counter,
  am_counter,
  asm_counter,
  lapc_status,
  spc_status,
  accel_deadlock_status,
  get_xclbin_data,

  boot_partition,
  flush_default_only,
  vmr_status,

  noop
};

// Base class for query request exceptions.
//
// Provides granularity for calling code to catch errors specific to
// query request which are often acceptable errors because some
// devices may not support all types of query requests.
//  
// Other non query exceptions signal a different kind of error which
// should maybe not be caught.
//
// The addition of the query request exception hierarchy does not
// break existing code that catches std::exception (or all errors)
// because ultimately the base query exception is-a std::exception
class exception : public std::runtime_error
{
public:
  explicit
  exception(const std::string& err)
    : std::runtime_error(err)
  {}
};

class no_such_key : public exception
{
  key_type m_key;

  using qtype = std::underlying_type<query::key_type>::type;
public:
  explicit
  no_such_key(key_type k)
    : exception(boost::str(boost::format("No such query request (%d)") % static_cast<qtype>(k)))
    , m_key(k)
  {}

  no_such_key(key_type k, const std::string& msg)
    : exception(msg)
    , m_key(k)
  {}

  key_type
  get_key() const
  {
    return m_key;
  }
};

class sysfs_error : public exception
{
public:
  explicit
  sysfs_error(const std::string& msg)
    : exception(msg)
  {}
};

class not_supported : public exception
{
public:
  explicit
  not_supported(const std::string& msg)
    : exception(msg)
  {}
};

struct pcie_vendor : request
{
  using result_type = uint16_t;
  static const key_type key = key_type::pcie_vendor;
  static const char* name() { return "vendor"; }

  virtual boost::any
  get(const device*) const = 0;

  static std::string
  to_string(result_type val)
  {
    return boost::str(boost::format("0x%x") % val);
  }
};

struct pcie_device : request
{
  using result_type = uint16_t;
  static const key_type key = key_type::pcie_device;
  static const char* name() { return "device"; }

  virtual boost::any
  get(const device*) const = 0;


  static std::string
  to_string(result_type val)
  {
    return boost::str(boost::format("0x%x") % val);
  }
};

struct pcie_subsystem_vendor : request
{
  using result_type = uint16_t;
  static const key_type key = key_type::pcie_subsystem_vendor;
  static const char* name() { return "subsystem_vendor"; }

  virtual boost::any
  get(const device*) const = 0;

  static std::string
  to_string(result_type val)
  {
    return boost::str(boost::format("0x%x") % val);
  }
};

struct pcie_subsystem_id : request
{
  using result_type = uint16_t;
  static const key_type key = key_type::pcie_subsystem_id;
  static const char* name() { return "subsystem_id"; }

  virtual boost::any
  get(const device*) const = 0;

  static std::string
  to_string(result_type val)
  {
    return boost::str(boost::format("0x%04x") % val);
  }
};

struct pcie_link_speed : request
{
  using result_type = uint64_t;
  static const key_type key = key_type::pcie_link_speed;
  static const char* name() { return "link_speed"; }

  virtual boost::any
  get(const device*) const = 0;

  static std::string
  to_string(result_type val)
  {
    return std::to_string(val);
  }
};

struct pcie_link_speed_max : request
{
  using result_type = uint64_t;
  static const key_type key = key_type::pcie_link_speed_max;
  static const char* name() { return "link_speed_max"; }

  virtual boost::any
  get(const device*) const = 0;

  static std::string
  to_string(result_type val)
  {
    return std::to_string(val);
  }
};

struct pcie_express_lane_width : request
{
  using result_type = uint64_t;
  static const key_type key = key_type::pcie_express_lane_width;
  static const char* name() { return "width"; }

  virtual boost::any
  get(const device*) const = 0;

  static std::string
  to_string(result_type val)
  {
    return std::to_string(val);
  }
};

struct pcie_express_lane_width_max : request
{
  using result_type = uint64_t;
  static const key_type key = key_type::pcie_express_lane_width_max;
  static const char* name() { return "width_max"; }

  virtual boost::any
  get(const device*) const = 0;

  static std::string
  to_string(result_type val)
  {
    return std::to_string(val);
  }
};

struct pcie_bdf : request
{
  using result_type = std::tuple<uint16_t, uint16_t, uint16_t, uint16_t>;
  static const key_type key = key_type::pcie_bdf;
  static const char* name() { return "bdf"; }

  virtual boost::any
  get(const device*) const = 0;

  static std::string
  to_string(const result_type& value)
  {
    return boost::str
      (boost::format("%04x:%02x:%02x.%01x") % std::get<0>(value) %
       std::get<1>(value) % std::get<2>(value) % std::get<3>(value));
  }
};

struct edge_vendor : request
{
  using result_type = uint16_t;
  static const key_type key = key_type::edge_vendor;
  static const char* name() { return "vendor"; }

  virtual boost::any
    get(const device*) const = 0;

  static std::string
    to_string(result_type val)
  {
    return boost::str(boost::format("0x%x") % val);
  }
};

struct dma_threads_raw : request
{
  using result_type = std::vector<std::string>;
  static const key_type key = key_type::dma_threads_raw;
  static const char* name() { return "dma_threads_raw"; }

  virtual boost::any
  get(const device*) const = 0;

  // formatting of individual items for the vector
  static std::string
  to_string(const std::string& value)
  {
    return value;
  }
};

struct rom_vbnv : request
{
  using result_type = std::string;
  static const key_type key = key_type::rom_vbnv;
  static const char* name() { return "vbnv"; }

  virtual boost::any
  get(const device*) const = 0;

  static std::string
  to_string(const result_type& value)
  {
    return value;
  }
};

struct rom_ddr_bank_size_gb : request
{
  using result_type = uint64_t;
  static const key_type key = key_type::rom_ddr_bank_size_gb;
  static const char* name() { return "ddr_size_bytes"; }

  virtual boost::any
  get(const device*) const = 0;

  static std::string
  to_string(result_type value)
  {
    return boost::str(boost::format("0x%x") % (value << 30));
  }
};

struct rom_ddr_bank_count_max : request
{
  using result_type = uint64_t;
  static const key_type key = key_type::rom_ddr_bank_count_max;
  static const char* name() { return "widdr_countdth"; }

  virtual boost::any
  get(const device*) const = 0;

  static std::string
  to_string(result_type value)
  {
    return std::to_string(value);
  }
};

struct rom_fpga_name : request
{
  using result_type = std::string;
  static const key_type key = key_type::rom_fpga_name;
  static const char* name() { return "fpga_name"; }

  virtual boost::any
  get(const device*) const = 0;

  static std::string
  to_string(const result_type& value)
  {
    return value;
  }
};

struct rom_raw : request
{
  using result_type = std::vector<char>;
  static const key_type key = key_type::rom_raw;

  virtual boost::any
  get(const device*) const = 0;
};

struct rom_uuid : request
{
  using result_type = std::string;
  static const key_type key = key_type::rom_uuid;
  static const char* name() { return "uuid"; }

  virtual boost::any
  get(const device*) const = 0;

  static result_type
  to_string(const result_type& value)
  {
    return value;
  }
};

struct rom_time_since_epoch : request
{
  using result_type = uint64_t;
  static const key_type key = key_type::rom_time_since_epoch;
  static const char* name() { return "id"; }

  virtual boost::any
  get(const device*) const = 0;

  static std::string
  to_string(const result_type& value)
  {
    return boost::str(boost::format("0x%x") % value);
  }
};

struct interface_uuids : request
{
  using result_type = std::vector<std::string>;
  static const key_type key = key_type::interface_uuids;
  static const char* name() { return "interface_uuids"; }

  virtual boost::any
  get(const device*) const = 0;

  // formatting of individual items for the vector
  static std::string
  to_string(const std::string& value)
  {
    return value;
  }

  // Convert string value to proper uuid string if necessary
  static std::string
  to_uuid_string(const std::string& value)
  {
    std::string str = value;
    if (str.length() < 24)  // for '-' insertion
      throw xrt_core::system_error(EINVAL, "invalid uuid: " + value);
    for (auto idx : {8, 13, 18, 23})
      if (str[idx] != '-')
        str.insert(idx,1,'-');
    if (str.length() != 36) // final uuid length must be 36 chars
      throw xrt_core::system_error(EINVAL, "invalid uuid: " + value);
    return str;
  }

  // Convert string value to proper uuid upper cased string if necessary
  XRT_CORE_COMMON_EXPORT
  static std::string
  to_uuid_upper_string(const std::string& value);

  // Convert string value to proper uuid string if necessary
  // and return xrt::uuid
  static uuid
  to_uuid(const std::string& value)
  {
    auto str = to_uuid_string(value);
    return uuid{str};
  }
};

struct logic_uuids : request
{
  using result_type = std::vector<std::string>;
  static const key_type key = key_type::logic_uuids;
  static const char* name() { return "logic_uuids"; }

  virtual boost::any
  get(const device*) const = 0;

  // formatting of individual items for the vector
  static std::string
  to_string(const std::string& value)
  {
    return value;
  }
};

struct xclbin_uuid : request
{
  using result_type = std::string;
  static const key_type key = key_type::xclbin_uuid;

  virtual boost::any
  get(const device*) const = 0;
};

struct group_topology : request
{
  using result_type = std::vector<char>;
  static const key_type key = key_type::group_topology;

  virtual boost::any
  get(const device*) const = 0;
};

struct temp_by_mem_topology : request
{
  using result_type = std::vector<char>;
  static const key_type key = key_type::temp_by_mem_topology;

  virtual boost::any
  get(const device*) const = 0;
};

struct memstat : request
{
  using result_type = std::vector<char>;
  static const key_type key = key_type::memstat;

  virtual boost::any
  get(const device*) const = 0;
};

struct memstat_raw : request
{
  using result_type = std::vector<std::string>;
  static const key_type key = key_type::memstat_raw;

  virtual boost::any
  get(const device*) const = 0;
};

struct dma_stream : request
{
  using result_type = std::vector<std::string>;
  static const key_type key = key_type::dma_stream;

  virtual boost::any
  get(const device*) const = 0;

  virtual boost::any
  get(const device*, modifier, const std::string&) const = 0;
};

struct mem_topology_raw : request
{
  using result_type = std::vector<char>;
  static const key_type key = key_type::mem_topology_raw;

  virtual boost::any
  get(const device*) const = 0;
};

struct xclbin_full : request
{
  using result_type = std::vector<char>;
  static const key_type key = key_type::xclbin_full;

  virtual boost::any
  get(const device*) const = 0;
};

struct ic_enable : request
{
  using result_type = uint32_t;
  using value_type = uint32_t;
  static const key_type key = key_type::ic_enable;

  virtual boost::any
  get(const device*) const = 0;

  virtual void
  put(const device*, const boost::any&) const = 0;
};

struct ic_load_flash_address : request
{
  using result_type = uint32_t;
  using value_type = uint32_t;
  static const key_type key = key_type::ic_load_flash_address;

  virtual boost::any
  get(const device*) const = 0;

  virtual void
  put(const device*, const boost::any&) const = 0;
};

struct aie_metadata : request
{
  using result_type = std::string;
  static const key_type key = key_type::aie_metadata;

  virtual boost::any
  get(const device*) const = 0;
};

struct aie_reg_read : request
{
  using result_type = uint32_t;
  using row_type = uint32_t;
  using col_type = uint32_t;
  using reg_type = std::string;
  static const key_type key = key_type::aie_reg_read;

  virtual boost::any
  get(const device*, const boost::any& row, const boost::any& col, const boost::any& reg) const = 0;
};

struct graph_status : request
{
  using result_type = std::vector<std::string>;
  static const key_type key = key_type::graph_status;

  virtual boost::any
  get(const device*) const = 0;
};

struct ip_layout_raw : request
{
  using result_type = std::vector<char>;
  static const key_type key = key_type::ip_layout_raw;

  virtual boost::any
  get(const device*) const = 0;
};

struct debug_ip_layout_raw : request
{
  using result_type = std::vector<char>;
  static const key_type key = key_type::debug_ip_layout_raw;

  virtual boost::any
  get(const device*) const = 0;
};

struct kds_cu_info : request
{
  struct data {
    uint32_t slot_index;
    uint32_t index;
    std::string name;
    uint64_t base_addr;
    uint32_t status;
    uint64_t usages;
  };
  using result_type = std::vector<struct data>;
  using data_type = struct data;
  static const key_type key = key_type::kds_cu_info;

  virtual boost::any
  get(const device*) const = 0;
};

struct ps_kernel : request
{
  using result_type = std::vector<char>;
  static const key_type key = key_type::ps_kernel;

  virtual boost::any
  get(const device*) const = 0;
};

struct kds_scu_info : request
{
  struct data {
    uint32_t index;
    std::string name;
    uint32_t status;
    uint64_t usages;
  };
  using result_type = std::vector<struct data>;
  using data_type = struct data;
  static const key_type key = key_type::kds_scu_info;

  virtual boost::any
  get(const device*) const = 0;
};

struct clock_freq_topology_raw : request
{
  using result_type = std::vector<char>;
  static const key_type key = key_type::clock_freq_topology_raw;

  virtual boost::any
  get(const device*) const = 0;
};

struct xmc_version : request
{
  using result_type = std::string;
  static const key_type key = key_type::xmc_version;
  static const char* name() { return "xmc_version"; }

  virtual boost::any
  get(const device*) const = 0;

  static result_type
  to_string(const result_type& value)
  {
    return value;
  }
};


struct instance : request
{
  using result_type = int64_t;
  static const key_type key = key_type::instance;
  static const char* name() { return "instance"; }

  virtual boost::any
  get(const device*) const = 0;

  static std::string 
  to_string(const result_type& value)
  {
    return std::to_string(value);
  }
};


struct xmc_board_name : request
{
  using result_type = std::string;
  static const key_type key = key_type::xmc_board_name;
  static const char* name() { return "xmc_board_name"; }

  virtual boost::any
  get(const device*) const = 0;

  static result_type
  to_string(const result_type& value)
  {
    return value;
  }
};

struct xmc_serial_num : request
{
  using result_type = std::string;
  static const key_type key = key_type::xmc_serial_num;
  static const char* name() { return "serial_number"; }

  virtual boost::any
  get(const device*) const = 0;

  static result_type
  to_string(const result_type& value)
  {
    return value;
  }
};

struct max_power_level : request
{
  using result_type = uint64_t;
  static const key_type key = key_type::max_power_level;
  static const char* name() { return "max_power_level"; }

  virtual boost::any
  get(const device*) const = 0;

  static std::string
  to_string(result_type value)
  {
    return std::to_string(value);
  }
};

struct xmc_sc_presence : request
{
  using result_type = bool;
  static const key_type key = key_type::xmc_sc_presence;
  static const char* name() { return "sc_presence"; }

  virtual boost::any
  get(const device*) const = 0;

  static std::string
  to_string(result_type value)
  {
    return value ? "true" : "false";
  }
};

struct is_sc_fixed : request
{
  using result_type = bool;
  static const key_type key = key_type::is_sc_fixed;

  virtual boost::any
  get(const device*) const = 0;

  static std::string
  to_string(result_type value)
  {
    return value ? "true" : "false";
  }
};

struct xmc_sc_version : request

{
  using result_type = std::string;
  static const key_type key = key_type::xmc_sc_version;
  static const char* name() { return "sc_version"; }

  virtual boost::any
  get(const device*) const = 0;

  static std::string
  to_string(const result_type& value)
  {
    return value;
  }
};

struct expected_sc_version : request
{
  using result_type = std::string;
  static const key_type key = key_type::expected_sc_version;
  static const char* name() { return "expected_sc_version"; }

  virtual boost::any
  get(const device*) const = 0;

  static std::string
  to_string(const result_type& value)
  {
    return value;
  }
};

struct xmc_status : request
{
  using result_type = uint64_t;
  static const key_type key = key_type::xmc_status;

  virtual boost::any
  get(const device*) const = 0;
};

struct xmc_reg_base : request
{
  using result_type = uint64_t;
  static const key_type key = key_type::xmc_reg_base;

  virtual boost::any
  get(const device*) const = 0;
};

struct xmc_scaling_support : request
{
  using result_type = bool;       // get value type
  static const key_type key = key_type::xmc_scaling_support;

  virtual boost::any
  get(const device*) const = 0;
};

struct xmc_scaling_critical_temp_threshold : request
{
  using result_type = std::string;       // get value type
  static const key_type key = key_type::xmc_scaling_critical_temp_threshold;

  virtual boost::any
  get(const device*) const = 0;
};

struct xmc_scaling_critical_pow_threshold : request
{
  using result_type = std::string;       // get value type
  static const key_type key = key_type::xmc_scaling_critical_pow_threshold;

  virtual boost::any
  get(const device*) const = 0;
};

struct xmc_scaling_threshold_power_limit : request
{
  using result_type = std::string;       // get value type
  static const key_type key = key_type::xmc_scaling_threshold_power_limit;

  virtual boost::any
  get(const device*) const = 0;
};

struct xmc_scaling_threshold_temp_limit : request
{
  using result_type = std::string;       // get value type
  static const key_type key = key_type::xmc_scaling_threshold_temp_limit;

  virtual boost::any
  get(const device*) const = 0;
};

struct xmc_scaling_power_override_enable : request
{
  using result_type = bool;       // get value type
  static const key_type key = key_type::xmc_scaling_power_override_enable;

  virtual boost::any
  get(const device*) const = 0;
};

struct xmc_scaling_temp_override_enable : request
{
  using result_type = bool;       // get value type
  static const key_type key = key_type::xmc_scaling_temp_override_enable;

  virtual boost::any
  get(const device*) const = 0;
};

struct xmc_scaling_enabled : request
{
  using result_type = bool;       // get value type
  using value_type = std::string; // put value type
  static const key_type key = key_type::xmc_scaling_enabled;

  virtual boost::any
  get(const device*) const = 0;

  virtual void
  put(const device*, const boost::any&) const = 0;
};

struct xmc_scaling_power_override: request
{
  using result_type = std::string;  // get value type
  using value_type = std::string;   // put value type
  static const key_type key = key_type::xmc_scaling_power_override;

  virtual boost::any
  get(const device*) const = 0;

  virtual void
  put(const device*, const boost::any&) const = 0;

};

struct xmc_scaling_temp_override: request
{
  using result_type = std::string;  // get value type
  using value_type = std::string;   // put value type
  static const key_type key = key_type::xmc_scaling_temp_override;

  virtual boost::any
  get(const device*) const = 0;

  virtual void
  put(const device*, const boost::any&) const = 0;

};

struct xmc_scaling_reset : request
{
  using value_type = std::string;   // put value type
  static const key_type key = key_type::xmc_scaling_reset;

  virtual void
  put(const device*, const boost::any&) const = 0;
};

struct xmc_qspi_status : request
{
  // Returning qspi write protection status as <primary qspi, recovery qspi>
  using result_type = std::pair<std::string, std::string>;
  static const key_type key = key_type::xmc_qspi_status;

  virtual boost::any
  get(const device*) const = 0;
};

struct m2m : request
{
  using result_type = uint32_t;
  static const key_type key = key_type::m2m;

  virtual boost::any
  get(const device*) const = 0;

  static bool
  to_bool(const result_type& value)
  {
     // if m2m does not exist, the execption is thrown
     return value ? true : false;
  }
};

struct nodma : request
{
  using result_type = uint32_t;
  static const key_type key = key_type::nodma;

  virtual boost::any
  get(const device*) const = 0;

  static bool
  to_bool(const result_type& value)
  {
    return (value == std::numeric_limits<uint32_t>::max())
      ? false : value;
  }
};

// Retrieve asynchronous errors from driver
struct error : request
{
  using result_type = std::vector<std::string>;
  static const key_type key = key_type::error;

  virtual boost::any
  get(const device*) const = 0;

  // Parse sysfs line and split into error code and timestamp
  static std::pair<uint64_t, uint64_t>
  to_value(const std::string& line)
  {
    std::size_t pos = 0;
    auto code = std::stoul(line, &pos);
    auto time = std::stoul(line.substr(pos));
    return std::make_pair(code, time);
  }
};

// Retrieve asynchronous xocl errors from xocl driver
struct xocl_errors : request
{
  using result_type = std::vector<char>;
  static const key_type key = key_type::xocl_errors;

  virtual boost::any
  get(const device*) const = 0;

  // Parse sysfs line and from class get error code and timestamp
  XRT_CORE_COMMON_EXPORT
  static std::pair<uint64_t, uint64_t>
  to_value(const std::vector<char>& buf, xrtErrorClass ecl);

  // Parse sysfs raw data and get list of errors
  XRT_CORE_COMMON_EXPORT
  static std::vector<xclErrorLast>
  to_errors(const std::vector<char>& buf);
};

struct dna_serial_num : request
{
  using result_type = std::string;
  static const key_type key = key_type::dna_serial_num;
  static const char* name() { return "dna"; }

  virtual boost::any
  get(const device*) const = 0;

  static std::string
  to_string(const result_type& value)
  {
    return value;
  }
};

struct aie_core_info : request
{
  using result_type = std::string;
  static const key_type key = key_type::aie_core_info;
  
  virtual boost::any
  get(const device*) const = 0;
};

struct aie_shim_info : request
{
  using result_type = std::string;
  static const key_type key = key_type::aie_shim_info;
  
  virtual boost::any
  get(const device*) const = 0;
};

struct clock_freqs_mhz : request
{
  using result_type = std::vector<std::string> ;
  static const key_type key = key_type::clock_freqs_mhz;
  static const char* name() { return "clocks"; }

  virtual boost::any
  get(const device*) const = 0;

  // formatting of individual items for the vector
  static std::string
  to_string(const std::string& value)
  {
    return value;
  }
};

struct idcode : request
{
  using result_type = uint64_t;
  static const key_type key = key_type::idcode;
  static const char* name() { return "idcode"; }

  virtual boost::any
  get(const device*) const = 0;

  static std::string
  to_string(const result_type& value)
  {
    return boost::str(boost::format("0x%x") % value);
  }
};

struct data_retention : request
{
  using result_type = uint32_t;  // get value type
  using value_type = uint32_t;   // put value type

  static const key_type key = key_type::data_retention;

  virtual boost::any
  get(const device*) const = 0;

  virtual void
  put(const device*, const boost::any&) const = 0;

  static bool
  to_bool(const result_type& value)
  {
    return (value == std::numeric_limits<uint32_t>::max())
      ? false : value;
  }
};

struct sec_level : request
{
  using result_type = uint16_t;   // get value type
  using value_type = std::string; // put value type
  static const key_type key = key_type::sec_level;

  virtual boost::any
  get(const device*) const = 0;

  virtual void
  put(const device*, const boost::any&) const = 0;
};

struct max_shared_host_mem_aperture_bytes : request
{
  using result_type = uint64_t;
  static const key_type key = key_type::max_shared_host_mem_aperture_bytes;

  virtual boost::any
  get(const device*) const = 0;
};

struct status_mig_calibrated : request
{
  using result_type = bool;
  static const key_type key = key_type::status_mig_calibrated;
  static const char* name() { return "mig_calibrated"; }

  virtual boost::any
  get(const device*) const = 0;

  static std::string
  to_string(result_type value)
  {
    return value ? "true" : "false";
  }
};

struct p2p_config : request
{
  using result_type = std::vector<std::string>;
  static const key_type key = key_type::p2p_config;
  static const char* name() { return "p2p_config"; }

  enum class value_type { disabled, enabled, error, reboot, not_supported };

  // parse a config result and return value and msg
  XRT_CORE_COMMON_EXPORT
  static std::pair<value_type, std::string>
  parse(const result_type& config);

  // convert value_type enumerator to std::string
  XRT_CORE_COMMON_EXPORT
  static std::string
  to_string(value_type value);

  virtual boost::any
  get(const device*) const = 0;

  // formatting of individual items for the vector
  static std::string
  to_string(const std::string& value)
  {
    return value;
  }
};

struct temp_card_top_front : request
{
  using result_type = uint64_t;
  static const key_type key = key_type::temp_card_top_front;

  virtual boost::any
  get(const device*) const = 0;

  static std::string
  to_string(result_type value)
  {
    return std::to_string(value);
  }
};

struct temp_card_top_rear : request
{
  using result_type = uint64_t;
  static const key_type key = key_type::temp_card_top_rear;

  virtual boost::any
  get(const device*) const = 0;

  static std::string
  to_string(result_type value)
  {
    return std::to_string(value);
  }
};

struct temp_card_bottom_front : request
{
  using result_type = uint64_t;
  static const key_type key = key_type::temp_card_bottom_front;

  virtual boost::any
  get(const device*) const = 0;

  static std::string
  to_string(result_type value)
  {
    return std::to_string(value);
  }
};

struct temp_fpga : request
{
  using result_type = uint64_t;
  static const key_type key = key_type::temp_fpga;

  virtual boost::any
  get(const device*) const = 0;

  static std::string
  to_string(result_type value)
  {
    return std::to_string(value);
  }
};

struct fan_trigger_critical_temp : request
{
  using result_type = uint64_t;
  static const key_type key = key_type::fan_trigger_critical_temp;

  virtual boost::any
  get(const device*) const = 0;

  static std::string
  to_string(result_type value)
  {
    return std::to_string(value);
  }
};

struct fan_fan_presence : request
{
  using result_type = std::string;
  static const key_type key = key_type::fan_fan_presence;

  virtual boost::any
  get(const device*) const = 0;

  static std::string
  to_string(result_type value)
  {
    return value.compare("A") == 0 ? "true" : "false";
  }
};

struct fan_speed_rpm : request
{
  using result_type = uint64_t;
  static const key_type key = key_type::fan_speed_rpm;

  virtual boost::any
  get(const device*) const = 0;

  static std::string
  to_string(result_type value)
  {
    return std::to_string(value);
  }
};

struct ddr_temp_0 : request
{
  using result_type = uint64_t;
  static const key_type key = key_type::ddr_temp_0;

  virtual boost::any
  get(const device*) const = 0;
};

struct ddr_temp_1 : request
{
  using result_type = uint64_t;
  static const key_type key = key_type::ddr_temp_1;

  virtual boost::any
  get(const device*) const = 0;
};

struct ddr_temp_2 : request
{
  using result_type = uint64_t;
  static const key_type key = key_type::ddr_temp_2;

  virtual boost::any
  get(const device*) const = 0;
};

struct ddr_temp_3 : request
{
  using result_type = uint64_t;
  static const key_type key = key_type::ddr_temp_3;

  virtual boost::any
  get(const device*) const = 0;
};

struct hbm_temp : request
{
  using result_type = uint64_t;
  static const key_type key = key_type::hbm_temp;

  virtual boost::any
  get(const device*) const = 0;

  static std::string
  to_string(result_type value)
  {
    return std::to_string(value);
  }
};

struct cage_temp_0 : request
{
  using result_type = uint64_t;
  static const key_type key = key_type::cage_temp_0;

  virtual boost::any
  get(const device*) const = 0;

  static std::string
  to_string(result_type value)
  {
    return std::to_string(value);
  }
};

struct cage_temp_1 : request
{
  using result_type = uint64_t;
  static const key_type key = key_type::cage_temp_1;

  virtual boost::any
  get(const device*) const = 0;

  static std::string
  to_string(result_type value)
  {
    return std::to_string(value);
  }
};

struct cage_temp_2 : request
{
  using result_type = uint64_t;
  static const key_type key = key_type::cage_temp_2;

  virtual boost::any
  get(const device*) const = 0;

  static std::string
  to_string(result_type value)
  {
    return std::to_string(value);
  }
};

struct cage_temp_3 : request
{
  using result_type = uint64_t;
  static const key_type key = key_type::cage_temp_3;

  virtual boost::any
  get(const device*) const = 0;

  static std::string
  to_string(result_type value)
  {
    return std::to_string(value);
  }
};

struct v12v_pex_millivolts : request
{
  using result_type = uint64_t;
  static const key_type key = key_type::v12v_pex_millivolts;

  virtual boost::any
  get(const device*) const = 0;

  static std::string
  to_string(result_type value)
  {
    return std::to_string(value);
  }
};

struct v12v_pex_milliamps : request
{
  using result_type = uint64_t;
  static const key_type key = key_type::v12v_pex_milliamps;

  virtual boost::any
  get(const device*) const = 0;

  static std::string
  to_string(result_type value)
  {
    return std::to_string(value);
  }
};

struct v12v_aux_millivolts : request
{
  using result_type = uint64_t;
  static const key_type key = key_type::v12v_aux_millivolts;

  virtual boost::any
  get(const device*) const = 0;

  static std::string
  to_string(result_type value)
  {
    return std::to_string(value);
  }
};

struct v12v_aux_milliamps : request
{
  using result_type = uint64_t;
  static const key_type key = key_type::v12v_aux_milliamps;

  virtual boost::any
  get(const device*) const = 0;

  static std::string
  to_string(result_type value)
  {
    return std::to_string(value);
  }
};

struct v3v3_pex_millivolts : request
{
  using result_type = uint64_t;
  static const key_type key = key_type::v3v3_pex_millivolts;

  virtual boost::any
  get(const device*) const = 0;

  static std::string
  to_string(result_type value)
  {
    return std::to_string(value);
  }
};

struct v3v3_aux_millivolts : request
{
  using result_type = uint64_t;
  static const key_type key = key_type::v3v3_aux_millivolts;

  virtual boost::any
  get(const device*) const = 0;

  static std::string
  to_string(result_type value)
  {
    return std::to_string(value);
  }
};

struct ddr_vpp_bottom_millivolts : request
{
  using result_type = uint64_t;
  static const key_type key = key_type::ddr_vpp_bottom_millivolts;

  virtual boost::any
  get(const device*) const = 0;

  static std::string
  to_string(result_type value)
  {
    return std::to_string(value);
  }
};

struct ddr_vpp_top_millivolts : request
{
  using result_type = uint64_t;
  static const key_type key = key_type::ddr_vpp_top_millivolts;

  virtual boost::any
  get(const device*) const = 0;

  static std::string
  to_string(result_type value)
  {
    return std::to_string(value);
  }
};

struct v5v5_system_millivolts : request
{
  using result_type = uint64_t;
  static const key_type key = key_type::v5v5_system_millivolts;

  virtual boost::any
  get(const device*) const = 0;

  static std::string
  to_string(result_type value)
  {
    return std::to_string(value);
  }
};

struct v1v2_vcc_top_millivolts : request
{
  using result_type = uint64_t;
  static const key_type key = key_type::v1v2_vcc_top_millivolts;

  virtual boost::any
  get(const device*) const = 0;

  static std::string
  to_string(result_type value)
  {
    return std::to_string(value);
  }
};

struct v1v2_vcc_bottom_millivolts : request
{
  using result_type = uint64_t;
  static const key_type key = key_type::v1v2_vcc_bottom_millivolts;

  virtual boost::any
  get(const device*) const = 0;

  static std::string
  to_string(result_type value)
  {
    return std::to_string(value);
  }
};

struct v1v8_millivolts : request
{
  using result_type = uint64_t;
  static const key_type key = key_type::v1v8_millivolts;

  virtual boost::any
  get(const device*) const = 0;

  static std::string
  to_string(result_type value)
  {
    return std::to_string(value);
  }
};

struct v0v85_millivolts : request
{
  using result_type = uint64_t;
  static const key_type key = key_type::v0v85_millivolts;

  virtual boost::any
  get(const device*) const = 0;

  static std::string
  to_string(result_type value)
  {
    return std::to_string(value);
  }
};

struct v0v9_vcc_millivolts : request
{
  using result_type = uint64_t;
  static const key_type key = key_type::v0v9_vcc_millivolts;

  virtual boost::any
  get(const device*) const = 0;

  static std::string
  to_string(result_type value)
  {
    return std::to_string(value);
  }
};

struct v12v_sw_millivolts : request
{
  using result_type = uint64_t;
  static const key_type key = key_type::v12v_sw_millivolts;

  virtual boost::any
  get(const device*) const = 0;

  static std::string
  to_string(result_type value)
  {
    return std::to_string(value);
  }
};

struct mgt_vtt_millivolts : request
{
  using result_type = uint64_t;
  static const key_type key = key_type::mgt_vtt_millivolts;

  virtual boost::any
  get(const device*) const = 0;

  static std::string
  to_string(result_type value)
  {
    return std::to_string(value);
  }
};

struct int_vcc_millivolts : request
{
  using result_type = uint64_t;
  static const key_type key = key_type::int_vcc_millivolts;

  virtual boost::any
  get(const device*) const = 0;

  static std::string
  to_string(result_type value)
  {
    return std::to_string(value);
  }
};

struct int_vcc_milliamps : request
{
  using result_type = uint64_t;
  static const key_type key = key_type::int_vcc_milliamps;

  virtual boost::any
  get(const device*) const = 0;

  static std::string
  to_string(result_type value)
  {
    return std::to_string(value);
  }
};

struct int_vcc_temp : request
{
  using result_type = uint64_t;
  static const key_type key = key_type::int_vcc_temp;

  virtual boost::any
  get(const device*) const = 0;

  static std::string
  to_string(result_type value)
  {
    return std::to_string(value);
  }
};

struct v3v3_pex_milliamps : request
{
  using result_type = uint64_t;
  static const key_type key = key_type::v3v3_pex_milliamps;

  virtual boost::any
  get(const device*) const = 0;

  static std::string
  to_string(result_type value)
  {
    return std::to_string(value);
  }
};

struct v3v3_aux_milliamps : request
{
  using result_type = uint64_t;
  static const key_type key = key_type::v3v3_aux_milliamps;

  virtual boost::any
  get(const device*) const = 0;

  static std::string
  to_string(result_type value)
  {
    return std::to_string(value);
  }
};

struct int_vcc_io_milliamps : request
{
  using result_type = uint64_t;
  static const key_type key = key_type::int_vcc_io_milliamps;

  virtual boost::any
  get(const device*) const = 0;

  static std::string
  to_string(result_type value)
  {
    return std::to_string(value);
  }
};

struct v3v3_vcc_millivolts : request
{
  using result_type = uint64_t;
  static const key_type key = key_type::v3v3_vcc_millivolts;

  virtual boost::any
  get(const device*) const = 0;

  static std::string
  to_string(result_type value)
  {
    return std::to_string(value);
  }
};

struct hbm_1v2_millivolts : request
{
  using result_type = uint64_t;
  static const key_type key = key_type::hbm_1v2_millivolts;

  virtual boost::any
  get(const device*) const = 0;

  static std::string
  to_string(result_type value)
  {
    return std::to_string(value);
  }
};

struct v2v5_vpp_millivolts : request
{
  using result_type = uint64_t;
  static const key_type key = key_type::v2v5_vpp_millivolts;

  virtual boost::any
  get(const device*) const = 0;

  static std::string
  to_string(result_type value)
  {
    return std::to_string(value);
  }
};

struct v12_aux1_millivolts : request
{
  using result_type = uint64_t;
  static const key_type key = key_type::v12_aux1_millivolts;

  virtual boost::any
  get(const device*) const = 0;

  static std::string
  to_string(result_type value)
  {
    return std::to_string(value);
  }
};

struct vcc1v2_i_milliamps : request
{
  using result_type = uint64_t;
  static const key_type key = key_type::vcc1v2_i_milliamps;

  virtual boost::any
  get(const device*) const = 0;

  static std::string
  to_string(result_type value)
  {
    return std::to_string(value);
  }
};

struct v12_in_i_milliamps : request
{
  using result_type = uint64_t;
  static const key_type key = key_type::v12_in_i_milliamps;

  virtual boost::any
  get(const device*) const = 0;

  static std::string
  to_string(result_type value)
  {
    return std::to_string(value);
  }
};

struct v12_in_aux0_i_milliamps : request
{
  using result_type = uint64_t;
  static const key_type key = key_type::v12_in_aux0_i_milliamps;

  virtual boost::any
  get(const device*) const = 0;

  static std::string
  to_string(result_type value)
  {
    return std::to_string(value);
  }
};

struct v12_in_aux1_i_milliamps : request
{
  using result_type = uint64_t;
  static const key_type key = key_type::v12_in_aux1_i_milliamps;

  virtual boost::any
  get(const device*) const = 0;

  static std::string
  to_string(result_type value)
  {
    return std::to_string(value);
  }
};

struct vcc_aux_millivolts : request
{
  using result_type = uint64_t;
  static const key_type key = key_type::vcc_aux_millivolts;

  virtual boost::any
  get(const device*) const = 0;

  static std::string
  to_string(result_type value)
  {
    return std::to_string(value);
  }
};

struct vcc_aux_pmc_millivolts : request
{
  using result_type = uint64_t;
  static const key_type key = key_type::vcc_aux_pmc_millivolts;

  virtual boost::any
  get(const device*) const = 0;

  static std::string
  to_string(result_type value)
  {
    return std::to_string(value);
  }
};

struct vcc_ram_millivolts : request
{
  using result_type = uint64_t;
  static const key_type key = key_type::vcc_ram_millivolts;

  virtual boost::any
  get(const device*) const = 0;

  static std::string
  to_string(result_type value)
  {
    return std::to_string(value);
  }
};

struct int_vcc_io_millivolts : request
{
  using result_type = uint64_t;
  static const key_type key = key_type::int_vcc_io_millivolts;

  virtual boost::any
  get(const device*) const = 0;

  static std::string
  to_string(result_type value)
  {
    return std::to_string(value);
  }
};

struct v0v9_int_vcc_vcu_millivolts : request
{
  using result_type = uint64_t;
  static const key_type key = key_type::v0v9_int_vcc_vcu_millivolts;

  virtual boost::any
  get(const device*) const = 0;

  static std::string
  to_string(result_type value)
  {
    return std::to_string(value);
  }
};

struct mac_contiguous_num : request
{
  using result_type = uint64_t;
  static const key_type key = key_type::mac_contiguous_num;
  static const char* name() { return "mac_contiguous_num"; }

  virtual boost::any
  get(const device*) const = 0;
};

struct mac_addr_first : request
{
  using result_type = std::string;
  static const key_type key = key_type::mac_addr_first;
  static const char* name() { return "mac_addr_first"; }

  virtual boost::any
  get(const device*) const = 0;
};

struct mac_addr_list : request
{
  using result_type = std::vector<std::string>;
  static const key_type key = key_type::mac_addr_list;
  static const char* name() { return "mac_addr_list"; }

  virtual boost::any
  get(const device*) const = 0;
};

struct oem_id : request
{
  using result_type = std::string;
  static const key_type key = key_type::oem_id;
  static const char* name() { return "oem_id"; }

  // parse an oem_id and return value as string
  XRT_CORE_COMMON_EXPORT
  static std::string
  parse(const result_type& value);

  virtual boost::any
  get(const device*) const = 0;
};

struct firewall_detect_level : request
{
  using result_type = uint64_t;
  static const key_type key = key_type::firewall_detect_level;
  static const char* name() { return "level"; }

  virtual boost::any
  get(const device*) const = 0;

  static std::string
  to_string(result_type value)
  {
    return std::to_string(value);
  }
};

struct firewall_detect_level_name : request
{
  using result_type = std::string;
  static const key_type key = key_type::firewall_detect_level_name;
  static const char* name() { return "level_name"; }

  virtual boost::any
  get(const device*) const = 0;

};

struct firewall_status : request
{
  using result_type = uint64_t;
  static const key_type key = key_type::firewall_status;
  static const char* name() { return "status"; }

  virtual boost::any
  get(const device*) const = 0;

  static std::string
  to_string(result_type value)
  {
    return boost::str(boost::format("0x%x") % value);
  }
};

struct firewall_time_sec : request
{
  using result_type = uint64_t;
  static const key_type key = key_type::firewall_time_sec;
  static const char* name() { return "time_sec"; }

  virtual boost::any
  get(const device*) const = 0;

  static std::string
  to_string(result_type value)
  {
    return std::to_string(value);
  }
};

struct power_microwatts : request
{
  using result_type = uint64_t;
  static const key_type key = key_type::power_microwatts;

  virtual boost::any
  get(const device*) const = 0;

  static std::string
  to_string(result_type value)
  {
    return std::to_string(value);
  }
};

struct power_warning : request
{
  using result_type = bool;
  static const key_type key = key_type::power_warning;

  virtual boost::any
  get(const device*) const = 0;

  static std::string
  to_string(result_type value)
  {
    return value ? "true" : "false";
  }
};

struct host_mem_size : request
{
  using result_type = uint64_t;
  static const key_type key = key_type::host_mem_size;
  static const char* name() { return "host_mem_size"; }

  virtual boost::any
  get(const device*) const = 0;

  static std::string
  to_string(result_type val)
  {
    return std::to_string(val);
  }
};

struct kds_numcdmas : request
{
  using result_type = uint32_t;
  static const key_type key = key_type::kds_numcdmas;
  static const char* name() { return "kds_numcdmas"; }

  virtual boost::any
  get(const device*) const = 0;

  static std::string
  to_string(result_type val)
  {
    return std::to_string(val);
  }
};

struct mig_cache_update : request
{
  using result_type = std::string;
  using value_type = std::string;   // put value type
  static const key_type key = key_type::mig_cache_update;

  virtual boost::any
  get(const device*, modifier m, const std::string&) const = 0;

  virtual void
  put(const device*, const boost::any&) const = 0;
};

struct mig_ecc_enabled : request
{
  using result_type = bool;
  static const key_type key = key_type::mig_ecc_enabled;

  virtual boost::any
  get(const device*, modifier, const std::string&) const = 0;
};

struct mig_ecc_status : request
{
  using result_type = uint64_t;
  static const key_type key = key_type::mig_ecc_status;

  virtual boost::any
  get(const device*, modifier, const std::string&) const = 0;
};

struct mig_ecc_ce_cnt : request
{
  using result_type = uint64_t;
  static const key_type key = key_type::mig_ecc_ce_cnt;

  virtual boost::any
  get(const device*, modifier, const std::string&) const = 0;
};

struct mig_ecc_ue_cnt : request
{
  using result_type = uint64_t;
  static const key_type key = key_type::mig_ecc_ue_cnt;

  virtual boost::any
  get(const device*, modifier, const std::string&) const = 0;
};

struct mig_ecc_ce_ffa : request
{
  using result_type = uint64_t;
  static const key_type key = key_type::mig_ecc_ce_ffa;

  virtual boost::any
  get(const device*, modifier, const std::string&) const = 0;
};

struct mig_ecc_ue_ffa : request
{
  using result_type = uint64_t;
  static const key_type key = key_type::mig_ecc_ue_ffa;

  virtual boost::any
  get(const device*, modifier, const std::string&) const = 0;
};

struct is_mfg : request
{
  using result_type = bool;
  static const key_type key = key_type::is_mfg;

  virtual boost::any
  get(const device*) const = 0;
};

struct mfg_ver : request
{
  using result_type = uint32_t;
  static const key_type key = key_type::mfg_ver;

  virtual boost::any
  get(const device*) const = 0;
};

struct is_recovery : request
{
  using result_type = bool;
  static const key_type key = key_type::is_recovery;

  virtual boost::any
  get(const device*) const = 0;
};

struct is_ready : request
{
  using result_type = bool;
  static const key_type key = key_type::is_ready;

  virtual boost::any
  get(const device*) const = 0;
};

// struct is_offline - check if device is offline (being reset)
//
// A value of true means means the device is currently offline and in
// process of resetting.  An application sigbus handler can catch
// SIGBUS and check if device is offline and take appropriate action.
//
// This query request is exposed through xrt::device::get_info
struct is_offline : request
{
  using result_type = bool;
  static const key_type key = key_type::is_offline;

  virtual boost::any
  get(const device*) const = 0;
};

struct f_flash_type : request
{
  using result_type = std::string;
  static const key_type key = key_type::f_flash_type;

  virtual boost::any
  get(const device*) const = 0;
};

struct flash_type : request
{
  using result_type = std::string;
  static const key_type key = key_type::flash_type;
  static const char* name() { return "flash_type"; }

  virtual boost::any
  get(const device*) const = 0;

  static std::string
  to_string(result_type value)
  {
    return value;
  }
};

struct board_name : request
{
  using result_type = std::string;
  static const key_type key = key_type::board_name;

  virtual boost::any
  get(const device*) const = 0;
};

struct flash_bar_offset : request
{
  using result_type = uint64_t;
  static const key_type key = key_type::flash_bar_offset;

  virtual boost::any
  get(const device*) const = 0;
};

struct rp_program_status : request
{
  using result_type = uint32_t;
  using value_type = uint32_t;   // put value type
  static const key_type key = key_type::rp_program_status;

  virtual boost::any
  get(const device*) const = 0;

  virtual void
  put(const device*, const boost::any&) const = 0;

  static bool
  to_bool(const result_type& value)
  {
    return (value != 0) ? false : true;
  }
};

struct cpu_affinity : request
{
  using result_type = std::string;
  static const key_type key = key_type::cpu_affinity;

  virtual boost::any
  get(const device*) const = 0;
};

struct shared_host_mem : request
{
  using result_type = uint64_t;
  static const key_type key = key_type::shared_host_mem;

  virtual boost::any
  get(const device*) const = 0;
};

struct enabled_host_mem : request
{
  using result_type = uint64_t;
  static const key_type key = key_type::enabled_host_mem;

  virtual boost::any
  get(const device*) const = 0;
};

struct clock_timestamp : request
{
  using result_type = uint64_t;
  static const key_type key = key_type::clock_timestamp;

  virtual boost::any
  get(const device*) const = 0;
};

struct mailbox_metrics : request
{
  using result_type = std::vector<std::string>;
  static const key_type key = key_type::mailbox_metrics;

  virtual boost::any
  get(const device*) const = 0;

  // formatting of individual items for the vector
  static std::string
  to_string(const std::string& value)
  {
    return value;
  }
};

struct config_mailbox_channel_disable : request
{
  using result_type = std::string;  // get value type
  using value_type = std::string;   // put value type

  static const key_type key = key_type::config_mailbox_channel_disable;

  virtual boost::any
  get(const device*) const = 0;

  virtual void
  put(const device*, const boost::any&) const = 0;
};

struct config_mailbox_channel_switch : request
{
  using result_type = std::string;  // get value type
  using value_type = std::string;   // put value type

  static const key_type key = key_type::config_mailbox_channel_switch;

  virtual boost::any
  get(const device*) const = 0;

  virtual void
  put(const device*, const boost::any&) const = 0;
};

struct config_xclbin_change : request
{
  using result_type = std::string;  // get value type
  using value_type = std::string;   // put value type

  static const key_type key = key_type::config_xclbin_change;

  virtual boost::any
  get(const device*) const = 0;

  virtual void
  put(const device*, const boost::any&) const = 0;
};

struct cache_xclbin : request
{
  using result_type = std::string;  // get value type
  using value_type = std::string;   // put value type

  static const key_type key = key_type::cache_xclbin;

  virtual boost::any
  get(const device*) const = 0;

  virtual void
  put(const device*, const boost::any&) const = 0;
};

struct ert_sleep : request
{
  using result_type = uint32_t;  // get value type
  using value_type = uint32_t;   // put value type

  static const key_type key = key_type::ert_sleep;

  virtual boost::any
  get(const device*) const = 0;

  virtual void
  put(const device*, const boost::any&) const = 0;

};

struct ert_cq_read : request
{
  using result_type = uint64_t;
  static const key_type key = key_type::ert_cq_read;

  virtual boost::any
  get(const device*) const = 0;
};

struct ert_cq_write : request
{
  using result_type = uint64_t;
  static const key_type key = key_type::ert_cq_write;

  virtual boost::any
  get(const device*) const = 0;
};

struct ert_cu_read : request
{
  using result_type = uint64_t;
  static const key_type key = key_type::ert_cu_read;

  virtual boost::any
  get(const device*) const = 0;
};

struct ert_cu_write : request
{
  using result_type = uint64_t;
  static const key_type key = key_type::ert_cu_write;

  virtual boost::any
  get(const device*) const = 0;
};


struct ert_data_integrity : request
{
  using result_type = bool;
  static const key_type key = key_type::ert_data_integrity;

  virtual boost::any
  get(const device*) const = 0;

  static std::string
  to_string(result_type value)
  {
    return value ? "Pass" : "Fail";
  }
};

struct noop : request
{
  using result_type = uint64_t;
  static const key_type key = key_type::noop;

  virtual boost::any
  get(const device*) const = 0;

  static std::string
  to_string(result_type value)
  {
    return std::to_string(value);
  }

};

struct heartbeat_err_time : request
{
  using result_type = uint64_t;
  static const key_type key = key_type::heartbeat_err_time;

  virtual boost::any
  get(const device*) const = 0;
};

struct heartbeat_err_code : request
{
  using result_type = uint32_t;
  static const key_type key = key_type::heartbeat_err_code;

  virtual boost::any
  get(const device*) const = 0;
};

struct heartbeat_count : request
{
  using result_type = uint32_t;
  static const key_type key = key_type::heartbeat_count;

  virtual boost::any
  get(const device*) const = 0;
};

struct heartbeat_stall : request
{
  using result_type = uint32_t;
  static const key_type key = key_type::heartbeat_stall;

  virtual boost::any
  get(const device*) const = 0;
};

struct aim_counter : request
{
  using result_type = std::vector<uint64_t>;
  using debug_ip_data_type = debug_ip_data*;
  static const key_type key = key_type::aim_counter;

  virtual boost::any
  get(const xrt_core::device* device, const boost::any& dbg_ip_data) const = 0;
};

struct am_counter : request
{
  using result_type = std::vector<uint64_t>;
  using debug_ip_data_type = debug_ip_data*;
  static const key_type key = key_type::am_counter;

  virtual boost::any
  get(const xrt_core::device* device, const boost::any& dbg_ip_data) const = 0;
};

struct asm_counter : request
{
  using result_type = std::vector<uint64_t>;
  using debug_ip_data_type = debug_ip_data*;
  static const key_type key = key_type::asm_counter;

  virtual boost::any
  get(const xrt_core::device* device, const boost::any& dbg_ip_data) const = 0;
};

struct lapc_status : request
{
  using result_type = std::vector<uint32_t>;
  using debug_ip_data_type = debug_ip_data*;
  static const key_type key = key_type::lapc_status;

  virtual boost::any
  get(const xrt_core::device* device, const boost::any& dbg_ip_data) const = 0;
};

struct spc_status : request
{
  using result_type = std::vector<uint32_t>;
  using debug_ip_data_type = debug_ip_data*;
  static const key_type key = key_type::spc_status;

  virtual boost::any
  get(const xrt_core::device* device, const boost::any& dbg_ip_data) const = 0;
};

struct accel_deadlock_status : request
{
  using result_type = uint32_t;
  using debug_ip_data_type = debug_ip_data*;
  static const key_type key = key_type::accel_deadlock_status;

  virtual boost::any
  get(const xrt_core::device* device, const boost::any& dbg_ip_data) const = 0;
};

<<<<<<< HEAD
struct boot_partition : request
{
  // default: 0
  // backup : 1
  using result_type = uint32_t;
  using value_type = uint32_t;
  static const key_type key = key_type::boot_partition;

  virtual boost::any
  get(const device*) const = 0;

  virtual void
  put(const device*, const boost::any&) const = 0;
};

struct flush_default_only : request
{
  using result_type = uint32_t;
  using value_type = uint32_t;
  static const key_type key = key_type::flush_default_only;

  virtual boost::any
  get(const device*) const = 0;

  virtual void
  put(const device*, const boost::any&) const = 0;
};

struct vmr_status : request
{
  using result_type = std::vector<std::string>;
  static const key_type key = key_type::vmr_status;

  virtual boost::any
  get(const device*) const = 0;
=======
struct get_xclbin_data : request
{
  struct xclbin_data {
    uint32_t	slot_index;
    std::string uuid;
  };

  using result_type = std::vector<struct xclbin_data>;
  using data_type = struct xclbin_data;
  static const key_type key = key_type::get_xclbin_data;

  virtual boost::any
  get(const xrt_core::device* device) const = 0;
>>>>>>> b7db0d57
};

} // query

} // xrt_core


#endif<|MERGE_RESOLUTION|>--- conflicted
+++ resolved
@@ -2766,7 +2766,6 @@
   get(const xrt_core::device* device, const boost::any& dbg_ip_data) const = 0;
 };
 
-<<<<<<< HEAD
 struct boot_partition : request
 {
   // default: 0
@@ -2802,7 +2801,8 @@
 
   virtual boost::any
   get(const device*) const = 0;
-=======
+};
+
 struct get_xclbin_data : request
 {
   struct xclbin_data {
@@ -2816,7 +2816,7 @@
 
   virtual boost::any
   get(const xrt_core::device* device) const = 0;
->>>>>>> b7db0d57
+
 };
 
 } // query
