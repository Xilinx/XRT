--- conflicted
+++ resolved
@@ -4200,11 +4200,7 @@
     uint32_t action;
     uint32_t log_level;
   };
-<<<<<<< HEAD
-  using result_type = value_type;  // get value type
-=======
   using result_type = uint32_t;  // get value type
->>>>>>> 263629dc
 
   static const key_type key = key_type::firmware_log_state;
   std::any
