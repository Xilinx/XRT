// SPDX-License-Identifier: Apache-2.0
// Copyright (C) 2022-2023 Advanced Micro Devices, Inc. All rights reserved.

// This file implements XRT xclbin APIs as declared in
// core/include/experimental/xrt_queue.h
#define XRT_API_SOURCE         // exporting xrt_hwcontext.h
#define XCL_DRIVER_DLL_EXPORT  // exporting xrt_xclbin.h
#define XRT_CORE_COMMON_SOURCE // in same dll as coreutil
#include "core/include/xrt/xrt_hw_context.h"
#include "hw_context_int.h"

#include "core/common/device.h"
#include "core/common/shim/hwctx_handle.h"
#include "core/common/xdp/profile.h"
#include "core/common/xdp/debug.h"

#include <limits>
#include <memory>

namespace xrt {

// class hw_context_impl - insulated implemention of an xrt::hw_context
//
class hw_context_impl : public std::enable_shared_from_this<hw_context_impl>
{
  using cfg_param_type = xrt::hw_context::cfg_param_type;
  using qos_type = cfg_param_type;
  using access_mode = xrt::hw_context::access_mode;

  std::shared_ptr<xrt_core::device> m_core_device;
  xrt::xclbin m_xclbin;
  cfg_param_type m_cfg_param;
  access_mode m_mode;
  std::unique_ptr<xrt_core::hwctx_handle> m_hdl;

public:
  hw_context_impl(std::shared_ptr<xrt_core::device> device, const xrt::uuid& xclbin_id, const cfg_param_type& cfg_param)
    : m_core_device(std::move(device))
    , m_xclbin(m_core_device->get_xclbin(xclbin_id))
    , m_cfg_param(cfg_param)
    , m_mode(xrt::hw_context::access_mode::shared)
    , m_hdl{m_core_device->create_hw_context(xclbin_id, m_cfg_param, m_mode)}
  {
  }

  hw_context_impl(std::shared_ptr<xrt_core::device> device, const xrt::uuid& xclbin_id, access_mode mode)
    : m_core_device{std::move(device)}
    , m_xclbin{m_core_device->get_xclbin(xclbin_id)}
    , m_mode{mode}
    , m_hdl{m_core_device->create_hw_context(xclbin_id, m_cfg_param, m_mode)}
  {}

  std::shared_ptr<hw_context_impl>
  get_shared_ptr()
  {
    return shared_from_this();
  }

  ~hw_context_impl()
  {
    // finish_flush_device should only be called when the underlying 
    // hw_context_impl is destroyed. The xdp::update_device cannot exist
    // in the hw_context_impl constructor because an existing
    // shared pointer must already exist to call get_shared_ptr(),
    // which is not true at that time.
<<<<<<< HEAD
    xrt_core::xdp::end_poll(this);
    xrt_core::xdp::end_debug(this);
=======
    xrt_core::xdp::finish_flush_device(this);
>>>>>>> dd942640
  }

  void
  update_qos(const qos_type& qos)
  {
    m_hdl->update_qos(qos);
  }

  void
  set_exclusive()
  {
    m_mode = xrt::hw_context::access_mode::exclusive;
    m_hdl->update_access_mode(m_mode);
  }

  const std::shared_ptr<xrt_core::device>&
  get_core_device() const
  {
    return m_core_device;
  }

  xrt::uuid
  get_uuid() const
  {
    return m_xclbin.get_uuid();
  }

  xrt::xclbin
  get_xclbin() const
  {
    return m_xclbin;
  }

  access_mode
  get_mode() const
  {
    return m_mode;
  }

  xrt_core::hwctx_handle*
  get_hwctx_handle()
  {
    return m_hdl.get();
  }
};

} // xrt

////////////////////////////////////////////////////////////////
// xrt_hw_context implementation of extension APIs not exposed to end-user
////////////////////////////////////////////////////////////////
namespace xrt_core { namespace hw_context_int {

std::shared_ptr<xrt_core::device>
get_core_device(const xrt::hw_context& hwctx)
{
  return hwctx.get_handle()->get_core_device();
}

xrt_core::device*
get_core_device_raw(const xrt::hw_context& hwctx)
{
  return hwctx.get_handle()->get_core_device().get();
}

void
set_exclusive(xrt::hw_context& hwctx)
{
  hwctx.get_handle()->set_exclusive();
}

xrt::hw_context
create_hw_context_from_implementation(void* hwctx_impl)
{
  if (!hwctx_impl)
    throw std::runtime_error("Invalid hardware context implementation."); 

  xrt::hw_context_impl* impl_ptr = static_cast<xrt::hw_context_impl*>(hwctx_impl);
  return xrt::hw_context(impl_ptr->get_shared_ptr());
}

}} // hw_context_int, xrt_core

////////////////////////////////////////////////////////////////
// xrt_hwcontext C++ API implmentations (xrt_hw_context.h)
////////////////////////////////////////////////////////////////
namespace xrt {

hw_context::
hw_context(const xrt::device& device, const xrt::uuid& xclbin_id, const xrt::hw_context::cfg_param_type& cfg_param)
  : detail::pimpl<hw_context_impl>(std::make_shared<hw_context_impl>(device.get_handle(), xclbin_id, cfg_param))
{
  // Update device is called with a raw pointer to dyanamically
  // link to callbacks that exist in XDP via a C-style interface
  // The create_hw_context_from_implementation function is then 
  // called in XDP create a hw_context to the underlying implementation
  // xrt_core::xdp::update_device(get_handle().get());
}


hw_context::
hw_context(const xrt::device& device, const xrt::uuid& xclbin_id, access_mode mode)
  : detail::pimpl<hw_context_impl>(std::make_shared<hw_context_impl>(device.get_handle(), xclbin_id, mode))
{
  xrt_core::xdp::update_device(get_handle().get());
  xrt_core::xdp::update_device_debug(get_handle().get());
}

void
hw_context::
update_qos(const qos_type& qos)
{
  get_handle()->update_qos(qos);
}

xrt::device
hw_context::
get_device() const
{
  return xrt::device{get_handle()->get_core_device()};
}

xrt::uuid
hw_context::
get_xclbin_uuid() const
{
  return get_handle()->get_uuid();
}

xrt::xclbin
hw_context::
get_xclbin() const
{
  return get_handle()->get_xclbin();
}

hw_context::access_mode
hw_context::
get_mode() const
{
  return get_handle()->get_mode();
}

hw_context::
operator xrt_core::hwctx_handle* () const
{
  return get_handle()->get_hwctx_handle();
}

} // xrt<|MERGE_RESOLUTION|>--- conflicted
+++ resolved
@@ -63,12 +63,7 @@
     // in the hw_context_impl constructor because an existing
     // shared pointer must already exist to call get_shared_ptr(),
     // which is not true at that time.
-<<<<<<< HEAD
-    xrt_core::xdp::end_poll(this);
-    xrt_core::xdp::end_debug(this);
-=======
     xrt_core::xdp::finish_flush_device(this);
->>>>>>> dd942640
   }
 
   void
