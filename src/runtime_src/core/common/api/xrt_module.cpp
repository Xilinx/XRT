--- conflicted
+++ resolved
@@ -434,15 +434,9 @@
 {
   // rela->addend have offset to base-bo-addr info along with schema
   // [0:3] bit are used for patching schema, [4:31] used for base-bo-addr
-<<<<<<< HEAD
-  constexpr static uint32_t Addend_Shift = 4;
-  constexpr static uint32_t Addend_Mask = ~((uint32_t)0) << Addend_Shift;
-  constexpr static uint32_t Schema_Mask = ~Addend_Mask;
-=======
   constexpr static uint32_t addend_shift = 4;
   constexpr static uint32_t addend_mask = ~((uint32_t)0) << addend_shift;
   constexpr static uint32_t schema_mask = ~addend_mask;
->>>>>>> a68d1795
   xrt::elf m_elf;
   uint8_t m_os_abi = Elf_Amd_Aie2p;
   std::vector<ctrlcode> m_ctrlcodes;
@@ -665,7 +659,7 @@
         if (offset >= sec_size)
           throw std::runtime_error("Invalid offset " + std::to_string(offset));
 
-        uint32_t add_end_higher_28bit = (rela->r_addend & Addend_Mask) >> Addend_Shift;
+        uint32_t add_end_higher_28bit = (rela->r_addend & addend_mask) >> addend_Shift;
         patcher::patch_info pi = { offset, add_end_higher_28bit };
 
         std::string argnm{ symname, symname + std::min(strlen(symname), dynstr->get_size()) };
@@ -674,14 +668,9 @@
         if (auto search = arg2patchers.find(key_string); search != arg2patchers.end())
           search->second.m_ctrlcode_patchinfo.emplace_back(pi);
         else {
-<<<<<<< HEAD
-          uint32_t patch_scheme_lower_4bit = rela->r_addend & Schema_Mask;
-          auto symbol_type = static_cast<patcher::symbol_type>(patch_scheme_lower_4bit);
+          uint32_t patch_scheme = rela->r_addend & schema_mask;
+          auto symbol_type = static_cast<patcher::symbol_type>(patch_scheme);
           arg2patchers.emplace(std::move(key_string), patcher{ symbol_type, {pi}, buf_type});
-=======
-          auto symbol_type = static_cast<patcher::symbol_type>(rela->r_addend & schema_mask);
-          arg2patchers.emplace(std::move(key_string), patcher{ symbol_type, {offset}, buf_type });
->>>>>>> a68d1795
         }
       }
     }
