/*
 * Copyright (C) 2020-2021, Xilinx Inc - All rights reserved
 * Xilinx Runtime (XRT) Experimental APIs
 *
 * Licensed under the Apache License, Version 2.0 (the "License"). You may
 * not use this file except in compliance with the License. A copy of the
 * License is located at
 *
 *     http://www.apache.org/licenses/LICENSE-2.0
 *
 * Unless required by applicable law or agreed to in writing, software
 * distributed under the License is distributed on an "AS IS" BASIS, WITHOUT
 * WARRANTIES OR CONDITIONS OF ANY KIND, either express or implied. See the
 * License for the specific language governing permissions and limitations
 * under the License.
 */

// This file implements XRT xclbin APIs as declared in
// core/include/experimental/xrt_device.h
#define XCL_DRIVER_DLL_EXPORT  // exporting xrt_device.h
#define XRT_CORE_COMMON_SOURCE // in same dll as core_common

#include "core/include/experimental/xrt_device.h"
#include "core/include/experimental/xrt_aie.h"
#include "core/include/experimental/plugin/xdp/native_profile.h"

#include "core/common/system.h"
#include "core/common/device.h"
#include "core/common/message.h"
#include "core/common/query_requests.h"

#include "xclbin_int.h" // Non public xclbin APIs

#include <map>
#include <vector>
#include <fstream>

#ifdef _WIN32
# pragma warning( disable : 4244 )
#endif

namespace {

// C-API handles that must be explicitly closed. Corresponding managed
// handles are inserted in this map.  When the unmanaged handle is
// closed, it is removed from this map and underlying buffer is
// deleted if no other shared ptrs exists for this buffer
static std::map<xrtDeviceHandle, std::shared_ptr<xrt_core::device>> device_cache;

static std::shared_ptr<xrt_core::device>
get_device(xrtDeviceHandle dhdl)
{
  auto itr = device_cache.find(dhdl);
  if (itr == device_cache.end())
    throw xrt_core::error(-EINVAL, "No such device handle");
  return (*itr).second;
}


static void
free_device(xrtDeviceHandle dhdl)
{
  if (device_cache.erase(dhdl) == 0)
    throw xrt_core::error(-EINVAL, "No such device handle");
}

inline void
send_exception_message(const char* msg)
{
  xrt_core::message::send(xrt_core::message::severity_level::error, "XRT", msg);
}

// Helper functions for extracting xrt_core::device query request values
namespace query {

// Return the raw value of a query_request.  Compile type validation
// that the query request result type matches the xrt::info::device
// return type
template <xrt::info::device param, typename QueryRequestType>
boost::any
raw(const xrt_core::device* device)
{
  static_assert(std::is_same<
                typename QueryRequestType::result_type,
                typename xrt::info::param_traits<xrt::info::device, param>::return_type
                >::value, "query type mismatch");
  return device->query<QueryRequestType>();
}

// Return the converted query request.  Conversion is per converter
// argument Compile type validation that the query request result type
// matches the xrt::info::device return type
template <xrt::info::device param, typename QueryRequestType, typename Converter>
boost::any
to_value(const xrt_core::device* device, Converter conv)
{
  auto val = conv(xrt_core::device_query<QueryRequestType>(device));
  static_assert(std::is_same<
                decltype(val),
                typename xrt::info::param_traits<xrt::info::device, param>::return_type
                >::value, "query type mismatch");
  return val;
}

// Return the query request as a std::string using the
// query_request::to_string converter. Compile time asserts that
// xrt::info::device param return type is std::string
template <xrt::info::device param, typename QueryRequestType>
boost::any
to_string(const xrt_core::device* device)
{
  return to_value<param, QueryRequestType>(device, [](const auto& q) { return QueryRequestType::to_string(q); });
}

} // query

} // unnamed namespace

namespace xdp {

device_profile_start::
device_profile_start(void* object, const char* function, const char* type)
{
  xdpnative::profiling_start(object, function, type);
}

device_profile_end::
device_profile_end(void* object, const char* function, const char* type)
{
  xdpnative::profiling_end(object, function, type);
}
} // end namespace xdp

namespace xrt_core { namespace device_int {

std::shared_ptr<xrt_core::device>
get_core_device(xrtDeviceHandle dhdl)
{
  return get_device(dhdl); // handle check
}

xclDeviceHandle
get_xcl_device_handle(xrtDeviceHandle dhdl)
{
  auto device = get_device(dhdl); // handle check
  return device->get_device_handle();  // shim handle
}

}} // device_int, xrt_core


namespace xrt {

////////////////////////////////////////////////////////////////
// xrt_bo C++ API implmentations (xrt_bo.h)
////////////////////////////////////////////////////////////////

device::
device(unsigned int index)
  : profiling_start(this, __func__, "xrt::device"),
    handle(xrt_core::get_userpf_device(index)),
    profiling_end(this, __func__, "xrt::device")
{}

device::
device(const std::string& bdf)
  : device(xrt_core::get_device_id(bdf))
{}

device::
device(xclDeviceHandle dhdl)
  : profiling_start(this, __func__, "xrt::device"),
    handle(xrt_core::get_userpf_device(dhdl)),
    profiling_end(this, __func__, "xrt::device")
{}

uuid
device::
load_xclbin(const struct axlf* top)
{
<<<<<<< HEAD
  NATIVE_MEMBER_LOG_FUNCTION_CALL("xrt::device") ;
  handle->load_xclbin(top);
  return uuid(top->m_header.uuid);
=======
  xrt::xclbin xclbin{top};
  handle->load_xclbin(xclbin);
  return xclbin.get_uuid();
>>>>>>> db416479
}

uuid
device::
load_xclbin(const std::string& fnm)
{
  xrt::xclbin xclbin{fnm};
  handle->load_xclbin(xclbin);
  return xclbin.get_uuid();
}

uuid
device::
load_xclbin(const xclbin& xclbin)
{
  handle->load_xclbin(xclbin);
  return xclbin.get_uuid();
}

uuid
device::
get_xclbin_uuid() const
{
  NATIVE_MEMBER_LOG_FUNCTION_CALL("xrt::device") ;
  return handle->get_xclbin_uuid();
}

device::
operator xclDeviceHandle() const
{
  return handle->get_device_handle();
}

void
device::
reset()
{
  NATIVE_MEMBER_LOG_FUNCTION_CALL("xrt::device") ;
  handle.reset();
}

std::pair<const char*, size_t>
device::
get_xclbin_section(axlf_section_kind section, const uuid& uuid) const
{
  NATIVE_MEMBER_LOG_FUNCTION_CALL("xrt::device") ;
  return handle->get_axlf_section_or_error(section, uuid);
}

boost::any
device::
get_info(info::device param) const
{
  switch (param) {
  case info::device::name :                   // std::string
    return query::raw<info::device::name, xrt_core::query::rom_vbnv>(handle.get());
  case info::device::bdf :                    // std::string
    return query::to_string<info::device::bdf, xrt_core::query::pcie_bdf>(handle.get());
  case info::device::kdma :                   // uint32_t
    return query::raw<info::device::kdma, xrt_core::query::kds_numcdmas>(handle.get());
  case info::device::max_clock_frequency_mhz: // unsigned long
    return query::to_value<info::device::max_clock_frequency_mhz, xrt_core::query::clock_freqs_mhz>
      (handle.get(), [](const auto& freqs) {
        unsigned long max = 0;
        for (const auto& val : freqs) { max = std::max(max, std::stoul(val)); }
        return max;
      });
  case info::device::m2m :                    // bool
    try {
      return query::to_value<info::device::m2m, xrt_core::query::m2m>
        (handle.get(), [](const auto& val) { return bool(val); });
    }
    catch (const std::exception&) {
      return false;
    }
  case info::device::nodma :                  // bool
    return query::to_value<info::device::nodma, xrt_core::query::nodma>
      (handle.get(), [](const auto& val) { return bool(val); });
  }

  throw std::runtime_error("internal error: unreachable");
}

} // xrt

#ifdef XRT_ENABLE_AIE
////////////////////////////////////////////////////////////////
// xrt_aie_device C++ API implmentations (xrt_aie.h)
////////////////////////////////////////////////////////////////
namespace xrt { namespace aie {

void
device::
reset_array()
{
  auto handle = get_handle();
  handle->reset_aie();
}

}} // namespace aie, xrt
#endif

////////////////////////////////////////////////////////////////
// xrt_device API implmentations (xrt_device.h)
////////////////////////////////////////////////////////////////
xrtDeviceHandle
xrtDeviceOpen(unsigned int index)
{
  NATIVE_LOG_FUNCTION_CALL ;
  try {
    auto device = xrt_core::get_userpf_device(index);
    device_cache[device.get()] = device;
    return device.get();
  }
  catch (const xrt_core::error& ex) {
    xrt_core::send_exception_message(ex.what());
    errno = ex.get();
  }
  catch (const std::exception& ex) {
    send_exception_message(ex.what());
    errno = 0;
  }
  return nullptr;
}

xrtDeviceHandle
xrtDeviceOpenByBDF(const char* bdf)
{
  try {
    return xrtDeviceOpen(xrt_core::get_device_id(bdf));
  }
  catch (const xrt_core::error& ex) {
    xrt_core::send_exception_message(ex.what());
    errno = ex.get();
  }
  catch (const std::exception& ex) {
    send_exception_message(ex.what());
    errno = 0;
  }
  return nullptr;
}

int
xrtDeviceClose(xrtDeviceHandle dhdl)
{
  NATIVE_LOG_FUNCTION_CALL ;
  try {
    free_device(dhdl);
    return 0;
  }
  catch (const xrt_core::error& ex) {
    xrt_core::send_exception_message(ex.what());
    return (errno = ex.get());
  }
  catch (const std::exception& ex) {
    send_exception_message(ex.what());
    return (errno = 0);
  }
}

int
xrtDeviceLoadXclbin(xrtDeviceHandle dhdl, const axlf* top)
{
  NATIVE_LOG_FUNCTION_CALL ;
  try {
    xrt::xclbin xclbin{top};
    auto device = get_device(dhdl);
    device->load_xclbin(xclbin);
    return 0;
  }
  catch (const xrt_core::error& ex) {
    xrt_core::send_exception_message(ex.what());
    return (errno = ex.get());
  }
  catch (const std::exception& ex) {
    send_exception_message(ex.what());
    return (errno = 0);
  }
}

int
xrtDeviceLoadXclbinFile(xrtDeviceHandle dhdl, const char* fnm)
{
  NATIVE_LOG_FUNCTION_CALL ;
  try {
    xrt::xclbin xclbin{fnm};
    auto device = get_device(dhdl);
    device->load_xclbin(xclbin);
    return 0;
  }
  catch (const xrt_core::error& ex) {
    xrt_core::send_exception_message(ex.what());
    return (errno = ex.get());
  }
  catch (const std::exception& ex) {
    send_exception_message(ex.what());
    return (errno = 0);
  }
}

int
xrtDeviceLoadXclbinHandle(xrtDeviceHandle dhdl, xrtXclbinHandle xhdl)
{
  NATIVE_LOG_FUNCTION_CALL ;
  try {
    auto device = get_device(dhdl);
    device->load_xclbin(xrt_core::xclbin_int::get_xclbin(xhdl));
    return 0;
  }
  catch (const xrt_core::error& ex) {
    xrt_core::send_exception_message(ex.what());
    return (errno = ex.get());
  }
  catch (const std::exception& ex) {
    send_exception_message(ex.what());
    return (errno = 0);
  }
}

int
xrtDeviceGetXclbinUUID(xrtDeviceHandle dhdl, xuid_t out)
{
  NATIVE_LOG_FUNCTION_CALL ;
  try {
    auto device = get_device(dhdl);
    auto uuid = device->get_xclbin_uuid();
    uuid_copy(out, uuid.get());
    return 0;
  }
  catch (const xrt_core::error& ex) {
    xrt_core::send_exception_message(ex.what());
    return ex.get();
  }
  catch (const std::exception& ex) {
    send_exception_message(ex.what());
    return 1;
  }
}

xclDeviceHandle
xrtDeviceToXclDevice(xrtDeviceHandle dhdl)
{
  NATIVE_LOG_FUNCTION_CALL ;
  try {
    auto device = get_device(dhdl);
    return device->get_device_handle();
  }
  catch (const xrt_core::error& ex) {
    xrt_core::send_exception_message(ex.what());
    errno = ex.get();
  }
  catch (const std::exception& ex) {
    send_exception_message(ex.what());
    errno = 0;
  }
  return nullptr;
}

xrtDeviceHandle
xrtDeviceOpenFromXcl(xclDeviceHandle dhdl)
{
  NATIVE_LOG_FUNCTION_CALL ;
  try {
    auto device = xrt_core::get_userpf_device(dhdl);

    // Only one xrt unmanaged device per xclDeviceHandle
    // xrtDeviceClose removes the handle from the cache
    if (device_cache.count(device.get()))
      throw xrt_core::error(-EINVAL, "Handle is already in use");
    device_cache[device.get()] = device;
    return device.get();
  }
  catch (const xrt_core::error& ex) {
    xrt_core::send_exception_message(ex.what());
    errno = ex.get();
  }
  catch (const std::exception& ex) {
    send_exception_message(ex.what());
    errno = 0;
  }
  return nullptr;
}<|MERGE_RESOLUTION|>--- conflicted
+++ resolved
@@ -178,21 +178,17 @@
 device::
 load_xclbin(const struct axlf* top)
 {
-<<<<<<< HEAD
-  NATIVE_MEMBER_LOG_FUNCTION_CALL("xrt::device") ;
-  handle->load_xclbin(top);
-  return uuid(top->m_header.uuid);
-=======
+  NATIVE_MEMBER_LOG_FUNCTION_CALL("xrt::device") ;
   xrt::xclbin xclbin{top};
   handle->load_xclbin(xclbin);
   return xclbin.get_uuid();
->>>>>>> db416479
 }
 
 uuid
 device::
 load_xclbin(const std::string& fnm)
 {
+  NATIVE_MEMBER_LOG_FUNCTION_CALL("xrt::device") ;
   xrt::xclbin xclbin{fnm};
   handle->load_xclbin(xclbin);
   return xclbin.get_uuid();
@@ -202,6 +198,7 @@
 device::
 load_xclbin(const xclbin& xclbin)
 {
+  NATIVE_MEMBER_LOG_FUNCTION_CALL("xrt::device") ;
   handle->load_xclbin(xclbin);
   return xclbin.get_uuid();
 }
