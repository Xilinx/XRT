--- conflicted
+++ resolved
@@ -46,12 +46,7 @@
 #endif
 
 namespace {
-<<<<<<< HEAD
-
-constexpr size_t max_sections = 11;
-=======
 constexpr size_t max_sections = 12;
->>>>>>> d585e42c
 static const std::array<axlf_section_kind, max_sections> kinds = {
   EMBEDDED_METADATA,
   AIE_METADATA,
