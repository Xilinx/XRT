/*
 * Copyright (C) 2020, Xilinx Inc - All rights reserved
 * Xilinx Runtime (XRT) Experimental APIs
 *
 * Licensed under the Apache License, Version 2.0 (the "License"). You may
 * not use this file except in compliance with the License. A copy of the
 * License is located at
 *
 *     http://www.apache.org/licenses/LICENSE-2.0
 *
 * Unless required by applicable law or agreed to in writing, software
 * distributed under the License is distributed on an "AS IS" BASIS, WITHOUT
 * WARRANTIES OR CONDITIONS OF ANY KIND, either express or implied. See the
 * License for the specific language governing permissions and limitations
 * under the License.
 */

// This file implements XRT xclbin APIs as declared in
// core/include/experimental/xrt_xclbin.h
#define XCL_DRIVER_DLL_EXPORT  // exporting xrt_xclbin.h
#define XRT_CORE_COMMON_SOURCE // in same dll as core_common

#include "core/include/experimental/xrt_xclbin.h"
#include "core/common/device.h"
#include "core/common/system.h"
#include "core/common/message.h"
#include "core/common/query_requests.h"
#include "core/include/xclbin.h"
#include "core/include/experimental/xclbin_util.h"
#include "core/common/xclbin_parser.h"

#ifdef _WIN32
# include "windows/uuid.h"
#else

# include <linux/uuid.h>

#endif

namespace {

namespace api {

void
xrtXclbinUUID(xclDeviceHandle dhdl, xuid_t out)
{
  auto device = xrt_core::get_userpf_device(dhdl);
  auto uuid = device->get_xclbin_uuid();
  uuid_copy(out, uuid.get());
}

} // api

inline void
send_exception_message(const char *msg)
{
  xrt_core::message::send(xrt_core::message::severity_level::XRT_ERROR, "XRT", msg);
}

} // namespace

////////////////////////////////////////////////////////////////
// xrt_xclbin API implmentations (xrt_xclbin.h)
////////////////////////////////////////////////////////////////
int
xrtXclbinUUID(xclDeviceHandle dhdl, xuid_t out)
{
  try {
    api::xrtXclbinUUID(dhdl, out);
    return 0;
  }
  catch (const xrt_core::error &ex) {
    xrt_core::send_exception_message(ex.what());
    return ex.get();
  }
  catch (const std::exception &ex) {
    xrt_core::send_exception_message(ex.what());
    return -1;
  }
}

namespace xrt {

// class xclbin_impl - class for xclbin objects
//
// Life time of xclbin are managed through shared pointers.
// XCLBIN buffer is freed when last references is released.
class xclbin_impl
{
protected:
  std::vector<char> data;
  const axlf *top;
  const device* dhdl;

  void initialize(const std::vector<char>& rawData)
  {
    this->data = rawData;
    this->top = xclbin_axlf_handle(reinterpret_cast<void *>(this->data.data()));
  }

public:
  explicit xclbin_impl(const std::vector<char> &data)
  {
    initialize(data);
  }

  xclbin_impl(const std::string &filename)
  {
    std::vector<char> rawData = read_xclbin(filename);
    initialize(rawData);
  }

  // TODO - Get raw data from device, call first constructor
  xclbin_impl(const device &device)
  {
    dhdl = &device;
  }

  virtual
  ~xclbin_impl()
  {
  }

  void
  check_empty() const
  {
    if (this->data.size() == 0 || this->top == nullptr)
      throw xrt_core::error(-EINVAL, "Invalid XCLBIN data");
  }

  const std::vector<std::string>
  get_cu_names() const
  {
    check_empty();
    std::vector<std::string> names;
    std::vector<uint64_t> cus = xrt_core::xclbin::get_cus(top, false); // Why would I ever need them encoded
    for (auto cu : cus)
      names.push_back(xrt_core::xclbin::get_ip_name(top, cu));

    return names;
  }

  const std::string
  get_dsa_name() const
  {
    check_empty();
    return reinterpret_cast<const char *>(top->m_header.m_platformVBNV);
  }

  uuid
  get_uuid() const
  {
    check_empty();
    return uuid(top->m_header.uuid);
  }

  const std::vector<char>
  get_data() const
  {
    check_empty();
    return data;
  }

  int
  get_data_size() const
  {
    check_empty();
    return data.size();
  }

};

} //namespace

////////////////////////////////////////////////////////////////
// xrt_xclbin C++ API implementations (xrt_xclbin.h)
////////////////////////////////////////////////////////////////
namespace xrt {

xclbin::xclbin(const std::string &filename) : handle(std::make_shared<xclbin_impl>(filename))
{}

xclbin::xclbin(const std::vector<char> &data) : handle(std::make_shared<xclbin_impl>(data))
{}

xclbin::xclbin(const device &device) : handle(std::make_shared<xclbin_impl>(device))
{}

const std::vector<std::string>
xclbin::get_cu_names() const
{
  return this->get_handle()->get_cu_names();
}

const std::string
xclbin::get_dsa_name() const
{
  return this->get_handle()->get_dsa_name();
}

uuid
xclbin::get_uuid() const
{
  return this->get_handle()->get_uuid();
}

const std::vector<char>
xclbin::get_data() const
{
  return this->get_handle()->get_data();
}

int
xclbin::get_data_size() const
{
  return this->get_handle()->get_data_size();
}

}

////////////////////////////////////////////////////////////////
// xrt_xclbin API implementations (xrt_xclbin.h)
////////////////////////////////////////////////////////////////

// C-API handles that must be explicitly freed. Corresponding managed
// handles are inserted in this map.  When the unmanaged handle is
// freed, it is removed from this map and underlying object is
// deleted if no other shared ptrs exists for this xclbin object
static std::map<xrtXclbinHandle, std::shared_ptr<xrt::xclbin_impl>> xclbins;

static std::shared_ptr<xrt::xclbin_impl>
get_xclbin(xrtXclbinHandle handle)
{
  auto itr = xclbins.find(handle);
  if (itr == xclbins.end())
    throw xrt_core::error(-EINVAL, "No such xclbin handle");
  return (*itr).second;
}

static void
free_xclbin(xrtXclbinHandle handle)
{
  if (xclbins.erase(handle) == 0)
    throw xrt_core::error(-EINVAL, "No such device handle");
}

xrtXclbinHandle
xrtXclbinAllocFilename(const char *filename)
{
  try {
    auto xclbin = std::make_shared<xrt::xclbin_impl>(filename);
    auto handle = xclbin.get();
    xclbins.emplace(std::make_pair(handle, std::move(xclbin)));
    return handle;
  }
  catch (const xrt_core::error &ex) {
    xrt_core::send_exception_message(ex.what());
    errno = ex.get();
  }
  catch (const std::exception &ex) {
    send_exception_message(ex.what());
    errno = 0;
  }
  return nullptr;
}

xrtXclbinHandle
xrtXclbinAllocRawData(const void *data, const int size)
{
  try {
    char *data_c = (char *) data;
    std::vector<char> raw_data(data_c, data_c + size);
    auto xclbin = std::make_shared<xrt::xclbin_impl>(raw_data);
    auto handle = xclbin.get();
    xclbins.emplace(std::make_pair(handle, std::move(xclbin)));
    return handle;
  }
  catch (const xrt_core::error &ex) {
    xrt_core::send_exception_message(ex.what());
    errno = ex.get();
  }
  catch (const std::exception &ex) {
    send_exception_message(ex.what());
    errno = 0;
  }
  return nullptr;
}

#if 0
xrtXclbinHandle
xrtXclbinAllocDevice(const xrtDeviceHandle* device){
  try {
  std::vector<char> raw_data(data, data+size);
  auto xclbin = std::make_shared<xrt::xclbin_impl>(raw_data);
  auto handle = xclbin.get();
  xclbins.emplace(std::make_pair(handle,std::move(xclbin)));
  return handle;
  }
  catch (const xrt_core::error& ex) {
  xrt_core::send_exception_message(ex.what());
  errno = ex.get();
  }
  catch (const std::exception& ex) {
  send_exception_message(ex.what());
  errno = 0;
  }
  return nullptr;
}
#endif

int
xrtXclbinFreeHandle(xrtXclbinHandle handle)
{
  try {
    free_xclbin(handle);
    return 0;
  }
  catch (const xrt_core::error &ex) {
    xrt_core::send_exception_message(ex.what());
    return ex.get();
  }
  catch (const std::exception &ex) {
    send_exception_message(ex.what());
    return -1;
  }
}

int
xrtXclbinGetCUNames(xrtXclbinHandle handle, char **names, int *numNames)
{
  try {
    auto xclbin = get_xclbin(handle);
    const std::vector<std::string> cuNames = xclbin->get_cu_names();
    *numNames = cuNames.size();
    auto index = 0;
    for (auto &&name: cuNames) {
      std::strcpy(names[index++], name.c_str());
    }
    return 0;
  }
  catch (const xrt_core::error &ex) {
    xrt_core::send_exception_message(ex.what());
    return (errno = ex.get());
  }
  catch (const std::exception &ex) {
    send_exception_message(ex.what());
    return (errno = 0);
  }
}

int
xrtXclbinGetDSAName(xrtXclbinHandle handle, char *name)
{
  try {
    auto xclbin = get_xclbin(handle);
    const std::string dsaName = xclbin->get_dsa_name();
    std::strcpy(name, dsaName.c_str());
    return 0;
  }
  catch (const xrt_core::error &ex) {
    xrt_core::send_exception_message(ex.what());
    return (errno = ex.get());
  }
  catch (const std::exception &ex) {
    send_exception_message(ex.what());
    return (errno = 0);
  }
}

int
xrtXclbinGetUUID(xclDeviceHandle handle, xuid_t uuid)
{
  try {
    auto xclbin = get_xclbin(handle);
    auto result = xclbin->get_uuid();
    uuid_copy(uuid, result.get());
    return 0;
  }
  catch (const xrt_core::error &ex) {
    xrt_core::send_exception_message(ex.what());
    return (errno = ex.get());
  }
  catch (const std::exception &ex) {
    send_exception_message(ex.what());
    return (errno = 0);
  }
}

int
xrtXclbinGetData(xrtXclbinHandle handle, char *data)
{
  try {
    auto xclbin = get_xclbin(handle);
<<<<<<< HEAD
    auto result = xclbin->get_data();
    std::strcpy(data, result.data());
=======
    auto result = xclbin->getData();
    auto size = xclbin->getDataSize();
    std::memcpy(data, result.data(), size);
>>>>>>> 3d079ac7
    return 0;
  }
  catch (const xrt_core::error &ex) {
    xrt_core::send_exception_message(ex.what());
    return (errno = ex.get());
  }
  catch (const std::exception &ex) {
    send_exception_message(ex.what());
    return (errno = 0);
  }
}

int
xrtXclbinGetDataSize(xrtXclbinHandle handle)
{
  try {
    auto xclbin = get_xclbin(handle);
    auto result = xclbin->get_data_size();
    return result;
  }
  catch (const xrt_core::error &ex) {
    xrt_core::send_exception_message(ex.what());
    return (errno = ex.get());
  }
  catch (const std::exception &ex) {
    send_exception_message(ex.what());
    return (errno = 0);
  }
}<|MERGE_RESOLUTION|>--- conflicted
+++ resolved
@@ -21,8 +21,9 @@
 #define XRT_CORE_COMMON_SOURCE // in same dll as core_common
 
 #include "core/include/experimental/xrt_xclbin.h"
+
+#include "core/common/system.h"
 #include "core/common/device.h"
-#include "core/common/system.h"
 #include "core/common/message.h"
 #include "core/common/query_requests.h"
 #include "core/include/xclbin.h"
@@ -84,14 +85,12 @@
 // class xclbin_impl - class for xclbin objects
 //
 // Life time of xclbin are managed through shared pointers.
-// XCLBIN buffer is freed when last references is released.
+// A buffer is freed when last references is released.
 class xclbin_impl
 {
 protected:
   std::vector<char> data;
   const axlf *top;
-  const device* dhdl;
-
   void initialize(const std::vector<char>& rawData)
   {
     this->data = rawData;
@@ -112,9 +111,7 @@
 
   // TODO - Get raw data from device, call first constructor
   xclbin_impl(const device &device)
-  {
-    dhdl = &device;
-  }
+  {}
 
   virtual
   ~xclbin_impl()
@@ -129,7 +126,7 @@
   }
 
   const std::vector<std::string>
-  get_cu_names() const
+  getCUNames() const
   {
     check_empty();
     std::vector<std::string> names;
@@ -141,28 +138,28 @@
   }
 
   const std::string
-  get_dsa_name() const
+  getDSAName() const
   {
     check_empty();
     return reinterpret_cast<const char *>(top->m_header.m_platformVBNV);
   }
 
   uuid
-  get_uuid() const
+  getUUID() const
   {
     check_empty();
     return uuid(top->m_header.uuid);
   }
 
   const std::vector<char>
-  get_data() const
+  getData() const
   {
     check_empty();
     return data;
   }
 
   int
-  get_data_size() const
+  getDataSize() const
   {
     check_empty();
     return data.size();
@@ -187,33 +184,33 @@
 {}
 
 const std::vector<std::string>
-xclbin::get_cu_names() const
-{
-  return this->get_handle()->get_cu_names();
+xclbin::getCUNames() const
+{
+  return this->get_handle()->getCUNames();
 }
 
 const std::string
-xclbin::get_dsa_name() const
-{
-  return this->get_handle()->get_dsa_name();
+xclbin::getDSAName() const
+{
+  return this->get_handle()->getDSAName();
 }
 
 uuid
-xclbin::get_uuid() const
-{
-  return this->get_handle()->get_uuid();
+xclbin::getUUID() const
+{
+  return this->get_handle()->getUUID();
 }
 
 const std::vector<char>
-xclbin::get_data() const
-{
-  return this->get_handle()->get_data();
-}
-
-int
-xclbin::get_data_size() const
-{
-  return this->get_handle()->get_data_size();
+xclbin::getData() const
+{
+  return this->get_handle()->getData();
+}
+
+int
+xclbin::getDataSize() const
+{
+  return this->get_handle()->getDataSize();
 }
 
 }
@@ -330,7 +327,7 @@
 {
   try {
     auto xclbin = get_xclbin(handle);
-    const std::vector<std::string> cuNames = xclbin->get_cu_names();
+    const std::vector<std::string> cuNames = xclbin->getCUNames();
     *numNames = cuNames.size();
     auto index = 0;
     for (auto &&name: cuNames) {
@@ -353,7 +350,7 @@
 {
   try {
     auto xclbin = get_xclbin(handle);
-    const std::string dsaName = xclbin->get_dsa_name();
+    const std::string dsaName = xclbin->getDSAName();
     std::strcpy(name, dsaName.c_str());
     return 0;
   }
@@ -372,7 +369,7 @@
 {
   try {
     auto xclbin = get_xclbin(handle);
-    auto result = xclbin->get_uuid();
+    auto result = xclbin->getUUID();
     uuid_copy(uuid, result.get());
     return 0;
   }
@@ -391,14 +388,9 @@
 {
   try {
     auto xclbin = get_xclbin(handle);
-<<<<<<< HEAD
-    auto result = xclbin->get_data();
-    std::strcpy(data, result.data());
-=======
     auto result = xclbin->getData();
     auto size = xclbin->getDataSize();
     std::memcpy(data, result.data(), size);
->>>>>>> 3d079ac7
     return 0;
   }
   catch (const xrt_core::error &ex) {
@@ -416,7 +408,7 @@
 {
   try {
     auto xclbin = get_xclbin(handle);
-    auto result = xclbin->get_data_size();
+    auto result = xclbin->getDataSize();
     return result;
   }
   catch (const xrt_core::error &ex) {
