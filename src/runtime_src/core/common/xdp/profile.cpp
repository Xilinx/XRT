// SPDX-License-Identifier: Apache-2.0
// Copyright (C) 2023 Advanced Micro Devices, Inc. - All rights reserved
#define XRT_CORE_COMMON_SOURCE
#include "core/common/xdp/profile.h"

#include "core/common/config_reader.h"
#include "core/common/dlfcn.h"
#include "core/common/module_loader.h"
#include <functional>

// This file makes the connections between all xrt_coreutil level hooks
// to the corresponding xdp plugins.  It is responsible for loading all of
// modules.

namespace xrt_core::xdp::aie::profile {

std::function<void (void*)> update_device_cb;
std::function<void (void*)> end_poll_cb;

void 
register_callbacks(void* handle)
{  
  #ifdef XDP_MINIMAL_BUILD
    using ftype = void (*)(void*);

    update_device_cb = reinterpret_cast<ftype>(xrt_core::dlsym(handle, "updateAIECtrDevice"));
    end_poll_cb = reinterpret_cast<ftype>(xrt_core::dlsym(handle, "endAIECtrPoll"));
  #else 
    (void)handle;
  #endif

}

void 
warning_callbacks()
{
}

void 
load()
{
  static xrt_core::module_loader xdp_aie_loader("xdp_aie_profile_plugin",
                                                register_callbacks,
                                                warning_callbacks);
}

// Make connections
void 
update_device(void* handle)
{
  if (update_device_cb)
    update_device_cb(handle);
}

void 
end_poll(void* handle)
{
  if (end_poll_cb)
    end_poll_cb(handle);
}

} // end namespace xrt_core::xdp::aie::profile

namespace xrt_core::xdp::aie::debug {

std::function<void (void*)> update_device_cb;
std::function<void (void*)> end_debug_cb;

void 
register_callbacks(void* handle)
{  
  #ifdef XDP_MINIMAL_BUILD
    using ftype = void (*)(void*);

    end_debug_cb = reinterpret_cast<ftype>(xrt_core::dlsym(handle, "endAIEDebugRead"));
    update_device_cb = reinterpret_cast<ftype>(xrt_core::dlsym(handle, "updateAIEDebugDevice"));
  #else 
    (void)handle;
  #endif
}

void 
warning_callbacks()
{
}

void 
load()
{
  static xrt_core::module_loader xdp_aie_debug_loader("xdp_aie_debug_plugin",
                                                register_callbacks,
                                                warning_callbacks);
}

// Make connections
void 
update_device(void* handle)
{
  if (update_device_cb)
    update_device_cb(handle);
}

void
end_debug(void* handle)
{
  if (end_debug_cb)
    end_debug_cb(handle);
}

} // end namespace xrt_core::xdp::aie::debug

<<<<<<< HEAD
namespace xrt_core::xdp::aie::trace {

std::function<void (void*)> update_device_cb;
std::function<void (void*)> end_trace_cb;


void 
register_callbacks(void* handle)
{  
  #ifdef XDP_MINIMAL_BUILD
    using ftype = void (*)(void*);

    end_trace_cb = reinterpret_cast<ftype>(xrt_core::dlsym(handle, "finishFlushAIEDevice"));
    update_device_cb = reinterpret_cast<ftype>(xrt_core::dlsym(handle, "updateAIEDevice"));
  #else 
    (void)handle;
  #endif
}

void 
=======

namespace xrt_core::xdp::ml_timeline {

std::function<void (void*)> update_device_cb;
std::function<void (void*)> finish_flush_device_cb;

void
register_callbacks(void* handle)
{ 
  #ifdef XDP_MINIMAL_BUILD
    using ftype = void (*)(void*);

    update_device_cb = reinterpret_cast<ftype>(xrt_core::dlsym(handle, "updateDeviceMLTmln"));
    finish_flush_device_cb = reinterpret_cast<ftype>(xrt_core::dlsym(handle, "finishflushDeviceMLTmln"));
  #else
    (void)handle;
  #endif

}

void
>>>>>>> 6e920d64
warning_callbacks()
{
}

<<<<<<< HEAD
void 
load()
{
  static xrt_core::module_loader xdp_aie_trace_loader("xdp_aie_trace_plugin",
=======
void
load()
{
  static xrt_core::module_loader xdp_loader("xdp_ml_timeline_plugin",
>>>>>>> 6e920d64
                                                register_callbacks,
                                                warning_callbacks);
}

// Make connections
<<<<<<< HEAD
void 
=======
void
>>>>>>> 6e920d64
update_device(void* handle)
{
  if (update_device_cb)
    update_device_cb(handle);
}

<<<<<<< HEAD
void 
end_trace(void* handle)
{
  if (end_trace_cb)
    end_trace_cb(handle);
}

} // end namespace xrt_core::xdp::aie::trace
=======
void
finish_flush_device(void* handle)
{
  if (finish_flush_device_cb)
    finish_flush_device_cb(handle);
}

} // end namespace xrt_core::xdp::ml_timeline
>>>>>>> 6e920d64

namespace xrt_core::xdp {

void 
update_device(void* handle)
{
  if (xrt_core::config::get_aie_profile()) {
    try {
      xrt_core::xdp::aie::profile::load();
    } 
    catch (...) {
      return;
    }
    xrt_core::xdp::aie::profile::update_device(handle);
  }

  if (xrt_core::config::get_aie_trace()) {
    try {
      xrt_core::xdp::aie::trace::load();
    } 
    catch (...) {
      return;
    }
    xrt_core::xdp::aie::trace::update_device(handle);
    
  }

  if (xrt_core::config::get_aie_debug()) {
    try {
      xrt_core::xdp::aie::debug::load();
    } 
    catch (...) {
      return;
    }
    xrt_core::xdp::aie::debug::update_device(handle);
  }

  if (xrt_core::config::get_ml_timeline()) {
    try {
      xrt_core::xdp::ml_timeline::load();
    }
    catch (...) {
      return;
    }
    xrt_core::xdp::ml_timeline::update_device(handle);
  }
}

void 
finish_flush_device(void* handle)
{
  if (xrt_core::config::get_aie_profile())
    xrt_core::xdp::aie::profile::end_poll(handle);
  if (xrt_core::config::get_aie_trace())
    xrt_core::xdp::aie::trace::end_trace(handle);
  if (xrt_core::config::get_aie_debug())
    xrt_core::xdp::aie::debug::end_debug(handle);

  if (xrt_core::config::get_ml_timeline())
    xrt_core::xdp::ml_timeline::finish_flush_device(handle);
}

} // end namespace xrt_core::xdp
<|MERGE_RESOLUTION|>--- conflicted
+++ resolved
@@ -109,7 +109,56 @@
 
 } // end namespace xrt_core::xdp::aie::debug
 
-<<<<<<< HEAD
+
+namespace xrt_core::xdp::ml_timeline {
+
+std::function<void (void*)> update_device_cb;
+std::function<void (void*)> finish_flush_device_cb;
+
+void
+register_callbacks(void* handle)
+{ 
+  #ifdef XDP_MINIMAL_BUILD
+    using ftype = void (*)(void*);
+
+    update_device_cb = reinterpret_cast<ftype>(xrt_core::dlsym(handle, "updateDeviceMLTmln"));
+    finish_flush_device_cb = reinterpret_cast<ftype>(xrt_core::dlsym(handle, "finishflushDeviceMLTmln"));
+  #else
+    (void)handle;
+  #endif
+
+}
+
+void
+warning_callbacks()
+{
+}
+
+void
+load()
+{
+  static xrt_core::module_loader xdp_loader("xdp_ml_timeline_plugin",
+                                                register_callbacks,
+                                                warning_callbacks);
+}
+
+// Make connections
+void
+update_device(void* handle)
+{
+  if (update_device_cb)
+    update_device_cb(handle);
+}
+
+void
+finish_flush_device(void* handle)
+{
+  if (finish_flush_device_cb)
+    finish_flush_device_cb(handle);
+}
+
+} // end namespace xrt_core::xdp::ml_timeline
+
 namespace xrt_core::xdp::aie::trace {
 
 std::function<void (void*)> update_device_cb;
@@ -130,61 +179,26 @@
 }
 
 void 
-=======
-
-namespace xrt_core::xdp::ml_timeline {
-
-std::function<void (void*)> update_device_cb;
-std::function<void (void*)> finish_flush_device_cb;
-
-void
-register_callbacks(void* handle)
-{ 
-  #ifdef XDP_MINIMAL_BUILD
-    using ftype = void (*)(void*);
-
-    update_device_cb = reinterpret_cast<ftype>(xrt_core::dlsym(handle, "updateDeviceMLTmln"));
-    finish_flush_device_cb = reinterpret_cast<ftype>(xrt_core::dlsym(handle, "finishflushDeviceMLTmln"));
-  #else
-    (void)handle;
-  #endif
-
-}
-
-void
->>>>>>> 6e920d64
-warning_callbacks()
-{
-}
-
-<<<<<<< HEAD
+warning_callbacks()
+{
+}
+
 void 
 load()
 {
   static xrt_core::module_loader xdp_aie_trace_loader("xdp_aie_trace_plugin",
-=======
-void
-load()
-{
-  static xrt_core::module_loader xdp_loader("xdp_ml_timeline_plugin",
->>>>>>> 6e920d64
-                                                register_callbacks,
-                                                warning_callbacks);
-}
-
-// Make connections
-<<<<<<< HEAD
-void 
-=======
-void
->>>>>>> 6e920d64
-update_device(void* handle)
-{
-  if (update_device_cb)
-    update_device_cb(handle);
-}
-
-<<<<<<< HEAD
+                                                register_callbacks,
+                                                warning_callbacks);
+}
+
+// Make connections
+void 
+update_device(void* handle)
+{
+  if (update_device_cb)
+    update_device_cb(handle);
+}
+
 void 
 end_trace(void* handle)
 {
@@ -193,16 +207,6 @@
 }
 
 } // end namespace xrt_core::xdp::aie::trace
-=======
-void
-finish_flush_device(void* handle)
-{
-  if (finish_flush_device_cb)
-    finish_flush_device_cb(handle);
-}
-
-} // end namespace xrt_core::xdp::ml_timeline
->>>>>>> 6e920d64
 
 namespace xrt_core::xdp {
 
@@ -260,7 +264,6 @@
     xrt_core::xdp::aie::trace::end_trace(handle);
   if (xrt_core::config::get_aie_debug())
     xrt_core::xdp::aie::debug::end_debug(handle);
-
   if (xrt_core::config::get_ml_timeline())
     xrt_core::xdp::ml_timeline::finish_flush_device(handle);
 }
