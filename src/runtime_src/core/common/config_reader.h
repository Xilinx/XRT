/**
 * Copyright (C) 2016-2020 Xilinx, Inc
 *
 * Licensed under the Apache License, Version 2.0 (the "License"). You may
 * not use this file except in compliance with the License. A copy of the
 * License is located at
 *
 *     http://www.apache.org/licenses/LICENSE-2.0
 *
 * Unless required by applicable law or agreed to in writing, software
 * distributed under the License is distributed on an "AS IS" BASIS, WITHOUT
 * WARRANTIES OR CONDITIONS OF ANY KIND, either express or implied. See the
 * License for the specific language governing permissions and limitations
 * under the License.
 */

#ifndef xrtcore_config_reader_h_
#define xrtcore_config_reader_h_

#include "core/common/config.h"
#include <string>
#include <iosfwd>

#include <boost/property_tree/ptree_fwd.hpp>

namespace xrt_core { namespace config {

/**
 * Config (ini) reader for runtime
 *
 * Reads an sdaccel.ini file in the directory containing the
 * the host executable that is running.
 *
 * The format is of the form:
 *
 *  [Debug]
 *   debug = true
 *   profile = false
 *  [Runtime]
 *    runtime_log = console
 *    api_checks = true
 *    dma_channels = 2
 *   [<any section>]
 *    <any key> = <any value>
 *
 * The file is read into memory and values are cached by the public
 * API in this file, the very first time they are accessed.
 *
 * The reader itself could be separated from xrt, and the caching of
 * values could be distributed to where the values are used.  For
 * example some of the values cached in this header file are not xrt
 * related and could easily be cached in a simular fashion some place
 * else.  E.g. xdp::config, xocl::config, etc all sharing the same
 * data read at start up.
 *
 * For a unit test live example see xrt/test/util/tconfig.cpp
 */

namespace detail {

/**
 * Raw uncached accessors, should not be used
 * See xrt/test/util/tconfig.cpp for unit test
 */
XRT_CORE_COMMON_EXPORT
bool
get_bool_value(const char*, bool);

XRT_CORE_COMMON_EXPORT
const char*
get_env_value(const char*);

XRT_CORE_COMMON_EXPORT
std::string
get_string_value(const char*, const std::string&);

XRT_CORE_COMMON_EXPORT
unsigned int
get_uint_value(const char*, unsigned int);

XRT_CORE_COMMON_EXPORT
const boost::property_tree::ptree&
get_ptree_value(const char*);

XRT_CORE_COMMON_EXPORT
std::ostream&
debug(std::ostream&, const std::string& ini="");

}

/**
 * Public API.  Cached accessors.
 *
 * First argument to detail::get function is the key that identifies
 * an entry in the ini file.  The second argument is default value if
 * config file is missing or no value is specified for key in config
 * file
 */
inline bool
get_debug()
{
  static bool value  = detail::get_bool_value("Debug.debug",false);
  return value;
}

inline bool
get_app_debug()
{
  static bool value  = detail::get_bool_value("Debug.app_debug",false);
  return value;
}

inline bool
get_xocl_debug()
{
  static bool value  = detail::get_bool_value("Debug.xocl_debug",false);
  return value;
}

inline bool
get_xrt_debug()
{
  static bool value  = detail::get_bool_value("Debug.xrt_debug",false);
  return value;
}

inline bool
get_profile()
{
  static bool value = detail::get_bool_value("Debug.profile",false);
  return value;
}

inline bool
get_container()
{
  static bool value = detail::get_bool_value("Debug.container",false);
  return value;
}

inline bool
get_device_profile()
{
  static bool value = get_profile() && detail::get_bool_value("Debug.device_profile",false);
  return value;
}

inline std::string
get_data_transfer_trace()
{
  static std::string value = 
    detail::get_string_value("Debug.data_transfer_trace","off");
  return value;
}

inline bool
get_power_profile()
{
  static bool value = detail::get_bool_value("Debug.power_profile",false);
  return value;
}

<<<<<<< HEAD
inline bool
get_aie_profile()
{
  static bool value = detail::get_bool_value("Debug.aie_profile",false);
  return value;
}

inline unsigned int
get_aie_profile_interval_ms()
{
  static unsigned int value = detail::get_uint_value("Debug.aie_profile_interval_ms", 20) ;
  return value ;
}

inline bool
get_noc_profile()
{
  static bool value = detail::get_bool_value("Debug.noc_profile",false);
  return value;
}

inline unsigned int
get_noc_profile_interval_ms()
{
  static unsigned int value = detail::get_uint_value("Debug.noc_profile_interval_ms", 20) ;
=======
inline unsigned int
get_power_profile_interval_ms()
{
  static unsigned int value = detail::get_uint_value("Debug.power_profile_interval_ms", 20) ;
>>>>>>> 84fc1f64
  return value ;
}

inline std::string
get_stall_trace()
{
  static std::string value = (!get_profile()) ? "off" : detail::get_string_value("Debug.stall_trace","off");
  return value;
}

inline bool
get_timeline_trace()
{
  static bool value = get_profile() && detail::get_bool_value("Debug.timeline_trace",false);
  return value;
}

inline bool
get_continuous_trace()
{
  static bool value = get_profile() && detail::get_bool_value("Debug.continuous_trace",false);
  return value;
}

inline unsigned int
get_continuous_trace_interval_ms()
{
  static unsigned int value = detail::get_uint_value("Debug.continuous_trace_interval_ms",10);
  return value;
}

inline std::string
get_trace_buffer_size()
{
  static std::string value = detail::get_string_value("Debug.trace_buffer_size", "1M");
  return value;
}

inline bool
get_profile_api()
{
  static bool value = detail::get_bool_value("Debug.profile_api", false);
  return value;
}

inline bool
get_xrt_profile()
{
  static bool value = detail::get_bool_value("Debug.xrt_profile", false);
  return value;
}

inline bool
get_lop_trace()
{
  static bool value = detail::get_bool_value("Debug.lop_trace", false);
  return value;
}

inline bool
get_api_checks()
{
  static bool value = detail::get_bool_value("Runtime.api_checks",true);
  return value;
}

inline std::string
get_logging()
{
  static std::string value = detail::get_string_value("Runtime.runtime_log","console");
  return value;
}

inline unsigned int
get_verbosity()
{
  static unsigned int value = detail::get_uint_value("Runtime.verbosity",4);
  return value;
}

inline unsigned int
get_dma_threads()
{
  static unsigned int value = detail::get_uint_value("Runtime.dma_channels",0);
  return value;
}

inline unsigned int
get_polling_throttle()
{
  static unsigned int value = detail::get_uint_value("Runtime.polling_throttle",0);
  return value;
}

inline std::string
get_hal_logging()
{
  static std::string value = detail::get_string_value("Runtime.hal_log","null");
  return value;
}

inline bool
get_xclbin_programing()
{
  static bool value = detail::get_bool_value("Runtime.xclbin_programing",true);
  return value;
}

inline bool
get_xclbin_programming()
{
  return get_xclbin_programing();
}

/**
 * Enable xma mode. 1 = default (1 cu cmd at a time); 2 = (upto 2 cu cmds at a time);  
 *     3 = (upto 8 cu cmds at a time);  4 = (upto 64 cu cmds at a time); Max cu cmds at a time per session
 */
inline unsigned int
get_xma_exec_mode()
{
  static unsigned int value = detail::get_uint_value("Runtime.xma_exec_mode",0x1);
  return value;
}

/**
 * Enable xma cpu mode. 1 = default (low cpu load + high perf); 2 = high perf; 3 = low cpu load
 */
inline unsigned int
get_xma_cpu_mode()
{
  static unsigned int value = detail::get_uint_value("Runtime.xma_cpu_mode",0x1);
  return value;
}

/**
 * Enable / Disable kernel driver scheduling when running in hardware.
 * If disabled, xrt will be scheduling either using the software scheduler
 * (sws) or the microblaze scheduler (mbs) if ert is enabled
 */
inline bool
get_kds()
{
  static bool value = detail::get_bool_value("Runtime.kds",true);
  return value;
}

/**
 * Enable / disable embedded runtime scheduler
 */
inline bool
get_ert()
{
  static bool value = detail::get_bool_value("Runtime.ert",true);
  return value;
}
/**
 * Poll for command completion
 */
inline bool
get_ert_polling()
{
  static bool value = detail::get_bool_value("Runtime.ert_polling",false);
  return value;
}


/**
 * Enable embedded scheduler CUDMA module
 */
inline bool
get_ert_cudma()
{
  static bool value = get_ert() && detail::get_bool_value("Runtime.ert_cudma",true);
  return value;
}

/**
 * Enable embedded scheduler CUISR module
 */
inline bool
get_ert_cuisr()
{
  static bool value = get_ert() && detail::get_bool_value("Runtime.ert_cuisr",false);
  return value;
}

/**
 * Enable embedded scheduler CQ STATUS interrupt from host -> mb
 */
inline bool
get_ert_cqint()
{
  static bool value = get_ert() && detail::get_bool_value("Runtime.ert_cqint",false);
  return value;
}

/**
 * Set slot size for embedded scheduler CQ
 */
inline unsigned int
get_ert_slotsize()
{
  static unsigned int value = detail::get_uint_value("Runtime.ert_slotsize",0);
  return value;
}

inline bool
get_cdma()
{
  static bool value = detail::get_bool_value("Runtime.cdma",true);
  return value;
}

inline bool
get_enable_pr()
{
  static unsigned int value = detail::get_bool_value("Runtime.enable_pr",true);
  return value;
}

inline bool
get_multiprocess()
{
  static bool value = get_kds() && detail::get_bool_value("Runtime.multiprocess",true);
  return value;
}

/**
 * Set to true if host code uses post 2020.1 XRT BO APIs.
 * This affects how the kernel APIs treat C-style variadic args for 
 * global memory arguments.
 */
inline bool
get_xrt_bo()
{
  static bool value = detail::get_bool_value("Runtime.xrt_bo", false);
  return value;
}

inline bool
get_feature_toggle(const std::string& feature)
{
  return detail::get_bool_value(feature.c_str(),false);
}

/**
 * Set CMD BO cache size. CUrrently it is only used in xclCopyBO()
 */
inline unsigned int
get_cmdbo_cache()
{
  static unsigned int value = detail::get_uint_value("Runtime.cmdbo_cache",0x4);
  return value;
}

inline std::string
get_hw_em_driver()
{
  static std::string value = detail::get_string_value("Runtime.hw_em_driver","null");
  return value;
}

inline std::string
get_sw_em_driver()
{
  static std::string value = detail::get_string_value("Runtime.sw_em_driver","null");
  return value;
}

/**
 * WORKAROUND: KDS would only allow xclRegWrite/xclRegRead access exclusively reserved CU.
 * This switch can loose the limitation. It means xclRegWrite/xclRegRead can access
 * shared CU.
 */
inline bool
get_rw_shared()
{
  static bool value = detail::get_bool_value("Runtime.rw_shared",false);
  return value;
}

/**
 * Indicate whether Block automation based Emulation Models are
 * used. By default, it is turned off.  This is used to turn on
 * xclRead/Write based counter and trace data collection flow in
 * ProfileIP objects in XDP.  Otherwise, fall back on old HwEmuShim
 * layer based RPC call mechanism.
 */
inline bool
get_system_dpa_emulation()
{
  static bool value = detail::get_bool_value("Emulation.system_dpa", true);
  return value;
}

inline std::string
get_launch_waveform()
{
  static std::string value = detail::get_string_value("Emulation.launch_waveform","batch");
  return value;
}

inline std::string
get_kernel_channel_info()
{
  static std::string value = detail::get_string_value("Runtime.kernel_channels","");
  return value;
}

/**
 * Direct OpenCL kernel execution to acquire exclusive context on CU
 */
inline bool
get_exclusive_cu_context()
{
  static bool value = detail::get_bool_value("Runtime.exclusive_cu_context", false);
  return value;
}

inline bool
get_flag_kds_sw_emu()
{
  static bool value = detail::get_bool_value("Runtime.kds_sw_emu", true);
  return value;
}

inline bool
get_is_enable_prep_target()
{
  static bool value = detail::get_bool_value("Emulation.enable_prep_target", true);
  return value;
}

inline bool
get_is_enable_debug()
{
  static bool value = detail::get_bool_value("Emulation.enable_debug", false);
  return value;
}

inline std::string
get_aie_sim_options()
{
  static std::string value = detail::get_string_value("Emulation.aie_sim_options", "");
  return value;
}



}} // config,xrt_core

#endif<|MERGE_RESOLUTION|>--- conflicted
+++ resolved
@@ -160,7 +160,13 @@
   return value;
 }
 
-<<<<<<< HEAD
+inline unsigned int
+get_power_profile_interval_ms()
+{
+  static unsigned int value = detail::get_uint_value("Debug.power_profile_interval_ms", 20) ;
+  return value ;
+}
+
 inline bool
 get_aie_profile()
 {
@@ -185,14 +191,8 @@
 inline unsigned int
 get_noc_profile_interval_ms()
 {
-  static unsigned int value = detail::get_uint_value("Debug.noc_profile_interval_ms", 20) ;
-=======
-inline unsigned int
-get_power_profile_interval_ms()
-{
-  static unsigned int value = detail::get_uint_value("Debug.power_profile_interval_ms", 20) ;
->>>>>>> 84fc1f64
-  return value ;
+  static unsigned int value = detail::get_uint_value("Debug.noc_profile_interval_ms", 20);
+  return value;
 }
 
 inline std::string
