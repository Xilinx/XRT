/**
 * Copyright (C) 2016-2022 Xilinx, Inc
 *
 * Licensed under the Apache License, Version 2.0 (the "License"). You may
 * not use this file except in compliance with the License. A copy of the
 * License is located at
 *
 *     http://www.apache.org/licenses/LICENSE-2.0
 *
 * Unless required by applicable law or agreed to in writing, software
 * distributed under the License is distributed on an "AS IS" BASIS, WITHOUT
 * WARRANTIES OR CONDITIONS OF ANY KIND, either express or implied. See the
 * License for the specific language governing permissions and limitations
 * under the License.
 */

#ifndef xrtcore_config_reader_h_
#define xrtcore_config_reader_h_

#include "core/common/config.h"
#include <string>
#include <iosfwd>

#include <boost/property_tree/ptree_fwd.hpp>

namespace xrt_core { namespace config {

/**
 * Config (ini) reader for runtime
 *
 * Reads an sdaccel.ini file in the directory containing the
 * the host executable that is running.
 *
 * The format is of the form:
 *
 *  [Debug]
 *   debug = true
 *   profile = false
 *  [Runtime]
 *    runtime_log = console
 *    api_checks = true
 *    dma_channels = 2
 *   [<any section>]
 *    <any key> = <any value>
 *
 * The file is read into memory and values are cached by the public
 * API in this file, the very first time they are accessed.
 *
 * The reader itself could be separated from xrt, and the caching of
 * values could be distributed to where the values are used.  For
 * example some of the values cached in this header file are not xrt
 * related and could easily be cached in a simular fashion some place
 * else.  E.g. xdp::config, xocl::config, etc all sharing the same
 * data read at start up.
 *
 * For a unit test live example see xrt/test/util/tconfig.cpp
 */

namespace detail {

/**
 * Raw uncached accessors, should not be used
 * See xrt/test/util/tconfig.cpp for unit test
 */
XRT_CORE_COMMON_EXPORT
bool
get_bool_value(const char*, bool);

XRT_CORE_COMMON_EXPORT
const char*
get_env_value(const char*);

XRT_CORE_COMMON_EXPORT
std::string
get_string_value(const char*, const std::string&);

XRT_CORE_COMMON_EXPORT
unsigned int
get_uint_value(const char*, unsigned int);

XRT_CORE_COMMON_EXPORT
const boost::property_tree::ptree&
get_ptree_value(const char*);

XRT_CORE_COMMON_EXPORT
std::ostream&
debug(std::ostream&, const std::string& ini="");

// Internal method for xrt_ini.cpp implementation
void
set(const std::string& key, const std::string& value);

}

/**
 * Public API.  Cached accessors.
 *
 * First argument to detail::get function is the key that identifies
 * an entry in the ini file.  The second argument is default value if
 * config file is missing or no value is specified for key in config
 * file
 */
inline bool
get_app_debug()
{
  static bool value  = detail::get_bool_value("Debug.app_debug",false);
  return value;
}

inline bool
get_xocl_debug()
{
  static bool value  = detail::get_bool_value("Debug.xocl_debug",false);
  return value;
}

inline bool
get_xrt_debug()
{
  static bool value  = detail::get_bool_value("Debug.xrt_debug",false);
  return value;
}

inline bool
get_profile()
{
  static bool value = detail::get_bool_value("Debug.profile",false);
  return value;
}

inline bool
get_sc_profile()
{
  static bool value = detail::get_bool_value("Debug.sc_profile", false);
  return value ;
}

inline bool
get_container()
{
  static bool value = detail::get_bool_value("Debug.container",false);
  return value;
}

inline std::string
get_device_trace()
{
  static std::string value = detail::get_string_value("Debug.device_trace", "off");
  return value;
}

inline std::string
get_profiling_directory()
{
  static std::string value = detail::get_string_value("Debug.profiling_directory", "") ;
  return value ;
}

inline bool
get_power_profile()
{
  static bool value = detail::get_bool_value("Debug.power_profile",false);
  return value;
}

inline unsigned int
get_power_profile_interval_ms()
{
  // NOLINTNEXTLINE
  static unsigned int value = detail::get_uint_value("Debug.power_profile_interval_ms", 20) ;
  return value ;
}

inline bool
get_aie_profile()
{
  static bool value = detail::get_bool_value("Debug.aie_profile",false);
  return value;
}

inline unsigned int
get_aie_profile_interval_us()
{
  // NOLINTNEXTLINE
  static unsigned int value = detail::get_uint_value("Debug.aie_profile_interval_us", 1000) ;
  return value ;
}

inline bool
get_aie_status()
{
  static bool value = detail::get_bool_value("Debug.aie_status", false);
  return value;
}

inline unsigned int
get_aie_status_interval_us()
{
  // NOLINTNEXTLINE
  static unsigned int value = detail::get_uint_value("Debug.aie_status_interval_us", 1000);
  return value;
}

inline bool
get_noc_profile()
{
  static bool value = detail::get_bool_value("Debug.noc_profile",false);
  return value;
}

inline unsigned int
get_noc_profile_interval_ms()
{
  // NOLINTNEXTLINE
  static unsigned int value = detail::get_uint_value("Debug.noc_profile_interval_ms", 20);
  return value;
}

inline std::string
get_stall_trace()
{
  static std::string value = (get_device_trace() == "off") ? "off"
                             : detail::get_string_value("Debug.stall_trace", "off");
  return value;
}

inline bool
get_continuous_trace()
{
  static bool value = detail::get_bool_value("Debug.continuous_trace", false);
  return value;
}

inline unsigned int
get_trace_buffer_offload_interval_ms()
{
  static unsigned int value = detail::get_uint_value("Debug.trace_buffer_offload_interval_ms", 10);
  return value;
}

inline unsigned int
get_trace_file_dump_interval_s()
{
  static unsigned int value = detail::get_uint_value("Debug.trace_file_dump_interval_s", 5);
  return value;
}

inline std::string
get_trace_buffer_size()
{
  static std::string value = detail::get_string_value("Debug.trace_buffer_size", "1M");
  return value;
}

inline std::string
get_aie_trace_buffer_size()
{
  static std::string value = detail::get_string_value("Debug.aie_trace_buffer_size", "8M");
  return value;
}

inline bool
get_profile_api()
{
  static bool value = detail::get_bool_value("Debug.profile_api", false);
  return value;
}

inline bool
get_host_trace()
{
  // The host_trace switch is intended to turn on only one layer of host trace,
  // either OpenCL level, Native XRT level, or HAL level.  If the user
  // sets host_trace=true in the xrt.ini file, then the level of trace that
  // will be enabled is the level at which the host application is written.

  static bool value = detail::get_bool_value("Debug.host_trace", false);
  return value;
}

inline bool
get_xrt_trace()
{
  static bool value = detail::get_bool_value("Debug.xrt_trace", false);
  return value;
}

inline bool
get_native_xrt_trace()
{
  static bool value = detail::get_bool_value("Debug.native_xrt_trace", false);
  return value;
}

inline bool
get_opencl_trace()
{
  static bool value = detail::get_bool_value("Debug.opencl_trace", false);
  return value;
}

inline bool
get_device_counters()
{
  static bool value = detail::get_bool_value("Debug.device_counters", false);
  return value;
}

inline bool
get_aie_trace()
{
  static bool value = detail::get_bool_value("Debug.aie_trace", false);
  return value;
}

inline std::string
get_aie_trace_metrics()
{
  static std::string value = detail::get_string_value("Debug.aie_trace_metrics", "functions");
  return value;
}

inline std::string
get_aie_trace_start_time()
{
  static std::string value = detail::get_string_value("Debug.aie_trace_start_time", "0");
  return value;
}

inline bool
get_aie_trace_periodic_offload()
{
  static bool value = detail::get_bool_value("Debug.aie_trace_periodic_offload", true);
  return value;
}

/**
 * Deprecated in future. Ms is too long for aie trace
 */
inline unsigned int
get_aie_trace_buffer_offload_interval_ms()
{
  static unsigned int value = detail::get_uint_value("Debug.aie_trace_buffer_offload_interval_ms", 10);
  return value;
}

inline std::string
get_aie_profile_core_metrics()
{
  static std::string value = detail::get_string_value("Debug.aie_profile_core_metrics", "");
  return value;
}

inline std::string
get_aie_profile_memory_metrics()
{
  static std::string value = detail::get_string_value("Debug.aie_profile_memory_metrics", "");
  return value;
}

inline std::string
get_aie_profile_interface_metrics()
{
  static std::string value = detail::get_string_value("Debug.aie_profile_interface_metrics", "");
  return value;
}

inline bool
get_lop_trace()
{
  static bool value = detail::get_bool_value("Debug.lop_trace", false);
  return value;
}

inline bool
get_vitis_ai_profile()
{
  static bool value = detail::get_bool_value("Debug.vitis_ai_profile", false);
  return value;
}

inline bool
get_pl_deadlock_detection()
{
  static bool value = detail::get_bool_value("Debug.pl_deadlock_detection", false);
  return value;
}

inline bool
get_api_checks()
{
  static bool value = detail::get_bool_value("Runtime.api_checks",true);
  return value;
}

inline bool
get_use_xclbin_group_sections()
{
  static bool value = detail::get_bool_value("Runtime.use_xclbin_group_sections",true);
  return value;
}

inline std::string
get_logging()
{
  static std::string value = detail::get_string_value("Runtime.runtime_log","console");
  return value;
}

inline unsigned int
get_verbosity()
{
  // NOLINTNEXTLINE
  static unsigned int value = detail::get_uint_value("Runtime.verbosity",4);
  return value;
}

inline unsigned int
get_dma_threads()
{
  static unsigned int value = detail::get_uint_value("Runtime.dma_channels",0);
  return value;
}

inline unsigned int
get_polling_throttle()
{
  static unsigned int value = detail::get_uint_value("Runtime.polling_throttle",0);
  return value;
}

inline std::string
get_hal_logging()
{
  static std::string value = detail::get_string_value("Runtime.hal_log","");
  return value;
}

inline bool
get_xclbin_programing()
{
  static bool value = detail::get_bool_value("Runtime.xclbin_programing",true);
  return value;
}

inline bool
get_xclbin_programming()
{
  return get_xclbin_programing();
}

/**
 * Enable xma mode. 1 = default (1 cu cmd at a time); 2 = (upto 2 cu cmds at a time);
 *     3 = (upto 8 cu cmds at a time);  4 = (upto 64 cu cmds at a time); Max cu cmds at a time per session
 */
inline unsigned int
get_xma_exec_mode()
{
  static unsigned int value = detail::get_uint_value("Runtime.xma_exec_mode",0x1);
  return value;
}

/**
 * Enable xma cpu mode. 1 = default (low cpu load + high perf); 2 = high perf; 3 = low cpu load
 */
inline unsigned int
get_xma_cpu_mode()
{
  static unsigned int value = detail::get_uint_value("Runtime.xma_cpu_mode",0x1);
  return value;
}

/**
 * Use XMA with old KDS; Default for XMA is to assume KDS2.0
 */
inline bool
get_xma_kds_old()
{
  static bool value = detail::get_bool_value("Runtime.xma_kds_old",false);
  return value;
}

inline bool
get_enable_flat()
{
  static bool value = detail::get_bool_value("Runtime.enable_flat",false);
  return value;
}

/**
 * Enable / Disable kernel driver scheduling when running in hardware.
 * If disabled, xrt will be scheduling either using the software scheduler
 * (sws) or the microblaze scheduler (mbs) if ert is enabled
 */
inline bool
get_kds()
{
  static bool value = detail::get_bool_value("Runtime.kds",true);
  return value;
}

/**
 * Enable / disable embedded runtime scheduler
 */
inline bool
get_ert()
{
  static bool value = detail::get_bool_value("Runtime.ert",true);
  return value;
}
/**
 * Poll for command completion
 */
inline bool
get_ert_polling()
{
  /**
   * enable_flat flag is added for embedded platforms where it load full bitstream after boot.
   * This feature does not support interrupt mode as interrupt controller exist in pl
   * and is configured at boot time.
   * So if enable_flat is true, polling mode should be enabled by default.
   */
  static bool value = get_enable_flat() || detail::get_bool_value("Runtime.ert_polling",false);
  return value;
}

/**
<<<<<<< HEAD
 * Poll for XGQ command completion
 */
inline bool
get_xgq_polling()
{
  /**
   * xgq_polling flag will force KDS to poll XGQ commands regardless of interrupt config.
   * This is added for XRT team interrupt debugging purpose and will not be documented.
   */
  static bool value = get_enable_flat() || detail::get_bool_value("Runtime.xgq_polling",false);
=======
 * Use new hw context for multi slot application 
 */
inline bool
get_hw_context_flag()
{
  /**
   * Temporary flag to backward compatibility for legacy context over
   * new hw context. Remove once hw context is fully functional.
   */
  static bool value = detail::get_bool_value("Runtime.hw_context",true);
>>>>>>> f293130e
  return value;
}

/**
 * Enable embedded scheduler CUDMA module
 */
inline bool
get_ert_cudma()
{
  static bool value = get_ert() && detail::get_bool_value("Runtime.ert_cudma",true);
  return value;
}

/**
 * Enable embedded scheduler CUISR module
 */
inline bool
get_ert_cuisr()
{
  static bool value = get_ert() && detail::get_bool_value("Runtime.ert_cuisr",false);
  return value;
}

/**
 * Enable embedded scheduler CQ STATUS interrupt from host -> mb
 */
inline bool
get_ert_cqint()
{
  static bool value = get_ert() && detail::get_bool_value("Runtime.ert_cqint",false);
  return value;
}

/**
 * Set slot size for embedded scheduler CQ
 */
inline unsigned int
get_ert_slotsize()
{
  static unsigned int value = detail::get_uint_value("Runtime.ert_slotsize",0);
  return value;
}

inline bool
get_cdma()
{
  static bool value = detail::get_bool_value("Runtime.cdma",true);
  return value;
}

inline bool
get_enable_pr()
{
  static unsigned int value = detail::get_bool_value("Runtime.enable_pr",true);
  return value;
}

inline bool
get_enable_aied()
{
  static bool value = detail::get_bool_value("Runtime.enable_aied",true);
  return value;
}

inline bool
get_multiprocess()
{
  static bool value = get_kds() && detail::get_bool_value("Runtime.multiprocess",true);
  return value;
}

/**
 * Set to false if host code uses post xcl style buffer handles with
 * new kernel API variadic arguments.  This affects how the kernel
 * APIs treat C-style variadic args for global memory arguments.
 */
inline bool
get_xrt_bo()
{
  static bool value = detail::get_bool_value("Runtime.xrt_bo", true);
  return value;
}

inline bool
get_feature_toggle(const std::string& feature)
{
  return detail::get_bool_value(feature.c_str(),false);
}

inline unsigned int
get_noop_completion_delay_us()
{
  static unsigned int delay = detail::get_uint_value("Runtime.noop_completion_delay_us", 0);
  return delay;
}

/**
 * Set CMD BO cache size. CUrrently it is only used in xclCopyBO()
 */
inline unsigned int
get_cmdbo_cache()
{
  static unsigned int value = detail::get_uint_value("Runtime.cmdbo_cache",0x4);
  return value;
}

inline std::string
get_hw_em_driver()
{
  static std::string value = detail::get_string_value("Runtime.hw_em_driver","null");
  return value;
}

inline std::string
get_sw_em_driver()
{
  static std::string value = detail::get_string_value("Runtime.sw_em_driver","null");
  return value;
}

// Kernel mailbox
// Needed until implicit meta-data support (Vitis-1147)
// Format is "[/kernel_name/]*"
// mailbox="/kernel1_name/kernel2_name/"
inline std::string
get_mailbox_kernels()
{
  static auto value = detail::get_string_value("Runtime.mailbox_kernels", "");
  return value;
}

// Kernel auto restart counter
// Needed until implicit meta-data support (Vitis-1147)
// Format is "[/kernel_name/]*"
// auto_restart_kernels="/kernel1_name/kernel2_name/"
inline std::string
get_auto_restart_kernels()
{
  static auto value = detail::get_string_value("Runtime.auto_restart_kernels", "");
  return value;
}

// Kernel sw_reset
// Needed until meta-data support (Vitis-2931)
// Format is "[/kernel_name/]*"
// sw_reset_kernels="/kernel1_name/kernel2_name/"
inline std::string
get_sw_reset_kernels()
{
  static auto value = detail::get_string_value("Runtime.sw_reset_kernels", "");
  return value;
}

// WORKAROUND: KDS would only allow xclRegWrite/xclRegRead access
// exclusively reserved CU.  This switch can loose the limitation. It
// means xclRegWrite/xclRegRead can access shared CU.
//
// Currently needed for writing and reading mailbox
inline bool
get_rw_shared()
{
  static bool value = detail::get_bool_value("Runtime.rw_shared",false);
  return value;
}

/**
 * Indicate whether Block automation based Emulation Models are
 * used. By default, it is turned off.  This is used to turn on
 * xclRead/Write based counter and trace data collection flow in
 * ProfileIP objects in XDP.  Otherwise, fall back on old HwEmuShim
 * layer based RPC call mechanism.
 */
inline bool
get_system_dpa_emulation()
{
  static bool value = detail::get_bool_value("Emulation.system_dpa", true);
  return value;
}

inline std::string
get_launch_waveform()
{
  static std::string value = detail::get_string_value("Emulation.launch_waveform","batch");
  return value;
}

inline std::string
get_kernel_channel_info()
{
  static std::string value = detail::get_string_value("Runtime.kernel_channels","");
  return value;
}

/**
 * Direct OpenCL kernel execution to acquire exclusive context on CU
 */
inline bool
get_exclusive_cu_context()
{
  static bool value = detail::get_bool_value("Runtime.exclusive_cu_context", false);
  return value;
}

inline bool
get_flag_kds_sw_emu()
{
  static bool value = detail::get_bool_value("Runtime.kds_sw_emu", true);
  return value;
}

// This flag is added to support force xclbin download eventhough same xclbin is already programmed.
// This is required for aie reset/reinit in next run. Aie is not clean after first
// run. We need to work with aie team to figureout a solution to reset/reinit AIE in second run.
// This flow is enabled in both edge/dc
inline bool
get_force_program_xclbin()
{
  static bool value = detail::get_bool_value("Runtime.force_program_xclbin", false);
  return value;
}

inline bool
get_is_enable_prep_target()
{
  static bool value = detail::get_bool_value("Emulation.enable_prep_target", true);
  return value;
}

inline bool
get_is_enable_debug()
{
  static bool value = detail::get_bool_value("Emulation.enable_debug", false);
  return value;
}

inline std::string
get_aie_sim_options()
{
  static std::string value = detail::get_string_value("Emulation.aie_sim_options", "");
  return value;
}

inline bool
get_flag_sw_emu_kernel_debug()
{
  static bool value = detail::get_bool_value("Emulation.kernel-dbg", false);
  return value;
}

// This flag is added to exit device offline status check loop forcibly.
// By default, device offline status loop runs for 320 seconds.
inline unsigned int
get_device_offline_timer()
{
  static unsigned int value = detail::get_uint_value("Runtime.dev_offline_timer", 320);
  return value;
}

// Configurations under AIE_profile_settings section
inline unsigned int
get_aie_profile_settings_interval_us()
{
  static unsigned int value = detail::get_uint_value("AIE_profile_settings.interval_us", 1000) ;
  return value ;
}

inline std::string
get_aie_profile_settings_graph_based_aie_metrics()
{
  static std::string value = detail::get_string_value("AIE_profile_settings.graph_based_aie_metrics", "");
  return value;
}

inline std::string
get_aie_profile_settings_graph_based_aie_memory_metrics()
{
  static std::string value = detail::get_string_value("AIE_profile_settings.graph_based_aie_memory_metrics", "");
  return value;
}

inline std::string
get_aie_profile_settings_tile_based_aie_metrics()
{
  static std::string value = detail::get_string_value("AIE_profile_settings.tile_based_aie_metrics", "");
  return value;
}

inline std::string
get_aie_profile_settings_tile_based_aie_memory_metrics()
{
  static std::string value = detail::get_string_value("AIE_profile_settings.tile_based_aie_memory_metrics", "");
  return value;
}

inline std::string
get_aie_profile_settings_tile_based_interface_tile_metrics()
{
  static std::string value = detail::get_string_value("AIE_profile_settings.tile_based_interface_tile_metrics", "");
  return value;
}

// AIE_trace_settings

inline std::string
get_aie_trace_settings_start_type()
{
  static std::string value = detail::get_string_value("AIE_trace_settings.start_type", "time");
  return value;
}

inline std::string
get_aie_trace_settings_start_time()
{
  static std::string value = detail::get_string_value("AIE_trace_settings.start_time", "0");
  return value;
}

inline unsigned int
get_aie_trace_settings_start_iteration()
{
  static unsigned int value = detail::get_uint_value("AIE_trace_settings.start_iteration", 1);
  return value;
}

inline std::string
get_aie_trace_settings_graph_based_aie_tile_metrics()
{
  static std::string value = detail::get_string_value("AIE_trace_settings.graph_based_aie_tile_metrics", "");
  return value;
}

inline std::string
get_aie_trace_settings_tile_based_aie_tile_metrics()
{
  static std::string value = detail::get_string_value("AIE_trace_settings.tile_based_aie_tile_metrics", "");
  return value;
}

inline std::string
get_aie_trace_settings_buffer_size()
{
  static std::string value = detail::get_string_value("AIE_trace_settings.buffer_size", "8M");
  return value;
}

inline std::string
get_aie_trace_settings_counter_scheme()
{
  static std::string value = detail::get_string_value("AIE_trace_settings.counter_scheme", "es2");
  return value;
}

inline bool
get_aie_trace_settings_periodic_offload()
{
  static bool value = detail::get_bool_value("AIE_trace_settings.periodic_offload", true);
  return value;
}

inline bool
get_aie_trace_settings_reuse_buffer()
{
  static bool value = detail::get_bool_value("AIE_trace_settings.reuse_buffer", false);
  return value;
}

inline unsigned int
get_aie_trace_settings_buffer_offload_interval_us()
{
  static unsigned int value = detail::get_uint_value("AIE_trace_settings.buffer_offload_interval_us", 100);
  return value;
}

inline unsigned int
get_aie_trace_settings_file_dump_interval_s()
{
  static unsigned int value = detail::get_uint_value("AIE_trace_settings.file_dump_interval_s", 5);
  return value;
}


}} // config,xrt_core

#endif<|MERGE_RESOLUTION|>--- conflicted
+++ resolved
@@ -525,9 +525,8 @@
 }
 
 /**
-<<<<<<< HEAD
- * Poll for XGQ command completion
- */
+  * Poll for XGQ command completion
+  */
 inline bool
 get_xgq_polling()
 {
@@ -536,7 +535,10 @@
    * This is added for XRT team interrupt debugging purpose and will not be documented.
    */
   static bool value = get_enable_flat() || detail::get_bool_value("Runtime.xgq_polling",false);
-=======
+  return value;
+}
+
+/**
  * Use new hw context for multi slot application 
  */
 inline bool
@@ -547,7 +549,6 @@
    * new hw context. Remove once hw context is fully functional.
    */
   static bool value = detail::get_bool_value("Runtime.hw_context",true);
->>>>>>> f293130e
   return value;
 }
 
