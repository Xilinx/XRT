--- conflicted
+++ resolved
@@ -212,10 +212,6 @@
     m_grp_map.emplace(std::make_pair(m_map->cu_id, m_map->arg_id), m_map->grp_id);
     infoBuff += sizeof(*m_map);
   }
-<<<<<<< HEAD
->>>>>>> Taking Userspcae changes
-=======
->>>>>>> c18d6d2a
 }
 
 std::string
