--- conflicted
+++ resolved
@@ -39,19 +39,11 @@
 timestamp();
 
 /**
-<<<<<<< HEAD
- * @return GMT formatted timestamp
- */
-XRT_CORE_COMMON_EXPORT
-std::string
-gmt_timestamp(const std::time_t& time);
-=======
  * @return timestamp for epoch
  */
 XRT_CORE_COMMON_EXPORT
 std::string
 timestamp(uint64_t epoch);
->>>>>>> 59bc8147
 
 /**
  * Simple time guard to accumulate scoped time
