--- conflicted
+++ resolved
@@ -166,15 +166,12 @@
    * write() - maps pcie bar and copy bytes word (32bit) by word
    * THIS FUNCTION DOES NOT BELONG HERE
    */
-<<<<<<< HEAD
-  virtual void write(uint64_t offset, const void* buf, uint64_t len) const = 0;
+  virtual void write(uint64_t, const void*, uint64_t) const {}
+
   /*
    * ioctl() - used to check NIFD status (only available on linux)
    */
-  virtual int ioctl(int dev_handle, unsigned long cmd, void *arg) const = 0;
-=======
-  virtual void write(uint64_t, const void*, uint64_t) const {}
->>>>>>> 4a590e19
+  virtual int ioctl(int dev_handle, unsigned long cmd, void *arg) const {};
 
   /**
    * file_open() - Opens a scoped fd
