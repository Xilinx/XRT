--- conflicted
+++ resolved
@@ -187,18 +187,9 @@
   void read_power(boost::property_tree::ptree &pt) const;
   void read_firewall(boost::property_tree::ptree &pt) const;
 
-<<<<<<< HEAD
-=======
   virtual void read(uint64_t offset, void* buf, uint64_t len) const = 0;
   virtual void write(uint64_t offset, const void* buf, uint64_t len) const = 0;
 
-  //flash functions
-  virtual void auto_flash(const std::string& shell, const std::string& id, bool force) const = 0;
-  virtual void reset_shell() const = 0;
-  virtual void update_shell(const std::string& flashType, const std::string& primary, const std::string& secondary) const = 0;
-  virtual void update_SC(const std::string& file) const = 0;
-
->>>>>>> 5579cd65
   // Helper methods
   typedef std::string (*FORMAT_STRING_PTR)(const boost::any &);
   static std::string format_primative(const boost::any & _data);
