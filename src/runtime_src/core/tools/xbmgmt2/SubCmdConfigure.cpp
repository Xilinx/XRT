--- conflicted
+++ resolved
@@ -92,10 +92,10 @@
     , m_purge(false)
     , m_host("")
     , m_security("")
-    , m_clk_scale("")
+    , m_clk_throttle("")
     , m_power_override("")
     , m_temp_override("")
-    , m_cs_reset("")
+    , m_ct_reset("")
     , m_showx(false)
 {
   const std::string long_description = "Advanced options for configuring a device";
@@ -128,10 +128,10 @@
     ("purge", boost::program_options::bool_switch(&m_purge), "Remove the daemon configuration file")
     ("host", boost::program_options::value<decltype(m_host)>(&m_host), "IP or hostname for device peer")
     ("security", boost::program_options::value<decltype(m_security)>(&m_security), "Update the security level for the device")
-    ("runtime_clk_scale", boost::program_options::value<decltype(m_clk_scale)>(&m_clk_scale), "Enable/disable the device runtime clock scaling")
-    ("cs_threshold_power_override", boost::program_options::value<decltype(m_power_override)>(&m_power_override), "Update the power threshold in watts")
-    ("cs_threshold_temp_override", boost::program_options::value<decltype(m_temp_override)>(&m_temp_override), "Update the temperature threshold in celsius")
-    ("cs_reset", boost::program_options::value<decltype(m_cs_reset)>(&m_cs_reset), "Reset all scaling options")
+    ("clk_throttle", boost::program_options::value<decltype(m_clk_throttle)>(&m_clk_throttle), "Enable/disable the device clock throttling")
+    ("ct_threshold_power_override", boost::program_options::value<decltype(m_power_override)>(&m_power_override), "Update the power threshold in watts")
+    ("ct_threshold_temp_override", boost::program_options::value<decltype(m_temp_override)>(&m_temp_override), "Update the temperature threshold in celsius")
+    ("ct_reset", boost::program_options::value<decltype(m_ct_reset)>(&m_ct_reset), "Reset all throttling options")
     ("showx", boost::program_options::bool_switch(&m_showx), "Display the device configuration settings")
   ;
 
@@ -417,60 +417,6 @@
 {
     XBU::verbose("SubCommand: configure");
     // -- Retrieve and parse the subcommand options -----------------------------
-<<<<<<< HEAD
-    // Common options
-    std::string device_str;
-    std::string path;
-    std::string retention;
-    bool help = false;
-    // Hidden options
-    bool daemon = false;
-    bool purge  = false;
-    std::string host;
-    std::string security;
-    std::string clk_throttle;
-    std::string power_override;
-    std::string temp_override;
-    std::string ct_reset;
-    bool showx = false;
-
-    // Options previously under the load config command
-    po::options_description loadConfigOptions("Load Config Options");
-    loadConfigOptions.add_options()
-      ("input", boost::program_options::value<decltype(path)>(&path),"INI file with the memory configuration")
-    ;
-
-    // Options previously under the config command
-    po::options_description configOptions("Config Options");
-    configOptions.add_options()
-      ("retention", boost::program_options::value<decltype(retention)>(&retention),"Enables / Disables memory retention.  Valid values are: [ENABLE | DISABLE]")
-    ;
-
-    po::options_description commonOptions("Common Options");
-    commonOptions.add_options()
-        ("device,d", boost::program_options::value<decltype(device_str)>(&device_str), "The Bus:Device.Function (e.g., 0000:d8:00.0) device of interest")
-        ("help", boost::program_options::bool_switch(&help), "Help to use this sub-command")
-    ;
-
-    commonOptions.add(loadConfigOptions);
-    commonOptions.add(configOptions);
-
-    // Hidden options previously under the config command
-    po::options_description configHiddenOptions("Hidden Options");
-    configHiddenOptions.add_options()
-        ("daemon", boost::program_options::bool_switch(&daemon), "Update the device daemon configuration")
-        ("purge", boost::program_options::bool_switch(&purge), "Remove the daemon configuration file")
-        ("host", boost::program_options::value<decltype(host)>(&host), "IP or hostname for device peer")
-        ("security", boost::program_options::value<decltype(security)>(&security), "Update the security level for the device")
-        ("clk_throttle", boost::program_options::value<decltype(clk_throttle)>(&clk_throttle), "Enable/disable the device clock throttling")
-        ("ct_threshold_power_override", boost::program_options::value<decltype(power_override)>(&power_override), "Update the power threshold in watts")
-        ("ct_threshold_temp_override", boost::program_options::value<decltype(temp_override)>(&temp_override), "Update the temperature threshold in celsius")
-        ("ct_reset", boost::program_options::value<decltype(ct_reset)>(&ct_reset), "Reset all throttling options")
-        ("showx", boost::program_options::bool_switch(&showx), "Display the device configuration settings")
-    ;
-
-=======
->>>>>>> a062b42d
     // Parse sub-command ...
     po::variables_map vm;
     process_arguments(vm, _options);
@@ -569,15 +515,9 @@
     if (!m_security.empty())
         is_something_updated = update_device_conf(device.get(), m_security, config_type::security);
 
-<<<<<<< HEAD
     // Clock throttling
-    if (!clk_throttle.empty())
-        is_something_updated = update_device_conf(device.get(), clk_throttle, config_type::clk_throttling);
-=======
-    // Clock scaling
-    if (!m_clk_scale.empty())
-        is_something_updated = update_device_conf(device.get(), m_clk_scale, config_type::clk_scaling);
->>>>>>> a062b42d
+    if (!m_clk_throttle.empty())
+        is_something_updated = update_device_conf(device.get(), m_clk_throttle, config_type::clk_throttling);
     
     // Update threshold power override
     if (!m_power_override.empty())
@@ -587,15 +527,9 @@
     if (!m_temp_override.empty())
         is_something_updated = update_device_conf(device.get(), m_temp_override, config_type::threshold_temp_override);
 
-<<<<<<< HEAD
-    // ct_reset?? TODO needs better comment
-    if (!ct_reset.empty())
-        is_something_updated = update_device_conf(device.get(), ct_reset, config_type::reset);
-=======
-    // m_cs_reset?? TODO needs better comment
-    if (!m_cs_reset.empty())
-        is_something_updated = update_device_conf(device.get(), m_cs_reset, config_type::reset);
->>>>>>> a062b42d
+    // m_ct_reset?? TODO needs better comment
+    if (!m_ct_reset.empty())
+        is_something_updated = update_device_conf(device.get(), m_ct_reset, config_type::reset);
 
     // Enable/Disable Retention
     if (!m_retention.empty()) {
