--- conflicted
+++ resolved
@@ -441,16 +441,15 @@
     }
 
     // for 2RP
-<<<<<<< HEAD
     boost::filesystem::path lin_2rp(FORMATTED_FW_DIR);
     boost::filesystem::path win_2rp(FORMATTED_FW_WIN_DIR);
-	boost::filesystem::path formatted_fw_dir;
-	if (boost::filesystem::is_directory(lin_2rp)) {
-		formatted_fw_dir = lin_2rp;
-	} else if (boost::filesystem::is_directory(win_2rp)) {
-		formatted_fw_dir = win_2rp;
-	} else {
-		return installedDSA;
+	  boost::filesystem::path formatted_fw_dir;
+	  if (boost::filesystem::is_directory(lin_2rp)) {
+		    formatted_fw_dir = lin_2rp;
+	  } else if (boost::filesystem::is_directory(win_2rp)) {
+		    formatted_fw_dir = win_2rp;
+	  } else {
+		    return installedDSA;
 	}
 
     for (boost::filesystem::recursive_directory_iterator iter(formatted_fw_dir, 
@@ -464,28 +463,6 @@
             || (tokens.back().compare(DSABIN_FILE_SUFFIX) == 0)) {
             DSAInfo dsa(name);
             if(!is_duplicate(installedDSA, dsa))
-=======
-    boost::filesystem::path p = FORMATTED_FW_DIR;
-    if (!boost::filesystem::is_directory(p))
-        return installedDSA;
-
-    boost::filesystem::path formatted_fw_dir(FORMATTED_FW_DIR);
-
-    for (const std::string& t : { XSABIN_FILE_SUFFIX, DSABIN_FILE_SUFFIX }) {
-
-        std::regex e("^" FORMATTED_FW_DIR "/([^/]+)/([^/]+)/([^/]+)/.+\\." + t);
-        std::smatch cm;
-
-        for (boost::filesystem::recursive_directory_iterator iter(formatted_fw_dir,
-            boost::filesystem::symlink_option::recurse), recursive_end; iter != recursive_end;) {
-            std::string name = iter->path().string();
-            std::regex_match(name, cm, e);
-            if (cm.size() > 0) {
-                std::string pr_board = cm.str(1);
-                std::string pr_family = cm.str(2);
-                std::string pr_name = cm.str(3);
-                DSAInfo dsa(name, pr_board, pr_family, pr_name);
->>>>>>> d6d5c044
                 installedDSA.push_back(dsa);
         }
         else if (!boost::filesystem::is_directory(boost::filesystem::path(name.c_str()))) {
