--- conflicted
+++ resolved
@@ -31,12 +31,8 @@
 
 // directory where all MCS files are saved
 #define FIRMWARE_WIN_DIR    "C:\\Xilinx"
-<<<<<<< HEAD
 #define FORMATTED_FW_WIN_DIR "C:\\Xilinx\\xrt\\firmware"
-#define FIRMWARE_DIR        "/lib/firmware/xilinx"
-=======
 #define FIRMWARE_DIRS       {"/lib/firmware/xilinx", "/lib/firmware/arista"}
->>>>>>> d6d5c044
 #define FORMATTED_FW_DIR    "/opt/xilinx/firmware"
 #define DSA_FILE_SUFFIX     "mcs"
 #define DSABIN_FILE_SUFFIX  "dsabin"
