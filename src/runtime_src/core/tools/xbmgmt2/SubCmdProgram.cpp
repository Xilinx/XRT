/**
 * Copyright (C) 2020-2021 Xilinx, Inc
 *
 * Licensed under the Apache License, Version 2.0 (the "License"). You may
 * not use this file except in compliance with the License. A copy of the
 * License is located at
 *
 *     http://www.apache.org/licenses/LICENSE-2.0
 *
 * Unless required by applicable law or agreed to in writing, software
 * distributed under the License is distributed on an "AS IS" BASIS, WITHOUT
 * WARRANTIES OR CONDITIONS OF ANY KIND, either express or implied. See the
 * License for the specific language governing permissions and limitations
 * under the License.
 */

// ------ I N C L U D E   F I L E S -------------------------------------------
// Local - Include Files
#include "SubCmdProgram.h"
#include "tools/common/XBUtilities.h"
#include "tools/common/XBHelpMenus.h"
#include "tools/common/ProgressBar.h"
#include "tools/common/Process.h"
namespace XBU = XBUtilities;

#include "xrt.h"
#include "core/common/system.h"
#include "core/common/device.h"
#include "core/common/error.h"
#include "core/common/query_requests.h"
#include "core/common/message.h"
#include "core/common/utils.h"
#include "flash/flasher.h"

// 3rd Party Library - Include Files
#include <boost/format.hpp>
#include <boost/tokenizer.hpp>
#include <boost/filesystem.hpp>
#include <boost/program_options.hpp>
#include <boost/algorithm/string.hpp>
namespace po = boost::program_options;

// ---- Reports ------
#include "tools/common/Report.h"
#include "tools/common/ReportHost.h"
#include "ReportPlatform.h"

// System - Include Files
#include <iostream>
#include <fstream>
#include <thread>
#include <chrono>
#include <ctime>
#include <locale>
#include <fcntl.h>

#ifdef _WIN32
#pragma warning(disable : 4996) //std::asctime
#endif


// =============================================================================

// ------ L O C A L   F U N C T I O N S ---------------------------------------

namespace {
/*
 * Update shell on the board for auto flash
 */
static void 
update_shell(unsigned int index, const std::string& primary, const std::string& secondary)
{
  Flasher flasher(index);
  if(!flasher.isValid())
    throw xrt_core::error(boost::str(boost::format("%d is an invalid index") % index));

  if (primary.empty())
    throw xrt_core::error("Shell not specified");

  auto pri = std::make_unique<firmwareImage>(primary.c_str(), MCS_FIRMWARE_PRIMARY);
  if (pri->fail())
    throw xrt_core::error(boost::str(boost::format("Failed to read %s") % primary));

  std::unique_ptr<firmwareImage> sec;
  if (!secondary.empty()) {
    sec = std::make_unique<firmwareImage>(secondary.c_str(),
      MCS_FIRMWARE_SECONDARY);
    if (sec->fail())
      sec = nullptr;
  }
  
  if (flasher.upgradeFirmware("", pri.get(), sec.get()) != 0)
    throw xrt_core::error("Failed to update base");
  
  std::cout << boost::format("%-8s : %s \n") % "INFO" % "Base flash image has been programmed successfully.";
}

/*
 * Update shell on the board for manual flash
 */
static void 
update_shell(unsigned int index, const std::string& flashType,
  const std::string& primary, const std::string& secondary)
{
  if (!flashType.empty()) {
      xrt_core::message::send(xrt_core::message::severity_level::warning, "XRT", 
        "Overriding flash mode is not recommended.\nYou may damage your device with this option.");
  }

  Flasher flasher(index);
  if(!flasher.isValid())
    throw xrt_core::error(boost::str(boost::format("%d is an invalid index") % index));

  if (primary.empty())
    throw xrt_core::error("Base not specified");

  auto pri = std::make_unique<firmwareImage>(primary.c_str(), MCS_FIRMWARE_PRIMARY);
  if (pri->fail())
    throw xrt_core::error(boost::str(boost::format("Failed to read %s") % primary));

  std::unique_ptr<firmwareImage> sec;
  if (!secondary.empty()) {
    sec = std::make_unique<firmwareImage>(secondary.c_str(), MCS_FIRMWARE_SECONDARY);
    if (sec->fail())
      throw xrt_core::error(boost::str(boost::format("Failed to read %s") % secondary));
  }

  if (flasher.upgradeFirmware(flashType, pri.get(), sec.get()) != 0)
    throw xrt_core::error("Failed to update base");
  
  std::cout << boost::format("%-8s : %s \n") % "INFO" % "Base flash image has been programmed successfully.";
  std::cout << "****************************************************\n";
  std::cout << "Cold reboot machine to load the new image on device.\n";
  std::cout << "****************************************************\n";
}

static std::string 
getBDF(unsigned int index)
{
  auto dev = xrt_core::get_mgmtpf_device(index);
  auto bdf = xrt_core::device_query<xrt_core::query::pcie_bdf>(dev);
  return xrt_core::query::pcie_bdf::to_string(bdf);
}


static bool
is_SC_fixed(unsigned int index)
{
  try {
    auto device = xrt_core::get_mgmtpf_device(index);
    return xrt_core::device_query<xrt_core::query::is_sc_fixed>(device);
  }
  catch (...) {
    //TODO Catching all the exceptions for now. We may need to catch specific exceptions
    //Work-around. Assume that sc is fixed if above query failed
    return true;
  }
}

/*
 * Update SC firmware on the board
 */
static void 
update_SC(unsigned int  index, const std::string& file)
{
  Flasher flasher(index);

  if(!flasher.isValid())
    throw xrt_core::error(boost::str(boost::format("%d is an invalid index") % index));

  auto dev = xrt_core::get_mgmtpf_device(index);

  // If SC is fixed, stop flashing immediately
  if (is_SC_fixed(index)) 
    throw xrt_core::error("SC is fixed, unable to flash image.");

  //don't trigger reset for u30. let python helper handle everything
  
  if (xrt_core::device_query<xrt_core::query::rom_vbnv>(dev).find("_u30_") != std::string::npos) {
    std::ostringstream os_stdout;
    std::ostringstream os_stderr;
    const std::string scFlashPath = "/opt/xilinx/xrt/bin/unwrapped/_scflash.py";
    std::vector<std::string> args = { "-y", "-d", getBDF(index), "-p", file };
    
    int exit_code = XBU::runScript("python", scFlashPath, args, "Programming SC ", "SC Programmed", 120, os_stdout, os_stderr, false);

    if (exit_code != 0) {
      std::string err_msg = "ERROR: " + os_stdout.str() + "\n" + os_stderr.str() + "\n";
      throw xrt_core::error(err_msg);
    }
    return;
  }

  std::unique_ptr<firmwareImage> bmc = std::make_unique<firmwareImage>(file.c_str(), BMC_FIRMWARE);

  if (bmc->fail())
    throw xrt_core::error(boost::str(boost::format("Failed to read %s") % file));

  if (flasher.upgradeBMCFirmware(bmc.get()) != 0)
    throw xrt_core::error("Failed to update SC flash image");
}

/* 
 * Helper function for header info
 */
static std::string 
file_size(const std::string & _file) 
{
  std::ifstream in(_file.c_str(), std::ifstream::ate | std::ifstream::binary);
  auto total_size = std::to_string(in.tellg()); 
  int strSize = static_cast<int>(total_size.size());

  //if file size is > 3 digits, insert commas after every 3 digits
  static const int COMMA_SPACING = 3;
  if (strSize > COMMA_SPACING) {
   for (int i = (strSize - COMMA_SPACING);  i > 0;  i -= COMMA_SPACING)
     total_size.insert(static_cast<size_t>(i), 1, ',');
  }
  
  return total_size + std::string(" bytes");
}

/* 
 * Helper function for header info
 */
static std::pair<std::string, std::string> 
deployment_path_and_filename(std::string file)
{
  using tokenizer = boost::tokenizer< boost::char_separator<char> >;
  boost::char_separator<char> sep("\\/");
  tokenizer tokens(file, sep);
  std::string dsafile = "";
  for (auto tok_iter = tokens.begin(); tok_iter != tokens.end(); ++tok_iter) {
  	if ((std::string(*tok_iter).find(XSABIN_FILE_SUFFIX) != std::string::npos) 
          || (std::string(*tok_iter).find(DSABIN_FILE_SUFFIX) != std::string::npos))
          dsafile = *tok_iter;
  }
  auto pos = file.rfind('/') != std::string::npos ? file.rfind('/') : file.rfind('\\');
  std::string path = file.erase(pos);

  return std::make_pair(dsafile, path);
}

/* 
 * Helper function for header info
 */
static std::string 
get_file_timestamp(const std::string & _file) 
{
  boost::filesystem::path p(_file);
	if (!boost::filesystem::exists(p)) {
		throw xrt_core::error("Invalid platform path.");
	}
  std::time_t ftime = boost::filesystem::last_write_time(boost::filesystem::path(_file));
  std::string timeStr(std::asctime(std::localtime(&ftime)));
  timeStr.pop_back();  // Remove the new-line character that gets inserted by asctime.
  return timeStr;
}

static void
pretty_print_platform_info(const boost::property_tree::ptree& _ptDevice)
{
  std::cout << boost::format("%s : [%s]\n") % "Device" % _ptDevice.get<std::string>("platform.bdf");
  std::cout << std::endl;
  std::cout << "Current Configuration\n";

  std::cout << boost::format("  %-20s : %s\n") % "Platform" % _ptDevice.get<std::string>("platform.current_shell.vbnv", "N/A");
  std::cout << boost::format("  %-20s : %s\n") % "SC Version" % _ptDevice.get<std::string>("platform.current_shell.sc_version", "N/A");
  std::cout << boost::format("  %-20s : %s\n") % "Platform ID" % _ptDevice.get<std::string>("platform.current_shell.id", "N/A");
  std::cout << std::endl;
  std::cout << "\nIncoming Configuration\n";
  const boost::property_tree::ptree& available_shells = _ptDevice.get_child("platform.available_shells");
  // if no shells are installed, do not proceed
  if(available_shells.empty())
    throw xrt_core::error("No matching base partitions are installed on the system");
  // if multiple shells are installed, do not proceed
  if( available_shells.size() > 1)
    throw xrt_core::error("Auto update is not possible when multiple shells are installed on the system. Please use --image option to specify the path of a particular flash image.");

  const boost::property_tree::ptree& available_shell = available_shells.front().second;
  std::pair <std::string, std::string> s = deployment_path_and_filename(available_shell.get<std::string>("file"));
  std::cout << boost::format("  %-20s : %s\n") % "Deployment File" % s.first;
  std::cout << boost::format("  %-20s : %s\n") % "Deployment Directory" % s.second;
  std::cout << boost::format("  %-20s : %s\n") % "Size" % file_size(available_shell.get<std::string>("file").c_str());
  std::cout << boost::format("  %-20s : %s\n\n") % "Timestamp" % get_file_timestamp(available_shell.get<std::string>("file").c_str());

  std::cout << boost::format("  %-20s : %s\n") % "Platform" % available_shell.get<std::string>("vbnv", "N/A");
  std::cout << boost::format("  %-20s : %s\n") % "SC Version" % available_shell.get<std::string>("sc_version", "N/A");
  auto logic_uuid = available_shell.get<std::string>("logic-uuid", "");
  if (!logic_uuid.empty()) {
    std::cout << boost::format("  %-20s : %s\n") % "Platform UUID" % logic_uuid;
  } else {
    std::cout << boost::format("  %-20s : %s\n") % "Platform ID" % available_shell.get<std::string>("id", "N/A");
  }
}

static void
report_status(std::shared_ptr<xrt_core::device> & workingDevice, 
              boost::property_tree::ptree& pt) 
{
  // Clear returning values.
  pt.clear();

  boost::property_tree::ptree ptDevice;
  auto rep = std::make_unique<ReportPlatform>();
  rep->getPropertyTreeInternal(workingDevice.get(), ptDevice);
  pt.push_back(std::make_pair(std::to_string(workingDevice->get_device_id()), ptDevice));

  std::cout << "----------------------------------------------------\n";
  pretty_print_platform_info(ptDevice);
  std::cout << "----------------------------------------------------\n";

  std::stringstream action_list;

  if (!pt.get<bool>(std::to_string(workingDevice->get_device_id()) + ".platform.status.shell"))
    action_list << boost::format("  [%s] : Program base (FLASH) image\n") % pt.get<std::string>(std::to_string(workingDevice->get_device_id())+".platform.bdf");

  if (!pt.get<bool>(std::to_string(workingDevice->get_device_id())+".platform.status.sc"))
    action_list << boost::format("  [%s] : Program Satellite Controller (SC) image\n") % pt.get<std::string>(std::to_string(workingDevice->get_device_id())+".platform.bdf");
  
  if(!action_list.str().empty()) {
    std::cout << "Actions to perform:\n" << action_list.str();
    std::cout << "----------------------------------------------------\n";
  }
}


static bool
are_shells_equal(const DSAInfo& candidate, const DSAInfo& current)
{
  if (current.dsaname().empty())
    throw std::runtime_error("Current shell name is empty.");

  return ((candidate.dsaname() == current.dsaname()) && candidate.matchId(current));
}


static bool
are_scs_equal(const DSAInfo& candidate, const DSAInfo& current)
{
  if (current.dsaname().empty())
    throw std::runtime_error("Current shell name is empty.");

  return ((current.bmcVer.compare("INACTIVE") == 0) ||
          (candidate.bmc_ver() == current.bmc_ver()));
}

static bool 
update_sc(unsigned int boardIdx, DSAInfo& candidate)
{
  Flasher flasher(boardIdx);

  // Determine if the SC images are the same
  bool same_bmc = false;
  DSAInfo current = flasher.getOnBoardDSA();
  if (!current.dsaname().empty()) 
    same_bmc = are_scs_equal(candidate, current);

  // -- Some DRCs (Design Rule Checks) --
  // Is the SC present
  if (current.bmc_ver().empty()) {
     std::cout << "INFO: Satellite controller is not present.\n";
     return false;
  }
  
  // Can the SC be programmed  
  if (is_SC_fixed(boardIdx)) {
    std::cout << "INFO: Fixed Satellite Controller.\n";
    return false;
  }
   
  // Check to see if force is being used
  if ((same_bmc == true) && (XBU::getForce() == true)) {
    std::cout << "INFO: Forcing flashing of the Satellite Controller (SC) image (Force flag is set).\n";
    same_bmc = false;
  }

  // Don't program the same images
  if (same_bmc == true) {
    std::cout << "INFO: Satellite Controller (SC) images are the same.\n";
    return false;
  }

  // -- Program the SC image --
  boost::format programFmt("[%s] : %s...\n");
  std::cout << programFmt % flasher.sGetDBDF() % "Updating Satellite Controller (SC) firmware flash image";
  update_SC(boardIdx, candidate.file);
  std::cout << std::endl;

  return true;
}


/* 
 * Flash shell and sc firmware
 * Helper method for auto_flash
 */
static bool  
update_shell(unsigned int boardIdx, DSAInfo& candidate)
{
  Flasher flasher(boardIdx);

  // Determine if the shells are the same
  bool same_dsa = false;
  DSAInfo current = flasher.getOnBoardDSA();
  if (!current.dsaname().empty()) 
    same_dsa = are_shells_equal(candidate, current);

  // -- Some DRCs (Design Rule Checks) --
  // Always update Arista devices
  if (candidate.vendor_id == ARISTA_ID) {
    std::cout << "INFO: Arista device (Force flashing).\n";
    same_dsa = false;
  }

  // Check to see if force is being used
  if ((same_dsa == true) && (XBU::getForce() == true)) {
    std::cout << "INFO: Forcing flashing of the base (e.g., shell) image (Force flag is set).\n";
    same_dsa = false;
  }

  // Don't program the same images
  if (same_dsa == true) {
    std::cout << "INFO: Base (e.g., shell) flash images are the same.\n";
    return false;
  }

  // Program the shell
  boost::format programFmt("[%s] : %s...\n");
  std::cout << programFmt % flasher.sGetDBDF() % "Updating base (e.g., shell) flash image";
  update_shell(boardIdx, candidate.file, candidate.file);
  return true;
}

/* 
 * Update shell and sc firmware on the device automatically 
 * Refactor code to support only 1 device. 
 */
static void 
auto_flash(std::shared_ptr<xrt_core::device> & workingDevice, const std::string& image = "") 
{
  //report status of all the devices
  boost::property_tree::ptree pt;
  report_status(workingDevice, pt);

  // Collect all indexes of boards need updating
  std::vector<std::pair<unsigned int , DSAInfo>> boardsToUpdate;

  std::string image_path;
  if(image.empty()) {
    static boost::property_tree::ptree ptEmpty;
    auto available_shells = pt.get_child(std::to_string(workingDevice->get_device_id()) + ".platform.available_shells", ptEmpty);

    // Check if any base packages are available
    if (available_shells.empty()) {
      std::cout << "ERROR: No base (e.g., shell) images installed on the server. Operation cancelled.\n";
      throw xrt_core::error(std::errc::operation_canceled);
    }
    image_path = available_shells.front().second.get<std::string>("file");
  }
  else {
    //iterate over installed shells
    //check the vbnv against the vnbv passed in by the user
    auto installedShells = firmwareImage::getIntalledDSAs();
    int multiple_shells = 0;
      
    for(auto const& shell : installedShells) {
      if(image.compare(shell.name) == 0) {
        multiple_shells++;
        image_path = shell.file;
      }
    }

    //if multiple shells with the same vbnv are installed on the system, we don't want to 
    //blindly update the device. in this case, the user needs to specify the complete path
    if(multiple_shells > 1) 
      throw xrt_core::error("Specified base matched mutiple installed bases. Please specify the full path.");

    if(multiple_shells == 0) 
      throw xrt_core::error("Specified base not found on the system");
  }
    
  DSAInfo dsa(image_path);

  // If the shell is not up-to-date and dsa has a flash image, queue the board for update
  bool same_shell = pt.get<bool>(std::to_string(workingDevice->get_device_id()) + ".platform.status.shell");
  bool same_sc = pt.get<bool>(std::to_string(workingDevice->get_device_id()) + ".platform.status.sc");

  // Always update Arista devices
  auto vendor = xrt_core::device_query<xrt_core::query::pcie_vendor>(workingDevice);
  if (vendor == ARISTA_ID)
    same_shell = false;

  if (XBU::getForce()) {
    same_shell = false;
    same_sc = false;
  }

  if (!same_shell || !same_sc) {
    if(!dsa.hasFlashImage)
      throw xrt_core::error("Flash image is not available");

    boardsToUpdate.push_back(std::make_pair(workingDevice->get_device_id(), dsa));
  }
  
  // Is there anything to flash
  if (boardsToUpdate.empty() == true) {
    std::cout << "\nDevice is up-to-date.  No flashing to performed.\n";
    return;
  }

  // Continue to flash whatever we have collected in boardsToUpdate.
  bool needreboot = false;
  bool need_warm_reboot = false;
  std::stringstream report_stream;

  // Prompt user about what boards will be updated and ask for permission.
  if(!XBU::can_proceed(XBU::getForce()))
    return;

  // Perform DSA and BMC updating
  std::stringstream error_stream;
  for (auto& p : boardsToUpdate) {
    try {
      std::cout << std::endl;
      // 1) Flash the Satellite Controller image
      if (update_sc(p.first, p.second) == true)  {
        report_stream << boost::format("  [%s] : Successfully flashed the Satellite Controller (SC) image\n") % getBDF(p.first);
        need_warm_reboot = true;
      } else
        report_stream << boost::format("  [%s] : Satellite Controller (SC) is either up-to-date, fixed, or not installed. No actions taken.\n") % getBDF(p.first);

      // 2) Flash shell image
      if (update_shell(p.first, p.second) == true)  {
        report_stream << boost::format("  [%s] : Successfully flashed the base (e.g., shell) image\n") % getBDF(p.first);
        needreboot = true;
      } else
        report_stream << boost::format("  [%s] : Base (e.g., shell) image is up-to-date.  No actions taken.\n") % getBDF(p.first);
      } catch (const xrt_core::error& e) {
        error_stream << boost::format("ERROR: %s\n") % e.what();
      }
  }

  std::cout << "----------------------------------------------------\n";
  std::cout << "Report\n";
  std::cout << report_stream.str();


  if (error_stream.str().empty()) {
    std::cout << "\nDevice flashed successfully.\n"; 
  } else {
    std::cout << "\nDevice flashing encountered errors:\n";
    std::cerr << error_stream.str();
    throw xrt_core::error(std::errc::operation_canceled);
  }

  if (needreboot) {
    std::cout << "****************************************************\n";
    std::cout << "Cold reboot machine to load the new image on device.\n";
    std::cout << "****************************************************\n";
  } else if (need_warm_reboot) {
    std::cout << "******************************************************************\n";
    std::cout << "Warm reboot is required to recognize new SC image on the device.\n";
    std::cout << "******************************************************************\\n";
  }
}

static void
program_plp(const xrt_core::device* dev, const std::string& partition)
{
  std::ifstream stream(partition.c_str(), std::ios_base::binary);
  if (!stream.is_open())
    throw xrt_core::error(boost::str(boost::format("Cannot open %s") % partition));

  //size of the stream
  stream.seekg(0, stream.end);
  int total_size = static_cast<int>(stream.tellg());
  stream.seekg(0, stream.beg);

  //copy stream into a vector
  std::vector<char> buffer(total_size);
  stream.read(buffer.data(), total_size);

  try {
    xrt_core::program_plp(dev, buffer, XBU::getForce());
  } 
  catch(xrt_core::error& e) {
    std::cout << "ERROR: " << e.what() << std::endl;
    throw xrt_core::error(std::errc::operation_canceled);
  }
  std::cout << "Programmed shell successfully" << std::endl;
}

static std::vector<std::string>
find_flash_image_paths(const std::vector<std::string> image_list)
{
  std::vector<std::string> path_list;
  auto installedShells = firmwareImage::getIntalledDSAs();
  
  //iterates over installed shells
  //checks the vbnv against the vnbv passed in by the user
  auto get_shell_file = [installedShells] (std::string shell_name) {
    std::string path;
    int multiple_shells = 0;
    
    for(auto const& shell : installedShells) {
      if(shell_name.compare(shell.name) == 0) {
        multiple_shells++;
        path = shell.file;
      }
    }

    //error-handling
    if(multiple_shells == 0) 
      throw xrt_core::error("Specified base not found on the system");
    
    //if multiple shells with the same vbnv are installed on the system, we don't want to 
    //blindly update the device. in this case, the user needs to specify the complete path
    if(multiple_shells > 1) 
      throw xrt_core::error("Specified base matched mutiple installed bases. Please specify the full path.");

    return path;
  };

  for(const auto& img : image_list) {
    // check if the passed in image is absolute path
    if(boost::filesystem::exists(boost::filesystem::path(img))) {
      path_list.push_back(img);
    }
    else { //search installed shells and find the image path by checking the vbnv
      path_list.push_back(get_shell_file(img));
    }
  }
  return path_list;
}

}
//end anonymous namespace

// ----- C L A S S   M E T H O D S -------------------------------------------

SubCmdProgram::SubCmdProgram(bool _isHidden, bool _isDepricated, bool _isPreliminary)
    : SubCmd("program", 
             "Update image(s) for a given device")
{
  const std::string longDescription = "Updates the image(s) for a given device.";
  setLongDescription(longDescription);
  setExampleSyntax("");
  setIsHidden(_isHidden);
  setIsDeprecated(_isDepricated);
  setIsPreliminary(_isPreliminary);
}

void
SubCmdProgram::execute(const SubCmdOptions& _options) const
// Reference Command:  [-d card] [-r region] -p xclbin
//                     Download the accelerator program for card 2
//                       xbutil program -d 2 -p a.xclbin
{
  XBU::verbose("SubCommand: program");

  XBU::verbose("Option(s):");
  for (auto & aString : _options) {
    std::string msg = "   ";
    msg += aString;
    XBU::verbose(msg);
  }

  // -- Retrieve and parse the subcommand options -----------------------------
  std::vector<std::string> device;
  std::string plp = "";
  std::string update = "";
  std::string xclbin = "";
  std::string flashType = "";
  std::vector<std::string> image;
  bool revertToGolden = false;
  bool help = false;

  po::options_description commonOptions("Common Options");  
  commonOptions.add_options()
    ("device,d", boost::program_options::value<decltype(device)>(&device)->multitoken(), "The Bus:Device.Function (e.g., 0000:d8:00.0) device of interest.")
    ("shell,s", boost::program_options::value<decltype(plp)>(&plp), "The partition to be loaded.  Valid values:\n"
                                                                      "  Name (and path) of the partition.")

    // TODO: Auto update the 'base' values
    ("base,b", boost::program_options::value<decltype(update)>(&update)->implicit_value("all"), "Update the persistent images and/or the Satellite controller (SC) firmware image."/*  Value values:\n"
                                                                         "  ALL   - All images will be updated"
                                                                         "  FLASH - Flash image\n"
                                                                         "  SC    - Satellite controller"*/)
    ("user,u", boost::program_options::value<decltype(xclbin)>(&xclbin), "The xclbin to be loaded.  Valid values:\n"
                                                                      "  Name (and path) of the xclbin.")
<<<<<<< HEAD
    ("revert-to-golden", boost::program_options::bool_switch(&revertToGolden), "Resets the FPGA PROM back to the factory image. Note: The Satellite Controller will not be reverted for a golden image does not exist.")
=======
    ("image", boost::program_options::value<decltype(image)>(&image)->multitoken(), "Specifies an image to use used to update the persistent device.  Value values:\n"
                                                                    "  Name (and path) to the mcs image on disk\n"
                                                                    "  Name (and path) to the xsabin image on disk")
    ("revert-to-golden", boost::program_options::bool_switch(&revertToGolden), "Resets the FPGA PROM back to the factory image. Note: The Satellite Control (MSP432) will not be reverted for a golden image does not exist.")
>>>>>>> ad3e1ab9
    ("help,h", boost::program_options::bool_switch(&help), "Help to use this sub-command")
  ;

  po::options_description hiddenOptions("Hidden Options");  
  hiddenOptions.add_options()
    ("flash-type", boost::program_options::value<decltype(flashType)>(&flashType), "Overrides the flash mode. Use with caution.  Value values:\n"
                                                                    "  ospi\n"
                                                                    "  ospi_versal")
  ;

  po::options_description allOptions("All Options");  

  allOptions.add(commonOptions);
  allOptions.add(hiddenOptions);


  // Parse sub-command ...
  po::variables_map vm;

  try {
    po::store(po::command_line_parser(_options).options(allOptions).run(), vm);
    po::notify(vm); // Can throw
  } catch (po::error& e) {
    std::cerr << "ERROR: " << e.what() << std::endl << std::endl;
    printHelp(commonOptions, hiddenOptions);
    throw xrt_core::error(std::errc::operation_canceled);
  }

  // Check to see if help was requested or no command was found
  if (help == true)  {
    printHelp(commonOptions, hiddenOptions);
    return;
  }

  // -- Now process the subcommand --------------------------------------------
  XBU::verbose(boost::str(boost::format("  Base: %s") % update));

  // -- process "device" option -----------------------------------------------
  //enforce device specification
  if(device.empty()) {
    std::cout << "\nERROR: Device not specified.\n";
    std::cout << "\nList of available devices:" << std::endl;
    boost::property_tree::ptree available_devices = XBU::get_available_devices(false);
    for(auto& kd : available_devices) {
      boost::property_tree::ptree& dev = kd.second;
      std::cout << boost::format("  [%s] : %s\n") % dev.get<std::string>("bdf") % dev.get<std::string>("vbnv");
    }
    std::cout << std::endl;
    throw xrt_core::error(std::errc::operation_canceled);
  }

  // Collect all of the devices of interest
  std::set<std::string> deviceNames;

  xrt_core::device_collection deviceCollection;
  for (const auto & deviceName : device) 
    deviceNames.insert(boost::algorithm::to_lower_copy(deviceName));

  XBU::collect_devices(deviceNames, false /*inUserDomain*/, deviceCollection);

  // Enforce 1 device specification
  if (deviceCollection.size() > 1) {
    std::cerr << "\nERROR: Multiple device programming is not supported. Please specify a single device using --device option\n\n";
    std::cout << "List of available devices:" << std::endl;

    boost::property_tree::ptree available_devices = XBU::get_available_devices(false);
    for(auto& kd : available_devices) {
      boost::property_tree::ptree& _dev = kd.second;
      std::cout << boost::format("  [%s] : %s\n") % _dev.get<std::string>("bdf") % _dev.get<std::string>("vbnv");
    }

    std::cout << std::endl;
    throw xrt_core::error(std::errc::operation_canceled);
  }

  // Make sure we have at least 1 device
  if (deviceCollection.size() == 0) 
    throw std::runtime_error("No devices found.");

  // Get the device
  auto & workingDevice = deviceCollection[0];

  // TODO: Added mutually exclusive code for image, update, and revert-to-golden action.

  if (!image.empty()) {

    // image is a sub-option of update
    if (update.empty())
      throw xrt_core::error("Usage: xbmgmt program --device='0000:00:00.0' --base --image='/path/to/flash_image' OR shell_name");

    // We support up to 2 flash images 
    if (image.size() == 1)
      auto_flash(workingDevice, image.front());
    
    if (image.size() == 2) {
      std::cout << "CAUTION! Force flashing the platform on the device without any checks." <<
                   "Please make sure that the correct information is passed in." << std::endl;
      auto image_paths = find_flash_image_paths(image);
      update_shell(workingDevice->get_device_id(), flashType, image_paths.front(), (image_paths.size() == 2 ? image_paths[1]: ""));
    }
    
    if (image.size() > 2)
      throw xrt_core::error("Please specify either 1 or 2 flash images");
    return;
  }

  if (!update.empty()) {
    XBU::verbose("Sub command: --base");
    XBUtilities::sudo_or_throw("Root privileges are required to update the devices flash image");
    std::string empty = "";
    if (update.compare("all") == 0)
      // Note: To get around a bug in the SC flashing code base,
      //       auto_flash will clear the collection. This code need to be refactored and clean up.
      auto_flash( workingDevice );
    else {
      if (update.compare("flash") == 0)
        throw xrt_core::error("Platform only update is not supported");

      if (update.compare("sc") == 0)
        throw xrt_core::error("SC only update is not supported");
       
      throw xrt_core::error("Please specify a valid value");
    }
    return;
  }
  
  // -- process "revert-to-golden" option ---------------------------------------
  if(revertToGolden) {
    XBU::verbose("Sub command: --revert-to-golden");
    bool has_reset = false;

    std::vector<Flasher> flasher_list;
    for (const auto & dev : deviceCollection) {
      //collect information of all the devices that will be reset
      Flasher flasher(dev->get_device_id());
      if(!flasher.isValid()) {
        xrt_core::error(boost::str(boost::format("%d is an invalid index") % dev->get_device_id()));
        continue;
      }
      std::cout << boost::format("%-8s : %s %s %s \n") % "INFO" % "Resetting device [" 
        % flasher.sGetDBDF() % "] back to factory mode.";
      flasher_list.push_back(flasher);
    }
    
    XBUtilities::sudo_or_throw("Root privileges are required to revert the device to its golden flash image");

    //ask user's permission
    if(!XBU::can_proceed(XBU::getForce()))
      throw xrt_core::error(std::errc::operation_canceled);
    
    for(auto& f : flasher_list) {
      if (!f.upgradeFirmware("", nullptr, nullptr)) {
        std::cout << boost::format("%-8s : %s %s %s\n") % "INFO" % "Shell on [" % f.sGetDBDF() % "] is reset successfully." ;
        has_reset = true;
      }
    }

    if (!has_reset)
      return;

    std::cout << "****************************************************\n";
    std::cout << "Cold reboot machine to load the new image on device.\n";
    std::cout << "****************************************************\n";

    return;
  }

  // -- process "plp" option ---------------------------------------
  if(!plp.empty()) {
    XBU::verbose(boost::str(boost::format("  shell: %s") % plp));
    //only 1 device and name
    if(deviceCollection.size() > 1)
      throw xrt_core::error("Please specify a single device");

    auto dev = deviceCollection.front();

    Flasher flasher(dev->get_device_id());
    if(!flasher.isValid())
      throw xrt_core::error(boost::str(boost::format("%d is an invalid index") % dev->get_device_id()));

    if(xrt_core::device_query<xrt_core::query::interface_uuids>(dev).empty())
      throw xrt_core::error("Can not get BLP interface uuid. Please make sure corresponding BLP package is installed.");

    // Check if file exists
    if (!boost::filesystem::exists(plp))
      throw xrt_core::error("File not found. Please specify the correct path");

    DSAInfo dsa(plp);
    //TO_DO: add a report for plp before asking permission to proceed. Replace following 2 lines
    std::cout << "Programming shell on device [" << flasher.sGetDBDF() << "]..." << std::endl;
    std::cout << "Partition file: " << dsa.file << std::endl;
    
    for (const auto& uuid : dsa.uuids) {

      //check if plp is compatible with the installed blp
      if (xrt_core::device_query<xrt_core::query::interface_uuids>(dev).front().compare(uuid) == 0) {
        XBUtilities::sudo_or_throw("Root privileges are required to load the PLP image");
        program_plp(dev.get(), dsa.file);
        return;
      }
    }

    // Fall through error
    throw xrt_core::error("uuid does not match BLP");
  }

  // -- process "user" option ---------------------------------------
  if(!xclbin.empty()) {
    XBU::verbose(boost::str(boost::format("  xclbin: %s") % xclbin));
    XBU::sudo_or_throw("Root privileges are required to download xclbin");
    //only 1 device and name
    if(deviceCollection.size() > 1)
      throw xrt_core::error("Please specify a single device");
    auto dev = deviceCollection.front();

    std::ifstream stream(xclbin, std::ios::binary);
    if (!stream)
      throw xrt_core::error(boost::str(boost::format("Could not open %s for reading") % xclbin));

    stream.seekg(0,stream.end);
    ssize_t size = stream.tellg();
    stream.seekg(0,stream.beg);

    std::vector<char> xclbin_buffer(size);
    stream.read(xclbin_buffer.data(), size);
    
    auto bdf = xrt_core::query::pcie_bdf::to_string(xrt_core::device_query<xrt_core::query::pcie_bdf>(dev));
    std::cout << "Downloading xclbin on device [" << bdf << "]..." << std::endl;
    try {
      dev->xclmgmt_load_xclbin(xclbin_buffer.data());
    } catch (xrt_core::error& e) {
      std::cout << "ERROR: " << e.what() << std::endl;
      throw xrt_core::error(std::errc::operation_canceled);
    }
    std::cout << boost::format("INFO: Successfully downloaded xclbin \n") << std::endl;
    return;
}

  std::cout << "\nERROR: Missing flash operation.  No action taken.\n\n";
  printHelp(commonOptions, hiddenOptions);
  throw xrt_core::error(std::errc::operation_canceled);
}<|MERGE_RESOLUTION|>--- conflicted
+++ resolved
@@ -689,14 +689,10 @@
                                                                          "  SC    - Satellite controller"*/)
     ("user,u", boost::program_options::value<decltype(xclbin)>(&xclbin), "The xclbin to be loaded.  Valid values:\n"
                                                                       "  Name (and path) of the xclbin.")
-<<<<<<< HEAD
-    ("revert-to-golden", boost::program_options::bool_switch(&revertToGolden), "Resets the FPGA PROM back to the factory image. Note: The Satellite Controller will not be reverted for a golden image does not exist.")
-=======
     ("image", boost::program_options::value<decltype(image)>(&image)->multitoken(), "Specifies an image to use used to update the persistent device.  Value values:\n"
                                                                     "  Name (and path) to the mcs image on disk\n"
                                                                     "  Name (and path) to the xsabin image on disk")
-    ("revert-to-golden", boost::program_options::bool_switch(&revertToGolden), "Resets the FPGA PROM back to the factory image. Note: The Satellite Control (MSP432) will not be reverted for a golden image does not exist.")
->>>>>>> ad3e1ab9
+    ("revert-to-golden", boost::program_options::bool_switch(&revertToGolden), "Resets the FPGA PROM back to the factory image. Note: The Satellite Controller will not be reverted for a golden image does not exist.")
     ("help,h", boost::program_options::bool_switch(&help), "Help to use this sub-command")
   ;
 
