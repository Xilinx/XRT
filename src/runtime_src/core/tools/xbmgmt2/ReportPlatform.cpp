/**
 * Copyright (C) 2020 Xilinx, Inc
 *
 * Licensed under the Apache License, Version 2.0 (the "License"). You may
 * not use this file except in compliance with the License. A copy of the
 * License is located at
 *
 *     http://www.apache.org/licenses/LICENSE-2.0
 *
 * Unless required by applicable law or agreed to in writing, software
 * distributed under the License is distributed on an "AS IS" BASIS, WITHOUT
 * WARRANTIES OR CONDITIONS OF ANY KIND, either express or implied. See the
 * License for the specific language governing permissions and limitations
 * under the License.
 */

// ------ I N C L U D E   F I L E S -------------------------------------------
// Local - Include Files
#include "ReportPlatform.h"
#include "flash/flasher.h"

// 3rd Party Library - Include Files
#include <boost/format.hpp>


void 
ReportPlatform::getPropertyTreeInternal( const xrt_core::device * _pDevice,
                                         boost::property_tree::ptree &_pt) const
{
  // Defer to the 20201 format.  If we ever need to update JSON data, 
  // Then update this method to do so.
  getPropertyTree20201(_pDevice, _pt);
}

/*
 * helper function for getPropertyTree20201()
 */
static bool 
same_shell(const std::string& vbnv, const std::string& id, 
            const DSAInfo& installed) 
{
  if (!vbnv.empty()) {
    bool same_dsa = ((installed.name == vbnv) &&
      (installed.matchId(id)));
    return same_dsa;
  }
  return false;
}

/*
 * helper function for getPropertyTree20201()
 */
static bool 
same_sc(const std::string& sc, const DSAInfo& installed) 
{
  return ((sc.empty()) || (installed.bmcVer == sc));
}

void 
ReportPlatform::getPropertyTree20201( const xrt_core::device * _pDevice,
                                      boost::property_tree::ptree &_pt) const
{
  boost::property_tree::ptree pt;
  pt.put("Description","Platform Information");

  // There can only be 1 root node
  _pt.add_child("platform", pt);

  boost::property_tree::ptree on_board_rom_info;
  boost::property_tree::ptree on_board_platform_info;
  boost::property_tree::ptree on_board_xmc_info;
  boost::property_tree::ptree on_board_dev_info;
  _pDevice->get_rom_info(on_board_rom_info);
  _pDevice->get_platform_info(on_board_platform_info);
  _pDevice->get_xmc_info(on_board_xmc_info);
  _pDevice->get_info(on_board_dev_info);

  //create information tree for a device
  _pt.put("platform.bdf", on_board_dev_info.get<std::string>("bdf"));
  _pt.put("platform.flash_type", on_board_platform_info.get<std::string>("flash_type", "N/A"));
  //Flashable partition running on FPGA
  _pt.put("platform.shell_on_fpga.vbnv", on_board_rom_info.get<std::string>("vbnv", "N/A"));
  _pt.put("platform.shell_on_fpga.sc_version", on_board_xmc_info.get<std::string>("sc_version", "N/A"));
  _pt.put("platform.shell_on_fpga.id", on_board_rom_info.get<std::string>("id", "N/A"));

  Flasher f(_pDevice->get_device_id());
  std::vector<DSAInfo> installedDSAs = f.getInstalledDSA();
  _pt.put("platform.number_of_installed_shells", installedDSAs.size());

  BoardInfo info;
  f.getBoardInfo(info);

  //Flashable partitions installed in system
  for(unsigned int i = 0; i < installedDSAs.size(); i++) {
    boost::property_tree::ptree _ptInstalledShell;
    DSAInfo installedDSA = installedDSAs[i];
    _ptInstalledShell.put("vbnv", installedDSA.name);
    _ptInstalledShell.put("sc_version", installedDSA.bmcVer);
    _ptInstalledShell.put("id", (boost::format("0x%x") % installedDSA.timestamp));
    _ptInstalledShell.put("file", installedDSA.file);
    _pt.put("platform.shell_upto_date", same_shell( on_board_rom_info.get<std::string>("vbnv", ""), 
              on_board_rom_info.get<std::string>("id", ""), installedDSA));
    _pt.put("platform.sc_upto_date", same_sc( on_board_xmc_info.get<std::string>("sc_version", ""), 
             installedDSA));
    _pt.add_child("platform.installed_shell." + std::to_string(i), _ptInstalledShell);
  }

}

static const std::string
shell_status(bool shell_status, bool sc_status, int multiDSA)
{
  if(multiDSA > 1)
    return boost::str(boost::format("%-8s : %s\n") % "WARNING" % "Multiple shells are installed on the system.");
  if(!shell_status)
    return boost::str(boost::format("%-8s : %s\n") % "WARNING" % "Device is not up-to-date.");
  if(!sc_status)
    return boost::str(boost::format("%-8s : %s\n") % "WARNING" % "SC image on the device is not up-to-date.");
  return "";
}

void 
ReportPlatform::writeReport( const xrt_core::device * _pDevice, 
                             const std::vector<std::string> & /*_elementsFilter*/, 
                             std::iostream & _output) const
{
  boost::property_tree::ptree _pt;
  getPropertyTree20201(_pDevice, _pt);

  _output << boost::format("%s : %d\n") % "Device BDF" % _pt.get<std::string>("platform.bdf");
  _output << boost::format("  %-20s : %s\n") % "Flash type" % _pt.get<std::string>("platform.flash_type", "N/A");

  _output << "Flashable partition running on FPGA\n";
  _output << boost::format("  %-20s : %s\n") % "Platform" % _pt.get<std::string>("platform.shell_on_fpga.vbnv", "N/A");
  _output << boost::format("  %-20s : %s\n") % "SC Version" % _pt.get<std::string>("platform.shell_on_fpga.sc_version", "N/A");
  _output << boost::format("  %-20s : %x\n") % "Platform ID" % _pt.get<std::string>("platform.shell_on_fpga.id", "N/A");
  
<<<<<<< HEAD
  _output << "\nFlashable partitions installed in system\n";  
  for(int i = 0; i < _pt.get<int>("platform.number_of_installed_shells"); i++) {
    std::string prefix = "platform.installed_shell." + std::to_string(i);
    _output << boost::format("  %-20s : %s\n") % "Platform" % _pt.get<std::string>(prefix + ".vbnv", "N/A");
    _output << boost::format("  %-20s : %s\n") % "SC Version" % _pt.get<std::string>(prefix + ".sc_version", "N/A");
    _output << boost::format("  %-20s : 0x%x\n") % "Platform ID" % _pt.get<std::string>(prefix + ".id", "N/A") << "\n";
  }
=======
  _output << "\nFlashable partitions installed in system\n";
  _output << boost::format("  %-20s : %s\n") % "Platform" % _pt.get<std::string>("platform.installed_shell.vbnv", "N/A");
  _output << boost::format("  %-20s : %s\n") % "SC Version" % _pt.get<std::string>("platform.installed_shell.sc_version", "N/A");
  _output << boost::format("  %-20s : %x\n") % "Platform ID" % _pt.get<std::string>("platform.installed_shell.id", "N/A");
  _output << shell_status(_pt.get<bool>("platform.shell_upto_date", ""), _pt.get<bool>("platform.sc_upto_date", ""));
  _output << "----------------------------------------------------\n";

}
>>>>>>> abb65e9a

  _output << "----------------------------------------------------\n"
          << shell_status(_pt.get<bool>("platform.shell_upto_date", ""), 
                          _pt.get<bool>("platform.sc_upto_date", ""), 
                          _pt.get<int>("platform.number_of_installed_shells"));
}
<|MERGE_RESOLUTION|>--- conflicted
+++ resolved
@@ -1,161 +1,150 @@
-/**
- * Copyright (C) 2020 Xilinx, Inc
- *
- * Licensed under the Apache License, Version 2.0 (the "License"). You may
- * not use this file except in compliance with the License. A copy of the
- * License is located at
- *
- *     http://www.apache.org/licenses/LICENSE-2.0
- *
- * Unless required by applicable law or agreed to in writing, software
- * distributed under the License is distributed on an "AS IS" BASIS, WITHOUT
- * WARRANTIES OR CONDITIONS OF ANY KIND, either express or implied. See the
- * License for the specific language governing permissions and limitations
- * under the License.
- */
-
-// ------ I N C L U D E   F I L E S -------------------------------------------
-// Local - Include Files
-#include "ReportPlatform.h"
-#include "flash/flasher.h"
-
-// 3rd Party Library - Include Files
-#include <boost/format.hpp>
-
-
-void 
-ReportPlatform::getPropertyTreeInternal( const xrt_core::device * _pDevice,
-                                         boost::property_tree::ptree &_pt) const
-{
-  // Defer to the 20201 format.  If we ever need to update JSON data, 
-  // Then update this method to do so.
-  getPropertyTree20201(_pDevice, _pt);
-}
-
-/*
- * helper function for getPropertyTree20201()
- */
-static bool 
-same_shell(const std::string& vbnv, const std::string& id, 
-            const DSAInfo& installed) 
-{
-  if (!vbnv.empty()) {
-    bool same_dsa = ((installed.name == vbnv) &&
-      (installed.matchId(id)));
-    return same_dsa;
-  }
-  return false;
-}
-
-/*
- * helper function for getPropertyTree20201()
- */
-static bool 
-same_sc(const std::string& sc, const DSAInfo& installed) 
-{
-  return ((sc.empty()) || (installed.bmcVer == sc));
-}
-
-void 
-ReportPlatform::getPropertyTree20201( const xrt_core::device * _pDevice,
-                                      boost::property_tree::ptree &_pt) const
-{
-  boost::property_tree::ptree pt;
-  pt.put("Description","Platform Information");
-
-  // There can only be 1 root node
-  _pt.add_child("platform", pt);
-
-  boost::property_tree::ptree on_board_rom_info;
-  boost::property_tree::ptree on_board_platform_info;
-  boost::property_tree::ptree on_board_xmc_info;
-  boost::property_tree::ptree on_board_dev_info;
-  _pDevice->get_rom_info(on_board_rom_info);
-  _pDevice->get_platform_info(on_board_platform_info);
-  _pDevice->get_xmc_info(on_board_xmc_info);
-  _pDevice->get_info(on_board_dev_info);
-
-  //create information tree for a device
-  _pt.put("platform.bdf", on_board_dev_info.get<std::string>("bdf"));
-  _pt.put("platform.flash_type", on_board_platform_info.get<std::string>("flash_type", "N/A"));
-  //Flashable partition running on FPGA
-  _pt.put("platform.shell_on_fpga.vbnv", on_board_rom_info.get<std::string>("vbnv", "N/A"));
-  _pt.put("platform.shell_on_fpga.sc_version", on_board_xmc_info.get<std::string>("sc_version", "N/A"));
-  _pt.put("platform.shell_on_fpga.id", on_board_rom_info.get<std::string>("id", "N/A"));
-
-  Flasher f(_pDevice->get_device_id());
-  std::vector<DSAInfo> installedDSAs = f.getInstalledDSA();
-  _pt.put("platform.number_of_installed_shells", installedDSAs.size());
-
-  BoardInfo info;
-  f.getBoardInfo(info);
-
-  //Flashable partitions installed in system
-  for(unsigned int i = 0; i < installedDSAs.size(); i++) {
-    boost::property_tree::ptree _ptInstalledShell;
-    DSAInfo installedDSA = installedDSAs[i];
-    _ptInstalledShell.put("vbnv", installedDSA.name);
-    _ptInstalledShell.put("sc_version", installedDSA.bmcVer);
-    _ptInstalledShell.put("id", (boost::format("0x%x") % installedDSA.timestamp));
-    _ptInstalledShell.put("file", installedDSA.file);
-    _pt.put("platform.shell_upto_date", same_shell( on_board_rom_info.get<std::string>("vbnv", ""), 
-              on_board_rom_info.get<std::string>("id", ""), installedDSA));
-    _pt.put("platform.sc_upto_date", same_sc( on_board_xmc_info.get<std::string>("sc_version", ""), 
-             installedDSA));
-    _pt.add_child("platform.installed_shell." + std::to_string(i), _ptInstalledShell);
-  }
-
-}
-
-static const std::string
-shell_status(bool shell_status, bool sc_status, int multiDSA)
-{
-  if(multiDSA > 1)
-    return boost::str(boost::format("%-8s : %s\n") % "WARNING" % "Multiple shells are installed on the system.");
-  if(!shell_status)
-    return boost::str(boost::format("%-8s : %s\n") % "WARNING" % "Device is not up-to-date.");
-  if(!sc_status)
-    return boost::str(boost::format("%-8s : %s\n") % "WARNING" % "SC image on the device is not up-to-date.");
-  return "";
-}
-
-void 
-ReportPlatform::writeReport( const xrt_core::device * _pDevice, 
-                             const std::vector<std::string> & /*_elementsFilter*/, 
-                             std::iostream & _output) const
-{
-  boost::property_tree::ptree _pt;
-  getPropertyTree20201(_pDevice, _pt);
-
-  _output << boost::format("%s : %d\n") % "Device BDF" % _pt.get<std::string>("platform.bdf");
-  _output << boost::format("  %-20s : %s\n") % "Flash type" % _pt.get<std::string>("platform.flash_type", "N/A");
-
-  _output << "Flashable partition running on FPGA\n";
-  _output << boost::format("  %-20s : %s\n") % "Platform" % _pt.get<std::string>("platform.shell_on_fpga.vbnv", "N/A");
-  _output << boost::format("  %-20s : %s\n") % "SC Version" % _pt.get<std::string>("platform.shell_on_fpga.sc_version", "N/A");
-  _output << boost::format("  %-20s : %x\n") % "Platform ID" % _pt.get<std::string>("platform.shell_on_fpga.id", "N/A");
-  
-<<<<<<< HEAD
-  _output << "\nFlashable partitions installed in system\n";  
-  for(int i = 0; i < _pt.get<int>("platform.number_of_installed_shells"); i++) {
-    std::string prefix = "platform.installed_shell." + std::to_string(i);
-    _output << boost::format("  %-20s : %s\n") % "Platform" % _pt.get<std::string>(prefix + ".vbnv", "N/A");
-    _output << boost::format("  %-20s : %s\n") % "SC Version" % _pt.get<std::string>(prefix + ".sc_version", "N/A");
-    _output << boost::format("  %-20s : 0x%x\n") % "Platform ID" % _pt.get<std::string>(prefix + ".id", "N/A") << "\n";
-  }
-=======
-  _output << "\nFlashable partitions installed in system\n";
-  _output << boost::format("  %-20s : %s\n") % "Platform" % _pt.get<std::string>("platform.installed_shell.vbnv", "N/A");
-  _output << boost::format("  %-20s : %s\n") % "SC Version" % _pt.get<std::string>("platform.installed_shell.sc_version", "N/A");
-  _output << boost::format("  %-20s : %x\n") % "Platform ID" % _pt.get<std::string>("platform.installed_shell.id", "N/A");
-  _output << shell_status(_pt.get<bool>("platform.shell_upto_date", ""), _pt.get<bool>("platform.sc_upto_date", ""));
-  _output << "----------------------------------------------------\n";
-
-}
->>>>>>> abb65e9a
-
-  _output << "----------------------------------------------------\n"
-          << shell_status(_pt.get<bool>("platform.shell_upto_date", ""), 
-                          _pt.get<bool>("platform.sc_upto_date", ""), 
-                          _pt.get<int>("platform.number_of_installed_shells"));
-}
+/**
+ * Copyright (C) 2020 Xilinx, Inc
+ *
+ * Licensed under the Apache License, Version 2.0 (the "License"). You may
+ * not use this file except in compliance with the License. A copy of the
+ * License is located at
+ *
+ *     http://www.apache.org/licenses/LICENSE-2.0
+ *
+ * Unless required by applicable law or agreed to in writing, software
+ * distributed under the License is distributed on an "AS IS" BASIS, WITHOUT
+ * WARRANTIES OR CONDITIONS OF ANY KIND, either express or implied. See the
+ * License for the specific language governing permissions and limitations
+ * under the License.
+ */
+
+// ------ I N C L U D E   F I L E S -------------------------------------------
+// Local - Include Files
+#include "ReportPlatform.h"
+#include "flash/flasher.h"
+
+// 3rd Party Library - Include Files
+#include <boost/format.hpp>
+
+
+void 
+ReportPlatform::getPropertyTreeInternal( const xrt_core::device * _pDevice,
+                                         boost::property_tree::ptree &_pt) const
+{
+  // Defer to the 20201 format.  If we ever need to update JSON data, 
+  // Then update this method to do so.
+  getPropertyTree20201(_pDevice, _pt);
+}
+
+/*
+ * helper function for getPropertyTree20201()
+ */
+static bool 
+same_shell(const std::string& vbnv, const std::string& id, 
+            const DSAInfo& installed) 
+{
+  if (!vbnv.empty()) {
+    bool same_dsa = ((installed.name == vbnv) &&
+      (installed.matchId(id)));
+    return same_dsa;
+  }
+  return false;
+}
+
+/*
+ * helper function for getPropertyTree20201()
+ */
+static bool 
+same_sc(const std::string& sc, const DSAInfo& installed) 
+{
+  return ((sc.empty()) || (installed.bmcVer == sc));
+}
+
+void 
+ReportPlatform::getPropertyTree20201( const xrt_core::device * _pDevice,
+                                      boost::property_tree::ptree &_pt) const
+{
+  boost::property_tree::ptree pt;
+  pt.put("Description","Platform Information");
+
+  // There can only be 1 root node
+  _pt.add_child("platform", pt);
+
+  boost::property_tree::ptree on_board_rom_info;
+  boost::property_tree::ptree on_board_platform_info;
+  boost::property_tree::ptree on_board_xmc_info;
+  boost::property_tree::ptree on_board_dev_info;
+  _pDevice->get_rom_info(on_board_rom_info);
+  _pDevice->get_platform_info(on_board_platform_info);
+  _pDevice->get_xmc_info(on_board_xmc_info);
+  _pDevice->get_info(on_board_dev_info);
+
+  //create information tree for a device
+  _pt.put("platform.bdf", on_board_dev_info.get<std::string>("bdf"));
+  _pt.put("platform.flash_type", on_board_platform_info.get<std::string>("flash_type", "N/A"));
+  //Flashable partition running on FPGA
+  _pt.put("platform.shell_on_fpga.vbnv", on_board_rom_info.get<std::string>("vbnv", "N/A"));
+  _pt.put("platform.shell_on_fpga.sc_version", on_board_xmc_info.get<std::string>("sc_version", "N/A"));
+  _pt.put("platform.shell_on_fpga.id", on_board_rom_info.get<std::string>("id", "N/A"));
+
+  Flasher f(_pDevice->get_device_id());
+  std::vector<DSAInfo> installedDSAs = f.getInstalledDSA();
+  _pt.put("platform.number_of_installed_shells", installedDSAs.size());
+
+  BoardInfo info;
+  f.getBoardInfo(info);
+
+  //Flashable partitions installed in system
+  for(unsigned int i = 0; i < installedDSAs.size(); i++) {
+    boost::property_tree::ptree _ptInstalledShell;
+    DSAInfo installedDSA = installedDSAs[i];
+    _ptInstalledShell.put("vbnv", installedDSA.name);
+    _ptInstalledShell.put("sc_version", installedDSA.bmcVer);
+    _ptInstalledShell.put("id", (boost::format("0x%x") % installedDSA.timestamp));
+    _ptInstalledShell.put("file", installedDSA.file);
+    _pt.put("platform.shell_upto_date", same_shell( on_board_rom_info.get<std::string>("vbnv", ""), 
+              on_board_rom_info.get<std::string>("id", ""), installedDSA));
+    _pt.put("platform.sc_upto_date", same_sc( on_board_xmc_info.get<std::string>("sc_version", ""), 
+             installedDSA));
+    _pt.add_child("platform.installed_shell." + std::to_string(i), _ptInstalledShell);
+  }
+
+}
+
+static const std::string
+shell_status(bool shell_status, bool sc_status, int multiDSA)
+{
+  if(multiDSA > 1)
+    return boost::str(boost::format("%-8s : %s\n") % "WARNING" % "Multiple shells are installed on the system.");
+  if(!shell_status)
+    return boost::str(boost::format("%-8s : %s\n") % "WARNING" % "Device is not up-to-date.");
+  if(!sc_status)
+    return boost::str(boost::format("%-8s : %s\n") % "WARNING" % "SC image on the device is not up-to-date.");
+  return "";
+}
+
+void 
+ReportPlatform::writeReport( const xrt_core::device * _pDevice, 
+                             const std::vector<std::string> & /*_elementsFilter*/, 
+                             std::iostream & _output) const
+{
+  boost::property_tree::ptree _pt;
+  getPropertyTree20201(_pDevice, _pt);
+
+  _output << boost::format("%s : %d\n") % "Device BDF" % _pt.get<std::string>("platform.bdf");
+  _output << boost::format("  %-20s : %s\n") % "Flash type" % _pt.get<std::string>("platform.flash_type", "N/A");
+
+  _output << "Flashable partition running on FPGA\n";
+  _output << boost::format("  %-20s : %s\n") % "Platform" % _pt.get<std::string>("platform.shell_on_fpga.vbnv", "N/A");
+  _output << boost::format("  %-20s : %s\n") % "SC Version" % _pt.get<std::string>("platform.shell_on_fpga.sc_version", "N/A");
+  _output << boost::format("  %-20s : %x\n") % "Platform ID" % _pt.get<std::string>("platform.shell_on_fpga.id", "N/A");
+  
+  _output << "\nFlashable partitions installed in system\n";  
+  for(int i = 0; i < _pt.get<int>("platform.number_of_installed_shells"); i++) {
+    std::string prefix = "platform.installed_shell." + std::to_string(i);
+    _output << boost::format("  %-20s : %s\n") % "Platform" % _pt.get<std::string>(prefix + ".vbnv", "N/A");
+    _output << boost::format("  %-20s : %s\n") % "SC Version" % _pt.get<std::string>(prefix + ".sc_version", "N/A");
+    _output << boost::format("  %-20s : 0x%x\n") % "Platform ID" % _pt.get<std::string>(prefix + ".id", "N/A") << "\n";
+  }
+
+  _output << "----------------------------------------------------\n"
+          << shell_status(_pt.get<bool>("platform.shell_upto_date", ""), 
+                          _pt.get<bool>("platform.sc_upto_date", ""), 
+                          _pt.get<int>("platform.number_of_installed_shells"));
+}