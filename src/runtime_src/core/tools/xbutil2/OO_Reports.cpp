--- conflicted
+++ resolved
@@ -104,11 +104,7 @@
   m_optionsDescription.add_options()
     ("device,d", boost::program_options::value<decltype(m_device)>(&m_device), "The Bus:Device.Function (e.g., 0000:d8:00.0) device of interest")
     ("help", boost::program_options::bool_switch(&m_help), "Help to use this sub-command")
-<<<<<<< HEAD
-    ("mode", boost::program_options::value<decltype(m_action)>(&m_action)->required(), "Action to perform: clocks, preemption")
     ("json", boost::program_options::bool_switch(&m_json), "Output the report in json format to the console")
-=======
->>>>>>> b97f8688
   ;
 
   m_optionsHidden.add_options()
