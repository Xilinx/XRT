--- conflicted
+++ resolved
@@ -40,24 +40,16 @@
 #include "tools/common/ReportHost.h"
 #include "tools/common/ReportHostInterface.h"
 #include "tools/common/ReportFirewall.h"
-<<<<<<< HEAD
-#include "tools/common/ReportPlatform.h"
 #include "tools/common/ReportDebugIpStatus.h"
-=======
 // #include "tools/common/ReportPlatform.h"
->>>>>>> 21ed38df
 
 // Note: Please insert the reports in the order to be displayed (current alphabetical)
 static const ReportCollection fullReportCollection = {
   std::make_shared<ReportFirewall>(),
   std::make_shared<ReportHost>(),
   std::make_shared<ReportHostInterface>(),
-<<<<<<< HEAD
-  std::make_shared<ReportPlatform>(),
   std::make_shared<ReportDebugIpStatus>()
-=======
   // std::make_shared<ReportPlatform>()
->>>>>>> 21ed38df
 };
 
 // ----- C L A S S   M E T H O D S -------------------------------------------
