--- conflicted
+++ resolved
@@ -1,10 +1,6 @@
 // SPDX-License-Identifier: Apache-2.0
 // Copyright (C) 2020-2022 Xilinx, Inc
 // Copyright (C) 2022 Advanced Micro Devices, Inc. All rights reserved.
-<<<<<<< HEAD
-
-=======
->>>>>>> 03973fea
 
 // ------ I N C L U D E   F I L E S -------------------------------------------
 // Local - Include Files
