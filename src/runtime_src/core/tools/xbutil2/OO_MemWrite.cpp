<<<<<<< HEAD
/**
 * Copyright (C) 2020-2022 Xilinx, Inc
 * Copyright (C) 2022 Advanced Micro Devices, Inc. - All rights reserved
 *
 * Licensed under the Apache License, Version
 * 2.0 (the "License"). You may not use this file except in
 * compliance with the License. A copy of the License is located
 * at
 *
 *     http://www.apache.org/licenses/LICENSE-2.0
 *
 * Unless required by applicable law or agreed to in writing, software
 * distributed under the License is distributed on an "AS IS" BASIS, WITHOUT
 * WARRANTIES OR CONDITIONS OF ANY KIND, either express or implied. See the
 * License for the specific language governing permissions and limitations
 * under the License.
 */
=======
// SPDX-License-Identifier: Apache-2.0
// Copyright (C) 2020-2022 Xilinx, Inc
// Copyright (C) 2022 Advanced Micro Devices, Inc. All rights reserved.
>>>>>>> 278bdce2

// ------ I N C L U D E   F I L E S -------------------------------------------
// Local - Include Files
#include "OO_MemWrite.h"
#include "core/common/query_requests.h"
#include "core/common/system.h"
#include "core/common/memaccess.h"
#include "tools/common/XBUtilitiesCore.h"
#include "tools/common/XBUtilities.h"
namespace XBU = XBUtilities;

// 3rd Party Library - Include Files
#include <boost/filesystem.hpp>
#include <boost/format.hpp>
#include <boost/program_options.hpp>
namespace po = boost::program_options;

// System - Include Files
#include <fstream>
#include <iostream>
#include <math.h>
#include <vector>

// ----- C L A S S   M E T H O D S -------------------------------------------

OO_MemWrite::OO_MemWrite( const std::string &_longName, bool _isHidden)
    : OptionOptions(_longName, _isHidden, "Write to a given memory address")
<<<<<<< HEAD
    , m_device({})
    , m_inputFile("")
=======
    , m_device("")
>>>>>>> 278bdce2
    , m_baseAddress("")
    , m_sizeBytes("")
    , m_count(0)
    , m_fill("")
    , m_help(false)

{
  m_optionsDescription.add_options()
<<<<<<< HEAD
    ("device,d", boost::program_options::value<decltype(m_device)>(&m_device)->multitoken()->required(), "The Bus:Device.Function (e.g., 0000:d8:00.0) device of interest")
    ("input,i", boost::program_options::value<decltype(m_inputFile)>(&m_inputFile), "Input file")
=======
    ("device,d", boost::program_options::value<decltype(m_device)>(&m_device)->required(), "The Bus:Device.Function (e.g., 0000:d8:00.0) device of interest")
>>>>>>> 278bdce2
    ("address", boost::program_options::value<decltype(m_baseAddress)>(&m_baseAddress)->required(), "Base address to start from")
    ("size", boost::program_options::value<decltype(m_sizeBytes)>(&m_sizeBytes), "Block size (bytes) to write")
    ("count", boost::program_options::value<decltype(m_count)>(&m_count)->default_value(1), "Number of blocks to write")
    ("fill,f", boost::program_options::value<decltype(m_fill)>(&m_fill), "The byte value to fill the memory with")
    ("help", boost::program_options::bool_switch(&m_help), "Help to use this sub-command")
  ;

  m_positionalOptions.
    add("address", 1 /* max_count */).
    add("size", 1 /* max_count */)
  ;
}

void
OO_MemWrite::execute(const SubCmdOptions& _options) const
{
  XBU::verbose("SubCommand option: write mem");

  // Parse sub-command ...
  po::variables_map vm;
  process_arguments(vm, _options);

  // Honor help option first
  if (m_help) {
    printHelp();
    return;
  }

  if (m_count == 0) {
    std::cerr << boost::format("ERROR: Value for --count must be greater than 0\n");
    throw xrt_core::error(std::errc::operation_canceled);
  }

  // check option combinations
  // mutually exclusive options
  if (!m_inputFile.empty() && !m_fill.empty()) {
    std::cerr << "Please specify either '--input' or '--fill'\n";
    throw xrt_core::error(std::errc::operation_canceled);
  }

  //-- Working variables
  std::shared_ptr<xrt_core::device> device;

  //-- Device
  if (m_device.size() > 1) {
    std::cerr << "Multiple devices not supported. Please specify a single device\n";
    throw xrt_core::error(std::errc::operation_canceled);
  }

  try {
    // Find device of interest
    device = XBUtilities::get_device(boost::algorithm::to_lower_copy(m_device), true /*inUserDomain*/);
  } catch (const xrt_core::error& e) {
    std::cerr << boost::format("ERROR: %s\n") % e.what();
    printHelp();
    throw xrt_core::error(std::errc::operation_canceled);
  }
  catch (const std::runtime_error& e) {
    std::cerr << boost::format("ERROR: %s\n") % e.what();
    throw xrt_core::error(std::errc::operation_canceled);
  }

  // Validate the given address option
  uint64_t addr = 0;
  try {
    //-- base address
    addr = std::stoull(m_baseAddress, nullptr, 0);
  }
  catch (const std::invalid_argument&) {
    std::cerr << boost::format("ERROR: '%s' is an invalid argument for '--address'\n") % m_baseAddress;
    throw xrt_core::error(std::errc::operation_canceled);
  }

  // Validate the number of bytes to be written if defined
  // This does not need to be defined for the --input option path
  uint64_t size = 0;
  try {
    if (!m_sizeBytes.empty())
      size = XBUtilities::string_to_base_units(m_sizeBytes, XBUtilities::unit::bytes);
  }
  catch (const xrt_core::error& e) {
    std::cerr << boost::format("Value supplied to --size is invalid: %s\n") % e.what();
    throw xrt_core::error(std::errc::operation_canceled);
  }

  if (size == 0) {
    std::cerr << boost::format("ERROR: Value for --size must be greater than 0\n");
    throw xrt_core::error(std::errc::operation_canceled);
  }

  // Parse the input option path
  if (!m_inputFile.empty()) {
    // Verify that the file exists and is not a directory
    if (!boost::filesystem::exists(m_inputFile) && boost::filesystem::is_regular_file(m_inputFile)) {
      std::cerr << boost::format("Input file does not exist: '%s'\n") % m_inputFile;
      throw xrt_core::error(std::errc::operation_canceled);
    }

    // Open the input file stream after validating the file path and name
    std::ifstream input_stream(m_inputFile, std::ios::binary);
    // If count is unspecified, calculate based on the file size and block size
    uint64_t count = m_count;
    if (vm["count"].defaulted()) {
      input_stream.seekg(0, input_stream.end);
      // tellg returns a signed value as the number of bytes. Validate the return code and
      // cast it into a useful format
      auto nonvalidated_length = input_stream.tellg();
      if (nonvalidated_length < 0)
        throw std::runtime_error("Failed to get input file length");

      uint64_t validated_length = static_cast<uint64_t>(nonvalidated_length);

      if (m_sizeBytes.empty()) // update size
        size = validated_length;

      // Set count such that the entire input stream is written to the device
      // Add size to the validated length to account for truncation due to division
      // If the given size is 0 set the block count to 0
      count = (validated_length + size - 1) / size;
      input_stream.seekg(0, input_stream.beg);
    }
    else
      count = m_count;

    // Logging information
    XBU::verbose(boost::format("Device: %s") % xrt_core::query::pcie_bdf::to_string(xrt_core::device_query<xrt_core::query::pcie_bdf>(device)));
    XBU::verbose(boost::format("Address: %s") % addr);
    XBU::verbose(boost::format("Size: %llu") % size);
    XBU::verbose(boost::format("Block count: %llu") % count);
    XBU::verbose(boost::format("Input File: %s") % m_inputFile);
    XBU::verbose(boost::format("Bytes to write: %lld") % 5);

    // Write to device memory
    XBU::xclbin_lock xclbin_lock(device.get());

    try {
      for (decltype(count) running_count = 0; running_count < count; running_count++) {
        XBU::verbose(boost::format("[%d / %llu] Writing to Address: %s, Size: %llu bytes") % running_count % count % addr % size);
        std::vector<char> buffer(size);
        // Populate the buffer with the data to write and get the number of bytes read
        // gcount will only return a value >= 0
        auto input_size = static_cast<uint64_t>(input_stream.read(buffer.data(), size).gcount());
        xrt_core::device_mem_write(device.get(), addr, buffer);
        if (input_size != size)
          break; // partial read and break the loop
        addr += size;
      }
    } catch (const xrt_core::error& e) {
      std::cerr << e.what() << std::endl;
      return;
    }
    std::cout << "Memory write succeeded" << std::endl;

    return;
  }

  // Parse the fill option path
  if(!m_fill.empty()) {
    // Validate the number of bytes to write
    if (m_sizeBytes.empty()) {
      std::cerr << "Value required for --size when using --fill\n";
      throw xrt_core::error(std::errc::operation_canceled);
    }

    char fill_byte = 'J';
    try {
      //-- fill pattern
      fill_byte = static_cast<char>(std::stoi(m_fill, nullptr, 0));
    }
    catch (const std::invalid_argument&) {
      std::cerr << boost::format("ERROR: '%s' is an invalid argument for '--fill'. Please specify a value between 0 and 255\n") % m_fill;
      throw xrt_core::error(std::errc::operation_canceled);
    }

    // Logging information
    XBU::verbose(boost::format("Device: %s") % xrt_core::query::pcie_bdf::to_string(xrt_core::device_query<xrt_core::query::pcie_bdf>(device)));
    XBU::verbose(boost::format("Address: %s") % addr);
    XBU::verbose(boost::format("Size: %llu") % size);
    XBU::verbose(boost::format("Block count: %llu") % m_count);
    XBU::verbose(boost::format("Fill pattern: %s") % m_fill);

    // Write to device memory
    XBU::xclbin_lock xclbin_lock(device.get());

    try {
      // Generate the fill vector
      std::vector<char> buffer(size);
      std::fill(buffer.begin(), buffer.end(), fill_byte);
      // Write the vector to the device
      for (decltype(m_count) running_count = 0; running_count < m_count; running_count++) {
        XBU::verbose(boost::format("[%d / %llu] Writing to Address: %s, Size: %s bytes") % running_count % m_count % addr % size);
        xrt_core::device_mem_write(device.get(), addr, buffer);
        addr += size;
      }
    } catch (const xrt_core::error& e) {
      std::cerr << e.what() << std::endl;
      return;
    }
    std::cout << "Memory write succeeded" << std::endl;
  }

  std::cerr << "No valid options provided\n";
  printHelp();
  throw xrt_core::error(std::errc::operation_canceled);
}<|MERGE_RESOLUTION|>--- conflicted
+++ resolved
@@ -1,26 +1,6 @@
-<<<<<<< HEAD
-/**
- * Copyright (C) 2020-2022 Xilinx, Inc
- * Copyright (C) 2022 Advanced Micro Devices, Inc. - All rights reserved
- *
- * Licensed under the Apache License, Version
- * 2.0 (the "License"). You may not use this file except in
- * compliance with the License. A copy of the License is located
- * at
- *
- *     http://www.apache.org/licenses/LICENSE-2.0
- *
- * Unless required by applicable law or agreed to in writing, software
- * distributed under the License is distributed on an "AS IS" BASIS, WITHOUT
- * WARRANTIES OR CONDITIONS OF ANY KIND, either express or implied. See the
- * License for the specific language governing permissions and limitations
- * under the License.
- */
-=======
 // SPDX-License-Identifier: Apache-2.0
 // Copyright (C) 2020-2022 Xilinx, Inc
 // Copyright (C) 2022 Advanced Micro Devices, Inc. All rights reserved.
->>>>>>> 278bdce2
 
 // ------ I N C L U D E   F I L E S -------------------------------------------
 // Local - Include Files
@@ -48,12 +28,8 @@
 
 OO_MemWrite::OO_MemWrite( const std::string &_longName, bool _isHidden)
     : OptionOptions(_longName, _isHidden, "Write to a given memory address")
-<<<<<<< HEAD
-    , m_device({})
     , m_inputFile("")
-=======
     , m_device("")
->>>>>>> 278bdce2
     , m_baseAddress("")
     , m_sizeBytes("")
     , m_count(0)
@@ -62,12 +38,8 @@
 
 {
   m_optionsDescription.add_options()
-<<<<<<< HEAD
-    ("device,d", boost::program_options::value<decltype(m_device)>(&m_device)->multitoken()->required(), "The Bus:Device.Function (e.g., 0000:d8:00.0) device of interest")
     ("input,i", boost::program_options::value<decltype(m_inputFile)>(&m_inputFile), "Input file")
-=======
     ("device,d", boost::program_options::value<decltype(m_device)>(&m_device)->required(), "The Bus:Device.Function (e.g., 0000:d8:00.0) device of interest")
->>>>>>> 278bdce2
     ("address", boost::program_options::value<decltype(m_baseAddress)>(&m_baseAddress)->required(), "Base address to start from")
     ("size", boost::program_options::value<decltype(m_sizeBytes)>(&m_sizeBytes), "Block size (bytes) to write")
     ("count", boost::program_options::value<decltype(m_count)>(&m_count)->default_value(1), "Number of blocks to write")
