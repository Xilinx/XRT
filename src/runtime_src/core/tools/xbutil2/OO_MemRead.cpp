--- conflicted
+++ resolved
@@ -146,15 +146,10 @@
   XBU::verbose(boost::str(boost::format("Bytes to read: %lld") % (m_count * size)));
 
   //read mem
-<<<<<<< HEAD
-  XBU::xclbin_lock xclbin_lock(device);
+  XBU::xclbin_lock xclbin_lock(device.get());
 
   // Open the output file and write the data as we receive it
   std::ofstream out_file(m_outputFile, std::ofstream::out | std::ofstream::binary | std::ofstream::app);
-=======
-  XBU::xclbin_lock xclbin_lock(device.get());
-
->>>>>>> ca48bbfb
   try{
     for(decltype(m_count) running_count = 0; running_count < m_count; running_count++) {
       XBU::verbose(boost::str(boost::format("[%d / %d] Reading from Address: %s, Size: %s bytes") % running_count % m_count % addr % size));
