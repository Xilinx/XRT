// SPDX-License-Identifier: Apache-2.0
// Copyright (C) 2020-2022 Xilinx, Inc
// Copyright (C) 2022 Advanced Micro Devices, Inc. All rights reserved.

// ------ I N C L U D E   F I L E S -------------------------------------------
// Local - Include Files
#include "OO_MemRead.h"
#include "core/common/query_requests.h"
#include "core/common/system.h"
#include "tools/common/XBUtilitiesCore.h"
#include "tools/common/XBUtilities.h"
namespace XBU = XBUtilities;

// 3rd Party Library - Include Files
#include <boost/filesystem.hpp>
#include <boost/format.hpp>
#include <boost/program_options.hpp>
namespace po = boost::program_options;

// System - Include Files
#include <iostream>

// ----- C L A S S   M E T H O D S -------------------------------------------

OO_MemRead::OO_MemRead( const std::string &_longName, bool _isHidden )
    : OptionOptions(_longName, _isHidden, "Read from the given memory address" )
    , m_device("")
    , m_baseAddress("")
    , m_sizeBytes("")
    , m_outputFile("")
    , m_help(false)
{
  m_optionsDescription.add_options()
    ("device,d", boost::program_options::value<decltype(m_device)>(&m_device)->required(), "The Bus:Device.Function (e.g., 0000:d8:00.0) device of interest")
    ("output,o", boost::program_options::value<decltype(m_outputFile)>(&m_outputFile)->required(), "Output file")
    ("address", boost::program_options::value<decltype(m_baseAddress)>(&m_baseAddress)->required(), "Base address to start from")
    ("size", boost::program_options::value<decltype(m_sizeBytes)>(&m_sizeBytes)->required(), "Size (bytes) to read")
    ("help", boost::program_options::bool_switch(&m_help), "Help to use this sub-command")
  ;

  m_positionalOptions.
    add("address", 1 /* max_count */).
    add("size", 1 /* max_count */)
  ;
}

void
OO_MemRead::execute(const SubCmdOptions& _options) const
{
  XBU::verbose("SubCommand option: read mem");

  // Honor help option first
  if (std::find(_options.begin(), _options.end(), "--help") != _options.end()) {
    printHelp();
    return;
  }

  // Parse sub-command ...
  po::variables_map vm;
  process_arguments(vm, _options);

  //-- Working variables
  std::shared_ptr<xrt_core::device> device;
  long long addr = 0, size = 0;

  try {
    //-- Device
    if(m_device.size() > 1)
      throw xrt_core::error("Multiple devices not supported. Please specify a single device");
<<<<<<< HEAD
    
    // Find device of interest
    device = XBU::get_device(boost::algorithm::to_lower_copy(m_device), true /*inUserDomain*/);
=======

    // Collect the device of interest
    std::set<std::string> deviceNames;
    xrt_core::device_collection deviceCollection;
    for (const auto & deviceName : m_device)
      deviceNames.insert(boost::algorithm::to_lower_copy(deviceName));

    XBU::collect_devices(deviceNames, true /*inUserDomain*/, deviceCollection); // Can throw
    // set working variable
    device = deviceCollection.front();
>>>>>>> ca48bbfb

    //-- Output file
    if (!m_outputFile.empty() && boost::filesystem::exists(m_outputFile) && !XBU::getForce())
      throw xrt_core::error((boost::format("Output file already exists: '%s'") % m_outputFile).str());

  } catch (const xrt_core::error& e) {
    std::cerr << boost::format("ERROR: %s\n") % e.what();
    printHelp();
    throw xrt_core::error(std::errc::operation_canceled);
  }
  catch (const std::runtime_error& e) {
    std::cerr << boost::format("ERROR: %s\n") % e.what();
    throw xrt_core::error(std::errc::operation_canceled);
  }

  try {
    //-- base address
    addr = std::stoll(m_baseAddress, nullptr, 0);
  }
  catch(const std::invalid_argument&) {
    std::cerr << boost::format("ERROR: '%s' is an invalid argument for '--address'\n") % m_baseAddress;
    throw xrt_core::error(std::errc::operation_canceled);
  }

  try {
    //-- size
    size = std::stoll(m_sizeBytes, nullptr, 0);
  }
  catch(const std::invalid_argument&) {
    std::cerr << boost::format("ERROR: '%s' is an invalid argument for '--size'\n") % m_sizeBytes;
    throw xrt_core::error(std::errc::operation_canceled);
  }

  XBU::verbose(boost::str(boost::format("Device: %s") % xrt_core::query::pcie_bdf::to_string(xrt_core::device_query<xrt_core::query::pcie_bdf>(device))));
  XBU::verbose(boost::str(boost::format("Address: %s") % addr));
  XBU::verbose(boost::str(boost::format("Size: %s") % size));
  XBU::verbose(boost::str(boost::format("Output file: %s") % m_outputFile));

  //read mem
  XBU::xclbin_lock xclbin_lock(device.get());

  try{
    xrt_core::mem_read(device.get(), addr, size, m_outputFile);
  } catch(const xrt_core::error& e) {
    std::cerr << e.what() << std::endl;
    throw xrt_core::error(std::errc::operation_canceled);
  }
  std::cout << "Memory read succeeded" << std::endl;
}<|MERGE_RESOLUTION|>--- conflicted
+++ resolved
@@ -67,22 +67,9 @@
     //-- Device
     if(m_device.size() > 1)
       throw xrt_core::error("Multiple devices not supported. Please specify a single device");
-<<<<<<< HEAD
     
     // Find device of interest
     device = XBU::get_device(boost::algorithm::to_lower_copy(m_device), true /*inUserDomain*/);
-=======
-
-    // Collect the device of interest
-    std::set<std::string> deviceNames;
-    xrt_core::device_collection deviceCollection;
-    for (const auto & deviceName : m_device)
-      deviceNames.insert(boost::algorithm::to_lower_copy(deviceName));
-
-    XBU::collect_devices(deviceNames, true /*inUserDomain*/, deviceCollection); // Can throw
-    // set working variable
-    device = deviceCollection.front();
->>>>>>> ca48bbfb
 
     //-- Output file
     if (!m_outputFile.empty() && boost::filesystem::exists(m_outputFile) && !XBU::getForce())
