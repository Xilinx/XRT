--- conflicted
+++ resolved
@@ -12,11 +12,8 @@
   "../common/Report*.cpp"
   "../common/ProgressBar.cpp"
   "../common/Process.cpp"
-<<<<<<< HEAD
   "../common/Table2D.cpp"
-=======
   "../common/SubCmdJSON.cpp"
->>>>>>> 9309f5e1
 )
 
 # Collect local directory files
