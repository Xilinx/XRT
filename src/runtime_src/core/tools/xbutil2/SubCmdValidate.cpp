--- conflicted
+++ resolved
@@ -58,7 +58,7 @@
 enum class test_mode { support, json, no_json };
 
 constexpr uint64_t operator"" _gb(unsigned long long v)  { return 1024u * 1024u * 1024u * v; }
-static std::chrono::seconds MAX_TEST_DURATION(60 * 5); //5 minutes
+static std::chrono::seconds MAX_TEST_DURATION_SEC(60 * 5); //5 minutes
 
 static const std::string test_token_skipped = "SKIPPED";
 static const std::string test_token_failed = "FAILED";
@@ -261,93 +261,85 @@
 std::string
 find_xrt_testcase_path(boost::property_tree::ptree& _ptTest, const std::string& file, bool json_exists)
 {
-  std::string xrtTestCasePath;
-  if (json_exists) {
-     // map old testcase names to new testcase names
-    static const std::map<std::string, std::string> test_map = {
-      { "22_verify.py",             "validate.exe"    },
-      { "23_bandwidth.py",          "kernel_bw.exe"   },
-      { "versal_23_bandwidth.py",   "kernel_bw.exe"   },
-      { "host_mem_23_bandwidth.py", "hostmemory.exe"  },
-      { "xcl_vcu_test.exe",         "xcl_vcu_test.exe"},
-      { "xcl_iops_test.exe",        "xcl_iops_test.exe"},
-      { "aie_pl.exe",               "aie_pl.exe"}
-    };
-
-    // Validate the legacy names
-    // If no legacy name exists use the passed in test name
-    std::string test_name = file;
-    if (test_map.find(file) != test_map.end())
-      test_name = test_map.find(file)->second;
-
-    xrtTestCasePath = "/opt/xilinx/xrt/test/" + test_name;
-  } else {
-    xrtTestCasePath = "/opt/xilinx/xrt/test/" + file;
-  }
+  // map old testcase names to new testcase names
+  static const std::map<std::string, std::string> test_map = {
+    { "22_verify.py",             "validate.exe"    },
+    { "23_bandwidth.py",          "kernel_bw.exe"   },
+    { "versal_23_bandwidth.py",   "kernel_bw.exe"   },
+    { "host_mem_23_bandwidth.py", "hostmemory.exe"  },
+    { "xcl_vcu_test.exe",         "xcl_vcu_test.exe"},
+    { "xcl_iops_test.exe",        "xcl_iops_test.exe"},
+    { "aie_pl.exe",               "aie_pl.exe"}
+  };
+
+  // Validate the legacy names
+  // If no legacy name exists use the passed in test name
+  std::string test_name = file;
+  if ((json_exists) && (test_map.find(file) != test_map.end()))
+    test_name = test_map.find(file)->second;
+
+  auto xrtTestCasePath = boost::filesystem::path("/opt/xilinx/xrt/test/");
+  xrtTestCasePath /= test_name;
+
   // Parse if the file exists here
-  boost::filesystem::path xrt_path(xrtTestCasePath);
-  if (!boost::filesystem::exists(xrt_path)) {
-    logger(_ptTest, "Error", boost::str(boost::format("Failed to find %s") % xrtTestCasePath));
+  if (!boost::filesystem::exists(xrtTestCasePath)) {
+    logger(_ptTest, "Error", boost::str(boost::format("Failed to find %s") % xrtTestCasePath.string()));
     logger(_ptTest, "Error", "Please check if the platform package is installed correctly");
     _ptTest.put("status", test_token_failed);
     throw xrt_core::error(std::errc::operation_canceled);
   }
-  return xrtTestCasePath;
+  return xrtTestCasePath.string();
 }
 
 /*
  * Spawn a testcase process.
  */
-bool
+void
 spawn_testcase(boost::property_tree::ptree& _ptTest, const std::string& xrtTestCasePath,
                std::ostringstream & os_stdout, std::ostringstream & os_stderr,
                std::vector<std::string> args, const test_mode& mode)
 {
-  int exit_code;
+  int exit_code = EXIT_FAILURE;
   try {
     switch (mode) {
       case test_mode::json:
-        exit_code = XBU::runScript("sh", xrtTestCasePath, args, "Running Test", MAX_TEST_DURATION, os_stdout, os_stderr);
+        exit_code = XBU::runScript("sh", xrtTestCasePath, args, "Running Test", MAX_TEST_DURATION_SEC, os_stdout, os_stderr);
         break;
       case test_mode::support:
-        exit_code = XBU::runScript("sh", xrtTestCasePath, args, "Checking Test Support", MAX_TEST_DURATION, os_stdout, os_stderr);
+        exit_code = XBU::runScript("sh", xrtTestCasePath, args, "Checking Test Support", MAX_TEST_DURATION_SEC, os_stdout, os_stderr);
         break;
       case test_mode::no_json:
         if (_ptTest.get<std::string>("file").find(".exe") != std::string::npos)
-          exit_code = XBU::runScript("", xrtTestCasePath, args, "Running Test", MAX_TEST_DURATION, os_stdout, os_stderr);
+          exit_code = XBU::runScript("", xrtTestCasePath, args, "Running Test", MAX_TEST_DURATION_SEC, os_stdout, os_stderr);
         else
-          exit_code = XBU::runScript("python", xrtTestCasePath, args, "Running Test", MAX_TEST_DURATION, os_stdout, os_stderr);
+          exit_code = XBU::runScript("python", xrtTestCasePath, args, "Running Test", MAX_TEST_DURATION_SEC, os_stdout, os_stderr);
         break;
-      default:
-        throw std::runtime_error("Invalid test mode specified"); //Mode was not specified correctly.
     }
 
     if (exit_code == EOPNOTSUPP) {
       logger(_ptTest, "Details", "Test is not supported on current device.");
       _ptTest.put("status", test_token_skipped);
-      return false;
     } else if (exit_code == EXIT_SUCCESS) {
       if (mode != test_mode::support)
         _ptTest.put("status", test_token_passed);
-      return true;
+      return;
     } else {
       logger(_ptTest, "Error", os_stdout.str());
       logger(_ptTest, "Error", os_stderr.str());
       _ptTest.put("status", test_token_failed);
-      return false;
     }
   } catch (const std::exception& e) {
     logger(_ptTest, "Error", e.what());
     _ptTest.put("status", test_token_failed);
-    return false;
-  }
-  return false;
+  }
+  // exit_code was not EXIT_SUCCESS
+  throw xrt_core::error(std::errc::operation_canceled);
 }
 
 /*
  * Helper function to query support for black-box tests or run them.
  */
-bool
+void
 runBlackBox(const std::shared_ptr<xrt_core::device>& _dev, boost::property_tree::ptree& _ptTest,
             std::ostringstream & os_stdout, std::ostringstream & os_stderr, bool check_supported)
 {
@@ -355,7 +347,7 @@
   try {
     xclbinPath = find_xclbin_path(_dev, _ptTest, _ptTest.get<std::string>("xclbin"));
   } catch (...) {
-    return false;
+    throw;
   }
 
   boost::filesystem::path xclbin_path(xclbinPath);
@@ -363,20 +355,20 @@
   if (check_supported)
     logger(_ptTest, "Xclbin", test_dir);
 
-  bool json_exists = boost::filesystem::exists(test_dir + "/platform.json") ? true : false;
+  bool json_exists = boost::filesystem::exists(boost::filesystem::path(test_dir) / "/platform.json");
 
   // Need json_exists to check if test is supported.
   if (check_supported && !json_exists) {
     logger(_ptTest, "Details", "Unable to check for test support. Skipping validation.");
     _ptTest.put("status", test_token_skipped);
-    return false;
+    throw;
   }
 
   std::string xrtTestCasePath;
   try {
     xrtTestCasePath = find_xrt_testcase_path(_ptTest, _ptTest.get<std::string>("file"), json_exists);
   } catch (...) {
-    return false;
+    throw;
   }
 
   std::vector<std::string> args = { "-d", xrt_core::query::pcie_bdf::to_string(xrt_core::device_query<xrt_core::query::pcie_bdf>(_dev)) };
@@ -386,19 +378,18 @@
     args.push_back("-p");
     args.push_back(test_dir);
     args.push_back("-s");
-    return spawn_testcase(_ptTest, xrtTestCasePath, os_stdout, os_stderr, args, test_mode::support);
+    spawn_testcase(_ptTest, xrtTestCasePath, os_stdout, os_stderr, args, test_mode::support);
   }
 
   if (json_exists) {
     args.push_back("-p");
     args.push_back(test_dir);
-    return spawn_testcase(_ptTest, xrtTestCasePath, os_stdout, os_stderr, args, test_mode::json);
+    spawn_testcase(_ptTest, xrtTestCasePath, os_stdout, os_stderr, args, test_mode::json);
   } else {
     args.push_back("-k");
     args.push_back(xclbinPath);
-    return spawn_testcase(_ptTest, xrtTestCasePath, os_stdout, os_stderr, args, test_mode::no_json);
-  }
-  return false;
+    spawn_testcase(_ptTest, xrtTestCasePath, os_stdout, os_stderr, args, test_mode::no_json);
+  }
 }
 
 /*
@@ -409,7 +400,11 @@
 {
   std::ostringstream os_stdout;
   std::ostringstream os_stderr;
-  runBlackBox(_dev, _ptTest, os_stdout, os_stderr, false);
+  try {
+    runBlackBox(_dev, _ptTest, os_stdout, os_stderr, false);
+  } catch (...) {
+    // Issues while running a blackbox test are dealt with later in the code.
+  }
 
   // Get out max thruput for bandwidth testcase
   if(_ptTest.get<std::string>("xclbin").compare("bandwidth.xclbin") == 0) {
@@ -1015,7 +1010,6 @@
 dmaTest(const std::shared_ptr<xrt_core::device>& _dev, boost::property_tree::ptree& _ptTest)
 {
   XBUtilities::BusyBar busy_bar("Running Test", std::cout);
-  busy_bar.start(XBUtilities::is_escape_codes_disabled());
 
   _ptTest.put("status", test_token_skipped);
   if (!search_and_program_xclbin(_dev, _ptTest)) {
@@ -1081,6 +1075,7 @@
     else
       totalSize = std::min((mem.m_size * 1024), 2_gb); // minimum of mem size in bytes and 2 GB
 
+    busy_bar.start(XBUtilities::is_escape_codes_disabled());
     xcldev::DMARunner runner(_dev, block_size, static_cast<unsigned int>(midx), totalSize);
     try {
       runner.run(run_details);
@@ -1266,13 +1261,13 @@
 /*
 * Helper function to perform an initial check of whether a test is supported on device
 */
-bool
+void
 check_test_supported(const std::shared_ptr<xrt_core::device>& _dev, boost::property_tree::ptree& _ptTest)
 {
   // If there is no extra test file, skip to testHandle.
   auto file = _ptTest.get<std::string>("file");
-  if (file.compare("") == 0)
-    return true;
+  if (file.empty())
+    return;
 
   // In the case of mem-bw, file depends on vck5000. This check is necessary to update the ptree for runTestCase.
   // This check can be removed after workaround code for vck5000 is removed.
@@ -1283,7 +1278,7 @@
     } catch(...) {
       logger(_ptTest, "Error", "Unable to find device VBNV");
       _ptTest.put("status", test_token_failed);
-      return false;
+      throw xrt_core::error(std::errc::operation_canceled);
     }
     file = (name.find("vck5000") != std::string::npos) ? file : "23_bandwidth.py";
     _ptTest.put("file", file);
@@ -1297,18 +1292,18 @@
     } catch (...) {
       logger(_ptTest, "Details", "Address translator IP is not available");
       _ptTest.put("status", test_token_skipped);
-      return false;
+      throw xrt_core::error(std::errc::operation_canceled);
     }
     if (!shared_host_mem) {
       logger(_ptTest, "Details", "Host memory is not enabled");
       _ptTest.put("status", test_token_skipped);
-      return false;
+      throw xrt_core::error(std::errc::operation_canceled);
     }
   }
 
   std::ostringstream os_stdout;
   std::ostringstream os_stderr;
-  return runBlackBox(_dev, _ptTest, os_stdout, os_stderr, true);
+  runBlackBox(_dev, _ptTest, os_stdout, os_stderr, true);
 }
 
 /*
@@ -1334,12 +1329,11 @@
 * create test suite
 */
 static std::vector<TestCollection> testSuite = {
-<<<<<<< HEAD
   { create_init_test("aux-connection", "Check if auxiliary power is connected", "", ""), auxConnectionTest },
   { create_init_test("pcie-link", "Check if PCIE link is active", "", ""), pcieLinkTest },
   { create_init_test("sc-version", "Check if SC firmware is up-to-date", "", ""), scVersionTest },
   { create_init_test("verify", "Run 'Hello World' kernel test", "verify.xclbin", "22_verify.py"), runTestCase },
-  { create_init_test("dma", "Run dma test", "verify.xclbin", ""), dmaTest },
+  { create_init_test("dma", "Run dma test", "bandwidth.xclbin", ""), dmaTest },
   { create_init_test("iops", "Run scheduler performance measure test", "verify.xclbin", "xcl_iops_test.exe"), runTestCase },
   { create_init_test("mem-bw", "Run 'bandwidth kernel' and check the throughput", "bandwidth.xclbin", "versal_23_bandwidth.py"), runTestCase },
   { create_init_test("p2p", "Run P2P test", "bandwidth.xclbin", ""), p2pTest },
@@ -1347,22 +1341,7 @@
   { create_init_test("hostmem-bw", "Run 'bandwidth kernel' when host memory is enabled", "bandwidth.xclbin", "host_mem_23_bandwidth.py"), runTestCase },
   { create_init_test("bist", "Run BIST test", "verify.xclbin", "", true), bistTest },
   { create_init_test("vcu", "Run decoder test", "transcode.xclbin", "xcl_vcu_test.exe"), runTestCase },
-  { create_init_test("aie-pl", "Run AIE PL test", "vck5000_pcie_pl_controller.xclbin.xclbin", "aie_pl.exe"), runTestCase }
-=======
-  { create_init_test("aux-connection", "Check if auxiliary power is connected", ""), auxConnectionTest },
-  { create_init_test("pcie-link", "Check if PCIE link is active", ""), pcieLinkTest },
-  { create_init_test("sc-version", "Check if SC firmware is up-to-date", ""), scVersionTest },
-  { create_init_test("verify", "Run 'Hello World' kernel test", "verify.xclbin"), verifyKernelTest },
-  { create_init_test("dma", "Run dma test", "bandwidth.xclbin"), dmaTest },
-  { create_init_test("iops", "Run scheduler performance measure test", "verify.xclbin"), iopsTest },
-  { create_init_test("mem-bw", "Run 'bandwidth kernel' and check the throughput", "bandwidth.xclbin"), bandwidthKernelTest },
-  { create_init_test("p2p", "Run P2P test", "bandwidth.xclbin"), p2pTest },
-  { create_init_test("m2m", "Run M2M test", "bandwidth.xclbin"), m2mTest },
-  { create_init_test("hostmem-bw", "Run 'bandwidth kernel' when host memory is enabled", "bandwidth.xclbin"), hostMemBandwidthKernelTest },
-  { create_init_test("bist", "Run BIST test", "verify.xclbin", true), bistTest },
-  { create_init_test("vcu", "Run decoder test", "transcode.xclbin"), vcuKernelTest },
-  { create_init_test("aie-pl", "Run AIE PL test", "aie_control_config.json"), aiePlTest }
->>>>>>> 58289659
+  { create_init_test("aie-pl", "Run AIE PL test", "aie_control_config.json", "aie_pl.exe"), runTestCase }
 };
 
 
@@ -1574,14 +1553,17 @@
     if (is_black_box_test())
       black_box_tests_counter++;
 
-    if (check_test_supported(device, ptTest)) {
+    try {
+      check_test_supported(device, ptTest);
       testPtr->testHandle(device, ptTest);
       ptDeviceTestSuite.push_back( std::make_pair("", ptTest) );
       pretty_print_test_desc(ptTest, test_idx, std::cout, xrt_core::query::pcie_bdf::to_string(bdf));
       pretty_print_test_run(ptTest, status, std::cout);
-    } else if (XBU::getVerbose()) {
-      pretty_print_test_desc(ptTest, test_idx, std::cout, xrt_core::query::pcie_bdf::to_string(bdf));
-      pretty_print_test_run(ptTest, status, std::cout);
+    } catch (...) {
+      if (XBU::getVerbose()) {
+        pretty_print_test_desc(ptTest, test_idx, std::cout, xrt_core::query::pcie_bdf::to_string(bdf));
+        pretty_print_test_run(ptTest, status, std::cout);
+      }
     }
 
     // consider only when testcase is part of black_box_tests.
