--- conflicted
+++ resolved
@@ -247,18 +247,11 @@
   }
 
   //check if xclbin is present
-<<<<<<< HEAD
-  if(xclbinPath.empty()) {
-    if(xclbin.compare("bandwidth.xclbin") == 0) {
-      //if an xclbin isn't present, skip the test
-      _ptTest.put("status", SKIP_TEST_TOKEN);
-    }
-=======
-  if(xclbinPath.empty() || !boost::filesystem::exists(xclbinPath)) {
-    _ptTest.put("status", "skipped");
->>>>>>> 5e93e7fb
+  if (xclbinPath.empty() || !boost::filesystem::exists(xclbinPath)) {
+    _ptTest.put("status", SKIP_TEST_TOKEN);
     return;
   }
+
   // log xclbin path for debugging purposes
   logger(_ptTest, "Xclbin", xclbinPath);
   auto json_exists = [xclbinPath]() {
