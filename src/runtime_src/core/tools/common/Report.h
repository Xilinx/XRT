<<<<<<< HEAD
/**
 * Copyright (C) 2020-2022 Xilinx, Inc
 *
 * Licensed under the Apache License, Version 2.0 (the "License"). You may
 * not use this file except in compliance with the License. A copy of the
 * License is located at
 *
 *     http://www.apache.org/licenses/LICENSE-2.0
 *
 * Unless required by applicable law or agreed to in writing, software
 * distributed under the License is distributed on an "AS IS" BASIS, WITHOUT
 * WARRANTIES OR CONDITIONS OF ANY KIND, either express or implied. See the
 * License for the specific language governing permissions and limitations
 * under the License.
 */

#ifndef __Report_h_
#define __Report_h_

// Please keep eternal include file dependencies to a minimum
#include "core/common/device.h"
#include <boost/property_tree/ptree.hpp>
#include <iostream>
#include <string>
#include <vector>

class Report {
 public:
  // Supported JSON schemas.
  // 
  // Remember to update the initialization of Report::m_schemaVersionMapping 
  // if new enumeration values are added
  enum class SchemaVersion  {
    unknown,
    json_internal,
    json_20202,
  };
 
  // Helper mapping between string and enum
  struct SchemaDescription {
    SchemaVersion schemaVersion;
    bool isVisable;
    std::string optionName;
    std::string shortDescription;
  };

  using SchemaDescriptionVector = std::vector<SchemaDescription>;
  static const SchemaDescriptionVector m_schemaVersionVector;

  static const Report::SchemaDescription & getSchemaDescription(const std::string & _schemaVersionName);
  static const Report::SchemaDescription & getSchemaDescription(SchemaVersion _schemaVersion);
  static const SchemaDescriptionVector & getSchemaDescriptionVector() { return m_schemaVersionVector; };

  // Supporting APIs
 public:
  const std::string & getReportName() const { return m_reportName; };
  const std::string & getShortDescription() const { return m_shortDescription; };
  bool isDeviceRequired() const { return m_isDeviceRequired; };
  bool isHidden() const { return m_isHidden; };

  void getFormattedReport(const xrt_core::device *_pDevice, SchemaVersion _schemaVersion, const std::vector<std::string> & _elementFilter, std::ostream & consoleStream, boost::property_tree::ptree & pt) const;
  void getNagiosReport(const xrt_core::device *_pDevice, SchemaVersion _schemaVersion, const std::vector<std::string> & _elementFilter, std::ostream & consoleStream, boost::property_tree::ptree & pt) const;

 // Needs a virtual destructor
  virtual ~Report() {};

 // Child methods that need to be implemented
 protected:
  virtual void writeReport(const xrt_core::device* _pDevice, const boost::property_tree::ptree& pt, const std::vector<std::string>& _elementsFilter,std::ostream & _output) const = 0;
  virtual void writeNagiosReport(const xrt_core::device* _pDevice, const boost::property_tree::ptree& pt, const std::vector<std::string>& _elementsFilter,std::ostream & _output) const {};
  virtual void getPropertyTreeInternal(const xrt_core::device *_pDevice, boost::property_tree::ptree &_pt) const = 0;
  virtual void getPropertyTree20202(const xrt_core::device *_pDevice, boost::property_tree::ptree &_pt) const = 0;

// Formatting constant for Nagios plugin
protected:
  static boost::format m_nagiosFormat;

 // Child class Helper methods
 protected:
  Report(const std::string & _reportName, const std::string & _shortDescription, bool _deviceRequired);
  Report(const std::string & _reportName, const std::string & _shortDescription, bool _deviceRequired, bool _isHidden);

 private:
  void populatePropertyTree( const xrt_core::device *pDevice, SchemaVersion schemaVersion, boost::property_tree::ptree & pt) const;
  Report() = delete;

 // Variables
 private:
   std::string m_reportName;
   std::string m_shortDescription;
   bool m_isDeviceRequired;

   bool m_isHidden;
};


// -- Helper collection
using ReportCollection = std::vector<std::shared_ptr<Report>>;

#endif


=======
/**
 * Copyright (C) 2020-2022 Xilinx, Inc
 *
 * Licensed under the Apache License, Version 2.0 (the "License"). You may
 * not use this file except in compliance with the License. A copy of the
 * License is located at
 *
 *     http://www.apache.org/licenses/LICENSE-2.0
 *
 * Unless required by applicable law or agreed to in writing, software
 * distributed under the License is distributed on an "AS IS" BASIS, WITHOUT
 * WARRANTIES OR CONDITIONS OF ANY KIND, either express or implied. See the
 * License for the specific language governing permissions and limitations
 * under the License.
 */

#ifndef __Report_h_
#define __Report_h_

// Please keep eternal include file dependencies to a minimum
#include "core/common/device.h"
#include <boost/property_tree/ptree.hpp>
#include <iostream>
#include <string>
#include <vector>

class Report {
 public:
  // Supported JSON schemas.
  // 
  // Remember to update the initialization of Report::m_schemaVersionMapping 
  // if new enumeration values are added
  enum class SchemaVersion  {
    unknown,
    json_internal,
    json_20202,
  };
 
  // Helper mapping between string and enum
  struct SchemaDescription {
    SchemaVersion schemaVersion;
    bool isVisable;
    std::string optionName;
    std::string shortDescription;
  };

  using SchemaDescriptionVector = std::vector<SchemaDescription>;
  static const SchemaDescriptionVector m_schemaVersionVector;

  static const Report::SchemaDescription & getSchemaDescription(const std::string & _schemaVersionName);
  static const Report::SchemaDescription & getSchemaDescription(SchemaVersion _schemaVersion);
  static const SchemaDescriptionVector & getSchemaDescriptionVector() { return m_schemaVersionVector; };

  // Supporting APIs
 public:
  const std::string & getReportName() const { return m_reportName; };
  const std::string & getShortDescription() const { return m_shortDescription; };
  bool isDeviceRequired() const { return m_isDeviceRequired; };
  bool isHidden() const { return m_isHidden; };

  void getFormattedReport(const xrt_core::device *_pDevice, SchemaVersion _schemaVersion, const std::vector<std::string> & _elementFilter, std::ostream & consoleStream, boost::property_tree::ptree & pt) const;

 // Needs a virtual destructor
  virtual ~Report() {};

 // Child methods that need to be implemented
 protected:
  virtual void writeReport(const xrt_core::device* _pDevice, const boost::property_tree::ptree& pt, const std::vector<std::string>& _elementsFilter,std::ostream & _output) const = 0;
  virtual void getPropertyTreeInternal(const xrt_core::device *_pDevice, boost::property_tree::ptree &_pt) const = 0;
  virtual void getPropertyTree20202(const xrt_core::device *_pDevice, boost::property_tree::ptree &_pt) const = 0;

 // Child class Helper methods
 protected:
  Report(const std::string & _reportName, const std::string & _shortDescription, bool _deviceRequired);
  Report(const std::string & _reportName, const std::string & _shortDescription, bool _deviceRequired, bool _isHidden);

 private:
  Report() = delete;

 // Variables
 private:
   std::string m_reportName;
   std::string m_shortDescription;
   bool m_isDeviceRequired;

   bool m_isHidden;
};


// -- Helper collection
using ReportCollection = std::vector<std::shared_ptr<Report>>;

#endif

>>>>>>> e21b0737
<|MERGE_RESOLUTION|>--- conflicted
+++ resolved
@@ -1,4 +1,3 @@
-<<<<<<< HEAD
 /**
  * Copyright (C) 2020-2022 Xilinx, Inc
  *
@@ -100,100 +99,3 @@
 
 #endif
 
-
-=======
-/**
- * Copyright (C) 2020-2022 Xilinx, Inc
- *
- * Licensed under the Apache License, Version 2.0 (the "License"). You may
- * not use this file except in compliance with the License. A copy of the
- * License is located at
- *
- *     http://www.apache.org/licenses/LICENSE-2.0
- *
- * Unless required by applicable law or agreed to in writing, software
- * distributed under the License is distributed on an "AS IS" BASIS, WITHOUT
- * WARRANTIES OR CONDITIONS OF ANY KIND, either express or implied. See the
- * License for the specific language governing permissions and limitations
- * under the License.
- */
-
-#ifndef __Report_h_
-#define __Report_h_
-
-// Please keep eternal include file dependencies to a minimum
-#include "core/common/device.h"
-#include <boost/property_tree/ptree.hpp>
-#include <iostream>
-#include <string>
-#include <vector>
-
-class Report {
- public:
-  // Supported JSON schemas.
-  // 
-  // Remember to update the initialization of Report::m_schemaVersionMapping 
-  // if new enumeration values are added
-  enum class SchemaVersion  {
-    unknown,
-    json_internal,
-    json_20202,
-  };
- 
-  // Helper mapping between string and enum
-  struct SchemaDescription {
-    SchemaVersion schemaVersion;
-    bool isVisable;
-    std::string optionName;
-    std::string shortDescription;
-  };
-
-  using SchemaDescriptionVector = std::vector<SchemaDescription>;
-  static const SchemaDescriptionVector m_schemaVersionVector;
-
-  static const Report::SchemaDescription & getSchemaDescription(const std::string & _schemaVersionName);
-  static const Report::SchemaDescription & getSchemaDescription(SchemaVersion _schemaVersion);
-  static const SchemaDescriptionVector & getSchemaDescriptionVector() { return m_schemaVersionVector; };
-
-  // Supporting APIs
- public:
-  const std::string & getReportName() const { return m_reportName; };
-  const std::string & getShortDescription() const { return m_shortDescription; };
-  bool isDeviceRequired() const { return m_isDeviceRequired; };
-  bool isHidden() const { return m_isHidden; };
-
-  void getFormattedReport(const xrt_core::device *_pDevice, SchemaVersion _schemaVersion, const std::vector<std::string> & _elementFilter, std::ostream & consoleStream, boost::property_tree::ptree & pt) const;
-
- // Needs a virtual destructor
-  virtual ~Report() {};
-
- // Child methods that need to be implemented
- protected:
-  virtual void writeReport(const xrt_core::device* _pDevice, const boost::property_tree::ptree& pt, const std::vector<std::string>& _elementsFilter,std::ostream & _output) const = 0;
-  virtual void getPropertyTreeInternal(const xrt_core::device *_pDevice, boost::property_tree::ptree &_pt) const = 0;
-  virtual void getPropertyTree20202(const xrt_core::device *_pDevice, boost::property_tree::ptree &_pt) const = 0;
-
- // Child class Helper methods
- protected:
-  Report(const std::string & _reportName, const std::string & _shortDescription, bool _deviceRequired);
-  Report(const std::string & _reportName, const std::string & _shortDescription, bool _deviceRequired, bool _isHidden);
-
- private:
-  Report() = delete;
-
- // Variables
- private:
-   std::string m_reportName;
-   std::string m_shortDescription;
-   bool m_isDeviceRequired;
-
-   bool m_isHidden;
-};
-
-
-// -- Helper collection
-using ReportCollection = std::vector<std::shared_ptr<Report>>;
-
-#endif
-
->>>>>>> e21b0737
