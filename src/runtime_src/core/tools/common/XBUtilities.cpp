/**
 * Copyright (C) 2019-2020 Xilinx, Inc
 *
 * Licensed under the Apache License, Version 2.0 (the "License"). You may
 * not use this file except in compliance with the License. A copy of the
 * License is located at
 *
 *     http://www.apache.org/licenses/LICENSE-2.0
 *
 * Unless required by applicable law or agreed to in writing, software
 * distributed under the License is distributed on an "AS IS" BASIS, WITHOUT
 * WARRANTIES OR CONDITIONS OF ANY KIND, either express or implied. See the
 * License for the specific language governing permissions and limitations
 * under the License.
 */

// ------ I N C L U D E   F I L E S -------------------------------------------
// Local - Include Files
#include "XBUtilities.h"
#include "core/common/error.h"
#include "core/common/utils.h"
#include "core/common/message.h"
#include "common/system.h"

// 3rd Party Library - Include Files
#include <boost/property_tree/json_parser.hpp>
#include <boost/algorithm/string.hpp>
#include <boost/tokenizer.hpp>
#include <boost/format.hpp>
#include <boost/algorithm/string.hpp>

// System - Include Files
#include <iostream>
#include <map>

// ------ N A M E S P A C E ---------------------------------------------------
using namespace XBUtilities;

// ------ S T A T I C   V A R I A B L E S -------------------------------------
static bool m_bVerbose = false;
static bool m_bTrace = false;
static bool m_disableEscapeCodes = false;


// ------ F U N C T I O N S ---------------------------------------------------
void 
XBUtilities::setVerbose(bool _bVerbose)
{
  bool prevVerbose = m_bVerbose;

  if ((prevVerbose == true) && (_bVerbose == false)) {
    verbose("Disabling Verbosity");
  }

  m_bVerbose = _bVerbose;

  if ((prevVerbose == false) && (_bVerbose == true)) {
    verbose("Enabling Verbosity");
  }
}

void 
XBUtilities::setTrace(bool _bTrace)
{
  if (_bTrace) {
    trace("Enabling Tracing");
  } else {
    trace("Disabling Tracing");
  }

  m_bTrace = _bTrace;
}

void 
XBUtilities::disable_escape_codes(bool _disable) 
{
  m_disableEscapeCodes = _disable;
}

bool 
XBUtilities::is_esc_enabled() {
  return m_disableEscapeCodes;
}


void 
XBUtilities::message_(MessageType _eMT, const std::string& _msg, bool _endl)
{
  static std::map<MessageType, std::string> msgPrefix = {
    { MT_MESSAGE, "" },
    { MT_INFO, "Info: " },
    { MT_WARNING, "Warning: " },
    { MT_ERROR, "Error: " },
    { MT_VERBOSE, "Verbose: " },
    { MT_FATAL, "Fatal: " },
    { MT_TRACE, "Trace: " },
    { MT_UNKNOWN, "<type unknown>: " },
  };

  // A simple DRC check
  if (_eMT > MT_UNKNOWN) {
    _eMT = MT_UNKNOWN;
  }

  // Verbosity is not enabled
  if ((m_bVerbose == false) && (_eMT == MT_VERBOSE)) {
      return;
  }

  // Tracing is not enabled
  if ((m_bTrace == false) && (_eMT == MT_TRACE)) {
      return;
  }

  std::cout << msgPrefix[_eMT] << _msg;

  if (_endl == true) {
    std::cout << std::endl;
  }
}

void 
XBUtilities::message(const std::string& _msg, bool _endl) 
{ 
  message_(MT_MESSAGE, _msg, _endl); 
}

void 
XBUtilities::info(const std::string& _msg, bool _endl)    
{ 
  message_(MT_INFO, _msg, _endl); 
}

void 
XBUtilities::warning(const std::string& _msg, bool _endl) 
{ 
  message_(MT_WARNING, _msg, _endl); 
}

void 
XBUtilities::error(const std::string& _msg, bool _endl)
{ 
  message_(MT_ERROR, _msg, _endl); 
}

void 
XBUtilities::verbose(const std::string& _msg, bool _endl) 
{ 
  message_(MT_VERBOSE, _msg, _endl); 
}

void 
XBUtilities::fatal(const std::string& _msg, bool _endl)   
{ 
  message_(MT_FATAL, _msg, _endl); 
}

void 
XBUtilities::trace(const std::string& _msg, bool _endl)   
{ 
  message_(MT_TRACE, _msg, _endl); 
}



void 
XBUtilities::trace_print_tree(const std::string & _name, 
                              const boost::property_tree::ptree & _pt)
{
  if (m_bTrace == false) {
    return;
  }

  XBUtilities::trace(_name + " (JSON Tree)");

  std::ostringstream buf;
  boost::property_tree::write_json(buf, _pt, true /*Pretty print*/);
  XBUtilities::message(buf.str());
}

void 
XBUtilities::wrap_paragraph( const std::string & _unformattedString, 
                             unsigned int _indentWidth, 
                             unsigned int _columnWidth, 
                             bool _indentFirstLine,
                             std::string &_formattedString)
{
  // Set return variables to a now state
  _formattedString.clear();

  if (_indentWidth >= _columnWidth) {
    std::string errMsg = boost::str(boost::format("Internal Error: %s paragraph indent (%d) is greater than or equal to the column width (%d) ") % __FUNCTION__ % _indentWidth % _columnWidth);
    throw std::runtime_error(errMsg);
  }

  const unsigned int paragraphWidth = _columnWidth - _indentWidth;

  std::string::const_iterator lineBeginIter = _unformattedString.begin();
  const std::string::const_iterator paragraphEndIter = _unformattedString.end();

  unsigned int linesProcessed = 0;

  while (lineBeginIter < paragraphEndIter)  
  {
    // Remove leading spaces
    if ((linesProcessed > 0) && 
        (*lineBeginIter == ' ')) {
      lineBeginIter++;
      continue;
    }

    // Determine the end-of-the line to be examined
    std::string::const_iterator lineEndIter = lineBeginIter;
    auto remainingChars = std::distance(lineBeginIter, paragraphEndIter);
    if (remainingChars < paragraphWidth)
      lineEndIter += remainingChars;
    else
      lineEndIter += paragraphWidth;

    // Not last line
    if (lineEndIter != paragraphEndIter) {
      // Find a break between the words
      std::string::const_iterator lastSpaceIter = find(std::reverse_iterator<std::string::const_iterator>(lineEndIter),
                                                       std::reverse_iterator<std::string::const_iterator>(lineBeginIter), ' ').base();

      // See if we have gone to the beginning, if not then break the line
      if (lastSpaceIter != lineBeginIter) {
        lineEndIter = lastSpaceIter;
      }
    }
    
    // Add new line
    if (linesProcessed > 0)
      _formattedString += "\n";

    // Indent the line
    if ((linesProcessed > 0) || 
        (_indentFirstLine == true)) {
      for (size_t index = _indentWidth; index > 0; index--)
      _formattedString += " ";
    }

    // Write out the line
    _formattedString.append(lineBeginIter, lineEndIter);

    lineBeginIter = lineEndIter;              
    linesProcessed++;
  }
}   

void 
XBUtilities::wrap_paragraphs( const std::string & _unformattedString, 
                              unsigned int _indentWidth, 
                              unsigned int _columnWidth, 
                              bool _indentFirstLine,
                              std::string &_formattedString) 
{
  // Set return variables to a now state
  _formattedString.clear();

  if (_indentWidth >= _columnWidth) {
    std::string errMsg = boost::str(boost::format("Internal Error: %s paragraph indent (%d) is greater than or equal to the column width (%d) ") % __FUNCTION__ % _indentWidth % _columnWidth);
    throw std::runtime_error(errMsg);
  }

  typedef boost::tokenizer<boost::char_separator<char>> tokenizer;
  boost::char_separator<char> sep{"\n", "", boost::keep_empty_tokens};
  tokenizer paragraphs{_unformattedString, sep};

  tokenizer::const_iterator iter = paragraphs.begin();
  while (iter != paragraphs.end()) {
    std::string formattedParagraph;
    wrap_paragraph(*iter, _indentWidth, _columnWidth, _indentFirstLine, formattedParagraph);
    _formattedString += formattedParagraph;
    _indentFirstLine = true; // We wish to indent all lines following the first

    ++iter;

    // Determine if a '\n' should be added
    if (iter != paragraphs.end()) 
      _formattedString += "\n";
  }
}

<<<<<<< HEAD
void	
XBUtilities::parse_device_indices(std::vector<uint16_t> &device_indices, std::string device)	
{	
  if (!device.empty()) { 	
    ::verbose("Sub command : --device");	
    using tokenizer = boost::tokenizer< boost::char_separator<char> >;	
    boost::char_separator<char> sep(", ");	
    tokenizer tokens(device, sep);	

    for (auto tok_iter = tokens.begin(); tok_iter != tokens.end(); ++tok_iter) {	
    	uint16_t idx = xrt_core::utils::bdf2index(*tok_iter);	
      device_indices.push_back(idx);	
    }	
  } else {	
    //get all devices	
    auto total = xrt_core::get_total_devices(false).first;	
    if (total == 0)	
      throw xrt_core::error("No card found!");	
    //better way to do this?	
    for(uint16_t i = 0; i < total; i++) {	
      device_indices.push_back(i);	
    }	
  }	
=======
void
XBUtilities::parse_device_indices(std::vector<uint16_t> &device_indices, const std::string &device)
{
  if(boost::iequals(device, "all")) {
    ::verbose("Sub command : --device");
    //get all devices
    auto total = xrt_core::get_total_devices(false).first;
    if (total == 0)
      throw xrt_core::error("No card found!");
    //better way to do this?
    for(uint16_t i = 0; i < total; i++) {
      device_indices.push_back(i);
    }
  } else if (!device.empty()) {
    ::verbose("Sub command : --device");
    using tokenizer = boost::tokenizer< boost::char_separator<char> >;
    boost::char_separator<char> sep(", ");
    tokenizer tokens(device, sep);
    
    for (auto tok_iter = tokens.begin(); tok_iter != tokens.end(); ++tok_iter) {
    	auto idx = xrt_core::utils::bdf2index(*tok_iter);
      device_indices.push_back(idx);
    }
  } 
>>>>>>> 36718f53
}


<|MERGE_RESOLUTION|>--- conflicted
+++ resolved
@@ -1,337 +1,311 @@
-/**
- * Copyright (C) 2019-2020 Xilinx, Inc
- *
- * Licensed under the Apache License, Version 2.0 (the "License"). You may
- * not use this file except in compliance with the License. A copy of the
- * License is located at
- *
- *     http://www.apache.org/licenses/LICENSE-2.0
- *
- * Unless required by applicable law or agreed to in writing, software
- * distributed under the License is distributed on an "AS IS" BASIS, WITHOUT
- * WARRANTIES OR CONDITIONS OF ANY KIND, either express or implied. See the
- * License for the specific language governing permissions and limitations
- * under the License.
- */
-
-// ------ I N C L U D E   F I L E S -------------------------------------------
-// Local - Include Files
-#include "XBUtilities.h"
-#include "core/common/error.h"
-#include "core/common/utils.h"
-#include "core/common/message.h"
-#include "common/system.h"
-
-// 3rd Party Library - Include Files
-#include <boost/property_tree/json_parser.hpp>
-#include <boost/algorithm/string.hpp>
-#include <boost/tokenizer.hpp>
-#include <boost/format.hpp>
-#include <boost/algorithm/string.hpp>
-
-// System - Include Files
-#include <iostream>
-#include <map>
-
-// ------ N A M E S P A C E ---------------------------------------------------
-using namespace XBUtilities;
-
-// ------ S T A T I C   V A R I A B L E S -------------------------------------
-static bool m_bVerbose = false;
-static bool m_bTrace = false;
-static bool m_disableEscapeCodes = false;
-
-
-// ------ F U N C T I O N S ---------------------------------------------------
-void 
-XBUtilities::setVerbose(bool _bVerbose)
-{
-  bool prevVerbose = m_bVerbose;
-
-  if ((prevVerbose == true) && (_bVerbose == false)) {
-    verbose("Disabling Verbosity");
-  }
-
-  m_bVerbose = _bVerbose;
-
-  if ((prevVerbose == false) && (_bVerbose == true)) {
-    verbose("Enabling Verbosity");
-  }
-}
-
-void 
-XBUtilities::setTrace(bool _bTrace)
-{
-  if (_bTrace) {
-    trace("Enabling Tracing");
-  } else {
-    trace("Disabling Tracing");
-  }
-
-  m_bTrace = _bTrace;
-}
-
-void 
-XBUtilities::disable_escape_codes(bool _disable) 
-{
-  m_disableEscapeCodes = _disable;
-}
-
-bool 
-XBUtilities::is_esc_enabled() {
-  return m_disableEscapeCodes;
-}
-
-
-void 
-XBUtilities::message_(MessageType _eMT, const std::string& _msg, bool _endl)
-{
-  static std::map<MessageType, std::string> msgPrefix = {
-    { MT_MESSAGE, "" },
-    { MT_INFO, "Info: " },
-    { MT_WARNING, "Warning: " },
-    { MT_ERROR, "Error: " },
-    { MT_VERBOSE, "Verbose: " },
-    { MT_FATAL, "Fatal: " },
-    { MT_TRACE, "Trace: " },
-    { MT_UNKNOWN, "<type unknown>: " },
-  };
-
-  // A simple DRC check
-  if (_eMT > MT_UNKNOWN) {
-    _eMT = MT_UNKNOWN;
-  }
-
-  // Verbosity is not enabled
-  if ((m_bVerbose == false) && (_eMT == MT_VERBOSE)) {
-      return;
-  }
-
-  // Tracing is not enabled
-  if ((m_bTrace == false) && (_eMT == MT_TRACE)) {
-      return;
-  }
-
-  std::cout << msgPrefix[_eMT] << _msg;
-
-  if (_endl == true) {
-    std::cout << std::endl;
-  }
-}
-
-void 
-XBUtilities::message(const std::string& _msg, bool _endl) 
-{ 
-  message_(MT_MESSAGE, _msg, _endl); 
-}
-
-void 
-XBUtilities::info(const std::string& _msg, bool _endl)    
-{ 
-  message_(MT_INFO, _msg, _endl); 
-}
-
-void 
-XBUtilities::warning(const std::string& _msg, bool _endl) 
-{ 
-  message_(MT_WARNING, _msg, _endl); 
-}
-
-void 
-XBUtilities::error(const std::string& _msg, bool _endl)
-{ 
-  message_(MT_ERROR, _msg, _endl); 
-}
-
-void 
-XBUtilities::verbose(const std::string& _msg, bool _endl) 
-{ 
-  message_(MT_VERBOSE, _msg, _endl); 
-}
-
-void 
-XBUtilities::fatal(const std::string& _msg, bool _endl)   
-{ 
-  message_(MT_FATAL, _msg, _endl); 
-}
-
-void 
-XBUtilities::trace(const std::string& _msg, bool _endl)   
-{ 
-  message_(MT_TRACE, _msg, _endl); 
-}
-
-
-
-void 
-XBUtilities::trace_print_tree(const std::string & _name, 
-                              const boost::property_tree::ptree & _pt)
-{
-  if (m_bTrace == false) {
-    return;
-  }
-
-  XBUtilities::trace(_name + " (JSON Tree)");
-
-  std::ostringstream buf;
-  boost::property_tree::write_json(buf, _pt, true /*Pretty print*/);
-  XBUtilities::message(buf.str());
-}
-
-void 
-XBUtilities::wrap_paragraph( const std::string & _unformattedString, 
-                             unsigned int _indentWidth, 
-                             unsigned int _columnWidth, 
-                             bool _indentFirstLine,
-                             std::string &_formattedString)
-{
-  // Set return variables to a now state
-  _formattedString.clear();
-
-  if (_indentWidth >= _columnWidth) {
-    std::string errMsg = boost::str(boost::format("Internal Error: %s paragraph indent (%d) is greater than or equal to the column width (%d) ") % __FUNCTION__ % _indentWidth % _columnWidth);
-    throw std::runtime_error(errMsg);
-  }
-
-  const unsigned int paragraphWidth = _columnWidth - _indentWidth;
-
-  std::string::const_iterator lineBeginIter = _unformattedString.begin();
-  const std::string::const_iterator paragraphEndIter = _unformattedString.end();
-
-  unsigned int linesProcessed = 0;
-
-  while (lineBeginIter < paragraphEndIter)  
-  {
-    // Remove leading spaces
-    if ((linesProcessed > 0) && 
-        (*lineBeginIter == ' ')) {
-      lineBeginIter++;
-      continue;
-    }
-
-    // Determine the end-of-the line to be examined
-    std::string::const_iterator lineEndIter = lineBeginIter;
-    auto remainingChars = std::distance(lineBeginIter, paragraphEndIter);
-    if (remainingChars < paragraphWidth)
-      lineEndIter += remainingChars;
-    else
-      lineEndIter += paragraphWidth;
-
-    // Not last line
-    if (lineEndIter != paragraphEndIter) {
-      // Find a break between the words
-      std::string::const_iterator lastSpaceIter = find(std::reverse_iterator<std::string::const_iterator>(lineEndIter),
-                                                       std::reverse_iterator<std::string::const_iterator>(lineBeginIter), ' ').base();
-
-      // See if we have gone to the beginning, if not then break the line
-      if (lastSpaceIter != lineBeginIter) {
-        lineEndIter = lastSpaceIter;
-      }
-    }
-    
-    // Add new line
-    if (linesProcessed > 0)
-      _formattedString += "\n";
-
-    // Indent the line
-    if ((linesProcessed > 0) || 
-        (_indentFirstLine == true)) {
-      for (size_t index = _indentWidth; index > 0; index--)
-      _formattedString += " ";
-    }
-
-    // Write out the line
-    _formattedString.append(lineBeginIter, lineEndIter);
-
-    lineBeginIter = lineEndIter;              
-    linesProcessed++;
-  }
-}   
-
-void 
-XBUtilities::wrap_paragraphs( const std::string & _unformattedString, 
-                              unsigned int _indentWidth, 
-                              unsigned int _columnWidth, 
-                              bool _indentFirstLine,
-                              std::string &_formattedString) 
-{
-  // Set return variables to a now state
-  _formattedString.clear();
-
-  if (_indentWidth >= _columnWidth) {
-    std::string errMsg = boost::str(boost::format("Internal Error: %s paragraph indent (%d) is greater than or equal to the column width (%d) ") % __FUNCTION__ % _indentWidth % _columnWidth);
-    throw std::runtime_error(errMsg);
-  }
-
-  typedef boost::tokenizer<boost::char_separator<char>> tokenizer;
-  boost::char_separator<char> sep{"\n", "", boost::keep_empty_tokens};
-  tokenizer paragraphs{_unformattedString, sep};
-
-  tokenizer::const_iterator iter = paragraphs.begin();
-  while (iter != paragraphs.end()) {
-    std::string formattedParagraph;
-    wrap_paragraph(*iter, _indentWidth, _columnWidth, _indentFirstLine, formattedParagraph);
-    _formattedString += formattedParagraph;
-    _indentFirstLine = true; // We wish to indent all lines following the first
-
-    ++iter;
-
-    // Determine if a '\n' should be added
-    if (iter != paragraphs.end()) 
-      _formattedString += "\n";
-  }
-}
-
-<<<<<<< HEAD
-void	
-XBUtilities::parse_device_indices(std::vector<uint16_t> &device_indices, std::string device)	
-{	
-  if (!device.empty()) { 	
-    ::verbose("Sub command : --device");	
-    using tokenizer = boost::tokenizer< boost::char_separator<char> >;	
-    boost::char_separator<char> sep(", ");	
-    tokenizer tokens(device, sep);	
-
-    for (auto tok_iter = tokens.begin(); tok_iter != tokens.end(); ++tok_iter) {	
-    	uint16_t idx = xrt_core::utils::bdf2index(*tok_iter);	
-      device_indices.push_back(idx);	
-    }	
-  } else {	
-    //get all devices	
-    auto total = xrt_core::get_total_devices(false).first;	
-    if (total == 0)	
-      throw xrt_core::error("No card found!");	
-    //better way to do this?	
-    for(uint16_t i = 0; i < total; i++) {	
-      device_indices.push_back(i);	
-    }	
-  }	
-=======
-void
-XBUtilities::parse_device_indices(std::vector<uint16_t> &device_indices, const std::string &device)
-{
-  if(boost::iequals(device, "all")) {
-    ::verbose("Sub command : --device");
-    //get all devices
-    auto total = xrt_core::get_total_devices(false).first;
-    if (total == 0)
-      throw xrt_core::error("No card found!");
-    //better way to do this?
-    for(uint16_t i = 0; i < total; i++) {
-      device_indices.push_back(i);
-    }
-  } else if (!device.empty()) {
-    ::verbose("Sub command : --device");
-    using tokenizer = boost::tokenizer< boost::char_separator<char> >;
-    boost::char_separator<char> sep(", ");
-    tokenizer tokens(device, sep);
-    
-    for (auto tok_iter = tokens.begin(); tok_iter != tokens.end(); ++tok_iter) {
-    	auto idx = xrt_core::utils::bdf2index(*tok_iter);
-      device_indices.push_back(idx);
-    }
-  } 
->>>>>>> 36718f53
-}
-
-
+/**
+ * Copyright (C) 2019-2020 Xilinx, Inc
+ *
+ * Licensed under the Apache License, Version 2.0 (the "License"). You may
+ * not use this file except in compliance with the License. A copy of the
+ * License is located at
+ *
+ *     http://www.apache.org/licenses/LICENSE-2.0
+ *
+ * Unless required by applicable law or agreed to in writing, software
+ * distributed under the License is distributed on an "AS IS" BASIS, WITHOUT
+ * WARRANTIES OR CONDITIONS OF ANY KIND, either express or implied. See the
+ * License for the specific language governing permissions and limitations
+ * under the License.
+ */
+
+// ------ I N C L U D E   F I L E S -------------------------------------------
+// Local - Include Files
+#include "XBUtilities.h"
+#include "core/common/error.h"
+#include "core/common/utils.h"
+#include "core/common/message.h"
+#include "common/system.h"
+
+// 3rd Party Library - Include Files
+#include <boost/property_tree/json_parser.hpp>
+#include <boost/algorithm/string.hpp>
+#include <boost/tokenizer.hpp>
+#include <boost/format.hpp>
+#include <boost/algorithm/string.hpp>
+
+// System - Include Files
+#include <iostream>
+#include <map>
+
+// ------ N A M E S P A C E ---------------------------------------------------
+using namespace XBUtilities;
+
+// ------ S T A T I C   V A R I A B L E S -------------------------------------
+static bool m_bVerbose = false;
+static bool m_bTrace = false;
+static bool m_disableEscapeCodes = false;
+
+
+// ------ F U N C T I O N S ---------------------------------------------------
+void 
+XBUtilities::setVerbose(bool _bVerbose)
+{
+  bool prevVerbose = m_bVerbose;
+
+  if ((prevVerbose == true) && (_bVerbose == false)) {
+    verbose("Disabling Verbosity");
+  }
+
+  m_bVerbose = _bVerbose;
+
+  if ((prevVerbose == false) && (_bVerbose == true)) {
+    verbose("Enabling Verbosity");
+  }
+}
+
+void 
+XBUtilities::setTrace(bool _bTrace)
+{
+  if (_bTrace) {
+    trace("Enabling Tracing");
+  } else {
+    trace("Disabling Tracing");
+  }
+
+  m_bTrace = _bTrace;
+}
+
+void 
+XBUtilities::disable_escape_codes(bool _disable) 
+{
+  m_disableEscapeCodes = _disable;
+}
+
+bool 
+XBUtilities::is_esc_enabled() {
+  return m_disableEscapeCodes;
+}
+
+
+void 
+XBUtilities::message_(MessageType _eMT, const std::string& _msg, bool _endl)
+{
+  static std::map<MessageType, std::string> msgPrefix = {
+    { MT_MESSAGE, "" },
+    { MT_INFO, "Info: " },
+    { MT_WARNING, "Warning: " },
+    { MT_ERROR, "Error: " },
+    { MT_VERBOSE, "Verbose: " },
+    { MT_FATAL, "Fatal: " },
+    { MT_TRACE, "Trace: " },
+    { MT_UNKNOWN, "<type unknown>: " },
+  };
+
+  // A simple DRC check
+  if (_eMT > MT_UNKNOWN) {
+    _eMT = MT_UNKNOWN;
+  }
+
+  // Verbosity is not enabled
+  if ((m_bVerbose == false) && (_eMT == MT_VERBOSE)) {
+      return;
+  }
+
+  // Tracing is not enabled
+  if ((m_bTrace == false) && (_eMT == MT_TRACE)) {
+      return;
+  }
+
+  std::cout << msgPrefix[_eMT] << _msg;
+
+  if (_endl == true) {
+    std::cout << std::endl;
+  }
+}
+
+void 
+XBUtilities::message(const std::string& _msg, bool _endl) 
+{ 
+  message_(MT_MESSAGE, _msg, _endl); 
+}
+
+void 
+XBUtilities::info(const std::string& _msg, bool _endl)    
+{ 
+  message_(MT_INFO, _msg, _endl); 
+}
+
+void 
+XBUtilities::warning(const std::string& _msg, bool _endl) 
+{ 
+  message_(MT_WARNING, _msg, _endl); 
+}
+
+void 
+XBUtilities::error(const std::string& _msg, bool _endl)
+{ 
+  message_(MT_ERROR, _msg, _endl); 
+}
+
+void 
+XBUtilities::verbose(const std::string& _msg, bool _endl) 
+{ 
+  message_(MT_VERBOSE, _msg, _endl); 
+}
+
+void 
+XBUtilities::fatal(const std::string& _msg, bool _endl)   
+{ 
+  message_(MT_FATAL, _msg, _endl); 
+}
+
+void 
+XBUtilities::trace(const std::string& _msg, bool _endl)   
+{ 
+  message_(MT_TRACE, _msg, _endl); 
+}
+
+
+
+void 
+XBUtilities::trace_print_tree(const std::string & _name, 
+                              const boost::property_tree::ptree & _pt)
+{
+  if (m_bTrace == false) {
+    return;
+  }
+
+  XBUtilities::trace(_name + " (JSON Tree)");
+
+  std::ostringstream buf;
+  boost::property_tree::write_json(buf, _pt, true /*Pretty print*/);
+  XBUtilities::message(buf.str());
+}
+
+void 
+XBUtilities::wrap_paragraph( const std::string & _unformattedString, 
+                             unsigned int _indentWidth, 
+                             unsigned int _columnWidth, 
+                             bool _indentFirstLine,
+                             std::string &_formattedString)
+{
+  // Set return variables to a now state
+  _formattedString.clear();
+
+  if (_indentWidth >= _columnWidth) {
+    std::string errMsg = boost::str(boost::format("Internal Error: %s paragraph indent (%d) is greater than or equal to the column width (%d) ") % __FUNCTION__ % _indentWidth % _columnWidth);
+    throw std::runtime_error(errMsg);
+  }
+
+  const unsigned int paragraphWidth = _columnWidth - _indentWidth;
+
+  std::string::const_iterator lineBeginIter = _unformattedString.begin();
+  const std::string::const_iterator paragraphEndIter = _unformattedString.end();
+
+  unsigned int linesProcessed = 0;
+
+  while (lineBeginIter < paragraphEndIter)  
+  {
+    // Remove leading spaces
+    if ((linesProcessed > 0) && 
+        (*lineBeginIter == ' ')) {
+      lineBeginIter++;
+      continue;
+    }
+
+    // Determine the end-of-the line to be examined
+    std::string::const_iterator lineEndIter = lineBeginIter;
+    auto remainingChars = std::distance(lineBeginIter, paragraphEndIter);
+    if (remainingChars < paragraphWidth)
+      lineEndIter += remainingChars;
+    else
+      lineEndIter += paragraphWidth;
+
+    // Not last line
+    if (lineEndIter != paragraphEndIter) {
+      // Find a break between the words
+      std::string::const_iterator lastSpaceIter = find(std::reverse_iterator<std::string::const_iterator>(lineEndIter),
+                                                       std::reverse_iterator<std::string::const_iterator>(lineBeginIter), ' ').base();
+
+      // See if we have gone to the beginning, if not then break the line
+      if (lastSpaceIter != lineBeginIter) {
+        lineEndIter = lastSpaceIter;
+      }
+    }
+    
+    // Add new line
+    if (linesProcessed > 0)
+      _formattedString += "\n";
+
+    // Indent the line
+    if ((linesProcessed > 0) || 
+        (_indentFirstLine == true)) {
+      for (size_t index = _indentWidth; index > 0; index--)
+      _formattedString += " ";
+    }
+
+    // Write out the line
+    _formattedString.append(lineBeginIter, lineEndIter);
+
+    lineBeginIter = lineEndIter;              
+    linesProcessed++;
+  }
+}   
+
+void 
+XBUtilities::wrap_paragraphs( const std::string & _unformattedString, 
+                              unsigned int _indentWidth, 
+                              unsigned int _columnWidth, 
+                              bool _indentFirstLine,
+                              std::string &_formattedString) 
+{
+  // Set return variables to a now state
+  _formattedString.clear();
+
+  if (_indentWidth >= _columnWidth) {
+    std::string errMsg = boost::str(boost::format("Internal Error: %s paragraph indent (%d) is greater than or equal to the column width (%d) ") % __FUNCTION__ % _indentWidth % _columnWidth);
+    throw std::runtime_error(errMsg);
+  }
+
+  typedef boost::tokenizer<boost::char_separator<char>> tokenizer;
+  boost::char_separator<char> sep{"\n", "", boost::keep_empty_tokens};
+  tokenizer paragraphs{_unformattedString, sep};
+
+  tokenizer::const_iterator iter = paragraphs.begin();
+  while (iter != paragraphs.end()) {
+    std::string formattedParagraph;
+    wrap_paragraph(*iter, _indentWidth, _columnWidth, _indentFirstLine, formattedParagraph);
+    _formattedString += formattedParagraph;
+    _indentFirstLine = true; // We wish to indent all lines following the first
+
+    ++iter;
+
+    // Determine if a '\n' should be added
+    if (iter != paragraphs.end()) 
+      _formattedString += "\n";
+  }
+}
+
+void
+XBUtilities::parse_device_indices(std::vector<uint16_t> &device_indices, const std::string &device)
+{
+  if(boost::iequals(device, "all")) {
+    ::verbose("Sub command : --device");
+    //get all devices
+    auto total = xrt_core::get_total_devices(false).first;
+    if (total == 0)
+      throw xrt_core::error("No card found!");
+    //better way to do this?
+    for(uint16_t i = 0; i < total; i++) {
+      device_indices.push_back(i);
+    }
+  } else if (!device.empty()) {
+    ::verbose("Sub command : --device");
+    using tokenizer = boost::tokenizer< boost::char_separator<char> >;
+    boost::char_separator<char> sep(", ");
+    tokenizer tokens(device, sep);
+    
+    for (auto tok_iter = tokens.begin(); tok_iter != tokens.end(); ++tok_iter) {
+    	auto idx = xrt_core::utils::bdf2index(*tok_iter);
+      device_indices.push_back(idx);
+    }
+  } 
+}
+
+