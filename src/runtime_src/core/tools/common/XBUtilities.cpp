--- conflicted
+++ resolved
@@ -1,4 +1,3 @@
-<<<<<<< HEAD
 /**
  * Copyright (C) 2019-2020 Xilinx, Inc
  *
@@ -39,13 +38,10 @@
 #pragma comment(lib, "Ws2_32.lib")
 /* need to link the lib for the following to work */
 #define be32toh ntohl
-#define PALIGN(p, a) (const char*)NULL
 #endif
 
-#ifdef __GNUC__
 #define ALIGN(x, a)     (((x) + ((a) - 1)) & ~((a) - 1))
-#define PALIGN(p, a)    ((char *)(ALIGN((unsigned long)(p), (a))))
-#endif
+#define PALIGN(p, a)    ((char *)(ALIGN((unsigned long long)(p), (a))))
 #define GET_CELL(p)     (p += 4, *((const uint32_t *)(p-4)))
 
 // ------ C O N S T A N T   V A R I A B L E S ---------------------------------
@@ -407,20 +403,21 @@
   return proceed;
 }
 
-void 
-XBUtilities::report_available_devices() 
-{
-  std::cout << "\nList of available devices:" <<std::endl;
+boost::property_tree::ptree
+XBUtilities::get_available_devices(bool inUserDomain) 
+{
   xrt_core::device_collection deviceCollection;
-  collect_devices(std::set<std::string> {"all"}, false, deviceCollection);
+  collect_devices(std::set<std::string> {"all"}, inUserDomain, deviceCollection);
+  boost::property_tree::ptree pt;
   for (const auto & device : deviceCollection) {
-    boost::property_tree::ptree on_board_rom_info;
-    boost::property_tree::ptree on_board_dev_info;
-    device->get_rom_info(on_board_rom_info);
-    device->get_info(on_board_dev_info);
-    std::cout << boost::format("[%s] : %s\n") % on_board_dev_info.get<std::string>("bdf", "N/A") % on_board_rom_info.get<std::string>("vbnv", "N/A");
-  }
-  std::cout << std::endl;
+    boost::property_tree::ptree pt_dev;
+    pt_dev.put("bdf", xrt_core::query::pcie_bdf::to_string(xrt_core::device_query<xrt_core::query::pcie_bdf>(device)));
+    pt_dev.put("vbnv", xrt_core::device_query<xrt_core::query::rom_vbnv>(device));
+    pt_dev.put("id", xrt_core::query::rom_time_since_epoch::to_string(xrt_core::device_query<xrt_core::query::rom_time_since_epoch>(device)));
+    pt_dev.put("is_ready", "true"); //to-do: sysfs node but on windows?
+    pt.push_back(std::make_pair("", pt_dev));
+  }
+  return pt;
 }
 
 std::vector<char>
@@ -504,7 +501,7 @@
   return uuids;  
 }
 
-int 
+int
 XBUtilities::check_p2p_config(const std::shared_ptr<xrt_core::device>& _dev, std::string &msg)
 {
   auto config = xrt_core::device_query<xrt_core::query::p2p_config>(_dev);
@@ -562,521 +559,6 @@
     return it->second;
   throw xrt_core::error(str + " is invalid. Please specify a valid reset type");
 }
-=======
-/**
- * Copyright (C) 2019-2020 Xilinx, Inc
- *
- * Licensed under the Apache License, Version 2.0 (the "License"). You may
- * not use this file except in compliance with the License. A copy of the
- * License is located at
- *
- *     http://www.apache.org/licenses/LICENSE-2.0
- *
- * Unless required by applicable law or agreed to in writing, software
- * distributed under the License is distributed on an "AS IS" BASIS, WITHOUT
- * WARRANTIES OR CONDITIONS OF ANY KIND, either express or implied. See the
- * License for the specific language governing permissions and limitations
- * under the License.
- */
-
-// ------ I N C L U D E   F I L E S -------------------------------------------
-// Local - Include Files
-#include "XBUtilities.h"
-#include "core/common/error.h"
-#include "core/common/utils.h"
-#include "core/common/message.h"
-#include "core/common/query_requests.h"
-
-#include "common/system.h"
-
-// 3rd Party Library - Include Files
-#include <boost/property_tree/json_parser.hpp>
-#include <boost/tokenizer.hpp>
-#include <boost/format.hpp>
-
-// System - Include Files
-#include <iostream>
-#include <map>
-
-#ifdef _WIN32
-#pragma warning( disable : 4189 )
-#pragma comment(lib, "Ws2_32.lib")
-/* need to link the lib for the following to work */
-#define be32toh ntohl
-#define PALIGN(p, a) (const char*)NULL
-#endif
-
-#ifdef __GNUC__
-#define ALIGN(x, a)     (((x) + ((a) - 1)) & ~((a) - 1))
-#define PALIGN(p, a)    ((char *)(ALIGN((unsigned long)(p), (a))))
-#endif
-#define GET_CELL(p)     (p += 4, *((const uint32_t *)(p-4)))
-
-// ------ C O N S T A N T   V A R I A B L E S ---------------------------------
-static const uint32_t FDT_BEGIN_NODE = 0x1;
-static const uint32_t FDT_PROP = 0x3;
-static const uint32_t FDT_END = 0x9;
-
-// ------ L O C A L  F U N C T I O N S  A N D  S T R U C T S ------------------
-struct fdt_header {
-  uint32_t magic;
-  uint32_t totalsize;
-  uint32_t off_dt_struct;
-  uint32_t off_dt_strings;
-  uint32_t off_mem_rsvmap;
-  uint32_t version;
-  uint32_t last_comp_version;
-  uint32_t boot_cpuid_phys;
-  uint32_t size_dt_strings;
-  uint32_t size_dt_struct;
-};
-
-
-// ------ N A M E S P A C E ---------------------------------------------------
-using namespace XBUtilities;
-
-// ------ S T A T I C   V A R I A B L E S -------------------------------------
-static bool m_bVerbose = false;
-static bool m_bTrace = false;
-static bool m_disableEscapeCodes = false;
-static bool m_bShowHidden = false;
-
-
-// ------ F U N C T I O N S ---------------------------------------------------
-void 
-XBUtilities::setVerbose(bool _bVerbose)
-{
-  bool prevVerbose = m_bVerbose;
-
-  if ((prevVerbose == true) && (_bVerbose == false)) 
-    verbose("Disabling Verbosity");
-
-  m_bVerbose = _bVerbose;
-
-  if ((prevVerbose == false) && (_bVerbose == true)) 
-    verbose("Enabling Verbosity");
-}
-
-void 
-XBUtilities::setTrace(bool _bTrace)
-{
-  if (_bTrace) 
-    trace("Enabling Tracing");
-  else 
-    trace("Disabling Tracing");
-
-  m_bTrace = _bTrace;
-}
-
-
-void 
-XBUtilities::setShowHidden(bool _bShowHidden)
-{
-  if (_bShowHidden) 
-    trace("Hidden commands and options will be shown.");
-  else 
-    trace("Hidden commands and options will be hidden");
-
-  m_bShowHidden = _bShowHidden;
-}
-
-bool
-XBUtilities::getShowHidden()
-{
-  return m_bShowHidden;
-}
-
-void 
-XBUtilities::disable_escape_codes(bool _disable) 
-{
-  m_disableEscapeCodes = _disable;
-}
-
-bool 
-XBUtilities::is_esc_enabled() {
-  return m_disableEscapeCodes;
-}
-
-
-void 
-XBUtilities::message_(MessageType _eMT, const std::string& _msg, bool _endl)
-{
-  static std::map<MessageType, std::string> msgPrefix = {
-    { MT_MESSAGE, "" },
-    { MT_INFO, "Info: " },
-    { MT_WARNING, "Warning: " },
-    { MT_ERROR, "Error: " },
-    { MT_VERBOSE, "Verbose: " },
-    { MT_FATAL, "Fatal: " },
-    { MT_TRACE, "Trace: " },
-    { MT_UNKNOWN, "<type unknown>: " },
-  };
-
-  // A simple DRC check
-  if (_eMT > MT_UNKNOWN) {
-    _eMT = MT_UNKNOWN;
-  }
-
-  // Verbosity is not enabled
-  if ((m_bVerbose == false) && (_eMT == MT_VERBOSE)) {
-      return;
-  }
-
-  // Tracing is not enabled
-  if ((m_bTrace == false) && (_eMT == MT_TRACE)) {
-      return;
-  }
-
-  std::cout << msgPrefix[_eMT] << _msg;
-
-  if (_endl == true) {
-    std::cout << std::endl;
-  }
-}
-
-void 
-XBUtilities::message(const std::string& _msg, bool _endl) 
-{ 
-  message_(MT_MESSAGE, _msg, _endl); 
-}
-
-void 
-XBUtilities::info(const std::string& _msg, bool _endl)    
-{ 
-  message_(MT_INFO, _msg, _endl); 
-}
-
-void 
-XBUtilities::warning(const std::string& _msg, bool _endl) 
-{ 
-  message_(MT_WARNING, _msg, _endl); 
-}
-
-void 
-XBUtilities::error(const std::string& _msg, bool _endl)
-{ 
-  message_(MT_ERROR, _msg, _endl); 
-}
-
-void 
-XBUtilities::verbose(const std::string& _msg, bool _endl) 
-{ 
-  message_(MT_VERBOSE, _msg, _endl); 
-}
-
-void 
-XBUtilities::fatal(const std::string& _msg, bool _endl)   
-{ 
-  message_(MT_FATAL, _msg, _endl); 
-}
-
-void 
-XBUtilities::trace(const std::string& _msg, bool _endl)   
-{ 
-  message_(MT_TRACE, _msg, _endl); 
-}
-
-
-
-void 
-XBUtilities::trace_print_tree(const std::string & _name, 
-                              const boost::property_tree::ptree & _pt)
-{
-  if (m_bTrace == false) {
-    return;
-  }
-
-  XBUtilities::trace(_name + " (JSON Tree)");
-
-  std::ostringstream buf;
-  boost::property_tree::write_json(buf, _pt, true /*Pretty print*/);
-  XBUtilities::message(buf.str());
-}
-
-void 
-XBUtilities::wrap_paragraph( const std::string & _unformattedString, 
-                             unsigned int _indentWidth, 
-                             unsigned int _columnWidth, 
-                             bool _indentFirstLine,
-                             std::string &_formattedString)
-{
-  // Set return variables to a now state
-  _formattedString.clear();
-
-  if (_indentWidth >= _columnWidth) {
-    std::string errMsg = boost::str(boost::format("Internal Error: %s paragraph indent (%d) is greater than or equal to the column width (%d) ") % __FUNCTION__ % _indentWidth % _columnWidth);
-    throw std::runtime_error(errMsg);
-  }
-
-  const unsigned int paragraphWidth = _columnWidth - _indentWidth;
-
-  std::string::const_iterator lineBeginIter = _unformattedString.begin();
-  const std::string::const_iterator paragraphEndIter = _unformattedString.end();
-
-  unsigned int linesProcessed = 0;
-
-  while (lineBeginIter != paragraphEndIter)  
-  {
-    // Remove leading spaces
-    if ((linesProcessed > 0) && 
-        (*lineBeginIter == ' ')) {
-      lineBeginIter++;
-      continue;
-    }
-
-    // Determine the end-of-the line to be examined
-    std::string::const_iterator lineEndIter = lineBeginIter;
-    auto remainingChars = std::distance(lineBeginIter, paragraphEndIter);
-    if (remainingChars < paragraphWidth)
-      lineEndIter += remainingChars;
-    else
-      lineEndIter += paragraphWidth;
-
-    // Not last line
-    if (lineEndIter != paragraphEndIter) {
-      // Find a break between the words
-      std::string::const_iterator lastSpaceIter = find(std::reverse_iterator<std::string::const_iterator>(lineEndIter),
-                                                       std::reverse_iterator<std::string::const_iterator>(lineBeginIter), ' ').base();
-
-      // See if we have gone to the beginning, if not then break the line
-      if (lastSpaceIter != lineBeginIter) {
-        lineEndIter = lastSpaceIter;
-      }
-    }
-    
-    // Add new line
-    if (linesProcessed > 0)
-      _formattedString += "\n";
-
-    // Indent the line
-    if ((linesProcessed > 0) || 
-        (_indentFirstLine == true)) {
-      for (size_t index = _indentWidth; index > 0; index--)
-      _formattedString += " ";
-    }
-
-    // Write out the line
-    _formattedString.append(lineBeginIter, lineEndIter);
-
-    lineBeginIter = lineEndIter;              
-    linesProcessed++;
-  }
-}   
-
-void 
-XBUtilities::wrap_paragraphs( const std::string & _unformattedString, 
-                              unsigned int _indentWidth, 
-                              unsigned int _columnWidth, 
-                              bool _indentFirstLine,
-                              std::string &_formattedString) 
-{
-  // Set return variables to a now state
-  _formattedString.clear();
-
-  if (_indentWidth >= _columnWidth) {
-    std::string errMsg = boost::str(boost::format("Internal Error: %s paragraph indent (%d) is greater than or equal to the column width (%d) ") % __FUNCTION__ % _indentWidth % _columnWidth);
-    throw std::runtime_error(errMsg);
-  }
-
-  typedef boost::tokenizer<boost::char_separator<char>> tokenizer;
-  boost::char_separator<char> sep{"\n", "", boost::keep_empty_tokens};
-  tokenizer paragraphs{_unformattedString, sep};
-
-  tokenizer::const_iterator iter = paragraphs.begin();
-  while (iter != paragraphs.end()) {
-    std::string formattedParagraph;
-    wrap_paragraph(*iter, _indentWidth, _columnWidth, _indentFirstLine, formattedParagraph);
-    _formattedString += formattedParagraph;
-    _indentFirstLine = true; // We wish to indent all lines following the first
-
-    ++iter;
-
-    // Determine if a '\n' should be added
-    if (iter != paragraphs.end()) 
-      _formattedString += "\n";
-  }
-}
-
-void
-XBUtilities::collect_devices( const std::set<std::string> &_deviceBDFs,
-                              bool _inUserDomain,
-                              xrt_core::device_collection &_deviceCollection)
-{
-  // -- If the collection is empty then do nothing
-  if (_deviceBDFs.empty())
-    return;
-
-  // -- Collect all of devices if the "all" option is used...anywhere in the collection
-  if (_deviceBDFs.find("all") != _deviceBDFs.end()) {
-    xrt_core::device::id_type total = 0;
-    try {
-      // If there are no devices in the server a runtime exception is thrown in  mgmt.cpp probe()
-      total = (xrt_core::device::id_type) xrt_core::get_total_devices(_inUserDomain /*isUser*/).first;
-    } catch (...) { 
-      /* Do nothing */ 
-    }
-
-    // No devices found
-    if (total == 0)
-      return;
-
-    // Now collect the devices and add them to the collection
-    for(xrt_core::device::id_type index = 0; index < total; ++index) {
-      if(_inUserDomain)
-        _deviceCollection.push_back( xrt_core::get_userpf_device(index) );
-      else 
-        _deviceCollection.push_back( xrt_core::get_mgmtpf_device(index) );
-    }
-
-    return;
-  }
-
-  // -- Collect the devices by name
-  for (const auto & deviceBDF : _deviceBDFs) {
-  	auto index = xrt_core::utils::bdf2index(deviceBDF, _inUserDomain);         // Can throw
-    if(_inUserDomain)
-        _deviceCollection.push_back( xrt_core::get_userpf_device(index) );
-      else 
-        _deviceCollection.push_back( xrt_core::get_mgmtpf_device(index) );
-  }
-}
-
-bool 
-XBUtilities::can_proceed()
-{
-  bool proceed = false;
-  std::string input;
-
-  std::cout << "Are you sure you wish to proceed? [Y/n]: ";
-  std::getline( std::cin, input );
-
-  // Ugh, the std::transform() produces windows compiler warnings due to 
-  // conversions from 'int' to 'char' in the algorithm header file
-  boost::algorithm::to_lower(input);
-  //std::transform( input.begin(), input.end(), input.begin(), [](unsigned char c){ return std::tolower(c); });
-  //std::transform( input.begin(), input.end(), input.begin(), ::tolower);
-
-  // proceeds for "y", "Y" and no input
-  proceed = ((input.compare("y") == 0) || input.empty());
-  if (!proceed)
-    std::cout << "Action canceled." << std::endl;
-  return proceed;
-}
-
-boost::property_tree::ptree
-XBUtilities::get_available_devices(bool inUserDomain) 
-{
-  xrt_core::device_collection deviceCollection;
-  collect_devices(std::set<std::string> {"all"}, inUserDomain, deviceCollection);
-  boost::property_tree::ptree pt;
-  for (const auto & device : deviceCollection) {
-    boost::property_tree::ptree pt_dev;
-    pt_dev.put("bdf", xrt_core::query::pcie_bdf::to_string(xrt_core::device_query<xrt_core::query::pcie_bdf>(device)));
-    pt_dev.put("vbnv", xrt_core::device_query<xrt_core::query::rom_vbnv>(device));
-    pt_dev.put("id", xrt_core::query::rom_time_since_epoch::to_string(xrt_core::device_query<xrt_core::query::rom_time_since_epoch>(device)));
-    pt_dev.put("is_ready", "true"); //to-do: sysfs node but on windows?
-    pt.push_back(std::make_pair("", pt_dev));
-  }
-  return pt;
-}
-
-std::vector<char>
-XBUtilities::get_axlf_section(const std::string& filename, axlf_section_kind kind)
-{
-  std::ifstream in(filename);
-  if (!in.is_open())
-    throw std::runtime_error(boost::str(boost::format("Can't open %s") % filename));
-
-  // Read axlf from dsabin file to find out number of sections in total.
-  axlf a;
-  size_t sz = sizeof (axlf);
-  in.read(reinterpret_cast<char *>(&a), sz);
-  if (!in.good())
-    throw std::runtime_error(boost::str(boost::format("Can't read axlf from %s") % filename));
-
-  // Reread axlf from dsabin file, including all sections headers.
-  // Sanity check for number of sections coming from user input file
-  if (a.m_header.m_numSections > 10000)
-    throw std::runtime_error("Incorrect file passed in");
-
-  sz = sizeof (axlf) + sizeof (axlf_section_header) * (a.m_header.m_numSections - 1);
-
-  std::vector<char> top(sz);
-  in.seekg(0);
-  in.read(top.data(), sz);
-  if (!in.good())
-    throw std::runtime_error(boost::str(boost::format("Can't read axlf and section headers from %s") % filename));
-
-  const axlf *ap = reinterpret_cast<const axlf *>(top.data());
-  auto section = ::xclbin::get_axlf_section(ap, kind);
-  if (!section)
-    throw std::runtime_error("Section not found");
-
-  std::vector<char> buf(section->m_sectionSize);
-  in.seekg(section->m_sectionOffset);
-  in.read(buf.data(), section->m_sectionSize);
-
-  return buf;
-}
-
-std::vector<std::string>
-XBUtilities::get_uuids(const void *dtbuf)
-{
-  std::vector<std::string> uuids;
-  struct fdt_header *bph = (struct fdt_header *)dtbuf;
-  uint32_t version = be32toh(bph->version);
-  uint32_t off_dt = be32toh(bph->off_dt_struct);
-  const char *p_struct = (const char *)dtbuf + off_dt;
-  uint32_t off_str = be32toh(bph->off_dt_strings);
-  const char *p_strings = (const char *)dtbuf + off_str;
-  const char *p, *s;
-  uint32_t tag;
-  int sz;
-
-  p = p_struct;
-  uuids.clear();
-  while ((tag = be32toh(GET_CELL(p))) != FDT_END) {
-    if (tag == FDT_BEGIN_NODE) {
-      s = p;
-      p = PALIGN(p + strlen(s) + 1, 4);
-      continue;
-    }
-    if (tag != FDT_PROP)
-      continue;
-
-    sz = be32toh(GET_CELL(p));
-    s = p_strings + be32toh(GET_CELL(p));
-    if (version < 16 && sz >= 8)
-      p = PALIGN(p, 8);
-
-    if (!strcmp(s, "logic_uuid")) {
-      uuids.insert(uuids.begin(), std::string(p));
-    }
-    else if (!strcmp(s, "interface_uuid")) {
-      uuids.push_back(std::string(p));
-    }
-    
-    p = PALIGN(p + sz, 4);
-  }
-  return uuids;  
-}
-
-static const std::map<std::string, reset_type> reset_map = {
-    { "hot", reset_type::hot },
-    { "kernel", reset_type::kernel },
-    { "ert", reset_type::ert },
-    { "ecc", reset_type::ecc },
-    { "soft_kernel", reset_type::soft_kernel }
-  };
-
-XBUtilities::reset_type
-XBUtilities::str_to_enum_reset(const std::string& str)
-{
-  auto it = reset_map.find(str);
-  if (it != reset_map.end())
-    return it->second;
-  throw xrt_core::error(str + " is invalid. Please specify a valid reset type");
-}
 
 static std::string
 precision(double value, int p)
@@ -1119,5 +601,4 @@
   uuid.append(str);
   
   return uuid;
-}
->>>>>>> 825d1010
+}