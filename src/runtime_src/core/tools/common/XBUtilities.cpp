/**
 * Copyright (C) 2019-2021 Xilinx, Inc
 *
 * Licensed under the Apache License, Version 2.0 (the "License"). You may
 * not use this file except in compliance with the License. A copy of the
 * License is located at
 *
 *     http://www.apache.org/licenses/LICENSE-2.0
 *
 * Unless required by applicable law or agreed to in writing, software
 * distributed under the License is distributed on an "AS IS" BASIS, WITHOUT
 * WARRANTIES OR CONDITIONS OF ANY KIND, either express or implied. See the
 * License for the specific language governing permissions and limitations
 * under the License.
 */

// ------ I N C L U D E   F I L E S -------------------------------------------
// Local - Include Files
#include "XBUtilities.h"
#include "core/common/error.h"
#include "core/common/utils.h"
#include "core/common/message.h"

#include "common/system.h"

// 3rd Party Library - Include Files
#include <boost/property_tree/json_parser.hpp>
#include <boost/tokenizer.hpp>
#include <boost/format.hpp>
#include <boost/algorithm/string/split.hpp>

// System - Include Files
#include <iostream>
#include <map>
#include <regex>


#ifdef _WIN32

# pragma warning( disable : 4189 4100 )
# pragma comment(lib, "Ws2_32.lib")
/* need to link the lib for the following to work */
# define be32toh ntohl
#else
# include <unistd.h> // SUDO check
#endif

#define ALIGN(x, a)     (((x) + ((a) - 1)) & ~((a) - 1))
#define PALIGN(p, a)    ((char *)(ALIGN((unsigned long long)(p), (a))))
#define GET_CELL(p)     (p += 4, *((const uint32_t *)(p-4)))

// ------ C O N S T A N T   V A R I A B L E S ---------------------------------
static const uint32_t FDT_BEGIN_NODE = 0x1;
static const uint32_t FDT_PROP = 0x3;
static const uint32_t FDT_END = 0x9;

// ------ L O C A L  F U N C T I O N S  A N D  S T R U C T S ------------------
struct fdt_header {
  uint32_t magic;
  uint32_t totalsize;
  uint32_t off_dt_struct;
  uint32_t off_dt_strings;
  uint32_t off_mem_rsvmap;
  uint32_t version;
  uint32_t last_comp_version;
  uint32_t boot_cpuid_phys;
  uint32_t size_dt_strings;
  uint32_t size_dt_struct;
};


// ------ N A M E S P A C E ---------------------------------------------------
using namespace XBUtilities;

// ------ S T A T I C   V A R I A B L E S -------------------------------------
static bool m_bVerbose = false;
static bool m_bTrace = false;
static bool m_disableEscapeCodes = false;
static bool m_bShowHidden = false;
static bool m_bForce = false;


// ------ F U N C T I O N S ---------------------------------------------------
void
XBUtilities::setVerbose(bool _bVerbose)
{
  bool prevVerbose = m_bVerbose;

  if ((prevVerbose == true) && (_bVerbose == false))
    verbose("Disabling Verbosity");

  m_bVerbose = _bVerbose;

  if ((prevVerbose == false) && (_bVerbose == true))
    verbose("Enabling Verbosity");
}

bool 
XBUtilities::getVerbose()
{
  return m_bVerbose;
}

void
XBUtilities::setTrace(bool _bTrace)
{
  if (_bTrace)
    trace("Enabling Tracing");
  else
    trace("Disabling Tracing");

  m_bTrace = _bTrace;
}


void
XBUtilities::setShowHidden(bool _bShowHidden)
{
  if (_bShowHidden)
    trace("Hidden commands and options will be shown.");
  else
    trace("Hidden commands and options will be hidden");

  m_bShowHidden = _bShowHidden;
}

bool
XBUtilities::getShowHidden()
{
  return m_bShowHidden;
}

void
XBUtilities::setForce(bool _bForce)
{
  m_bForce = _bForce;

  if (m_bForce) 
    trace("Enabling force option");
  else
    trace("Disabling force option");
}

bool 
XBUtilities::getForce()
{
  return m_bForce;
}

void
XBUtilities::disable_escape_codes(bool _disable)
{
  m_disableEscapeCodes = _disable;
}

bool
XBUtilities::is_escape_codes_disabled() {
  return m_disableEscapeCodes;
}


void
XBUtilities::message_(MessageType _eMT, const std::string& _msg, bool _endl, std::ostream & _ostream)
{
  static std::map<MessageType, std::string> msgPrefix = {
    { MT_MESSAGE, "" },
    { MT_INFO, "Info: " },
    { MT_WARNING, "Warning: " },
    { MT_ERROR, "Error: " },
    { MT_VERBOSE, "Verbose: " },
    { MT_FATAL, "Fatal: " },
    { MT_TRACE, "Trace: " },
    { MT_UNKNOWN, "<type unknown>: " },
  };

  // A simple DRC check
  if (_eMT > MT_UNKNOWN) {
    _eMT = MT_UNKNOWN;
  }

  // Verbosity is not enabled
  if ((m_bVerbose == false) && (_eMT == MT_VERBOSE)) {
      return;
  }

  // Tracing is not enabled
  if ((m_bTrace == false) && (_eMT == MT_TRACE)) {
      return;
  }

  _ostream << msgPrefix[_eMT] << _msg;

  if (_endl == true) {
    _ostream << std::endl;
  }
}

void
XBUtilities::message(const std::string& _msg, bool _endl, std::ostream & _ostream)
{
  message_(MT_MESSAGE, _msg, _endl, _ostream);
}

void
XBUtilities::info(const std::string& _msg, bool _endl)
{
  message_(MT_INFO, _msg, _endl);
}

void
XBUtilities::warning(const std::string& _msg, bool _endl)
{
  message_(MT_WARNING, _msg, _endl);
}

void
XBUtilities::error(const std::string& _msg, bool _endl)
{
  message_(MT_ERROR, _msg, _endl);
}

void
XBUtilities::verbose(const std::string& _msg, bool _endl)
{
  message_(MT_VERBOSE, _msg, _endl);
}

void
XBUtilities::fatal(const std::string& _msg, bool _endl)
{
  message_(MT_FATAL, _msg, _endl);
}

void
XBUtilities::trace(const std::string& _msg, bool _endl)
{
  message_(MT_TRACE, _msg, _endl);
}



void
XBUtilities::trace_print_tree(const std::string & _name,
                              const boost::property_tree::ptree & _pt)
{
  if (m_bTrace == false) {
    return;
  }

  XBUtilities::trace(_name + " (JSON Tree)");

  std::ostringstream buf;
  boost::property_tree::write_json(buf, _pt, true /*Pretty print*/);
  XBUtilities::message(buf.str());
}


std::string
XBUtilities::wrap_paragraphs( const std::string & unformattedString,
                              unsigned int indentWidth,
                              unsigned int columnWidth,
                              bool indentFirstLine) {
  std::vector<std::string> lines;

  // Process the string
  std::string workingString;

  for (const auto &entry : unformattedString) {
    // Do we have a new line added by the user
    if (entry == '\n') {
      lines.push_back(workingString);
      workingString.clear();
      continue;
    }

    workingString += entry;

    // Check to see if this string is too long
    if (workingString.size() >= columnWidth) {
      // Find the beginning of the previous 'word'
      auto index = workingString.find_last_of(" ");

      // None found, keep on adding characters till we find a space
      if (index == std::string::npos)
        continue;

      // Add the line and populate the next line
      lines.push_back(workingString.substr(0, index));
      workingString = workingString.substr(index + 1);
    }
  }

  if (!workingString.empty())
    lines.push_back(workingString);

  // Early exit, nothing here
  if (lines.size() == 0)
    return std::string();

  // -- Build the formatted string
  std::string formattedString;

  // Iterate over the lines building the formatted string
  const std::string indention(indentWidth, ' ');
  auto iter = lines.begin();
  while (iter != lines.end()) {
    // Add an indention
    if (iter != lines.begin() || indentFirstLine)
      formattedString += indention;
    
    // Add formatted line
    formattedString += *iter;

    // Don't add a '\n' on the last line
    if (++iter != lines.end())
      formattedString += "\n";
  }

  return formattedString;
}

boost::property_tree::ptree
XBUtilities::get_available_devices(bool inUserDomain)
{
  xrt_core::device_collection deviceCollection;
  collect_devices(std::set<std::string> {"all"}, inUserDomain, deviceCollection);
  boost::property_tree::ptree pt;
  for (const auto & device : deviceCollection) {
    boost::property_tree::ptree pt_dev;
    pt_dev.put("bdf", xrt_core::query::pcie_bdf::to_string(xrt_core::device_query<xrt_core::query::pcie_bdf>(device)));

    //user pf doesn't have mfg node. Also if user pf is loaded, it means that the card is not is mfg mode
    bool is_mfg = false;
    try{
      is_mfg = xrt_core::device_query<xrt_core::query::is_mfg>(device);
    } catch(...) {}

    //if factory mode
    if (is_mfg) {
      auto mGoldenVer = xrt_core::device_query<xrt_core::query::mfg_ver>(device);
      std::string vbnv = "xilinx_" + xrt_core::device_query<xrt_core::query::board_name>(device) + "_GOLDEN_"+ std::to_string(mGoldenVer);
      pt_dev.put("vbnv", vbnv);
    }
    else {
      pt_dev.put("vbnv", xrt_core::device_query<xrt_core::query::rom_vbnv>(device));
      try { //1RP
        pt_dev.put("id", xrt_core::query::rom_time_since_epoch::to_string(xrt_core::device_query<xrt_core::query::rom_time_since_epoch>(device)));
      } catch(...) 
      {
        // The id wasn't added
      }

      try { //2RP
        auto logic_uuids = xrt_core::device_query<xrt_core::query::logic_uuids>(device);
        if (!logic_uuids.empty())
          pt_dev.put("id", boost::str(boost::format("0x%s") % logic_uuids[0]));
      } catch(...) {
        // The id wasn't added
      }
    }

    pt_dev.put("is_ready", xrt_core::device_query<xrt_core::query::is_ready>(device));
    pt.push_back(std::make_pair("", pt_dev));
  }
  return pt;
}

/* 
 * currently edge supports only one device
 */
static uint16_t
deviceId2index()
{
  return 0;
}

std::string
str_available_devs(bool _inUserDomain)
{
  //gather available devices for user to pick from
  std::stringstream available_devs;
  available_devs << "\n Available devices:\n";
  boost::property_tree::ptree available_devices = get_available_devices(_inUserDomain);
  for(auto& kd : available_devices) {
    boost::property_tree::ptree& dev = kd.second;
    available_devs << boost::format("  [%s] : %s\n") % dev.get<std::string>("bdf") % dev.get<std::string>("vbnv");
  }
  return available_devs.str();
}

/*
 * Parse the bdf passed in by the user to an index
 * DDDD:BB:DD.F where domain and function are optional
 */
static uint16_t
bdf2index(const std::string& bdfstr, bool _inUserDomain)
{
  if(!std::regex_match(bdfstr,std::regex("[A-Za-z0-9:.]+")))
    throw std::runtime_error("Invalid BDF format. Please specify valid BDF" + str_available_devs(_inUserDomain));

  std::vector<std::string> tokens;
  boost::split(tokens, bdfstr, boost::is_any_of(":"));
  int radix = 16;
  uint16_t domain = 0;
  uint16_t bus = 0;
  uint16_t dev = 0;
  uint16_t func = std::numeric_limits<uint16_t>::max();

  // check if we have 2-3 tokens: domain, bus, device.function
  // domain is optional
  if(tokens.size() <= 1 || tokens.size() > 3)
    throw std::runtime_error(boost::str(boost::format("Invalid BDF '%s'. Please spcify the BDF using 'DDDD:BB:DD.F' format") % bdfstr) + str_available_devs(_inUserDomain));

  std::reverse(std::begin(tokens), std::end(tokens));

  //check if func was specified. func is optional
  auto pos_of_func = tokens[0].find('.');
  if(pos_of_func != std::string::npos) {
    dev = static_cast<uint16_t>(std::stoi(std::string(tokens[0].substr(0, pos_of_func)), nullptr, radix));
    func = static_cast<uint16_t>(std::stoi(std::string(tokens[0].substr(pos_of_func+1)), nullptr, radix));
  }
  else{
    dev = static_cast<uint16_t>(std::stoi(std::string(tokens[0]), nullptr, radix));
  }
  bus = static_cast<uint16_t>(std::stoi(std::string(tokens[1]), nullptr, radix));
  
  // domain is not mandatory if it is "0000"
  if(tokens.size() > 2)
    domain = static_cast<uint16_t>(std::stoi(std::string(tokens[2]), nullptr, radix));

  uint64_t devices = _inUserDomain ? xrt_core::get_total_devices(true).first : xrt_core::get_total_devices(false).first;
  for (uint16_t i = 0; i < devices; i++) {
    std::shared_ptr<xrt_core::device> device;
    try{
      device = _inUserDomain ? xrt_core::get_userpf_device(i) : xrt_core::get_mgmtpf_device(i);
    } catch (...) { continue; }
    auto bdf = xrt_core::device_query<xrt_core::query::pcie_bdf>(device);

    //if the user specifies func, compare
    //otherwise safely ignore
    auto cmp_func = [bdf](uint16_t func)
    {
      if (func != std::numeric_limits<uint16_t>::max())
        return func == std::get<3>(bdf);
      return true;
    };

    if (domain == std::get<0>(bdf) && bus == std::get<1>(bdf) && dev == std::get<2>(bdf) && cmp_func(func))
      return i;
  }

  throw std::runtime_error(boost::str(boost::format("Specified device BDF '%s' not found") % bdfstr) + str_available_devs(_inUserDomain));
}

/*
 * Map the string passed in by the user to a valid index
 * Supports pcie and edge devices
 */
static uint16_t
str2index(const std::string& str, bool _inUserDomain)
{
  //throw an error if no devices are present
  uint64_t devices = _inUserDomain ? xrt_core::get_total_devices(true).first : xrt_core::get_total_devices(false).first;
  if(devices == 0)
    throw std::runtime_error("No devices found");
  try {
    int idx(boost::lexical_cast<int>(str));
    auto device = _inUserDomain ? xrt_core::get_userpf_device(idx) : xrt_core::get_mgmtpf_device(idx);

    auto bdf = xrt_core::device_query<xrt_core::query::pcie_bdf>(device);
    // if the bdf is zero, we are dealing with an edge device
    if(std::get<0>(bdf) == 0 && std::get<1>(bdf) == 0 && std::get<2>(bdf) == 0 && std::get<3>(bdf) == 0)
      return deviceId2index();
  } catch (...) {
    /* not an edge device so safe to ignore this error */
  }
  return bdf2index(str, _inUserDomain);
}

void
XBUtilities::collect_devices( const std::set<std::string> &_deviceBDFs,
                              bool _inUserDomain,
                              xrt_core::device_collection &_deviceCollection)
{
  // -- If the collection is empty then do nothing
  if (_deviceBDFs.empty())
    return;

  // -- Collect all of devices if the "all" option is used...anywhere in the collection
  if (_deviceBDFs.find("all") != _deviceBDFs.end()) {
    xrt_core::device::id_type total = 0;
    try {
      // If there are no devices in the server a runtime exception is thrown in  mgmt.cpp probe()
      total = (xrt_core::device::id_type) xrt_core::get_total_devices(_inUserDomain /*isUser*/).first;
    } catch (...) {
      /* Do nothing */
    }

    // No devices found
    if (total == 0)
      return;

    // Now collect the devices and add them to the collection
    for(xrt_core::device::id_type index = 0; index < total; ++index) {
      try {
        if(_inUserDomain)
          _deviceCollection.push_back( xrt_core::get_userpf_device(index) );
        else
          _deviceCollection.push_back( xrt_core::get_mgmtpf_device(index) );
      } catch (...) { 
        /* If the device is not available, quietly ignore it
           Use case: when a device is being reset in parallel */
      }
      
    }

    return;
  }

  // -- Collect the devices by name
  for (const auto & deviceBDF : _deviceBDFs) {
    auto index = str2index(deviceBDF, _inUserDomain);         // Can throw
    if(_inUserDomain)
      _deviceCollection.push_back( xrt_core::get_userpf_device(index) );
    else
      _deviceCollection.push_back( xrt_core::get_mgmtpf_device(index) );
  }
}

bool
XBUtilities::can_proceed(bool force)
{
  bool proceed = false;
  std::string input;

  std::cout << "Are you sure you wish to proceed? [Y/n]: ";

  if (force) 
    std::cout << "Y (Force override)" << std::endl;
  else
    std::getline(std::cin, input);
  
  // Ugh, the std::transform() produces windows compiler warnings due to
  // conversions from 'int' to 'char' in the algorithm header file
  boost::algorithm::to_lower(input);
  //std::transform( input.begin(), input.end(), input.begin(), [](unsigned char c){ return std::tolower(c); });
  //std::transform( input.begin(), input.end(), input.begin(), ::tolower);

  // proceeds for "y", "Y" and no input
  proceed = ((input.compare("y") == 0) || input.empty());
  if (!proceed)
    std::cout << "Action canceled." << std::endl;
  return proceed;
}

void
XBUtilities::can_proceed_or_throw(const std::string& info, const std::string& error)
{
  std::cout << info << "\n";
  if (!can_proceed(getForce()))
    throw xrt_core::system_error(ECANCELED, error);
}

void
XBUtilities::sudo_or_throw(const std::string& msg)
{
#ifndef _WIN32
  if ((getuid() == 0) || (geteuid() == 0))
    return;

  std::cerr << "ERROR: " << msg << std::endl;
  throw xrt_core::error(std::errc::operation_canceled);
#endif
}


void 
XBUtilities::print_exception_and_throw_cancel(const xrt_core::error& e)
{
  // Remove the type of error from the message.
  const std::string msg = std::regex_replace(e.what(), std::regex(std::string(": ") + e.code().message()), "");

  std::cerr << boost::format("ERROR (%s): %s") % e.code().message() % msg << std::endl;

  throw xrt_core::error(std::errc::operation_canceled);
}

void 
XBUtilities::print_exception_and_throw_cancel(const std::runtime_error& e)
{
  std::cerr << boost::format("ERROR: %s\n") % e.what();
  throw xrt_core::error(std::errc::operation_canceled);
}

std::vector<char>
XBUtilities::get_axlf_section(const std::string& filename, axlf_section_kind kind)
{
  std::ifstream in(filename);
  if (!in.is_open())
    throw std::runtime_error(boost::str(boost::format("Can't open %s") % filename));

  // Read axlf from dsabin file to find out number of sections in total.
  axlf a;
  size_t sz = sizeof (axlf);
  in.read(reinterpret_cast<char *>(&a), sz);
  if (!in.good())
    throw std::runtime_error(boost::str(boost::format("Can't read axlf from %s") % filename));

  // Reread axlf from dsabin file, including all sections headers.
  // Sanity check for number of sections coming from user input file
  if (a.m_header.m_numSections > 10000)
    throw std::runtime_error("Incorrect file passed in");

  sz = sizeof (axlf) + sizeof (axlf_section_header) * (a.m_header.m_numSections - 1);

  std::vector<char> top(sz);
  in.seekg(0);
  in.read(top.data(), sz);
  if (!in.good())
    throw std::runtime_error(boost::str(boost::format("Can't read axlf and section headers from %s") % filename));

  const axlf *ap = reinterpret_cast<const axlf *>(top.data());
  auto section = ::xclbin::get_axlf_section(ap, kind);
  if (!section)
    throw std::runtime_error("Section not found");

  std::vector<char> buf(section->m_sectionSize);
  in.seekg(section->m_sectionOffset);
  in.read(buf.data(), section->m_sectionSize);

  return buf;
}

std::vector<std::string>
XBUtilities::get_uuids(const void *dtbuf)
{
  std::vector<std::string> uuids;
  struct fdt_header *bph = (struct fdt_header *)dtbuf;
  uint32_t version = be32toh(bph->version);
  uint32_t off_dt = be32toh(bph->off_dt_struct);
  const char *p_struct = (const char *)dtbuf + off_dt;
  uint32_t off_str = be32toh(bph->off_dt_strings);
  const char *p_strings = (const char *)dtbuf + off_str;
  const char *p, *s;
  uint32_t tag;
  int sz;

  p = p_struct;
  uuids.clear();
  while ((tag = be32toh(GET_CELL(p))) != FDT_END) {
    if (tag == FDT_BEGIN_NODE) {
      s = p;
      p = PALIGN(p + strlen(s) + 1, 4);
      continue;
    }
    if (tag != FDT_PROP)
      continue;

    sz = be32toh(GET_CELL(p));
    s = p_strings + be32toh(GET_CELL(p));
    if (version < 16 && sz >= 8)
      p = PALIGN(p, 8);

    if (!strcmp(s, "logic_uuid")) {
      uuids.insert(uuids.begin(), std::string(p));
    }
    else if (!strcmp(s, "interface_uuid")) {
      uuids.push_back(std::string(p));
    }

    p = PALIGN(p + sz, 4);
  }
  return uuids;
}

static const std::map<std::string, xrt_core::query::reset_type> reset_map = {
    { "hot", xrt_core::query::reset_type(xrt_core::query::reset_key::hot, "HOT Reset", "", "mgmt_reset", "Please make sure xocl driver is unloaded.", "1") },
    { "kernel", xrt_core::query::reset_type(xrt_core::query::reset_key::kernel, "KERNEL Reset", "", "mgmt_reset", "Please make sure no application is currently running.", "2") },
    { "ert", xrt_core::query::reset_type(xrt_core::query::reset_key::ert, "ERT Reset", "", "mgmt_reset", "", "3") },
    { "ecc", xrt_core::query::reset_type(xrt_core::query::reset_key::ecc, "ECC Reset", "", "ecc_reset", "", "4") },
    { "soft-kernel", xrt_core::query::reset_type(xrt_core::query::reset_key::soft_kernel, "SOFT KERNEL Reset", "", "mgmt_reset", "", "5") },
    { "aie", xrt_core::query::reset_type(xrt_core::query::reset_key::aie, "AIE Reset", "", "mgmt_reset", "", "6") },
    { "user", xrt_core::query::reset_type(xrt_core::query::reset_key::user, "HOT Reset", "", "", "", "") },
  };

xrt_core::query::reset_type
XBUtilities::str_to_reset_obj(const std::string& str)
{
  auto it = reset_map.find(str);
  if (it != reset_map.end())
    return it->second;
  throw xrt_core::error(str + " is invalid. Please specify a valid reset type");
<<<<<<< HEAD
}

std::string
XBUtilities::string_to_UUID(std::string str)
{
  //make sure that a UUID is passed in
  assert(str.length() == 32);
  std::string uuid = "";
  //positions to insert hyphens
  //before: 00000000000000000000000000000000
  std::vector<int> pos = {8, 4, 4, 4};
  //before: 00000000-0000-0000-0000-000000000000

  for(auto const p : pos) {
    std::string token = str.substr(0, p);
    boost::to_upper(token);
    uuid.append(token + "-");
    str.erase(0, p);
  }
  boost::to_upper(str);
  uuid.append(str);

  return uuid;
}

static const std::map<int, std::string> oemid_map = {
  {0x10da, "Xilinx"},
  {0x02a2, "Dell"},
  {0x12a1, "IBM"},
  {0xb85c, "HP"},
  {0x2a7c, "Super Micro"},
  {0x4a66, "Lenovo"},
  {0xbd80, "Inspur"},
  {0x12eb, "Amazon"},
  {0x2b79, "Google"}
};

std::string 
XBUtilities::parse_oem_id(const std::string& oemid)
{
  unsigned int oem_id_val = 0;
  std::stringstream ss;

  try {
    ss << std::hex << oemid;
    ss >> oem_id_val;
  } catch (const std::exception&) {
    //failed to parse oemid to hex value, ignore erros and print original value
  }

  auto oemstr = oemid_map.find(oem_id_val);
  return oemstr != oemid_map.end() ? oemstr->second : "N/A";
}

static const std::map<std::string, std::string> clock_map = {
  {"DATA_CLK", "Data"},
  {"KERNEL_CLK", "Kernel"},
  {"SYSTEM_CLK", "System"},
};

std::string 
XBUtilities::parse_clock_id(const std::string& id)
{
  auto clock_str = clock_map.find(id);
  return clock_str != clock_map.end() ? clock_str->second : "N/A";
}

uint64_t 
XBUtilities::stringToBytes(const std::string &str)
{
  uint64_t size = 0;
  if(!str.empty()) {
    uint64_t bytes = 0;
    auto units = str.substr(str.length()-1);
    boost::to_upper(units);
    if(units.compare("B") == 0)
      bytes = 1;
    else if(units.compare("k") == 0)
      bytes = 1024;
    else if(units.compare("M") == 0)
      bytes = 1024*1024;
    else if(units.compare("G") == 0)
      bytes = 1024*1024*1024;
    else
      throw xrt_core::error(std::errc::invalid_argument);
      
    try {
      size = std::stoll(str.substr(0, str.length()-1));
    } 
    catch (const std::exception&) {
      //out of range, invalid argument ex
      throw xrt_core::error(std::errc::invalid_argument);
    }
    size = size*bytes;
  }
  return size;
=======
>>>>>>> 89bfa8b2
}<|MERGE_RESOLUTION|>--- conflicted
+++ resolved
@@ -690,7 +690,6 @@
   if (it != reset_map.end())
     return it->second;
   throw xrt_core::error(str + " is invalid. Please specify a valid reset type");
-<<<<<<< HEAD
 }
 
 std::string
@@ -787,6 +786,4 @@
     size = size*bytes;
   }
   return size;
-=======
->>>>>>> 89bfa8b2
 }