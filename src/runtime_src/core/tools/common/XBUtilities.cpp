--- conflicted
+++ resolved
@@ -503,7 +503,6 @@
   return uuids;  
 }
 
-<<<<<<< HEAD
 int 
 XBUtilities::check_p2p_config(const std::shared_ptr<xrt_core::device>& _dev, std::string &msg)
 {
@@ -545,7 +544,7 @@
   msg = "P2P bar is not enabled";
   return static_cast<int>(p2p_config::disabled);
 }
-=======
+
 static const std::map<std::string, reset_type> reset_map = {
     { "hot", reset_type::hot },
     { "kernel", reset_type::kernel },
@@ -561,6 +560,4 @@
   if (it != reset_map.end())
     return it->second;
   throw xrt_core::error(str + " is invalid. Please specify a valid reset type");
-}
-
->>>>>>> 342b4138
+}