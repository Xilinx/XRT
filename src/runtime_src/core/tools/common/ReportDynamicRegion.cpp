/**
 * Copyright (C) 2021 Xilinx, Inc
 *
 * Licensed under the Apache License, Version 2.0 (the "License"). You may
 * not use this file except in compliance with the License. A copy of the
 * License is located at
 *
 *     http://www.apache.org/licenses/LICENSE-2.0
 *
 * Unless required by applicable law or agreed to in writing, software
 * distributed under the License is distributed on an "AS IS" BASIS, WITHOUT
 * WARRANTIES OR CONDITIONS OF ANY KIND, either express or implied. See the
 * License for the specific language governing permissions and limitations
 * under the License.
 */

// ------ I N C L U D E   F I L E S -------------------------------------------
// Local - Include Files
#include <boost/algorithm/string.hpp>
#include "ReportDynamicRegion.h"
#include "core/common/query_requests.h"
#include "core/common/device.h"
#include "core/common/utils.h"
#include "ps_kernel.h"

// 3rd Party Library - Include Files
#include <boost/property_tree/json_parser.hpp>

namespace qr = xrt_core::query;

enum class cu_type {
  PL,
  PS
};

static std::string 
enum_to_str(cu_type type) {
  switch(type) {
    case cu_type::PL:
      return "PL";
    case cu_type::PS:
      return "PS";
    default:
      break;
  }
  return "UNLNOWN";
}

boost::property_tree::ptree
get_cu_status(uint32_t cu_status)
{
  boost::property_tree::ptree pt;
  std::vector<std::string> bit_set;

  if (cu_status & 0x1)
    bit_set.push_back("START");
  if (cu_status & 0x2)
    bit_set.push_back("DONE");
  if (cu_status & 0x4)
    bit_set.push_back("IDLE");
  if (cu_status & 0x8)
    bit_set.push_back("READY");
  if (cu_status & 0x10)
    bit_set.push_back("RESTART");

  pt.put("bit_mask",	boost::str(boost::format("0x%x") % cu_status));
  boost::property_tree::ptree ptSt_arr;
  for(auto& str : bit_set)
    ptSt_arr.push_back(std::make_pair("", boost::property_tree::ptree(str)));

  if (!ptSt_arr.empty())
    pt.add_child( std::string("bits_set"), ptSt_arr);

  return pt;
}

static void
schedulerUpdateStat(xrt_core::device *device)
{
  try {
    // lock xclbin
    auto uuid = xrt::uuid(xrt_core::device_query<xrt_core::query::xclbin_uuid>(device));
    device->open_context(uuid.get(), std::numeric_limits<unsigned int>::max(), true);
    auto at_exit = [] (auto device, auto uuid) { device->close_context(uuid.get(), std::numeric_limits<unsigned int>::max()); };
    xrt_core::scope_guard<std::function<void()>> g(std::bind(at_exit, device, uuid));
    
    device->update_scheduler_status();
  }
  catch (const std::exception&) {
    // xclbin_lock failed, safe to ignore
  }
}

boost::property_tree::ptree
populate_cus(const xrt_core::device *device)
{
  schedulerUpdateStat(const_cast<xrt_core::device *>(device));
  boost::property_tree::ptree pt;
  std::vector<char> ip_buf;
  std::vector<std::tuple<uint64_t, uint32_t, uint32_t>> cu_stats; // tuple <base_addr, usage, status>
  boost::property_tree::ptree ptree;

  try {
    std::string uuid = xrt::uuid(xrt_core::device_query<xrt_core::query::xclbin_uuid>(device)).to_string();
    boost::algorithm::to_upper(uuid);
    ptree.put("xclbin_uuid", uuid);
  } catch (...) {  }

  try {
    ip_buf = xrt_core::device_query<qr::ip_layout_raw>(device);
    cu_stats = xrt_core::device_query<qr::kds_cu_info>(device);
  } catch (const std::exception& ex){
    ptree.put("error_msg", ex.what());
    return ptree;
  }

  if(ip_buf.empty() || cu_stats.empty()) {
    ptree.put("error_msg", "ip_layout/kds_cu data is empty");
    return ptree;
  }

  const ip_layout *layout = reinterpret_cast<const ip_layout*>(ip_buf.data());
  for (int i = 0; i < layout->m_count; i++) {
    if (layout->m_ip_data[i].m_type != IP_KERNEL)
      continue;

    for(auto& stat : cu_stats) {
      uint64_t base_addr = std::get<0>(stat);
      if (layout->m_ip_data[i].m_base_address == base_addr) {
        uint32_t usage = std::get<1>(stat);
        uint32_t status = std::get<2>(stat);

        boost::property_tree::ptree ptCu;
        ptCu.put( "name",			layout->m_ip_data[i].m_name);
        ptCu.put( "base_address",		boost::str(boost::format("0x%x") % base_addr));
        ptCu.put( "usage",			usage);
        ptCu.add_child( std::string("status"),	get_cu_status(status));
        pt.push_back(std::make_pair("", ptCu));
      }
    }
  }

  ptree.add_child("compute_units", pt);
  return ptree;
}

int 
getPSKernels(std::vector<ps_kernel_data> &psKernels, const xrt_core::device *device)
{
  try {
    std::vector<char> buf = xrt_core::device_query<xrt_core::query::ps_kernel>(device);
    if (buf.empty())
      return 0;
    const ps_kernel_node *map = reinterpret_cast<ps_kernel_node *>(buf.data());
    if(map->pkn_count < 0)
      return -EINVAL;

    for (unsigned int i = 0; i < map->pkn_count; i++)
      psKernels.emplace_back(map->pkn_data[i]);
  }
  catch (const xrt_core::query::no_such_key&) {
    // Ignoring if not available: Edge Case
  }

  return 0;
}

boost::property_tree::ptree
populate_cus_new(const xrt_core::device *device)
{
  schedulerUpdateStat(const_cast<xrt_core::device *>(device));

  boost::property_tree::ptree pt;
  using cu_data_type = qr::kds_cu_stat::data_type;
  using scu_data_type = qr::kds_scu_stat::data_type;
  std::vector<cu_data_type> cu_stats;
  std::vector<scu_data_type> scu_stats;
  boost::property_tree::ptree ptree;
  try {
    std::string uuid = xrt::uuid(xrt_core::device_query<xrt_core::query::xclbin_uuid>(device)).to_string();
    boost::algorithm::to_upper(uuid);
    ptree.put("xclbin_uuid", uuid);
  } catch (...) {  }

  try {
    cu_stats  = xrt_core::device_query<qr::kds_cu_stat>(device);
    scu_stats = xrt_core::device_query<qr::kds_scu_stat>(device);
  }
  catch (const xrt_core::query::no_such_key&) {
    // Ignoring if not available: Edge Case
  }
  catch (const std::exception& ex) {
    ptree.put("error_msg", ex.what());
    return ptree;
  }

  for (auto& stat : cu_stats) {
    boost::property_tree::ptree ptCu;
    ptCu.put( "name",           stat.name);
    ptCu.put( "base_address",   boost::str(boost::format("0x%x") % stat.base_addr));
    ptCu.put( "usage",          stat.usages);
    ptCu.put( "type", enum_to_str(cu_type::PL));
    ptCu.add_child( std::string("status"),	get_cu_status(stat.status));
    pt.push_back(std::make_pair("", ptCu));
  }

  std::vector<ps_kernel_data> psKernels;
  if (getPSKernels(psKernels, device) < 0) {
    std::cout << "WARNING: 'ps_kernel' invalid. Has the PS kernel been loaded? See 'xbutil program'.\n";
    return ptree;
  }

  uint32_t psk_inst = 0;
  uint32_t num_scu = 0;
  boost::property_tree::ptree pscu_list;
  for (auto& stat : scu_stats) {
    boost::property_tree::ptree ptCu;
    std::string scu_name = "Illegal";
    if (psk_inst >= psKernels.size()) {
      scu_name = stat.name;
      //This means something is wrong
      //scu_name e.g. kernel_vcu_encoder:scu_34
    } else {
      scu_name = psKernels.at(psk_inst).pkd_sym_name;
      scu_name.append("_");
      scu_name.append(std::to_string(num_scu));
      //scu_name e.g. kernel_vcu_encoder_2
    }
    ptCu.put( "name",           scu_name);
    ptCu.put( "base_address",   "0x0");
    ptCu.put( "usage",          stat.usages);
    ptCu.put( "type", enum_to_str(cu_type::PS));
    ptCu.add_child( std::string("status"),	get_cu_status(stat.status));
    pt.push_back(std::make_pair("", ptCu));

    if (psk_inst >= psKernels.size()) {
      continue;
    }
    num_scu++;
    if (num_scu == psKernels.at(psk_inst).pkd_num_instances) {
      //Handled all instances of a PS Kernel, so next is a new PS Kernel
      num_scu = 0;
      psk_inst++;
    }
  }

<<<<<<< HEAD
  boost::property_tree::ptree ptree;
  xrt::device dev(device->get_device_id());
  std::stringstream ss;
  ss << dev.get_info<xrt::info::device::dynamic_regions>();
  boost::property_tree::read_json(ss, ptree);
=======
>>>>>>> fedf5b88
  ptree.add_child("compute_units", pt);
  return ptree;
}

void
ReportDynamicRegion::getPropertyTreeInternal(const xrt_core::device * _pDevice, 
                                              boost::property_tree::ptree &_pt) const
{
  // Defer to the 20202 format.  If we ever need to update JSON data, 
  // Then update this method to do so.
  getPropertyTree20202(_pDevice, _pt);
}

void 
ReportDynamicRegion::getPropertyTree20202( const xrt_core::device * _pDevice, 
                                           boost::property_tree::ptree &_pt) const
{
  uint32_t kds_mode;

  // sysfs attribute kds_mode: 1 - new KDS; 0 - old KDS
  try {
    kds_mode = xrt_core::device_query<qr::kds_mode>(_pDevice);
  } catch (...){
    // When kds_mode doesn't present, xocl driver supports old KDS
    kds_mode = 0;
  }
  boost::property_tree::ptree pt_dynamic_region;
  // There can only be 1 root node
  if (kds_mode == 0) // Old kds
    pt_dynamic_region.push_back(std::make_pair("", populate_cus(_pDevice)));
  else // new kds
    pt_dynamic_region.push_back(std::make_pair("", populate_cus_new(_pDevice)));
  
  _pt.add_child("dynamic_regions", pt_dynamic_region);
}

void 
ReportDynamicRegion::writeReport( const xrt_core::device* /*_pDevice*/,
                       const boost::property_tree::ptree& _pt, 
                       const std::vector<std::string>& /*_elementsFilter*/,
                       std::ostream & _output) const
{
  boost::property_tree::ptree empty_ptree;
  boost::format cuFmt("    %-8s%-30s%-16s%-8s%-8s\n");

  //check if a valid CU report is generated
  const boost::property_tree::ptree& pt_dfx = _pt.get_child("dynamic_regions", empty_ptree);
  if(pt_dfx.empty())
    return;

  for(auto& k_dfx : pt_dfx) {
    const boost::property_tree::ptree& dfx = k_dfx.second;
    _output << "Xclbin UUID" << std::endl;
    _output << "  " + dfx.get<std::string>("xclbin_uuid", "N/A") << std::endl;
    _output << std::endl;

    const boost::property_tree::ptree& pt_cu = dfx.get_child("compute_units", empty_ptree);
    _output << "Compute Units" << std::endl;
    _output << "  PL Compute Units" << std::endl;
    _output << cuFmt % "Index" % "Name" % "Base_Address" % "Usage" % "Status";
    try {
      int index = 0;
      for(auto& kv : pt_cu) {
        const boost::property_tree::ptree& cu = kv.second;
        if(cu.get<std::string>("type").compare("PL") != 0)
          continue;
        std::string cu_status = cu.get_child("status").get<std::string>("bit_mask");
        uint32_t status_val = std::stoul(cu_status, nullptr, 16);
        _output << cuFmt % index++ %
          cu.get<std::string>("name") % cu.get<std::string>("base_address") %
          cu.get<std::string>("usage") % xrt_core::utils::parse_cu_status(status_val);
      }
    }
    catch( std::exception const& e) {
      _output << "ERROR: " <<  e.what() << std::endl;
    }
    _output << std::endl;

    //PS kernel report
    _output << "  PS Compute Units" << std::endl;
    _output << cuFmt % "Index" % "Name" % "Base_Address" % "Usage" % "Status";
    try {
      int index = 0;
      for(auto& kv : pt_cu) {
        const boost::property_tree::ptree& cu = kv.second;
        if(cu.get<std::string>("type").compare("PS") != 0)
          continue;
        std::string cu_status = cu.get_child("status").get<std::string>("bit_mask");
        uint32_t status_val = std::stoul(cu_status, nullptr, 16);
        _output << cuFmt % index++ %
          cu.get<std::string>("name") % cu.get<std::string>("base_address") %
          cu.get<std::string>("usage") % xrt_core::utils::parse_cu_status(status_val);
      }
    }
    catch( std::exception const& e) {
      _output << "ERROR: " <<  e.what() << std::endl;
    }
  }

  _output << std::endl;
}
<|MERGE_RESOLUTION|>--- conflicted
+++ resolved
@@ -244,14 +244,11 @@
     }
   }
 
-<<<<<<< HEAD
   boost::property_tree::ptree ptree;
   xrt::device dev(device->get_device_id());
   std::stringstream ss;
   ss << dev.get_info<xrt::info::device::dynamic_regions>();
   boost::property_tree::read_json(ss, ptree);
-=======
->>>>>>> fedf5b88
   ptree.add_child("compute_units", pt);
   return ptree;
 }
@@ -352,4 +349,4 @@
   }
 
   _output << std::endl;
-}
+}