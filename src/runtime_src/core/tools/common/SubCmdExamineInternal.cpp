// SPDX-License-Identifier: Apache-2.0
// Copyright (C) 2023-2024 Advanced Micro Devices, Inc. All rights reserved.

// ------ I N C L U D E   F I L E S -------------------------------------------
// Local - Include Files
#include "SubCmdExamineInternal.h"
#include "JSONConfigurable.h"
#include "core/common/error.h"

// Utilities
#include "tools/common/XBHelpMenusCore.h"
#include "tools/common/XBUtilitiesCore.h"
#include "tools/common/XBUtilities.h"
#include "tools/common/XBHelpMenus.h"
namespace XBU = XBUtilities;

// 3rd Party Library - Include Files
#include <boost/format.hpp>
#include <boost/program_options.hpp>
#include <boost/algorithm/string.hpp>
namespace po = boost::program_options;

// System - Include Files
#include <filesystem>
#include <fstream>
#include <iostream>
#include <regex>

static ReportCollection fullReportCollection = {};
static boost::program_options::options_description common_options;
static std::map<std::string,std::vector<std::shared_ptr<JSONConfigurable>>> jsonOptions;
static XBUtilities::VectorPairStrings common_reports;

// ----- C L A S S   M E T H O D S -------------------------------------------
SubCmdExamineInternal::SubCmdExamineInternal(bool _isHidden, bool _isDepricated, bool _isPreliminary, bool _isUserDomain, const boost::property_tree::ptree& configurations)
    : SubCmd("examine", 
             _isUserDomain ? "Status of the system and device" : "Returns detail information for the specified device.")
    , m_device("")
    , m_reportNames()
    , m_elementsFilter()
    , m_format("")
    , m_output("")
    , m_help(false)
    , m_isUserDomain(_isUserDomain)
{

  const std::string longDescription = "This command will 'examine' the state of the system/device and will"
                                      " generate a report of interest in a text or JSON format.";
  setLongDescription(longDescription);
  setExampleSyntax("");
  setIsHidden(_isHidden);
  setIsDeprecated(_isDepricated);
  setIsPreliminary(_isPreliminary);

  m_commandConfig = configurations;

  for (const auto& option : uniqueReportCollection)
    fullReportCollection.push_back(option);

  const auto& configs = JSONConfigurable::parse_configuration_tree(configurations);
  jsonOptions = JSONConfigurable::extract_subcmd_config<JSONConfigurable, Report>(fullReportCollection, configs, getConfigName(), std::string("report"));

  common_reports.emplace_back("all", "All known reports are produced");
  static const std::string reportOptionValues = XBU::create_suboption_list_map("", jsonOptions, common_reports);
  static const std::string formatOptionValues = XBU::create_suboption_list_string(Report::getSchemaDescriptionVector());
  common_options.add_options()
    ("device,d", boost::program_options::value<decltype(m_device)>(&m_device), "The Bus:Device.Function (e.g., 0000:d8:00.0) device of interest")
    ("format,f", boost::program_options::value<decltype(m_format)>(&m_format)->implicit_value(""), (std::string("Report output format. Valid values are:\n") + formatOptionValues).c_str() )
    ("output,o", boost::program_options::value<decltype(m_output)>(&m_output)->implicit_value(""), "Direct the output to the given file")
    ("help", boost::program_options::bool_switch(&m_help), "Help to use this sub-command")
  ;

  m_commonOptions.add(common_options);
  m_commonOptions.add_options()
    ("report,r", boost::program_options::value<decltype(m_reportNames)>(&m_reportNames)->multitoken()->zero_tokens(),(std::string("The type of report to be produced. Reports currently available are:\n") + reportOptionValues).c_str() )
  ;
  
  if (m_isUserDomain)
    m_hiddenOptions.add_options()
      ("element,e", boost::program_options::value<decltype(m_elementsFilter)>(&m_elementsFilter)->multitoken(), "Filters individual elements(s) from the report. Format: '/<key>/<key>/...'")
    ;
}

void
SubCmdExamineInternal::print_help_internal() const
{
  if (m_device.empty())
    printHelp();
  else {
    const std::string deviceClass = XBU::get_device_class(m_device, m_isUserDomain);
    static const std::string reportOptionValues = XBU::create_suboption_list_map(deviceClass, jsonOptions, common_reports);
    std::vector<std::string> tempVec;
    common_options.add_options()
      ("report,r", boost::program_options::value<decltype(tempVec)>(&tempVec)->multitoken(), (std::string("The type of report to be produced. Reports currently available are:\n") + reportOptionValues).c_str() )
    ;
    printHelp(common_options, m_hiddenOptions, deviceClass);
  }
}

void
SubCmdExamineInternal::execute(const SubCmdOptions& _options) const
{
  XBU::verbose("SubCommand: examine");

  // Parse sub-command ...
  po::variables_map vm;
  try{
    const auto unrecognized_options = process_arguments(vm, _options, false);

    if (!unrecognized_options.empty())
    {
      std::string error_str;
      error_str.append("Unrecognized arguments:\n");
      for (const auto& option : unrecognized_options)
        error_str.append(boost::str(boost::format("  %s\n") % option));
      throw boost::program_options::error(error_str);
    }
  }
  catch (const boost::program_options::error& e)
  {
    std::cerr << boost::format("ERROR: %s\n") % e.what();
    print_help_internal();
    throw xrt_core::error(std::errc::operation_canceled);
  }

  // Check to see if help was requested
  if (m_help) {
    print_help_internal();
    return;
  }
<<<<<<< HEAD
=======
  
  // Determine report level
  std::vector<std::string> reportsToRun(m_reportNames);
  if (reportsToRun.empty()) {
    reportsToRun.push_back("host");
  }

  // DRC check
  // When json is specified, make sure an accompanying output file is also specified
  if (!m_format.empty() && m_output.empty()) {
    std::cerr << "ERROR: Please specify an output file to redirect the json to" << std::endl;
    print_help_internal();
    throw xrt_core::error(std::errc::operation_canceled);
  }
>>>>>>> a5530855

  const auto validated_format = m_format.empty() ? "json" : m_format;
  Report::SchemaVersion schemaVersion = Report::getSchemaDescription(validated_format).schemaVersion;
  try{
    if (vm.count("output") && m_output.empty())
      throw xrt_core::error("Output file not specified");

    if (vm.count("report") && m_reportNames.empty())
      throw xrt_core::error("No report given to be produced");

    // DRC check
    // When json is specified, make sure an accompanying output file is also specified
    if (!m_format.empty() && m_output.empty())
      throw xrt_core::error("Please specify an output file to redirect the json to");

    if (schemaVersion == Report::SchemaVersion::unknown) 
      throw xrt_core::error((boost::format("ERROR: Unsupported --format option value '%s'. Supported values can be found in --format's help section below.") % validated_format).str());

    if (!m_output.empty() && std::filesystem::exists(m_output) && !XBU::getForce())
      throw xrt_core::error((boost::format("ERROR: The output file '%s' already exists.  Please either remove it or execute this command again with the '--force' option to overwrite it.") % m_output).str());

  } catch (const xrt_core::error& e) {
    // Catch only the exceptions that we have generated earlier
    std::cerr << boost::format("ERROR: %s\n") % e.what();
    print_help_internal();
    throw xrt_core::error(std::errc::operation_canceled);
  }

  // Determine report level
  std::vector<std::string> reportsToRun(m_reportNames);
  if (reportsToRun.empty()) {
    reportsToRun.push_back("host");
  }

  // -- Process the options --------------------------------------------
  ReportCollection reportsToProcess;            // Reports of interest

  // Filter out reports that are not compatible for the device
  const std::string deviceClass = XBU::get_device_class(m_device, m_isUserDomain);
  ReportCollection runnableReports = validateConfigurables<Report>(deviceClass, std::string("report"), fullReportCollection);

  // Collect the reports to be processed
  try {
    XBU::collect_and_validate_reports(runnableReports, reportsToRun, reportsToProcess);
  } catch (const xrt_core::error& e) {
    std::cerr << boost::format("ERROR: %s\n") % e.what();
    print_help_internal();
    return;
  }

  // Find device of interest
  std::shared_ptr<xrt_core::device> device;
  
  try {
    if(reportsToProcess.size() > 1 || reportsToRun.front().compare("host") != 0)
      device = XBU::get_device(boost::algorithm::to_lower_copy(m_device), m_isUserDomain /*inUserDomain*/);
  } catch (const std::runtime_error& e) {
    // Catch only the exceptions that we have generated earlier
    std::cerr << boost::format("ERROR: %s\n") % e.what();
    throw xrt_core::error(std::errc::operation_canceled);
  }

  bool is_report_output_valid = true;
  // DRC check on devices and reports
  if (!device) {
    std::vector<std::string> missingReports;
    for (const auto & report : reportsToProcess) {
      if (report->isDeviceRequired())
        missingReports.push_back(report->getReportName());
    }

    if (!missingReports.empty()) {
      // Exception is thrown at the end of this function to allow for report writing
      is_report_output_valid = false;
      // Print error message
      std::cerr << boost::format("Error: The following report(s) require specifying a device using the --device option:\n");
      for (const auto & report : missingReports)
        std::cout << boost::format("         - %s\n") % report;

      // Print available devices
      const auto dev_pt = XBU::get_available_devices(true);
      if(dev_pt.empty())
        std::cout << "0 devices found" << std::endl;
      else
        std::cout << "Device list" << std::endl;

      std::cout << XBUtilities::str_available_devs(m_isUserDomain) << std::endl;
    }
  }

  // Create the report
  std::ostringstream oSchemaOutput;
  try {
    XBU::produce_reports(device, reportsToProcess, schemaVersion, m_elementsFilter, std::cout, oSchemaOutput);
  } catch (const std::exception&) {
    // Exception is thrown at the end of this function to allow for report writing
    is_report_output_valid = false;
  }

  // -- Write output file ----------------------------------------------
  if (!m_output.empty()) {
    std::ofstream fOutput;
    fOutput.open(m_output, std::ios::out | std::ios::binary);
    if (!fOutput.is_open()) {
      std::cerr << boost::format("Unable to open the file '%s' for writing.") % m_output << std::endl;
      throw xrt_core::error(std::errc::operation_canceled);
    }

    fOutput << oSchemaOutput.str();

    std::cout << boost::format("Successfully wrote the %s file: %s") % validated_format % m_output << std::endl;
  }

  if (!is_report_output_valid)
    throw xrt_core::error(std::errc::operation_canceled);
}<|MERGE_RESOLUTION|>--- conflicted
+++ resolved
@@ -128,23 +128,6 @@
     print_help_internal();
     return;
   }
-<<<<<<< HEAD
-=======
-  
-  // Determine report level
-  std::vector<std::string> reportsToRun(m_reportNames);
-  if (reportsToRun.empty()) {
-    reportsToRun.push_back("host");
-  }
-
-  // DRC check
-  // When json is specified, make sure an accompanying output file is also specified
-  if (!m_format.empty() && m_output.empty()) {
-    std::cerr << "ERROR: Please specify an output file to redirect the json to" << std::endl;
-    print_help_internal();
-    throw xrt_core::error(std::errc::operation_canceled);
-  }
->>>>>>> a5530855
 
   const auto validated_format = m_format.empty() ? "json" : m_format;
   Report::SchemaVersion schemaVersion = Report::getSchemaDescription(validated_format).schemaVersion;
