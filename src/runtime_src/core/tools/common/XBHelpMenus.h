/**
 * Copyright (C) 2020-2022 Xilinx, Inc
 *
 * Licensed under the Apache License, Version 2.0 (the "License"). You may
 * not use this file except in compliance with the License. A copy of the
 * License is located at
 *
 *     http://www.apache.org/licenses/LICENSE-2.0
 *
 * Unless required by applicable law or agreed to in writing, software
 * distributed under the License is distributed on an "AS IS" BASIS, WITHOUT
 * WARRANTIES OR CONDITIONS OF ANY KIND, either express or implied. See the
 * License for the specific language governing permissions and limitations
 * under the License.
 */

#ifndef __XBHelpMenus_h_
#define __XBHelpMenus_h_

// Include files
// Please keep these to the bare minimum
#include "Report.h"

#include <string>
#include <vector>
#include <utility> // Pair template
#include <boost/program_options.hpp>

namespace XBUtilities {
<<<<<<< HEAD
  void 
    report_commands_help( const std::string &_executable, 
                          const std::string &_description,
                          const boost::program_options::options_description& _optionDescription,
                          const boost::program_options::options_description& _optionHidden,
                          const SubCmdsCollection &_subCmds );
  void 
    report_subcommand_help( const std::string &_executableName,
                            const std::string &_subCommand,
                            const std::string &_description, 
                            const std::string &_extendedHelp,
                            const boost::program_options::options_description & _optionDescription,
                            const boost::program_options::options_description &_optionHidden,
                            const boost::program_options::positional_options_description & _positionalDescription,
                            const boost::program_options::options_description &_globalOptions,
                            bool removeLongOptDashes = false,
                            const std::string customHelpSection = "");

  void 
    report_subcommand_help( const std::string &_executableName,
                            const std::string &_subCommand,
                            const std::string &_description, 
                            const std::string &_extendedHelp,
                            const boost::program_options::options_description &_optionDescription,
                            const boost::program_options::options_description &_optionHidden,
                            const SubCmd::SubOptionOptions & _subOptionOptions,
                            const boost::program_options::options_description &_globalOptions);

  void 
    report_option_help( const std::string & _groupName, 
                        const boost::program_options::options_description& _optionDescription,
                        const boost::program_options::positional_options_description & _positionalDescription,
                        bool _bReportParameter = true,
                        bool removeLongOptDashes = false);

  std::string 
    create_usage_string( const boost::program_options::options_description &_od,
                         const boost::program_options::positional_options_description & _pod,
                         bool removeLongOptDashes = false);
=======

>>>>>>> 5acffc70

  using VectorPairStrings = std::vector< std::pair< std::string, std::string > >;

  std::string 
    create_suboption_list_string(const VectorPairStrings &_collection);

  std::string 
    create_suboption_list_string(const ReportCollection &_reportCollection, bool _addAllOption);

  std::string 
    create_suboption_list_string(const Report::SchemaDescriptionVector &_formatCollection);

  void 
    collect_and_validate_reports( const ReportCollection & allReportsAvailable,
                                  const std::vector<std::string> &reportNamesToAdd,
                                  ReportCollection & reportsToUse);

  void 
     produce_reports( xrt_core::device_collection devices, 
                      const ReportCollection & reportsToProcess, 
                      Report::SchemaVersion schema, 
                      std::vector<std::string> & elementFilter,
                      std::ostream & consoleStream,
                      std::ostream & schemaStream);
};

#endif
<|MERGE_RESOLUTION|>--- conflicted
+++ resolved
@@ -1,99 +1,56 @@
-/**
- * Copyright (C) 2020-2022 Xilinx, Inc
- *
- * Licensed under the Apache License, Version 2.0 (the "License"). You may
- * not use this file except in compliance with the License. A copy of the
- * License is located at
- *
- *     http://www.apache.org/licenses/LICENSE-2.0
- *
- * Unless required by applicable law or agreed to in writing, software
- * distributed under the License is distributed on an "AS IS" BASIS, WITHOUT
- * WARRANTIES OR CONDITIONS OF ANY KIND, either express or implied. See the
- * License for the specific language governing permissions and limitations
- * under the License.
- */
-
-#ifndef __XBHelpMenus_h_
-#define __XBHelpMenus_h_
-
-// Include files
-// Please keep these to the bare minimum
-#include "Report.h"
-
-#include <string>
-#include <vector>
-#include <utility> // Pair template
-#include <boost/program_options.hpp>
-
-namespace XBUtilities {
-<<<<<<< HEAD
-  void 
-    report_commands_help( const std::string &_executable, 
-                          const std::string &_description,
-                          const boost::program_options::options_description& _optionDescription,
-                          const boost::program_options::options_description& _optionHidden,
-                          const SubCmdsCollection &_subCmds );
-  void 
-    report_subcommand_help( const std::string &_executableName,
-                            const std::string &_subCommand,
-                            const std::string &_description, 
-                            const std::string &_extendedHelp,
-                            const boost::program_options::options_description & _optionDescription,
-                            const boost::program_options::options_description &_optionHidden,
-                            const boost::program_options::positional_options_description & _positionalDescription,
-                            const boost::program_options::options_description &_globalOptions,
-                            bool removeLongOptDashes = false,
-                            const std::string customHelpSection = "");
-
-  void 
-    report_subcommand_help( const std::string &_executableName,
-                            const std::string &_subCommand,
-                            const std::string &_description, 
-                            const std::string &_extendedHelp,
-                            const boost::program_options::options_description &_optionDescription,
-                            const boost::program_options::options_description &_optionHidden,
-                            const SubCmd::SubOptionOptions & _subOptionOptions,
-                            const boost::program_options::options_description &_globalOptions);
-
-  void 
-    report_option_help( const std::string & _groupName, 
-                        const boost::program_options::options_description& _optionDescription,
-                        const boost::program_options::positional_options_description & _positionalDescription,
-                        bool _bReportParameter = true,
-                        bool removeLongOptDashes = false);
-
-  std::string 
-    create_usage_string( const boost::program_options::options_description &_od,
-                         const boost::program_options::positional_options_description & _pod,
-                         bool removeLongOptDashes = false);
-=======
-
->>>>>>> 5acffc70
-
-  using VectorPairStrings = std::vector< std::pair< std::string, std::string > >;
-
-  std::string 
-    create_suboption_list_string(const VectorPairStrings &_collection);
-
-  std::string 
-    create_suboption_list_string(const ReportCollection &_reportCollection, bool _addAllOption);
-
-  std::string 
-    create_suboption_list_string(const Report::SchemaDescriptionVector &_formatCollection);
-
-  void 
-    collect_and_validate_reports( const ReportCollection & allReportsAvailable,
-                                  const std::vector<std::string> &reportNamesToAdd,
-                                  ReportCollection & reportsToUse);
-
-  void 
-     produce_reports( xrt_core::device_collection devices, 
-                      const ReportCollection & reportsToProcess, 
-                      Report::SchemaVersion schema, 
-                      std::vector<std::string> & elementFilter,
-                      std::ostream & consoleStream,
-                      std::ostream & schemaStream);
-};
-
-#endif
+/**
+ * Copyright (C) 2020-2022 Xilinx, Inc
+ *
+ * Licensed under the Apache License, Version 2.0 (the "License"). You may
+ * not use this file except in compliance with the License. A copy of the
+ * License is located at
+ *
+ *     http://www.apache.org/licenses/LICENSE-2.0
+ *
+ * Unless required by applicable law or agreed to in writing, software
+ * distributed under the License is distributed on an "AS IS" BASIS, WITHOUT
+ * WARRANTIES OR CONDITIONS OF ANY KIND, either express or implied. See the
+ * License for the specific language governing permissions and limitations
+ * under the License.
+ */
+
+#ifndef __XBHelpMenus_h_
+#define __XBHelpMenus_h_
+
+// Include files
+// Please keep these to the bare minimum
+#include "Report.h"
+
+#include <string>
+#include <vector>
+#include <utility> // Pair template
+#include <boost/program_options.hpp>
+
+namespace XBUtilities {
+
+  using VectorPairStrings = std::vector< std::pair< std::string, std::string > >;
+
+  std::string 
+    create_suboption_list_string(const VectorPairStrings &_collection);
+
+  std::string 
+    create_suboption_list_string(const ReportCollection &_reportCollection, bool _addAllOption);
+
+  std::string 
+    create_suboption_list_string(const Report::SchemaDescriptionVector &_formatCollection);
+
+  void 
+    collect_and_validate_reports( const ReportCollection & allReportsAvailable,
+                                  const std::vector<std::string> &reportNamesToAdd,
+                                  ReportCollection & reportsToUse);
+
+  void 
+     produce_reports( xrt_core::device_collection devices, 
+                      const ReportCollection & reportsToProcess, 
+                      Report::SchemaVersion schema, 
+                      std::vector<std::string> & elementFilter,
+                      std::ostream & consoleStream,
+                      std::ostream & schemaStream);
+};
+
+#endif