--- conflicted
+++ resolved
@@ -1,211 +1,199 @@
-/**
- * Copyright (C) 2021 Xilinx, Inc
- *
- * Licensed under the Apache License, Version 2.0 (the "License"). You may
- * not use this file except in compliance with the License. A copy of the
- * License is located at
- *
- *     http://www.apache.org/licenses/LICENSE-2.0
- *
- * Unless required by applicable law or agreed to in writing, software
- * distributed under the License is distributed on an "AS IS" BASIS, WITHOUT
- * WARRANTIES OR CONDITIONS OF ANY KIND, either express or implied. See the
- * License for the specific language governing permissions and limitations
- * under the License.
- */
-
-// ------ I N C L U D E   F I L E S -------------------------------------------
-// System - Include Files
-#include <map>
-
-// Local - Include Files
-#include "ReportPlatforms.h"
-#include "XBUtilities.h"
-#include "core/common/query_requests.h"
-#include "core/common/device.h"
-namespace qr = xrt_core::query;
-
-static std::map<int, std::string> p2p_config_map = {
-  { 0, "disabled" },
-  { 1, "enabled" },
-  { 2, "reboot" },
-  { 3, "not supported" },
-  { 4, "error" },
-};
-
-/**
- * New flow for exposing mac addresses
- * qr::mac_contiguous_num is the total number of mac addresses
- * avaliable contiguously starting from qr::mac_addr_first
- * 
- * Old flow: Query the four sysfs nodes we have and validate them
- * before adding them to the property tree
- */
-static boost::property_tree::ptree
-mac_addresses(const xrt_core::device * dev)
-{
-  boost::property_tree::ptree ptree;
-  auto mac_contiguous_num = xrt_core::device_query<qr::mac_contiguous_num>(dev);
-  auto mac_addr_first = xrt_core::device_query<qr::mac_addr_first>(dev);
-  
-  //new flow
-  if (mac_contiguous_num && !mac_addr_first.empty()) {
-    std::string mac_prefix = mac_addr_first.substr(0, mac_addr_first.find_last_of(":"));
-    std::string mac_base = mac_addr_first.substr(mac_addr_first.find_last_of(":") + 1);
-    std::stringstream ss;
-    uint32_t mac_base_val = 0;
-    ss << std::hex << mac_base;
-    ss >> mac_base_val;
-
-    for (uint32_t i = 0; i < (uint32_t)mac_contiguous_num; i++) {
-      boost::property_tree::ptree addr;
-      auto base = boost::format("%02X") % (mac_base_val + i);
-      addr.add("address", mac_prefix + ":" + base.str());
-      ptree.push_back(std::make_pair("", addr));
-    } 
-  }
-  else { //old flow
-    auto mac_addr = xrt_core::device_query<qr::mac_addr_list>(dev);
-    for (const auto& a : mac_addr) {
-      boost::property_tree::ptree addr;
-      if (a.compare("FF:FF:FF:FF:FF:FF") != 0) {
-        addr.add("address", a);
-        ptree.push_back(std::make_pair("", addr));
-      }
-    }
-   }
-  return ptree;
-
-}
-
-void
-ReportPlatforms::getPropertyTreeInternal( const xrt_core::device * dev, 
-                                              boost::property_tree::ptree &pt) const
-{
-  // Defer to the 20202 format.  If we ever need to update JSON data, 
-  // Then update this method to do so.
-  getPropertyTree20202(dev, pt);
-}
-
-void 
-ReportPlatforms::getPropertyTree20202( const xrt_core::device * dev, 
-                                           boost::property_tree::ptree &pt) const
-{
-  boost::property_tree::ptree ptree;
-  boost::property_tree::ptree pt_platform;
-  
-  boost::property_tree::ptree static_region;
-  static_region.add("vbnv", xrt_core::device_query<qr::rom_vbnv>(dev));
-  static_region.add("jtag_idcode", qr::idcode::to_string(xrt_core::device_query<qr::idcode>(dev)));
-  static_region.add("fpga_name", xrt_core::device_query<qr::rom_fpga_name>(dev));
-  pt_platform.put_child("static_region", static_region);
-
-  boost::property_tree::ptree bd_info;
-  auto ddr_size_bytes = [](uint64_t size_gb, uint64_t count) {
-    auto bytes = size_gb * 1024 * 1024 * 1024;
-    return bytes * count;
-  };
-  bd_info.add("ddr_size_bytes", ddr_size_bytes(xrt_core::device_query<qr::rom_ddr_bank_size_gb>(dev), xrt_core::device_query<qr::rom_ddr_bank_count_max>(dev)));
-  bd_info.add("ddr_count", xrt_core::device_query<qr::rom_ddr_bank_count_max>(dev));
-  pt_platform.put_child("off_chip_board_info", bd_info);
-
-  boost::property_tree::ptree status;
-  status.add("mig_calibrated", xrt_core::device_query<qr::status_mig_calibrated>(dev));
-  std::string msg;
-  auto value = XBUtilities::check_p2p_config(dev, msg);
-  status.add("p2p_status", p2p_config_map[value]);
-  pt_platform.put_child("status", status);
-
-  boost::property_tree::ptree controller;
-  boost::property_tree::ptree sc;
-  boost::property_tree::ptree cmc;
-  sc.add("version", xrt_core::device_query<qr::xmc_sc_version>(dev));
-  sc.add("expected_version", xrt_core::device_query<qr::expected_sc_version>(dev));
-  cmc.add("version", xrt_core::device_query<qr::xmc_version>(dev));
-  cmc.add("serial_number", xrt_core::device_query<qr::xmc_serial_num>(dev));
-  cmc.add("oem_id", XBUtilities::parse_oem_id(xrt_core::device_query<qr::oem_id>(dev)));
-  controller.put_child("satellite_controller", sc);
-  controller.put_child("card_mgmt_controller", cmc);
-  pt_platform.put_child("controller", controller);
-  
-  auto raw = xrt_core::device_query<qr::clock_freq_topology_raw>(dev);
-  if(!raw.empty()) {
-    boost::property_tree::ptree pt_clocks;
-    auto clock_topology = reinterpret_cast<const clock_freq_topology*>(raw.data());
-    for(int i = 0; i < clock_topology->m_count; i++) {
-      boost::property_tree::ptree clock;
-      clock.add("id", clock_topology->m_clock_freq[i].m_name);
-      clock.add("desc", XBUtilities::parse_clock_id(clock_topology->m_clock_freq[i].m_name));
-      clock.add("freq_mhz", clock_topology->m_clock_freq[i].m_freq_Mhz);
-      pt_clocks.push_back(std::make_pair("", clock));
-    }
-    pt_platform.put_child("clocks", pt_clocks);
-  }
-  
-  auto macs = mac_addresses(dev);
-  if(!macs.empty())
-    pt_platform.put_child("macs", macs);
-  
-  ptree.push_back(std::make_pair("", pt_platform));
-  // There can only be 1 root node
-  pt.add_child("platforms", ptree);
-}
-
-void 
-ReportPlatforms::writeReport( const xrt_core::device * dev,
-                                  const std::vector<std::string> & /*_elementsFilter*/, 
-                                  std::iostream & output) const
-{
-  boost::property_tree::ptree pt;
-  boost::property_tree::ptree empty_ptree;
-  getPropertyTreeInternal(dev, pt);
-
-  output << "Platform\n";
-  boost::property_tree::ptree& platforms = pt.get_child("platforms", empty_ptree);
-  for(auto& kp : platforms) {
-    boost::property_tree::ptree& pt_platform = kp.second;
-    boost::property_tree::ptree& pt_static_region = pt_platform.get_child("static_region");
-    output << boost::format("  %-20s : %s \n") % "XSA Name" % pt_static_region.get<std::string>("vbnv");
-    output << boost::format("  %-20s : %s \n") % "FPGA Name" % pt_static_region.get<std::string>("fpga_name");
-    output << boost::format("  %-20s : %s \n") % "JTAG ID Code" % pt_static_region.get<std::string>("jtag_idcode");
-    
-    boost::property_tree::ptree& pt_board_info = pt_platform.get_child("off_chip_board_info");
-    output << boost::format("  %-20s : %s Bytes\n") % "DDR Size" % pt_board_info.get<std::string>("ddr_size_bytes");
-    output << boost::format("  %-20s : %s \n") % "DDR Count" % pt_board_info.get<std::string>("ddr_count");
-    
-    boost::property_tree::ptree& pt_status = pt_platform.get_child("status");
-    output << boost::format("  %-20s : %s \n") % "Mig Calibrated" % pt_status.get<std::string>("mig_calibrated");
-    output << boost::format("  %-20s : %s \n") % "P2P Status" % pt_status.get<std::string>("p2p_status");
-
-    boost::property_tree::ptree& clocks = pt_platform.get_child("clocks", empty_ptree);
-<<<<<<< HEAD
-    if(!clocks.empty())
-      output << "Clocks\n";
-    for(auto& kv : clocks) {
-      boost::property_tree::ptree& pt_clock = kv.second;
-      output << boost::format("    %-20s : %s MHz\n") % pt_clock.get<std::string>("desc") % pt_clock.get<std::string>("freq_mhz");
-    }
-
-    boost::property_tree::ptree& macs = pt_platform.get_child("macs", empty_ptree);
-    if(!macs.empty())
-      output << "Mac Addresses\n";
-    for(auto& kv : macs) {
-      boost::property_tree::ptree& pt_mac = kv.second;
-      output << boost::format("    %-20s : %s\n") % "" % pt_mac.get<std::string>("address");
-=======
-    for(auto& kc : clocks) {
-      boost::property_tree::ptree& pt_clock = kc.second;
-      output << boost::format("  %-20s : %s MHz\n") % pt_clock.get<std::string>("id") % pt_clock.get<std::string>("freq_mhz");
-    }
-
-    boost::property_tree::ptree& macs = pt_platform.get_child("macs", empty_ptree);
-    for(auto& km : macs) {
-      boost::property_tree::ptree& pt_mac = km.second;
-      output << boost::format("  %-20s : %s\n") % "Mac Address" % pt_mac.get<std::string>("address");
->>>>>>> 172be204
-    }
-  }
-  
-  output << std::endl;
-  
-}
+/**
+ * Copyright (C) 2021 Xilinx, Inc
+ *
+ * Licensed under the Apache License, Version 2.0 (the "License"). You may
+ * not use this file except in compliance with the License. A copy of the
+ * License is located at
+ *
+ *     http://www.apache.org/licenses/LICENSE-2.0
+ *
+ * Unless required by applicable law or agreed to in writing, software
+ * distributed under the License is distributed on an "AS IS" BASIS, WITHOUT
+ * WARRANTIES OR CONDITIONS OF ANY KIND, either express or implied. See the
+ * License for the specific language governing permissions and limitations
+ * under the License.
+ */
+
+// ------ I N C L U D E   F I L E S -------------------------------------------
+// System - Include Files
+#include <map>
+
+// Local - Include Files
+#include "ReportPlatforms.h"
+#include "XBUtilities.h"
+#include "core/common/query_requests.h"
+#include "core/common/device.h"
+namespace qr = xrt_core::query;
+
+static std::map<int, std::string> p2p_config_map = {
+  { 0, "disabled" },
+  { 1, "enabled" },
+  { 2, "reboot" },
+  { 3, "not supported" },
+  { 4, "error" },
+};
+
+/**
+ * New flow for exposing mac addresses
+ * qr::mac_contiguous_num is the total number of mac addresses
+ * avaliable contiguously starting from qr::mac_addr_first
+ * 
+ * Old flow: Query the four sysfs nodes we have and validate them
+ * before adding them to the property tree
+ */
+static boost::property_tree::ptree
+mac_addresses(const xrt_core::device * dev)
+{
+  boost::property_tree::ptree ptree;
+  auto mac_contiguous_num = xrt_core::device_query<qr::mac_contiguous_num>(dev);
+  auto mac_addr_first = xrt_core::device_query<qr::mac_addr_first>(dev);
+  
+  //new flow
+  if (mac_contiguous_num && !mac_addr_first.empty()) {
+    std::string mac_prefix = mac_addr_first.substr(0, mac_addr_first.find_last_of(":"));
+    std::string mac_base = mac_addr_first.substr(mac_addr_first.find_last_of(":") + 1);
+    std::stringstream ss;
+    uint32_t mac_base_val = 0;
+    ss << std::hex << mac_base;
+    ss >> mac_base_val;
+
+    for (uint32_t i = 0; i < (uint32_t)mac_contiguous_num; i++) {
+      boost::property_tree::ptree addr;
+      auto base = boost::format("%02X") % (mac_base_val + i);
+      addr.add("address", mac_prefix + ":" + base.str());
+      ptree.push_back(std::make_pair("", addr));
+    } 
+  }
+  else { //old flow
+    auto mac_addr = xrt_core::device_query<qr::mac_addr_list>(dev);
+    for (const auto& a : mac_addr) {
+      boost::property_tree::ptree addr;
+      if (a.compare("FF:FF:FF:FF:FF:FF") != 0) {
+        addr.add("address", a);
+        ptree.push_back(std::make_pair("", addr));
+      }
+    }
+   }
+  return ptree;
+
+}
+
+void
+ReportPlatforms::getPropertyTreeInternal( const xrt_core::device * dev, 
+                                              boost::property_tree::ptree &pt) const
+{
+  // Defer to the 20202 format.  If we ever need to update JSON data, 
+  // Then update this method to do so.
+  getPropertyTree20202(dev, pt);
+}
+
+void 
+ReportPlatforms::getPropertyTree20202( const xrt_core::device * dev, 
+                                           boost::property_tree::ptree &pt) const
+{
+  boost::property_tree::ptree ptree;
+  boost::property_tree::ptree pt_platform;
+  
+  boost::property_tree::ptree static_region;
+  static_region.add("vbnv", xrt_core::device_query<qr::rom_vbnv>(dev));
+  static_region.add("jtag_idcode", qr::idcode::to_string(xrt_core::device_query<qr::idcode>(dev)));
+  static_region.add("fpga_name", xrt_core::device_query<qr::rom_fpga_name>(dev));
+  pt_platform.put_child("static_region", static_region);
+
+  boost::property_tree::ptree bd_info;
+  auto ddr_size_bytes = [](uint64_t size_gb, uint64_t count) {
+    auto bytes = size_gb * 1024 * 1024 * 1024;
+    return bytes * count;
+  };
+  bd_info.add("ddr_size_bytes", ddr_size_bytes(xrt_core::device_query<qr::rom_ddr_bank_size_gb>(dev), xrt_core::device_query<qr::rom_ddr_bank_count_max>(dev)));
+  bd_info.add("ddr_count", xrt_core::device_query<qr::rom_ddr_bank_count_max>(dev));
+  pt_platform.put_child("off_chip_board_info", bd_info);
+
+  boost::property_tree::ptree status;
+  status.add("mig_calibrated", xrt_core::device_query<qr::status_mig_calibrated>(dev));
+  std::string msg;
+  auto value = XBUtilities::check_p2p_config(dev, msg);
+  status.add("p2p_status", p2p_config_map[value]);
+  pt_platform.put_child("status", status);
+
+  boost::property_tree::ptree controller;
+  boost::property_tree::ptree sc;
+  boost::property_tree::ptree cmc;
+  sc.add("version", xrt_core::device_query<qr::xmc_sc_version>(dev));
+  sc.add("expected_version", xrt_core::device_query<qr::expected_sc_version>(dev));
+  cmc.add("version", xrt_core::device_query<qr::xmc_version>(dev));
+  cmc.add("serial_number", xrt_core::device_query<qr::xmc_serial_num>(dev));
+  cmc.add("oem_id", XBUtilities::parse_oem_id(xrt_core::device_query<qr::oem_id>(dev)));
+  controller.put_child("satellite_controller", sc);
+  controller.put_child("card_mgmt_controller", cmc);
+  pt_platform.put_child("controller", controller);
+  
+  auto raw = xrt_core::device_query<qr::clock_freq_topology_raw>(dev);
+  if(!raw.empty()) {
+    boost::property_tree::ptree pt_clocks;
+    auto clock_topology = reinterpret_cast<const clock_freq_topology*>(raw.data());
+    for(int i = 0; i < clock_topology->m_count; i++) {
+      boost::property_tree::ptree clock;
+      clock.add("id", clock_topology->m_clock_freq[i].m_name);
+      clock.add("desc", XBUtilities::parse_clock_id(clock_topology->m_clock_freq[i].m_name));
+      clock.add("freq_mhz", clock_topology->m_clock_freq[i].m_freq_Mhz);
+      pt_clocks.push_back(std::make_pair("", clock));
+    }
+    pt_platform.put_child("clocks", pt_clocks);
+  }
+  
+  auto macs = mac_addresses(dev);
+  if(!macs.empty())
+    pt_platform.put_child("macs", macs);
+  
+  ptree.push_back(std::make_pair("", pt_platform));
+  // There can only be 1 root node
+  pt.add_child("platforms", ptree);
+}
+
+void 
+ReportPlatforms::writeReport( const xrt_core::device * dev,
+                                  const std::vector<std::string> & /*_elementsFilter*/, 
+                                  std::iostream & output) const
+{
+  boost::property_tree::ptree pt;
+  boost::property_tree::ptree empty_ptree;
+  getPropertyTreeInternal(dev, pt);
+
+  output << "Platform\n";
+  boost::property_tree::ptree& platforms = pt.get_child("platforms", empty_ptree);
+  for(auto& kp : platforms) {
+    boost::property_tree::ptree& pt_platform = kp.second;
+    boost::property_tree::ptree& pt_static_region = pt_platform.get_child("static_region");
+    output << boost::format("  %-20s : %s \n") % "XSA Name" % pt_static_region.get<std::string>("vbnv");
+    output << boost::format("  %-20s : %s \n") % "FPGA Name" % pt_static_region.get<std::string>("fpga_name");
+    output << boost::format("  %-20s : %s \n") % "JTAG ID Code" % pt_static_region.get<std::string>("jtag_idcode");
+    
+    boost::property_tree::ptree& pt_board_info = pt_platform.get_child("off_chip_board_info");
+    output << boost::format("  %-20s : %s Bytes\n") % "DDR Size" % pt_board_info.get<std::string>("ddr_size_bytes");
+    output << boost::format("  %-20s : %s \n") % "DDR Count" % pt_board_info.get<std::string>("ddr_count");
+    
+    boost::property_tree::ptree& pt_status = pt_platform.get_child("status");
+    output << boost::format("  %-20s : %s \n") % "Mig Calibrated" % pt_status.get<std::string>("mig_calibrated");
+    output << boost::format("  %-20s : %s \n") % "P2P Status" % pt_status.get<std::string>("p2p_status");
+
+    boost::property_tree::ptree& clocks = pt_platform.get_child("clocks", empty_ptree);
+    if(!clocks.empty())
+      output << "Clocks\n";
+    for(auto& kc : clocks) {
+      boost::property_tree::ptree& pt_clock = kc.second;
+      output << boost::format("    %-20s : %s MHz\n") % pt_clock.get<std::string>("desc") % pt_clock.get<std::string>("freq_mhz");
+    }
+
+    boost::property_tree::ptree& macs = pt_platform.get_child("macs", empty_ptree);
+    if(!macs.empty())
+      output << "Mac Addresses\n";
+    for(auto& km : macs) {
+      boost::property_tree::ptree& pt_mac = km.second;
+      output << boost::format("    %-20s : %s\n") % "" % pt_mac.get<std::string>("address");
+    }
+  }
+  
+  output << std::endl;
+  
+}