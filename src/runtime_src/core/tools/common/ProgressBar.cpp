--- conflicted
+++ resolved
@@ -1,9 +1,5 @@
 /**
-<<<<<<< HEAD
- * Copyright (C) 2020-2021 Xilinx, Inc
-=======
  * Copyright (C) 2020,2021,2022 Xilinx, Inc
->>>>>>> bf5bf907
  * Copyright (C) 2022 Advanced Micro Devices, Inc.
  *
  * Licensed under the Apache License, Version 2.0 (the "License"). You may
