/**
 * Copyright (C) 2019-2022 Xilinx, Inc
 * Copyright (C) 2022 Advanced Micro Devices, Inc. All rights reserved.
 *
 * Licensed under the Apache License, Version 2.0 (the "License"). You may
 * not use this file except in compliance with the License. A copy of the
 * License is located at
 *
 *     http://www.apache.org/licenses/LICENSE-2.0
 *
 * Unless required by applicable law or agreed to in writing, software
 * distributed under the License is distributed on an "AS IS" BASIS, WITHOUT
 * WARRANTIES OR CONDITIONS OF ANY KIND, either express or implied. See the
 * License for the specific language governing permissions and limitations
 * under the License.
 */

#ifndef __XBUtilities_h_
#define __XBUtilities_h_

// Include files
// Please keep these to the bare minimum
#include "core/common/device.h"
#include "core/common/query_requests.h"

#include <chrono>
#include <iostream>
#include <map>
#include <memory>
#include <string>
#include <vector>

#include <boost/program_options.hpp>
#include <boost/property_tree/ptree.hpp>
#include <boost/algorithm/string.hpp>

namespace XBUtilities {

<<<<<<< HEAD
  class Timer {
  private:
    std::chrono::high_resolution_clock::time_point m_time_start;

  public:
    Timer() { reset(); }

    std::chrono::duration<double> get_elapsed_time() 
    {
      std::chrono::high_resolution_clock::time_point time_end = std::chrono::high_resolution_clock::now();
      return std::chrono::duration<double>(time_end - m_time_start);
    }

    void reset() { m_time_start = std::chrono::high_resolution_clock::now(); }

    static std::string
    format_time(std::chrono::duration<double> duration);
  };
 
=======
>>>>>>> 4baead92
  void can_proceed_or_throw(const std::string& info, const std::string& error);

  void sudo_or_throw(const std::string& msg);
  void print_exception_and_throw_cancel(const xrt_core::error& e);
  void print_exception_and_throw_cancel(const std::runtime_error& e);


  void collect_devices( const std::set<std::string>  &_deviceBDFs,
                        bool _inUserDomain,
                        xrt_core::device_collection &_deviceCollection);

  boost::property_tree::ptree
  get_available_devices(bool inUserDomain);

   /**
   * get_axlf_section() - Get section from the file passed in
   *
   * filename: file containing the axlf section
   *
   * Return: pair of section data and size in bytes
   */
  std::vector<char>
  get_axlf_section(const std::string& filename, axlf_section_kind section);

  /**
   * get_uuids() - Get UUIDs from the axlf section
   *
   * dtbuf: axlf section to be parsed
   *
   * Return: list of UUIDs
   */
  std::vector<std::string> get_uuids(const void *dtbuf);

  xrt_core::query::reset_type str_to_reset_obj(const std::string& str);

  std::string
  get_xrt_pretty_version();

  /**
   * OEM ID is a unique number called as the
   * Private Enterprise Number (PEN) maintained by IANA
   *
   * Return: Manufacturer's name
   */
  std::string
  parse_oem_id(const std::string& oemid);

  std::string
  parse_clock_id(const std::string& id);


  std::string
  string_to_UUID(std::string str);

  enum class unit
  {
    bytes,
    Hertz
  };
  uint64_t
  string_to_base_units(std::string str, const unit& conversion_unit);

  inline bool
  is_power_of_2(const uint64_t x)
  {
    /*
    * Verify that the given value is greater than zero
    * and that only one bit is set in the given value
    * if only one bit is set this implies the given value is a power of 2
    */
    return (x != 0) && ((x & (x - 1)) == 0);
  }

 /*
  * xclbin locking
  */
  struct xclbin_lock
  {
    xrt_core::device* m_device;
    xuid_t m_uuid;

    xclbin_lock(xrt_core::device* device)
      : m_device(device)
    {
      auto xclbinid = xrt_core::device_query<xrt_core::query::xclbin_uuid>(m_device);

      uuid_parse(xclbinid.c_str(), m_uuid);

      if (uuid_is_null(m_uuid))
        throw std::runtime_error("'uuid' invalid, please re-program xclbin.");

      m_device->open_context(m_uuid, std::numeric_limits<unsigned int>::max(), true);
    }

    ~xclbin_lock()
    {
      m_device->close_context(m_uuid, std::numeric_limits<unsigned int>::max());
    }
  };

};

#endif<|MERGE_RESOLUTION|>--- conflicted
+++ resolved
@@ -36,7 +36,6 @@
 
 namespace XBUtilities {
 
-<<<<<<< HEAD
   class Timer {
   private:
     std::chrono::high_resolution_clock::time_point m_time_start;
@@ -56,8 +55,6 @@
     format_time(std::chrono::duration<double> duration);
   };
  
-=======
->>>>>>> 4baead92
   void can_proceed_or_throw(const std::string& info, const std::string& error);
 
   void sudo_or_throw(const std::string& msg);
