--- conflicted
+++ resolved
@@ -1,25 +1,7 @@
-<<<<<<< HEAD
 // SPDX-License-Identifier: Apache-2.0
 // Copyright (C) 2019-2022 Xilinx, Inc
 // Copyright (C) 2022-2025 Advanced Micro Devices, Inc. All rights reserved.
-=======
-/**
- * Copyright (C) 2019-2022 Xilinx, Inc
- * Copyright (C) 2022-2025 Advanced Micro Devices, Inc. All rights reserved.
- *
- * Licensed under the Apache License, Version 2.0 (the "License"). You may
- * not use this file except in compliance with the License. A copy of the
- * License is located at
- *
- *     http://www.apache.org/licenses/LICENSE-2.0
- *
- * Unless required by applicable law or agreed to in writing, software
- * distributed under the License is distributed on an "AS IS" BASIS, WITHOUT
- * WARRANTIES OR CONDITIONS OF ANY KIND, either express or implied. See the
- * License for the specific language governing permissions and limitations
- * under the License.
- */
->>>>>>> 79f6ee74
+
 
 // ------ I N C L U D E   F I L E S -------------------------------------------
 // Local - Include Files
