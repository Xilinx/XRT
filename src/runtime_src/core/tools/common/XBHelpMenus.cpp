/**
 * Copyright (C) 2020-2022 Xilinx, Inc
 *
 * Licensed under the Apache License, Version 2.0 (the "License"). You may
 * not use this file except in compliance with the License. A copy of the
 * License is located at
 *
 *     http://www.apache.org/licenses/LICENSE-2.0
 *
 * Unless required by applicable law or agreed to in writing, software
 * distributed under the License is distributed on an "AS IS" BASIS, WITHOUT
 * WARRANTIES OR CONDITIONS OF ANY KIND, either express or implied. See the
 * License for the specific language governing permissions and limitations
 * under the License.
 */

// ------ I N C L U D E   F I L E S -------------------------------------------
// Local - Include Files
#include "XBHelpMenusCore.h"
#include "XBUtilitiesCore.h"
#include "XBHelpMenus.h"
#include "XBUtilities.h"
#include "core/common/time.h"
#include "core/common/query_requests.h"

namespace XBU = XBUtilities;


// 3rd Party Library - Include Files
#include <boost/property_tree/json_parser.hpp>
#include <boost/format.hpp>
namespace po = boost::program_options;

// System - Include Files
#include <iostream>
#include <algorithm>
#include <numeric>

// ------ N A M E S P A C E ---------------------------------------------------
using namespace XBUtilities;

// ------ S T A T I C   V A R I A B L E S -------------------------------------
static unsigned int m_maxColumnWidth = 100;
static unsigned int m_shortDescriptionColumn = 24;

// ------ F U N C T I O N S ---------------------------------------------------
<<<<<<< HEAD
static bool
isPositional(const std::string &_name, 
             const boost::program_options::positional_options_description & _pod)
{
  // Look through the list of positional arguments
  for (unsigned int index = 0; index < _pod.max_total_count(); ++index) {
    if ( _name.compare(_pod.name_for_position(index)) == 0) {
      return true;
    }
  }
  return false;
}


std::string 
XBUtilities::create_usage_string( const boost::program_options::options_description &_od,
                                  const boost::program_options::positional_options_description & _pod,
                                  bool removeLongOptDashes)
{
  const static int SHORT_OPTION_STRING_SIZE = 2;
  std::stringstream buffer;

  auto &options = _od.options();

  // Gather up the short simple flags
  {
    bool firstShortFlagFound = false;
    for (auto & option : options) {
      // Get the option name
      std::string optionDisplayName = option->canonical_display_name(po::command_line_style::allow_dash_for_short);

      // See if we have a long flag
      if (optionDisplayName.size() != SHORT_OPTION_STRING_SIZE)
        continue;

      // We are not interested in any arguments
      if (option->semantic()->max_tokens() > 0)
        continue;

      // This option shouldn't be required
      if (option->semantic()->is_required() == true) 
        continue;

      if (!firstShortFlagFound) {
        buffer << " [-";
        firstShortFlagFound = true;
      }

      buffer << optionDisplayName[1];
    }

    if (firstShortFlagFound == true) 
      buffer << "]";
  }

   
  // Gather up the long simple flags (flags with no short versions)
  {
    for (auto & option : options) {
      // Get the option name
      std::string optionDisplayName = option->canonical_display_name(po::command_line_style::allow_dash_for_short);

      // See if we have a short flag
      if (optionDisplayName.size() == SHORT_OPTION_STRING_SIZE)
        continue;

      // We are not interested in any arguments
      if (option->semantic()->max_tokens() > 0)
        continue;

      // This option shouldn't be required
      if (option->semantic()->is_required() == true) 
        continue;

      
      const std::string completeOptionName = removeLongOptDashes ? option->long_name() : 
				option->canonical_display_name(po::command_line_style::allow_long);
      buffer << " [" << completeOptionName << "]";
    }
  }

  // Gather up the options with arguments
  for (auto & option : options) {
    // Skip if there are no arguments
    if (option->semantic()->max_tokens() == 0)
      continue;

    // This option shouldn't be required
    if (option->semantic()->is_required() == true) 
      continue;

    std::string completeOptionName = option->canonical_display_name(po::command_line_style::allow_dash_for_short);

    // See if we have a long flag
    if (completeOptionName.size() != SHORT_OPTION_STRING_SIZE)
      continue;

    buffer << " [" << completeOptionName << " arg]";
  }

  // Gather up the options with arguments (options with no short versions)
  for (auto & option : options) {
    // Skip if there are no arguments
    if (option->semantic()->max_tokens() == 0)
      continue;

    // This option shouldn't be required
    if (option->semantic()->is_required() == true) 
      continue;

    std::string optionDisplayName = option->canonical_display_name(po::command_line_style::allow_dash_for_short);

    // See if we have a short flag
    if (optionDisplayName.size() == SHORT_OPTION_STRING_SIZE)
      continue;

    const std::string completeOptionName = removeLongOptDashes ? option->long_name() : 
      option->canonical_display_name(po::command_line_style::allow_long);
      buffer << " [" << completeOptionName << " arg]";
  }

  // Gather up the required options with arguments
  for (auto & option : options) {
    // Skip if there are no arguments
    if (option->semantic()->max_tokens() == 0)
      continue;

    // This option is required
    if (option->semantic()->is_required() == false) 
      continue;

    std::string completeOptionName = option->canonical_display_name(po::command_line_style::allow_dash_for_short);

    // We don't wish to have positional options
    if ( ::isPositional(completeOptionName, _pod) ) {
      continue;
    }

    buffer << " " << completeOptionName << " arg";
  }

  // Report the positional arguments
  for (auto & option : options) {
    std::string completeOptionName = option->canonical_display_name(po::command_line_style::allow_dash_for_short);
    if ( ! ::isPositional(completeOptionName, _pod) ) {
      continue;
    }

    buffer << " " << completeOptionName;
  }
  

  return buffer.str();
}

void 
XBUtilities::report_commands_help( const std::string &_executable, 
                                   const std::string &_description,
                                   const boost::program_options::options_description& _optionDescription,
                                   const boost::program_options::options_description& _optionHidden,
                                   const SubCmdsCollection &_subCmds)
{ 
  // Formatting color parameters
  // Color references: https://en.wikipedia.org/wiki/ANSI_escape_code
  const std::string fgc_header     = XBUtilities::is_escape_codes_disabled() ? "" : ec::fgcolor(FGC_HEADER).string();
  const std::string fgc_headerBody = XBUtilities::is_escape_codes_disabled() ? "" : ec::fgcolor(FGC_HEADER_BODY).string();
  const std::string fgc_usageBody  = XBUtilities::is_escape_codes_disabled() ? "" : ec::fgcolor(FGC_USAGE_BODY).string();
  const std::string fgc_subCmd     = XBUtilities::is_escape_codes_disabled() ? "" : ec::fgcolor(FGC_SUBCMD).string();
  const std::string fgc_subCmdBody = XBUtilities::is_escape_codes_disabled() ? "" : ec::fgcolor(FGC_SUBCMD_BODY).string();
  const std::string fgc_reset      = XBUtilities::is_escape_codes_disabled() ? "" : ec::fgcolor::reset();

  // Helper variable
  static std::string sHidden = "(Hidden)";

  // -- Command description
  {
    static const std::string key = "DESCRIPTION: ";
    auto formattedString = XBU::wrap_paragraphs(_description, static_cast<unsigned int>(key.size()), m_maxColumnWidth - static_cast<unsigned int>(key.size()), false);
    boost::format fmtHeader(fgc_header + "\n" + key + fgc_headerBody + "%s\n" + fgc_reset);
    if ( !formattedString.empty() )
      std::cout << fmtHeader % formattedString;
  }

  // -- Command usage
  boost::program_options::positional_options_description emptyPOD;
  std::string usage = XBU::create_usage_string(_optionDescription, emptyPOD);
  usage += " [command [commandArgs]]";
  boost::format fmtUsage(fgc_header + "\nUSAGE: " + fgc_usageBody + "%s%s\n" + fgc_reset);
  std::cout << fmtUsage % _executable % usage;

  // -- Sort the SubCommands
  SubCmdsCollection subCmdsReleased;
  SubCmdsCollection subCmdsDepricated;
  SubCmdsCollection subCmdsPreliminary;

  for (auto& subCmdEntry : _subCmds) {
    // Filter out hidden subcommand
    if (!XBU::getShowHidden() && subCmdEntry->isHidden()) 
      continue;

    // Depricated sub-command
    if (subCmdEntry->isDeprecated()) {
      subCmdsDepricated.push_back(subCmdEntry);
      continue;
    }

    // Preliminary sub-command
    if (subCmdEntry->isPreliminary()) {
      subCmdsPreliminary.push_back(subCmdEntry);
      continue;
    }

    // Released sub-command
    subCmdsReleased.push_back(subCmdEntry);
  }

  // Sort the collections by name
  auto sortByName = [](const auto& d1, const auto& d2) { return d1->getName() < d2->getName(); };
  std::sort(subCmdsReleased.begin(), subCmdsReleased.end(), sortByName);
  std::sort(subCmdsPreliminary.begin(), subCmdsPreliminary.end(), sortByName);
  std::sort(subCmdsDepricated.begin(), subCmdsDepricated.end(), sortByName);


  // -- Report the SubCommands
  boost::format fmtSubCmdHdr(fgc_header + "\n%s COMMANDS:\n" + fgc_reset);  
  boost::format fmtSubCmd(fgc_subCmd + "  %-10s " + fgc_subCmdBody + "- %s\n" + fgc_reset); 
  unsigned int subCmdDescTab = 15;

  if (!subCmdsReleased.empty()) {
    std::cout << fmtSubCmdHdr % "AVAILABLE";
    for (auto & subCmdEntry : subCmdsReleased) {
      std::string sPreAppend = subCmdEntry->isHidden() ? sHidden + " " : "";
      auto formattedString = XBU::wrap_paragraphs(sPreAppend + subCmdEntry->getShortDescription(), subCmdDescTab, m_maxColumnWidth, false);
      std::cout << fmtSubCmd % subCmdEntry->getName() % formattedString;
    }
  }

  if (!subCmdsPreliminary.empty()) {
    std::cout << fmtSubCmdHdr % "PRELIMINARY";
    for (auto & subCmdEntry : subCmdsPreliminary) {
      std::string sPreAppend = subCmdEntry->isHidden() ? sHidden + " " : "";
      auto formattedString = XBU::wrap_paragraphs(sPreAppend + subCmdEntry->getShortDescription(), subCmdDescTab, m_maxColumnWidth, false);
      std::cout << fmtSubCmd % subCmdEntry->getName() % formattedString;
    }
  }

  if (!subCmdsDepricated.empty()) {
    std::cout << fmtSubCmdHdr % "DEPRECATED";
    for (auto & subCmdEntry : subCmdsDepricated) {
      std::string sPreAppend = subCmdEntry->isHidden() ? sHidden + " " : "";
      auto formattedString = XBU::wrap_paragraphs(sPreAppend + subCmdEntry->getShortDescription(), subCmdDescTab, m_maxColumnWidth, false);
      std::cout << fmtSubCmd % subCmdEntry->getName() % formattedString;
    }
  }

  report_option_help("OPTIONS", _optionDescription, emptyPOD);

  if (XBU::getShowHidden()) 
    report_option_help(std::string("OPTIONS ") + sHidden, _optionHidden, emptyPOD);
}

static std::string 
create_option_format_name(const boost::program_options::option_description * _option,
                          bool _reportParameter = true,
                          bool removeLongOptDashes = false)
{
  if (_option == nullptr) 
    return "";

  std::string optionDisplayName = _option->canonical_display_name(po::command_line_style::allow_dash_for_short);

  // Determine if we really got the "short" name (might not exist and a long was returned instead)
  if (!optionDisplayName.empty() && optionDisplayName[0] != '-')
    optionDisplayName.clear();

  // Get the long name (if it exists)
  std::string longName = _option->canonical_display_name(po::command_line_style::allow_long);
  if ((longName.size() > 2) && (longName[0] == '-') && (longName[1] == '-')) {
    if (!optionDisplayName.empty()) 
      optionDisplayName += ", ";

    optionDisplayName += removeLongOptDashes ? _option->long_name() : longName;
  }

  if (_reportParameter && !_option->format_parameter().empty()) 
    optionDisplayName += " " + _option->format_parameter();

  return optionDisplayName;
}

void
XBUtilities::report_option_help( const std::string & _groupName, 
                                 const boost::program_options::options_description& _optionDescription,
                                 const boost::program_options::positional_options_description & _positionalDescription,
                                 bool _bReportParameter,
                                 bool removeLongOptDashes)
{
  // Formatting color parameters
  // Color references: https://en.wikipedia.org/wiki/ANSI_escape_code
  const std::string fgc_header     = XBUtilities::is_escape_codes_disabled() ? "" : ec::fgcolor(FGC_HEADER).string();
  const std::string fgc_optionName = XBUtilities::is_escape_codes_disabled() ? "" : ec::fgcolor(FGC_OPTION).string();
  const std::string fgc_optionBody = XBUtilities::is_escape_codes_disabled() ? "" : ec::fgcolor(FGC_OPTION_BODY).string();
  const std::string fgc_reset      = XBUtilities::is_escape_codes_disabled() ? "" : ec::fgcolor::reset();

  // Determine if there is anything to report
  if (_optionDescription.options().empty())
    return;

  // Report option group name (if defined)
  boost::format fmtHeader(fgc_header + "\n%s:\n" + fgc_reset);
  if ( !_groupName.empty() )
    std::cout << fmtHeader % _groupName;

  // Report the options
  boost::format fmtOption(fgc_optionName + "  %-18s " + fgc_optionBody + "- %s\n" + fgc_reset);
  for (auto & option : _optionDescription.options()) {
    if ( ::isPositional( option->canonical_display_name(po::command_line_style::allow_dash_for_short),
                         _positionalDescription) )  {
      continue;
    }

    std::string optionDisplayFormat = create_option_format_name(option.get(), _bReportParameter, removeLongOptDashes);
    unsigned int optionDescTab = 23;
    auto formattedString = XBU::wrap_paragraphs(option->description(), optionDescTab, m_maxColumnWidth - optionDescTab, false);
    std::cout << fmtOption % optionDisplayFormat % formattedString;
  }
}

void 
XBUtilities::report_subcommand_help( const std::string &_executableName,
                                     const std::string &_subCommand,
                                     const std::string &_description, 
                                     const std::string &_extendedHelp,
                                     const boost::program_options::options_description &_optionDescription,
                                     const boost::program_options::options_description &_optionHidden,
                                     const boost::program_options::positional_options_description & _positionalDescription,
                                     const boost::program_options::options_description &_globalOptions,
                                     bool removeLongOptDashes,
                                     const std::string customHelpSection)
{
  // Formatting color parameters
  // Color references: https://en.wikipedia.org/wiki/ANSI_escape_code
  const std::string fgc_header      = XBUtilities::is_escape_codes_disabled() ? "" : ec::fgcolor(FGC_HEADER).string();
  const std::string fgc_headerBody  = XBUtilities::is_escape_codes_disabled() ? "" : ec::fgcolor(FGC_HEADER_BODY).string();
  const std::string fgc_poption      = XBUtilities::is_escape_codes_disabled() ? "" : ec::fgcolor(FGC_POSITIONAL).string();
  const std::string fgc_poptionBody  = XBUtilities::is_escape_codes_disabled() ? "" : ec::fgcolor(FGC_POSITIONAL_BODY).string();
  const std::string fgc_usageBody   = XBUtilities::is_escape_codes_disabled() ? "" : ec::fgcolor(FGC_USAGE_BODY).string();
  const std::string fgc_extendedBody = XBUtilities::is_escape_codes_disabled() ? "" : ec::fgcolor(FGC_EXTENDED_BODY).string();
  const std::string fgc_reset       = XBUtilities::is_escape_codes_disabled() ? "" : ec::fgcolor::reset();

  // -- Command description
  {
    static const std::string key = "DESCRIPTION: ";
    auto formattedString = XBU::wrap_paragraphs(_description, static_cast<unsigned int>(key.size()), m_maxColumnWidth - static_cast<unsigned int>(key.size()), false);
    boost::format fmtHeader(fgc_header + "\n" + key + fgc_headerBody + "%s\n" + fgc_reset);
    if ( !formattedString.empty() )
      std::cout << fmtHeader % formattedString;
  }

  // -- Command usage
  std::string usage = XBU::create_usage_string(_optionDescription, _positionalDescription, removeLongOptDashes);
  boost::format fmtUsage(fgc_header + "\nUSAGE: " + fgc_usageBody + "%s %s%s\n" + fgc_reset);
  std::cout << fmtUsage % _executableName % _subCommand % usage;
  
  // -- Add positional arguments
  boost::format fmtOOSubPositional(fgc_poption + "  %-15s" + fgc_poptionBody + " - %s\n" + fgc_reset);
  for (auto option : _optionDescription.options()) {
    if ( !::isPositional( option->canonical_display_name(po::command_line_style::allow_dash_for_short),
                          _positionalDescription))  {
      continue;
    }

    std::string optionDisplayFormat = create_option_format_name(option.get(), false);
    unsigned int optionDescTab = 33;
    auto formattedString = XBU::wrap_paragraphs(option->description(), optionDescTab, m_maxColumnWidth, false);

    std::string completeOptionName = option->canonical_display_name(po::command_line_style::allow_dash_for_short);
    std::cout << fmtOOSubPositional % ("<" + option->long_name() + ">") % formattedString;
  }


  // -- Options
  report_option_help("OPTIONS", _optionDescription, _positionalDescription, false, removeLongOptDashes);

  // -- Custom Section
  std::cout << customHelpSection << std::endl;

  // -- Global Options
  report_option_help("GLOBAL OPTIONS", _globalOptions, _positionalDescription, false);

  if (XBU::getShowHidden()) 
    report_option_help("OPTIONS (Hidden)", _optionHidden, _positionalDescription, false);

  // Extended help
  {
    boost::format fmtExtHelp(fgc_extendedBody + "\n  %s\n" +fgc_reset);
    auto formattedString = XBU::wrap_paragraphs(_extendedHelp, 2, m_maxColumnWidth, false);
    if (!formattedString.empty()) 
      std::cout << fmtExtHelp % formattedString;
  }
}

void 
XBUtilities::report_subcommand_help( const std::string &_executableName,
                                     const std::string &_subCommand,
                                     const std::string &_description, 
                                     const std::string &_extendedHelp,
                                     const boost::program_options::options_description &_optionDescription,
                                     const boost::program_options::options_description &_optionHidden,
                                     const SubCmd::SubOptionOptions & _subOptionOptions,
                                     const boost::program_options::options_description &_globalOptions)
{
  // Formatting color parameters
  // Color references: https://en.wikipedia.org/wiki/ANSI_escape_code
  const std::string fgc_header       = XBUtilities::is_escape_codes_disabled() ? "" : ec::fgcolor(FGC_HEADER).string();
  const std::string fgc_headerBody   = XBUtilities::is_escape_codes_disabled() ? "" : ec::fgcolor(FGC_HEADER_BODY).string();
  const std::string fgc_commandBody  = XBUtilities::is_escape_codes_disabled() ? "" : ec::fgcolor(FGC_SUBCMD).string();
  const std::string fgc_usageBody    = XBUtilities::is_escape_codes_disabled() ? "" : ec::fgcolor(FGC_USAGE_BODY).string();

  const std::string fgc_ooption      = XBUtilities::is_escape_codes_disabled() ? "" : ec::fgcolor(FGC_OOPTION).string();
  const std::string fgc_ooptionBody  = XBUtilities::is_escape_codes_disabled() ? "" : ec::fgcolor(FGC_OOPTION_BODY).string();
  const std::string fgc_poption      = XBUtilities::is_escape_codes_disabled() ? "" : ec::fgcolor(FGC_POSITIONAL).string();
  const std::string fgc_poptionBody  = XBUtilities::is_escape_codes_disabled() ? "" : ec::fgcolor(FGC_POSITIONAL_BODY).string();
  const std::string fgc_extendedBody = XBUtilities::is_escape_codes_disabled() ? "" : ec::fgcolor(FGC_EXTENDED_BODY).string();
  const std::string fgc_reset        = XBUtilities::is_escape_codes_disabled() ? "" : ec::fgcolor::reset();

  // -- Command
  boost::format fmtCommand(fgc_header + "\nCOMMAND: " + fgc_commandBody + "%s\n" + fgc_reset);
  if ( !_subCommand.empty() )
    std::cout << fmtCommand % _subCommand;
 
  // -- Command description
  {
    auto formattedString = XBU::wrap_paragraphs(_description, 15, m_maxColumnWidth, false);
    boost::format fmtHeader(fgc_header + "\nDESCRIPTION: " + fgc_headerBody + "%s\n" + fgc_reset);
    if ( !formattedString.empty() )
      std::cout << fmtHeader % formattedString;
  }

  // -- Usage
  std::string usageSubCmds;
  for (const auto & subCmd : _subOptionOptions) {
    if (subCmd->isHidden()) 
      continue;

    if (!usageSubCmds.empty()) 
      usageSubCmds.append(" | ");

    usageSubCmds.append(subCmd->longName());
  }

  std::cout << boost::format(fgc_header + "\nUSAGE: " + fgc_usageBody + "%s %s [-h] --[ %s ] [commandArgs]\n" + fgc_reset) % _executableName % _subCommand % usageSubCmds;

  // -- Options
  boost::program_options::positional_options_description emptyPOD;
  report_option_help("OPTIONS", _optionDescription, emptyPOD, false);

  // -- Global Options
  report_option_help("GLOBAL OPTIONS", _globalOptions, emptyPOD, false);

  if (XBU::getShowHidden()) 
    report_option_help("OPTIONS (Hidden)", _optionHidden, emptyPOD, false);

  // Extended help
  {
    boost::format fmtExtHelp(fgc_extendedBody + "\n  %s\n" +fgc_reset);
    auto formattedString = XBU::wrap_paragraphs(_extendedHelp, 2, m_maxColumnWidth, false);
    if (!formattedString.empty()) 
      std::cout << fmtExtHelp % formattedString;
  }
}

=======
>>>>>>> 5acffc70
std::string 
XBUtilities::create_suboption_list_string(const VectorPairStrings &_collection)
{
  // Working variables
  const unsigned int maxColumnWidth = m_maxColumnWidth - m_shortDescriptionColumn; 
  std::string supportedValues;        // Formatted string of supported values
                                      
  // Make a copy of the data (since it is going to be modified)
  VectorPairStrings workingCollection = _collection;

  // Determine the indention width
  unsigned int maxStringLength = 0;
  for (auto & pairs : workingCollection) {
    // Determine if the keyName needs to have 'quotes', if so add them
    if (pairs.first.find(' ') != std::string::npos ) {
      pairs.first.insert(0, 1, '\'');  
      pairs.first += "\'";     
    }

    maxStringLength = std::max<unsigned int>(maxStringLength, static_cast<unsigned int>(pairs.first.length()));
  }

  const unsigned int indention = maxStringLength + 5;  // New line indention after the '-' character (5 extra spaces)
  boost::format reportFmt(std::string("  %-") + std::to_string(maxStringLength) + "s - %s");  
  boost::format reportFmtQuotes(std::string(" %-") + std::to_string(maxStringLength + 1) + "s - %s");  

  // Report names and description
  for (const auto & pairs : workingCollection) {
    boost::format &reportFormat = pairs.first[0] == '\'' ? reportFmtQuotes : reportFmt;
    auto formattedString = XBU::wrap_paragraphs(boost::str(reportFormat % pairs.first % pairs.second), indention, maxColumnWidth, false /*indent first line*/);
    supportedValues += formattedString + "\n";
  }

  return supportedValues;
}



std::string 
XBUtilities::create_suboption_list_string( const ReportCollection &_reportCollection, 
                                           bool _addAllOption)
{
  VectorPairStrings reportDescriptionCollection;

  // Add the report names and description
  for (const auto & report : _reportCollection) {
    // Skip hidden reports
    if (!XBU::getShowHidden() && report->isHidden()) 
      continue;
    reportDescriptionCollection.emplace_back(report->getReportName(), report->getShortDescription());
  }

  // 'verbose' option
  if (_addAllOption) 
    reportDescriptionCollection.emplace_back("all", "All known reports are produced");

  // Sort the collection
  sort(reportDescriptionCollection.begin(), reportDescriptionCollection.end(), 
       [](const std::pair<std::string, std::string> & a, const std::pair<std::string, std::string> & b) -> bool
       { return (a.first.compare(b.first) < 0); });

  return create_suboption_list_string(reportDescriptionCollection);
}

std::string 
XBUtilities::create_suboption_list_string( const Report::SchemaDescriptionVector &_formatCollection)
{
  VectorPairStrings reportDescriptionCollection;

  // report names and description
  for (const auto & format : _formatCollection) {
    if (format.isVisable == true) 
      reportDescriptionCollection.emplace_back(format.optionName, format.shortDescription);
  }

  return create_suboption_list_string(reportDescriptionCollection);
}


void 
XBUtilities::collect_and_validate_reports( const ReportCollection &allReportsAvailable,
                                           const std::vector<std::string> &reportNamesToAdd,
                                           ReportCollection & reportsToUse)
{
  // If "verbose" used, then use all of the reports
  if (std::find(reportNamesToAdd.begin(), reportNamesToAdd.end(), "all") != reportNamesToAdd.end()) {
    for (const auto & report : allReportsAvailable) {
      // Skip hidden reports
      if (report->isHidden()) 
        continue;
      reportsToUse.emplace_back(report);
    }
  } else { 
    // Examine each report name for a match 
    for (const auto & reportName : reportNamesToAdd) {
      auto iter = std::find_if(allReportsAvailable.begin(), allReportsAvailable.end(), 
                               [&reportName](const std::shared_ptr<Report>& obj) {return obj->getReportName() == reportName;});
      if (iter != allReportsAvailable.end()) 
        reportsToUse.push_back(*iter);
      else {
        throw xrt_core::error((boost::format("No report generator found for report: '%s'\n") % reportName).str());
      }
    }
  }
}


void 
XBUtilities::produce_reports( xrt_core::device_collection devices, 
                              const ReportCollection & reportsToProcess, 
                              Report::SchemaVersion schemaVersion, 
                              std::vector<std::string> & elementFilter,
                              std::ostream & consoleStream,
                              std::ostream & schemaStream)
{
  // Some simple DRCs
  if (reportsToProcess.empty()) {
    consoleStream << "Info: No action taken, no reports given.\n";
    return;
  }

  if (schemaVersion == Report::SchemaVersion::unknown) {
    consoleStream << "Info: No action taken, 'UNKNOWN' schema value specified.\n";
    return;
  }

  // Working property tree
  boost::property_tree::ptree ptRoot;

  // Add schema version
  {
    boost::property_tree::ptree ptSchemaVersion;
    ptSchemaVersion.put("schema", Report::getSchemaDescription(schemaVersion).optionName.c_str());
    ptSchemaVersion.put("creation_date", xrt_core::timestamp());

    ptRoot.add_child("schema_version", ptSchemaVersion);
  }

  bool is_report_output_valid = true;

  // -- Process the reports that don't require a device
  boost::property_tree::ptree ptSystem;
  for (const auto & report : reportsToProcess) {
    if (report->isDeviceRequired() == true)
      continue;

    boost::property_tree::ptree ptReport;
    try {
      report->getFormattedReport(nullptr, schemaVersion, elementFilter, consoleStream, ptReport);
    } catch (const std::exception&) {
      is_report_output_valid = false;
    }

    // Only support 1 node on the root
    if (ptReport.size() > 1)
      throw xrt_core::error((boost::format("Invalid JSON - The report '%s' has too many root nodes.") % Report::getSchemaDescription(schemaVersion).optionName).str());

    // We have 1 node, copy the child to the root property tree
    if (ptReport.size() == 1) {
      for (const auto & ptChild : ptReport) 
        ptSystem.add_child(ptChild.first, ptChild.second);
    }
  }
  if (!ptSystem.empty()) 
    ptRoot.add_child("system", ptSystem);

  // -- Check if any device specific report is requested
  auto dev_report = [reportsToProcess]() {
    for (auto &report : reportsToProcess) {
      if (report->isDeviceRequired() == true)
        return true;
    }
    return false;
  };

  if(dev_report()) {
    // -- Process reports that work on a device
    boost::property_tree::ptree ptDevices;
    int dev_idx = 0;
    for (const auto & device : devices) {
      boost::property_tree::ptree ptDevice;
      auto bdf = xrt_core::device_query<xrt_core::query::pcie_bdf>(device);
      ptDevice.put("interface_type", "pcie");
      ptDevice.put("device_id", xrt_core::query::pcie_bdf::to_string(bdf));

      bool is_mfg = false;
      try {
        is_mfg = xrt_core::device_query<xrt_core::query::is_mfg>(device);
      } 
      catch (const xrt_core::query::exception&) {
        is_mfg = false;
      }

      //if factory mode
      std::string platform;
      try {
        if (is_mfg) {
          platform = "xilinx_" + xrt_core::device_query<xrt_core::query::board_name>(device) + "_GOLDEN";
        }
        else {
          platform = xrt_core::device_query<xrt_core::query::rom_vbnv>(device);
        }
      } 
      catch(const xrt_core::query::exception&) {
        // proceed even if the platform name is not available
        platform = "<not defined>";
      }
      std::string dev_desc = (boost::format("%d/%d [%s] : %s\n") % ++dev_idx % devices.size() % ptDevice.get<std::string>("device_id") % platform).str();
      consoleStream << std::endl;
      consoleStream << std::string(dev_desc.length(), '-') << std::endl;
      consoleStream << dev_desc;
      consoleStream << std::string(dev_desc.length(), '-') << std::endl;

      auto is_ready = xrt_core::device_query<xrt_core::query::is_ready>(device);
      bool is_recovery = false;
      try {
        is_recovery = xrt_core::device_query<xrt_core::query::is_recovery>(device);
      }
      catch(const xrt_core::query::exception&) { 
        is_recovery = false;
      }

      for (auto &report : reportsToProcess) {
        if (report->isDeviceRequired() == false)
          continue;
        //if the device is either of the following, continue to create reports:
        // 1. not in factory mode and is ready to use
        // 2. is in recovery mode
        if((!is_mfg && !is_ready) && !is_recovery)
          continue;
        boost::property_tree::ptree ptReport;
        try {
          report->getFormattedReport(device.get(), schemaVersion, elementFilter, consoleStream, ptReport);
        } catch (const std::exception&) {
          is_report_output_valid = false;
        }
        

        // Only support 1 node on the root
        if (ptReport.size() > 1)
          throw xrt_core::error((boost::format("Invalid JSON - The report '%s' has too many root nodes.") % Report::getSchemaDescription(schemaVersion).optionName).str());

        // We have 1 node, copy the child to the root property tree
        if (ptReport.size() == 1) {
          for (const auto & ptChild : ptReport) {
            ptDevice.add_child(ptChild.first, ptChild.second);
          }
        }
      }
      if (!ptDevice.empty()) 
        ptDevices.push_back(std::make_pair("", ptDevice));   // Used to make an array of objects
    }
    if (!ptDevices.empty())
      ptRoot.add_child("devices", ptDevices);
  }

  // -- Write the formatted output 
  switch (schemaVersion) {
    case Report::SchemaVersion::json_20202:
      boost::property_tree::json_parser::write_json(schemaStream, ptRoot, true /*Pretty Print*/);
      schemaStream << std::endl;  
      break;

    default:
      // Do nothing
      break;
  }

  // If any the data reports failed to generate with an exception throw an operation cancelled but output everything
  if(!is_report_output_valid)
    throw xrt_core::error(std::errc::operation_canceled);
}

<|MERGE_RESOLUTION|>--- conflicted
+++ resolved
@@ -1,794 +1,319 @@
-/**
- * Copyright (C) 2020-2022 Xilinx, Inc
- *
- * Licensed under the Apache License, Version 2.0 (the "License"). You may
- * not use this file except in compliance with the License. A copy of the
- * License is located at
- *
- *     http://www.apache.org/licenses/LICENSE-2.0
- *
- * Unless required by applicable law or agreed to in writing, software
- * distributed under the License is distributed on an "AS IS" BASIS, WITHOUT
- * WARRANTIES OR CONDITIONS OF ANY KIND, either express or implied. See the
- * License for the specific language governing permissions and limitations
- * under the License.
- */
-
-// ------ I N C L U D E   F I L E S -------------------------------------------
-// Local - Include Files
-#include "XBHelpMenusCore.h"
-#include "XBUtilitiesCore.h"
-#include "XBHelpMenus.h"
-#include "XBUtilities.h"
-#include "core/common/time.h"
-#include "core/common/query_requests.h"
-
-namespace XBU = XBUtilities;
-
-
-// 3rd Party Library - Include Files
-#include <boost/property_tree/json_parser.hpp>
-#include <boost/format.hpp>
-namespace po = boost::program_options;
-
-// System - Include Files
-#include <iostream>
-#include <algorithm>
-#include <numeric>
-
-// ------ N A M E S P A C E ---------------------------------------------------
-using namespace XBUtilities;
-
-// ------ S T A T I C   V A R I A B L E S -------------------------------------
-static unsigned int m_maxColumnWidth = 100;
-static unsigned int m_shortDescriptionColumn = 24;
-
-// ------ F U N C T I O N S ---------------------------------------------------
-<<<<<<< HEAD
-static bool
-isPositional(const std::string &_name, 
-             const boost::program_options::positional_options_description & _pod)
-{
-  // Look through the list of positional arguments
-  for (unsigned int index = 0; index < _pod.max_total_count(); ++index) {
-    if ( _name.compare(_pod.name_for_position(index)) == 0) {
-      return true;
-    }
-  }
-  return false;
-}
-
-
-std::string 
-XBUtilities::create_usage_string( const boost::program_options::options_description &_od,
-                                  const boost::program_options::positional_options_description & _pod,
-                                  bool removeLongOptDashes)
-{
-  const static int SHORT_OPTION_STRING_SIZE = 2;
-  std::stringstream buffer;
-
-  auto &options = _od.options();
-
-  // Gather up the short simple flags
-  {
-    bool firstShortFlagFound = false;
-    for (auto & option : options) {
-      // Get the option name
-      std::string optionDisplayName = option->canonical_display_name(po::command_line_style::allow_dash_for_short);
-
-      // See if we have a long flag
-      if (optionDisplayName.size() != SHORT_OPTION_STRING_SIZE)
-        continue;
-
-      // We are not interested in any arguments
-      if (option->semantic()->max_tokens() > 0)
-        continue;
-
-      // This option shouldn't be required
-      if (option->semantic()->is_required() == true) 
-        continue;
-
-      if (!firstShortFlagFound) {
-        buffer << " [-";
-        firstShortFlagFound = true;
-      }
-
-      buffer << optionDisplayName[1];
-    }
-
-    if (firstShortFlagFound == true) 
-      buffer << "]";
-  }
-
-   
-  // Gather up the long simple flags (flags with no short versions)
-  {
-    for (auto & option : options) {
-      // Get the option name
-      std::string optionDisplayName = option->canonical_display_name(po::command_line_style::allow_dash_for_short);
-
-      // See if we have a short flag
-      if (optionDisplayName.size() == SHORT_OPTION_STRING_SIZE)
-        continue;
-
-      // We are not interested in any arguments
-      if (option->semantic()->max_tokens() > 0)
-        continue;
-
-      // This option shouldn't be required
-      if (option->semantic()->is_required() == true) 
-        continue;
-
-      
-      const std::string completeOptionName = removeLongOptDashes ? option->long_name() : 
-				option->canonical_display_name(po::command_line_style::allow_long);
-      buffer << " [" << completeOptionName << "]";
-    }
-  }
-
-  // Gather up the options with arguments
-  for (auto & option : options) {
-    // Skip if there are no arguments
-    if (option->semantic()->max_tokens() == 0)
-      continue;
-
-    // This option shouldn't be required
-    if (option->semantic()->is_required() == true) 
-      continue;
-
-    std::string completeOptionName = option->canonical_display_name(po::command_line_style::allow_dash_for_short);
-
-    // See if we have a long flag
-    if (completeOptionName.size() != SHORT_OPTION_STRING_SIZE)
-      continue;
-
-    buffer << " [" << completeOptionName << " arg]";
-  }
-
-  // Gather up the options with arguments (options with no short versions)
-  for (auto & option : options) {
-    // Skip if there are no arguments
-    if (option->semantic()->max_tokens() == 0)
-      continue;
-
-    // This option shouldn't be required
-    if (option->semantic()->is_required() == true) 
-      continue;
-
-    std::string optionDisplayName = option->canonical_display_name(po::command_line_style::allow_dash_for_short);
-
-    // See if we have a short flag
-    if (optionDisplayName.size() == SHORT_OPTION_STRING_SIZE)
-      continue;
-
-    const std::string completeOptionName = removeLongOptDashes ? option->long_name() : 
-      option->canonical_display_name(po::command_line_style::allow_long);
-      buffer << " [" << completeOptionName << " arg]";
-  }
-
-  // Gather up the required options with arguments
-  for (auto & option : options) {
-    // Skip if there are no arguments
-    if (option->semantic()->max_tokens() == 0)
-      continue;
-
-    // This option is required
-    if (option->semantic()->is_required() == false) 
-      continue;
-
-    std::string completeOptionName = option->canonical_display_name(po::command_line_style::allow_dash_for_short);
-
-    // We don't wish to have positional options
-    if ( ::isPositional(completeOptionName, _pod) ) {
-      continue;
-    }
-
-    buffer << " " << completeOptionName << " arg";
-  }
-
-  // Report the positional arguments
-  for (auto & option : options) {
-    std::string completeOptionName = option->canonical_display_name(po::command_line_style::allow_dash_for_short);
-    if ( ! ::isPositional(completeOptionName, _pod) ) {
-      continue;
-    }
-
-    buffer << " " << completeOptionName;
-  }
-  
-
-  return buffer.str();
-}
-
-void 
-XBUtilities::report_commands_help( const std::string &_executable, 
-                                   const std::string &_description,
-                                   const boost::program_options::options_description& _optionDescription,
-                                   const boost::program_options::options_description& _optionHidden,
-                                   const SubCmdsCollection &_subCmds)
-{ 
-  // Formatting color parameters
-  // Color references: https://en.wikipedia.org/wiki/ANSI_escape_code
-  const std::string fgc_header     = XBUtilities::is_escape_codes_disabled() ? "" : ec::fgcolor(FGC_HEADER).string();
-  const std::string fgc_headerBody = XBUtilities::is_escape_codes_disabled() ? "" : ec::fgcolor(FGC_HEADER_BODY).string();
-  const std::string fgc_usageBody  = XBUtilities::is_escape_codes_disabled() ? "" : ec::fgcolor(FGC_USAGE_BODY).string();
-  const std::string fgc_subCmd     = XBUtilities::is_escape_codes_disabled() ? "" : ec::fgcolor(FGC_SUBCMD).string();
-  const std::string fgc_subCmdBody = XBUtilities::is_escape_codes_disabled() ? "" : ec::fgcolor(FGC_SUBCMD_BODY).string();
-  const std::string fgc_reset      = XBUtilities::is_escape_codes_disabled() ? "" : ec::fgcolor::reset();
-
-  // Helper variable
-  static std::string sHidden = "(Hidden)";
-
-  // -- Command description
-  {
-    static const std::string key = "DESCRIPTION: ";
-    auto formattedString = XBU::wrap_paragraphs(_description, static_cast<unsigned int>(key.size()), m_maxColumnWidth - static_cast<unsigned int>(key.size()), false);
-    boost::format fmtHeader(fgc_header + "\n" + key + fgc_headerBody + "%s\n" + fgc_reset);
-    if ( !formattedString.empty() )
-      std::cout << fmtHeader % formattedString;
-  }
-
-  // -- Command usage
-  boost::program_options::positional_options_description emptyPOD;
-  std::string usage = XBU::create_usage_string(_optionDescription, emptyPOD);
-  usage += " [command [commandArgs]]";
-  boost::format fmtUsage(fgc_header + "\nUSAGE: " + fgc_usageBody + "%s%s\n" + fgc_reset);
-  std::cout << fmtUsage % _executable % usage;
-
-  // -- Sort the SubCommands
-  SubCmdsCollection subCmdsReleased;
-  SubCmdsCollection subCmdsDepricated;
-  SubCmdsCollection subCmdsPreliminary;
-
-  for (auto& subCmdEntry : _subCmds) {
-    // Filter out hidden subcommand
-    if (!XBU::getShowHidden() && subCmdEntry->isHidden()) 
-      continue;
-
-    // Depricated sub-command
-    if (subCmdEntry->isDeprecated()) {
-      subCmdsDepricated.push_back(subCmdEntry);
-      continue;
-    }
-
-    // Preliminary sub-command
-    if (subCmdEntry->isPreliminary()) {
-      subCmdsPreliminary.push_back(subCmdEntry);
-      continue;
-    }
-
-    // Released sub-command
-    subCmdsReleased.push_back(subCmdEntry);
-  }
-
-  // Sort the collections by name
-  auto sortByName = [](const auto& d1, const auto& d2) { return d1->getName() < d2->getName(); };
-  std::sort(subCmdsReleased.begin(), subCmdsReleased.end(), sortByName);
-  std::sort(subCmdsPreliminary.begin(), subCmdsPreliminary.end(), sortByName);
-  std::sort(subCmdsDepricated.begin(), subCmdsDepricated.end(), sortByName);
-
-
-  // -- Report the SubCommands
-  boost::format fmtSubCmdHdr(fgc_header + "\n%s COMMANDS:\n" + fgc_reset);  
-  boost::format fmtSubCmd(fgc_subCmd + "  %-10s " + fgc_subCmdBody + "- %s\n" + fgc_reset); 
-  unsigned int subCmdDescTab = 15;
-
-  if (!subCmdsReleased.empty()) {
-    std::cout << fmtSubCmdHdr % "AVAILABLE";
-    for (auto & subCmdEntry : subCmdsReleased) {
-      std::string sPreAppend = subCmdEntry->isHidden() ? sHidden + " " : "";
-      auto formattedString = XBU::wrap_paragraphs(sPreAppend + subCmdEntry->getShortDescription(), subCmdDescTab, m_maxColumnWidth, false);
-      std::cout << fmtSubCmd % subCmdEntry->getName() % formattedString;
-    }
-  }
-
-  if (!subCmdsPreliminary.empty()) {
-    std::cout << fmtSubCmdHdr % "PRELIMINARY";
-    for (auto & subCmdEntry : subCmdsPreliminary) {
-      std::string sPreAppend = subCmdEntry->isHidden() ? sHidden + " " : "";
-      auto formattedString = XBU::wrap_paragraphs(sPreAppend + subCmdEntry->getShortDescription(), subCmdDescTab, m_maxColumnWidth, false);
-      std::cout << fmtSubCmd % subCmdEntry->getName() % formattedString;
-    }
-  }
-
-  if (!subCmdsDepricated.empty()) {
-    std::cout << fmtSubCmdHdr % "DEPRECATED";
-    for (auto & subCmdEntry : subCmdsDepricated) {
-      std::string sPreAppend = subCmdEntry->isHidden() ? sHidden + " " : "";
-      auto formattedString = XBU::wrap_paragraphs(sPreAppend + subCmdEntry->getShortDescription(), subCmdDescTab, m_maxColumnWidth, false);
-      std::cout << fmtSubCmd % subCmdEntry->getName() % formattedString;
-    }
-  }
-
-  report_option_help("OPTIONS", _optionDescription, emptyPOD);
-
-  if (XBU::getShowHidden()) 
-    report_option_help(std::string("OPTIONS ") + sHidden, _optionHidden, emptyPOD);
-}
-
-static std::string 
-create_option_format_name(const boost::program_options::option_description * _option,
-                          bool _reportParameter = true,
-                          bool removeLongOptDashes = false)
-{
-  if (_option == nullptr) 
-    return "";
-
-  std::string optionDisplayName = _option->canonical_display_name(po::command_line_style::allow_dash_for_short);
-
-  // Determine if we really got the "short" name (might not exist and a long was returned instead)
-  if (!optionDisplayName.empty() && optionDisplayName[0] != '-')
-    optionDisplayName.clear();
-
-  // Get the long name (if it exists)
-  std::string longName = _option->canonical_display_name(po::command_line_style::allow_long);
-  if ((longName.size() > 2) && (longName[0] == '-') && (longName[1] == '-')) {
-    if (!optionDisplayName.empty()) 
-      optionDisplayName += ", ";
-
-    optionDisplayName += removeLongOptDashes ? _option->long_name() : longName;
-  }
-
-  if (_reportParameter && !_option->format_parameter().empty()) 
-    optionDisplayName += " " + _option->format_parameter();
-
-  return optionDisplayName;
-}
-
-void
-XBUtilities::report_option_help( const std::string & _groupName, 
-                                 const boost::program_options::options_description& _optionDescription,
-                                 const boost::program_options::positional_options_description & _positionalDescription,
-                                 bool _bReportParameter,
-                                 bool removeLongOptDashes)
-{
-  // Formatting color parameters
-  // Color references: https://en.wikipedia.org/wiki/ANSI_escape_code
-  const std::string fgc_header     = XBUtilities::is_escape_codes_disabled() ? "" : ec::fgcolor(FGC_HEADER).string();
-  const std::string fgc_optionName = XBUtilities::is_escape_codes_disabled() ? "" : ec::fgcolor(FGC_OPTION).string();
-  const std::string fgc_optionBody = XBUtilities::is_escape_codes_disabled() ? "" : ec::fgcolor(FGC_OPTION_BODY).string();
-  const std::string fgc_reset      = XBUtilities::is_escape_codes_disabled() ? "" : ec::fgcolor::reset();
-
-  // Determine if there is anything to report
-  if (_optionDescription.options().empty())
-    return;
-
-  // Report option group name (if defined)
-  boost::format fmtHeader(fgc_header + "\n%s:\n" + fgc_reset);
-  if ( !_groupName.empty() )
-    std::cout << fmtHeader % _groupName;
-
-  // Report the options
-  boost::format fmtOption(fgc_optionName + "  %-18s " + fgc_optionBody + "- %s\n" + fgc_reset);
-  for (auto & option : _optionDescription.options()) {
-    if ( ::isPositional( option->canonical_display_name(po::command_line_style::allow_dash_for_short),
-                         _positionalDescription) )  {
-      continue;
-    }
-
-    std::string optionDisplayFormat = create_option_format_name(option.get(), _bReportParameter, removeLongOptDashes);
-    unsigned int optionDescTab = 23;
-    auto formattedString = XBU::wrap_paragraphs(option->description(), optionDescTab, m_maxColumnWidth - optionDescTab, false);
-    std::cout << fmtOption % optionDisplayFormat % formattedString;
-  }
-}
-
-void 
-XBUtilities::report_subcommand_help( const std::string &_executableName,
-                                     const std::string &_subCommand,
-                                     const std::string &_description, 
-                                     const std::string &_extendedHelp,
-                                     const boost::program_options::options_description &_optionDescription,
-                                     const boost::program_options::options_description &_optionHidden,
-                                     const boost::program_options::positional_options_description & _positionalDescription,
-                                     const boost::program_options::options_description &_globalOptions,
-                                     bool removeLongOptDashes,
-                                     const std::string customHelpSection)
-{
-  // Formatting color parameters
-  // Color references: https://en.wikipedia.org/wiki/ANSI_escape_code
-  const std::string fgc_header      = XBUtilities::is_escape_codes_disabled() ? "" : ec::fgcolor(FGC_HEADER).string();
-  const std::string fgc_headerBody  = XBUtilities::is_escape_codes_disabled() ? "" : ec::fgcolor(FGC_HEADER_BODY).string();
-  const std::string fgc_poption      = XBUtilities::is_escape_codes_disabled() ? "" : ec::fgcolor(FGC_POSITIONAL).string();
-  const std::string fgc_poptionBody  = XBUtilities::is_escape_codes_disabled() ? "" : ec::fgcolor(FGC_POSITIONAL_BODY).string();
-  const std::string fgc_usageBody   = XBUtilities::is_escape_codes_disabled() ? "" : ec::fgcolor(FGC_USAGE_BODY).string();
-  const std::string fgc_extendedBody = XBUtilities::is_escape_codes_disabled() ? "" : ec::fgcolor(FGC_EXTENDED_BODY).string();
-  const std::string fgc_reset       = XBUtilities::is_escape_codes_disabled() ? "" : ec::fgcolor::reset();
-
-  // -- Command description
-  {
-    static const std::string key = "DESCRIPTION: ";
-    auto formattedString = XBU::wrap_paragraphs(_description, static_cast<unsigned int>(key.size()), m_maxColumnWidth - static_cast<unsigned int>(key.size()), false);
-    boost::format fmtHeader(fgc_header + "\n" + key + fgc_headerBody + "%s\n" + fgc_reset);
-    if ( !formattedString.empty() )
-      std::cout << fmtHeader % formattedString;
-  }
-
-  // -- Command usage
-  std::string usage = XBU::create_usage_string(_optionDescription, _positionalDescription, removeLongOptDashes);
-  boost::format fmtUsage(fgc_header + "\nUSAGE: " + fgc_usageBody + "%s %s%s\n" + fgc_reset);
-  std::cout << fmtUsage % _executableName % _subCommand % usage;
-  
-  // -- Add positional arguments
-  boost::format fmtOOSubPositional(fgc_poption + "  %-15s" + fgc_poptionBody + " - %s\n" + fgc_reset);
-  for (auto option : _optionDescription.options()) {
-    if ( !::isPositional( option->canonical_display_name(po::command_line_style::allow_dash_for_short),
-                          _positionalDescription))  {
-      continue;
-    }
-
-    std::string optionDisplayFormat = create_option_format_name(option.get(), false);
-    unsigned int optionDescTab = 33;
-    auto formattedString = XBU::wrap_paragraphs(option->description(), optionDescTab, m_maxColumnWidth, false);
-
-    std::string completeOptionName = option->canonical_display_name(po::command_line_style::allow_dash_for_short);
-    std::cout << fmtOOSubPositional % ("<" + option->long_name() + ">") % formattedString;
-  }
-
-
-  // -- Options
-  report_option_help("OPTIONS", _optionDescription, _positionalDescription, false, removeLongOptDashes);
-
-  // -- Custom Section
-  std::cout << customHelpSection << std::endl;
-
-  // -- Global Options
-  report_option_help("GLOBAL OPTIONS", _globalOptions, _positionalDescription, false);
-
-  if (XBU::getShowHidden()) 
-    report_option_help("OPTIONS (Hidden)", _optionHidden, _positionalDescription, false);
-
-  // Extended help
-  {
-    boost::format fmtExtHelp(fgc_extendedBody + "\n  %s\n" +fgc_reset);
-    auto formattedString = XBU::wrap_paragraphs(_extendedHelp, 2, m_maxColumnWidth, false);
-    if (!formattedString.empty()) 
-      std::cout << fmtExtHelp % formattedString;
-  }
-}
-
-void 
-XBUtilities::report_subcommand_help( const std::string &_executableName,
-                                     const std::string &_subCommand,
-                                     const std::string &_description, 
-                                     const std::string &_extendedHelp,
-                                     const boost::program_options::options_description &_optionDescription,
-                                     const boost::program_options::options_description &_optionHidden,
-                                     const SubCmd::SubOptionOptions & _subOptionOptions,
-                                     const boost::program_options::options_description &_globalOptions)
-{
-  // Formatting color parameters
-  // Color references: https://en.wikipedia.org/wiki/ANSI_escape_code
-  const std::string fgc_header       = XBUtilities::is_escape_codes_disabled() ? "" : ec::fgcolor(FGC_HEADER).string();
-  const std::string fgc_headerBody   = XBUtilities::is_escape_codes_disabled() ? "" : ec::fgcolor(FGC_HEADER_BODY).string();
-  const std::string fgc_commandBody  = XBUtilities::is_escape_codes_disabled() ? "" : ec::fgcolor(FGC_SUBCMD).string();
-  const std::string fgc_usageBody    = XBUtilities::is_escape_codes_disabled() ? "" : ec::fgcolor(FGC_USAGE_BODY).string();
-
-  const std::string fgc_ooption      = XBUtilities::is_escape_codes_disabled() ? "" : ec::fgcolor(FGC_OOPTION).string();
-  const std::string fgc_ooptionBody  = XBUtilities::is_escape_codes_disabled() ? "" : ec::fgcolor(FGC_OOPTION_BODY).string();
-  const std::string fgc_poption      = XBUtilities::is_escape_codes_disabled() ? "" : ec::fgcolor(FGC_POSITIONAL).string();
-  const std::string fgc_poptionBody  = XBUtilities::is_escape_codes_disabled() ? "" : ec::fgcolor(FGC_POSITIONAL_BODY).string();
-  const std::string fgc_extendedBody = XBUtilities::is_escape_codes_disabled() ? "" : ec::fgcolor(FGC_EXTENDED_BODY).string();
-  const std::string fgc_reset        = XBUtilities::is_escape_codes_disabled() ? "" : ec::fgcolor::reset();
-
-  // -- Command
-  boost::format fmtCommand(fgc_header + "\nCOMMAND: " + fgc_commandBody + "%s\n" + fgc_reset);
-  if ( !_subCommand.empty() )
-    std::cout << fmtCommand % _subCommand;
- 
-  // -- Command description
-  {
-    auto formattedString = XBU::wrap_paragraphs(_description, 15, m_maxColumnWidth, false);
-    boost::format fmtHeader(fgc_header + "\nDESCRIPTION: " + fgc_headerBody + "%s\n" + fgc_reset);
-    if ( !formattedString.empty() )
-      std::cout << fmtHeader % formattedString;
-  }
-
-  // -- Usage
-  std::string usageSubCmds;
-  for (const auto & subCmd : _subOptionOptions) {
-    if (subCmd->isHidden()) 
-      continue;
-
-    if (!usageSubCmds.empty()) 
-      usageSubCmds.append(" | ");
-
-    usageSubCmds.append(subCmd->longName());
-  }
-
-  std::cout << boost::format(fgc_header + "\nUSAGE: " + fgc_usageBody + "%s %s [-h] --[ %s ] [commandArgs]\n" + fgc_reset) % _executableName % _subCommand % usageSubCmds;
-
-  // -- Options
-  boost::program_options::positional_options_description emptyPOD;
-  report_option_help("OPTIONS", _optionDescription, emptyPOD, false);
-
-  // -- Global Options
-  report_option_help("GLOBAL OPTIONS", _globalOptions, emptyPOD, false);
-
-  if (XBU::getShowHidden()) 
-    report_option_help("OPTIONS (Hidden)", _optionHidden, emptyPOD, false);
-
-  // Extended help
-  {
-    boost::format fmtExtHelp(fgc_extendedBody + "\n  %s\n" +fgc_reset);
-    auto formattedString = XBU::wrap_paragraphs(_extendedHelp, 2, m_maxColumnWidth, false);
-    if (!formattedString.empty()) 
-      std::cout << fmtExtHelp % formattedString;
-  }
-}
-
-=======
->>>>>>> 5acffc70
-std::string 
-XBUtilities::create_suboption_list_string(const VectorPairStrings &_collection)
-{
-  // Working variables
-  const unsigned int maxColumnWidth = m_maxColumnWidth - m_shortDescriptionColumn; 
-  std::string supportedValues;        // Formatted string of supported values
-                                      
-  // Make a copy of the data (since it is going to be modified)
-  VectorPairStrings workingCollection = _collection;
-
-  // Determine the indention width
-  unsigned int maxStringLength = 0;
-  for (auto & pairs : workingCollection) {
-    // Determine if the keyName needs to have 'quotes', if so add them
-    if (pairs.first.find(' ') != std::string::npos ) {
-      pairs.first.insert(0, 1, '\'');  
-      pairs.first += "\'";     
-    }
-
-    maxStringLength = std::max<unsigned int>(maxStringLength, static_cast<unsigned int>(pairs.first.length()));
-  }
-
-  const unsigned int indention = maxStringLength + 5;  // New line indention after the '-' character (5 extra spaces)
-  boost::format reportFmt(std::string("  %-") + std::to_string(maxStringLength) + "s - %s");  
-  boost::format reportFmtQuotes(std::string(" %-") + std::to_string(maxStringLength + 1) + "s - %s");  
-
-  // Report names and description
-  for (const auto & pairs : workingCollection) {
-    boost::format &reportFormat = pairs.first[0] == '\'' ? reportFmtQuotes : reportFmt;
-    auto formattedString = XBU::wrap_paragraphs(boost::str(reportFormat % pairs.first % pairs.second), indention, maxColumnWidth, false /*indent first line*/);
-    supportedValues += formattedString + "\n";
-  }
-
-  return supportedValues;
-}
-
-
-
-std::string 
-XBUtilities::create_suboption_list_string( const ReportCollection &_reportCollection, 
-                                           bool _addAllOption)
-{
-  VectorPairStrings reportDescriptionCollection;
-
-  // Add the report names and description
-  for (const auto & report : _reportCollection) {
-    // Skip hidden reports
-    if (!XBU::getShowHidden() && report->isHidden()) 
-      continue;
-    reportDescriptionCollection.emplace_back(report->getReportName(), report->getShortDescription());
-  }
-
-  // 'verbose' option
-  if (_addAllOption) 
-    reportDescriptionCollection.emplace_back("all", "All known reports are produced");
-
-  // Sort the collection
-  sort(reportDescriptionCollection.begin(), reportDescriptionCollection.end(), 
-       [](const std::pair<std::string, std::string> & a, const std::pair<std::string, std::string> & b) -> bool
-       { return (a.first.compare(b.first) < 0); });
-
-  return create_suboption_list_string(reportDescriptionCollection);
-}
-
-std::string 
-XBUtilities::create_suboption_list_string( const Report::SchemaDescriptionVector &_formatCollection)
-{
-  VectorPairStrings reportDescriptionCollection;
-
-  // report names and description
-  for (const auto & format : _formatCollection) {
-    if (format.isVisable == true) 
-      reportDescriptionCollection.emplace_back(format.optionName, format.shortDescription);
-  }
-
-  return create_suboption_list_string(reportDescriptionCollection);
-}
-
-
-void 
-XBUtilities::collect_and_validate_reports( const ReportCollection &allReportsAvailable,
-                                           const std::vector<std::string> &reportNamesToAdd,
-                                           ReportCollection & reportsToUse)
-{
-  // If "verbose" used, then use all of the reports
-  if (std::find(reportNamesToAdd.begin(), reportNamesToAdd.end(), "all") != reportNamesToAdd.end()) {
-    for (const auto & report : allReportsAvailable) {
-      // Skip hidden reports
-      if (report->isHidden()) 
-        continue;
-      reportsToUse.emplace_back(report);
-    }
-  } else { 
-    // Examine each report name for a match 
-    for (const auto & reportName : reportNamesToAdd) {
-      auto iter = std::find_if(allReportsAvailable.begin(), allReportsAvailable.end(), 
-                               [&reportName](const std::shared_ptr<Report>& obj) {return obj->getReportName() == reportName;});
-      if (iter != allReportsAvailable.end()) 
-        reportsToUse.push_back(*iter);
-      else {
-        throw xrt_core::error((boost::format("No report generator found for report: '%s'\n") % reportName).str());
-      }
-    }
-  }
-}
-
-
-void 
-XBUtilities::produce_reports( xrt_core::device_collection devices, 
-                              const ReportCollection & reportsToProcess, 
-                              Report::SchemaVersion schemaVersion, 
-                              std::vector<std::string> & elementFilter,
-                              std::ostream & consoleStream,
-                              std::ostream & schemaStream)
-{
-  // Some simple DRCs
-  if (reportsToProcess.empty()) {
-    consoleStream << "Info: No action taken, no reports given.\n";
-    return;
-  }
-
-  if (schemaVersion == Report::SchemaVersion::unknown) {
-    consoleStream << "Info: No action taken, 'UNKNOWN' schema value specified.\n";
-    return;
-  }
-
-  // Working property tree
-  boost::property_tree::ptree ptRoot;
-
-  // Add schema version
-  {
-    boost::property_tree::ptree ptSchemaVersion;
-    ptSchemaVersion.put("schema", Report::getSchemaDescription(schemaVersion).optionName.c_str());
-    ptSchemaVersion.put("creation_date", xrt_core::timestamp());
-
-    ptRoot.add_child("schema_version", ptSchemaVersion);
-  }
-
-  bool is_report_output_valid = true;
-
-  // -- Process the reports that don't require a device
-  boost::property_tree::ptree ptSystem;
-  for (const auto & report : reportsToProcess) {
-    if (report->isDeviceRequired() == true)
-      continue;
-
-    boost::property_tree::ptree ptReport;
-    try {
-      report->getFormattedReport(nullptr, schemaVersion, elementFilter, consoleStream, ptReport);
-    } catch (const std::exception&) {
-      is_report_output_valid = false;
-    }
-
-    // Only support 1 node on the root
-    if (ptReport.size() > 1)
-      throw xrt_core::error((boost::format("Invalid JSON - The report '%s' has too many root nodes.") % Report::getSchemaDescription(schemaVersion).optionName).str());
-
-    // We have 1 node, copy the child to the root property tree
-    if (ptReport.size() == 1) {
-      for (const auto & ptChild : ptReport) 
-        ptSystem.add_child(ptChild.first, ptChild.second);
-    }
-  }
-  if (!ptSystem.empty()) 
-    ptRoot.add_child("system", ptSystem);
-
-  // -- Check if any device specific report is requested
-  auto dev_report = [reportsToProcess]() {
-    for (auto &report : reportsToProcess) {
-      if (report->isDeviceRequired() == true)
-        return true;
-    }
-    return false;
-  };
-
-  if(dev_report()) {
-    // -- Process reports that work on a device
-    boost::property_tree::ptree ptDevices;
-    int dev_idx = 0;
-    for (const auto & device : devices) {
-      boost::property_tree::ptree ptDevice;
-      auto bdf = xrt_core::device_query<xrt_core::query::pcie_bdf>(device);
-      ptDevice.put("interface_type", "pcie");
-      ptDevice.put("device_id", xrt_core::query::pcie_bdf::to_string(bdf));
-
-      bool is_mfg = false;
-      try {
-        is_mfg = xrt_core::device_query<xrt_core::query::is_mfg>(device);
-      } 
-      catch (const xrt_core::query::exception&) {
-        is_mfg = false;
-      }
-
-      //if factory mode
-      std::string platform;
-      try {
-        if (is_mfg) {
-          platform = "xilinx_" + xrt_core::device_query<xrt_core::query::board_name>(device) + "_GOLDEN";
-        }
-        else {
-          platform = xrt_core::device_query<xrt_core::query::rom_vbnv>(device);
-        }
-      } 
-      catch(const xrt_core::query::exception&) {
-        // proceed even if the platform name is not available
-        platform = "<not defined>";
-      }
-      std::string dev_desc = (boost::format("%d/%d [%s] : %s\n") % ++dev_idx % devices.size() % ptDevice.get<std::string>("device_id") % platform).str();
-      consoleStream << std::endl;
-      consoleStream << std::string(dev_desc.length(), '-') << std::endl;
-      consoleStream << dev_desc;
-      consoleStream << std::string(dev_desc.length(), '-') << std::endl;
-
-      auto is_ready = xrt_core::device_query<xrt_core::query::is_ready>(device);
-      bool is_recovery = false;
-      try {
-        is_recovery = xrt_core::device_query<xrt_core::query::is_recovery>(device);
-      }
-      catch(const xrt_core::query::exception&) { 
-        is_recovery = false;
-      }
-
-      for (auto &report : reportsToProcess) {
-        if (report->isDeviceRequired() == false)
-          continue;
-        //if the device is either of the following, continue to create reports:
-        // 1. not in factory mode and is ready to use
-        // 2. is in recovery mode
-        if((!is_mfg && !is_ready) && !is_recovery)
-          continue;
-        boost::property_tree::ptree ptReport;
-        try {
-          report->getFormattedReport(device.get(), schemaVersion, elementFilter, consoleStream, ptReport);
-        } catch (const std::exception&) {
-          is_report_output_valid = false;
-        }
-        
-
-        // Only support 1 node on the root
-        if (ptReport.size() > 1)
-          throw xrt_core::error((boost::format("Invalid JSON - The report '%s' has too many root nodes.") % Report::getSchemaDescription(schemaVersion).optionName).str());
-
-        // We have 1 node, copy the child to the root property tree
-        if (ptReport.size() == 1) {
-          for (const auto & ptChild : ptReport) {
-            ptDevice.add_child(ptChild.first, ptChild.second);
-          }
-        }
-      }
-      if (!ptDevice.empty()) 
-        ptDevices.push_back(std::make_pair("", ptDevice));   // Used to make an array of objects
-    }
-    if (!ptDevices.empty())
-      ptRoot.add_child("devices", ptDevices);
-  }
-
-  // -- Write the formatted output 
-  switch (schemaVersion) {
-    case Report::SchemaVersion::json_20202:
-      boost::property_tree::json_parser::write_json(schemaStream, ptRoot, true /*Pretty Print*/);
-      schemaStream << std::endl;  
-      break;
-
-    default:
-      // Do nothing
-      break;
-  }
-
-  // If any the data reports failed to generate with an exception throw an operation cancelled but output everything
-  if(!is_report_output_valid)
-    throw xrt_core::error(std::errc::operation_canceled);
-}
-
+/**
+ * Copyright (C) 2020-2022 Xilinx, Inc
+ *
+ * Licensed under the Apache License, Version 2.0 (the "License"). You may
+ * not use this file except in compliance with the License. A copy of the
+ * License is located at
+ *
+ *     http://www.apache.org/licenses/LICENSE-2.0
+ *
+ * Unless required by applicable law or agreed to in writing, software
+ * distributed under the License is distributed on an "AS IS" BASIS, WITHOUT
+ * WARRANTIES OR CONDITIONS OF ANY KIND, either express or implied. See the
+ * License for the specific language governing permissions and limitations
+ * under the License.
+ */
+
+// ------ I N C L U D E   F I L E S -------------------------------------------
+// Local - Include Files
+#include "XBHelpMenusCore.h"
+#include "XBUtilitiesCore.h"
+#include "XBHelpMenus.h"
+#include "XBUtilities.h"
+#include "core/common/time.h"
+#include "core/common/query_requests.h"
+
+namespace XBU = XBUtilities;
+
+
+// 3rd Party Library - Include Files
+#include <boost/property_tree/json_parser.hpp>
+#include <boost/format.hpp>
+namespace po = boost::program_options;
+
+// System - Include Files
+#include <iostream>
+#include <algorithm>
+#include <numeric>
+
+// ------ N A M E S P A C E ---------------------------------------------------
+using namespace XBUtilities;
+
+// ------ S T A T I C   V A R I A B L E S -------------------------------------
+static unsigned int m_maxColumnWidth = 100;
+static unsigned int m_shortDescriptionColumn = 24;
+
+// ------ F U N C T I O N S ---------------------------------------------------
+std::string 
+XBUtilities::create_suboption_list_string(const VectorPairStrings &_collection)
+{
+  // Working variables
+  const unsigned int maxColumnWidth = m_maxColumnWidth - m_shortDescriptionColumn; 
+  std::string supportedValues;        // Formatted string of supported values
+                                      
+  // Make a copy of the data (since it is going to be modified)
+  VectorPairStrings workingCollection = _collection;
+
+  // Determine the indention width
+  unsigned int maxStringLength = 0;
+  for (auto & pairs : workingCollection) {
+    // Determine if the keyName needs to have 'quotes', if so add them
+    if (pairs.first.find(' ') != std::string::npos ) {
+      pairs.first.insert(0, 1, '\'');  
+      pairs.first += "\'";     
+    }
+
+    maxStringLength = std::max<unsigned int>(maxStringLength, static_cast<unsigned int>(pairs.first.length()));
+  }
+
+  const unsigned int indention = maxStringLength + 5;  // New line indention after the '-' character (5 extra spaces)
+  boost::format reportFmt(std::string("  %-") + std::to_string(maxStringLength) + "s - %s");  
+  boost::format reportFmtQuotes(std::string(" %-") + std::to_string(maxStringLength + 1) + "s - %s");  
+
+  // Report names and description
+  for (const auto & pairs : workingCollection) {
+    boost::format &reportFormat = pairs.first[0] == '\'' ? reportFmtQuotes : reportFmt;
+    auto formattedString = XBU::wrap_paragraphs(boost::str(reportFormat % pairs.first % pairs.second), indention, maxColumnWidth, false /*indent first line*/);
+    supportedValues += formattedString + "\n";
+  }
+
+  return supportedValues;
+}
+
+
+
+std::string 
+XBUtilities::create_suboption_list_string( const ReportCollection &_reportCollection, 
+                                           bool _addAllOption)
+{
+  VectorPairStrings reportDescriptionCollection;
+
+  // Add the report names and description
+  for (const auto & report : _reportCollection) {
+    // Skip hidden reports
+    if (!XBU::getShowHidden() && report->isHidden()) 
+      continue;
+    reportDescriptionCollection.emplace_back(report->getReportName(), report->getShortDescription());
+  }
+
+  // 'verbose' option
+  if (_addAllOption) 
+    reportDescriptionCollection.emplace_back("all", "All known reports are produced");
+
+  // Sort the collection
+  sort(reportDescriptionCollection.begin(), reportDescriptionCollection.end(), 
+       [](const std::pair<std::string, std::string> & a, const std::pair<std::string, std::string> & b) -> bool
+       { return (a.first.compare(b.first) < 0); });
+
+  return create_suboption_list_string(reportDescriptionCollection);
+}
+
+std::string 
+XBUtilities::create_suboption_list_string( const Report::SchemaDescriptionVector &_formatCollection)
+{
+  VectorPairStrings reportDescriptionCollection;
+
+  // report names and description
+  for (const auto & format : _formatCollection) {
+    if (format.isVisable == true) 
+      reportDescriptionCollection.emplace_back(format.optionName, format.shortDescription);
+  }
+
+  return create_suboption_list_string(reportDescriptionCollection);
+}
+
+
+void 
+XBUtilities::collect_and_validate_reports( const ReportCollection &allReportsAvailable,
+                                           const std::vector<std::string> &reportNamesToAdd,
+                                           ReportCollection & reportsToUse)
+{
+  // If "verbose" used, then use all of the reports
+  if (std::find(reportNamesToAdd.begin(), reportNamesToAdd.end(), "all") != reportNamesToAdd.end()) {
+    for (const auto & report : allReportsAvailable) {
+      // Skip hidden reports
+      if (report->isHidden()) 
+        continue;
+      reportsToUse.emplace_back(report);
+    }
+  } else { 
+    // Examine each report name for a match 
+    for (const auto & reportName : reportNamesToAdd) {
+      auto iter = std::find_if(allReportsAvailable.begin(), allReportsAvailable.end(), 
+                               [&reportName](const std::shared_ptr<Report>& obj) {return obj->getReportName() == reportName;});
+      if (iter != allReportsAvailable.end()) 
+        reportsToUse.push_back(*iter);
+      else {
+        throw xrt_core::error((boost::format("No report generator found for report: '%s'\n") % reportName).str());
+      }
+    }
+  }
+}
+
+
+void 
+XBUtilities::produce_reports( xrt_core::device_collection devices, 
+                              const ReportCollection & reportsToProcess, 
+                              Report::SchemaVersion schemaVersion, 
+                              std::vector<std::string> & elementFilter,
+                              std::ostream & consoleStream,
+                              std::ostream & schemaStream)
+{
+  // Some simple DRCs
+  if (reportsToProcess.empty()) {
+    consoleStream << "Info: No action taken, no reports given.\n";
+    return;
+  }
+
+  if (schemaVersion == Report::SchemaVersion::unknown) {
+    consoleStream << "Info: No action taken, 'UNKNOWN' schema value specified.\n";
+    return;
+  }
+
+  // Working property tree
+  boost::property_tree::ptree ptRoot;
+
+  // Add schema version
+  {
+    boost::property_tree::ptree ptSchemaVersion;
+    ptSchemaVersion.put("schema", Report::getSchemaDescription(schemaVersion).optionName.c_str());
+    ptSchemaVersion.put("creation_date", xrt_core::timestamp());
+
+    ptRoot.add_child("schema_version", ptSchemaVersion);
+  }
+
+  bool is_report_output_valid = true;
+
+  // -- Process the reports that don't require a device
+  boost::property_tree::ptree ptSystem;
+  for (const auto & report : reportsToProcess) {
+    if (report->isDeviceRequired() == true)
+      continue;
+
+    boost::property_tree::ptree ptReport;
+    try {
+      report->getFormattedReport(nullptr, schemaVersion, elementFilter, consoleStream, ptReport);
+    } catch (const std::exception&) {
+      is_report_output_valid = false;
+    }
+
+    // Only support 1 node on the root
+    if (ptReport.size() > 1)
+      throw xrt_core::error((boost::format("Invalid JSON - The report '%s' has too many root nodes.") % Report::getSchemaDescription(schemaVersion).optionName).str());
+
+    // We have 1 node, copy the child to the root property tree
+    if (ptReport.size() == 1) {
+      for (const auto & ptChild : ptReport) 
+        ptSystem.add_child(ptChild.first, ptChild.second);
+    }
+  }
+  if (!ptSystem.empty()) 
+    ptRoot.add_child("system", ptSystem);
+
+  // -- Check if any device specific report is requested
+  auto dev_report = [reportsToProcess]() {
+    for (auto &report : reportsToProcess) {
+      if (report->isDeviceRequired() == true)
+        return true;
+    }
+    return false;
+  };
+
+  if(dev_report()) {
+    // -- Process reports that work on a device
+    boost::property_tree::ptree ptDevices;
+    int dev_idx = 0;
+    for (const auto & device : devices) {
+      boost::property_tree::ptree ptDevice;
+      auto bdf = xrt_core::device_query<xrt_core::query::pcie_bdf>(device);
+      ptDevice.put("interface_type", "pcie");
+      ptDevice.put("device_id", xrt_core::query::pcie_bdf::to_string(bdf));
+
+      bool is_mfg = false;
+      try {
+        is_mfg = xrt_core::device_query<xrt_core::query::is_mfg>(device);
+      } 
+      catch (const xrt_core::query::exception&) {
+        is_mfg = false;
+      }
+
+      //if factory mode
+      std::string platform;
+      try {
+        if (is_mfg) {
+          platform = "xilinx_" + xrt_core::device_query<xrt_core::query::board_name>(device) + "_GOLDEN";
+        }
+        else {
+          platform = xrt_core::device_query<xrt_core::query::rom_vbnv>(device);
+        }
+      } 
+      catch(const xrt_core::query::exception&) {
+        // proceed even if the platform name is not available
+        platform = "<not defined>";
+      }
+      std::string dev_desc = (boost::format("%d/%d [%s] : %s\n") % ++dev_idx % devices.size() % ptDevice.get<std::string>("device_id") % platform).str();
+      consoleStream << std::endl;
+      consoleStream << std::string(dev_desc.length(), '-') << std::endl;
+      consoleStream << dev_desc;
+      consoleStream << std::string(dev_desc.length(), '-') << std::endl;
+
+      auto is_ready = xrt_core::device_query<xrt_core::query::is_ready>(device);
+      bool is_recovery = false;
+      try {
+        is_recovery = xrt_core::device_query<xrt_core::query::is_recovery>(device);
+      }
+      catch(const xrt_core::query::exception&) { 
+        is_recovery = false;
+      }
+
+      for (auto &report : reportsToProcess) {
+        if (report->isDeviceRequired() == false)
+          continue;
+        //if the device is either of the following, continue to create reports:
+        // 1. not in factory mode and is ready to use
+        // 2. is in recovery mode
+        if((!is_mfg && !is_ready) && !is_recovery)
+          continue;
+        boost::property_tree::ptree ptReport;
+        try {
+          report->getFormattedReport(device.get(), schemaVersion, elementFilter, consoleStream, ptReport);
+        } catch (const std::exception&) {
+          is_report_output_valid = false;
+        }
+        
+
+        // Only support 1 node on the root
+        if (ptReport.size() > 1)
+          throw xrt_core::error((boost::format("Invalid JSON - The report '%s' has too many root nodes.") % Report::getSchemaDescription(schemaVersion).optionName).str());
+
+        // We have 1 node, copy the child to the root property tree
+        if (ptReport.size() == 1) {
+          for (const auto & ptChild : ptReport) {
+            ptDevice.add_child(ptChild.first, ptChild.second);
+          }
+        }
+      }
+      if (!ptDevice.empty()) 
+        ptDevices.push_back(std::make_pair("", ptDevice));   // Used to make an array of objects
+    }
+    if (!ptDevices.empty())
+      ptRoot.add_child("devices", ptDevices);
+  }
+
+  // -- Write the formatted output 
+  switch (schemaVersion) {
+    case Report::SchemaVersion::json_20202:
+      boost::property_tree::json_parser::write_json(schemaStream, ptRoot, true /*Pretty Print*/);
+      schemaStream << std::endl;  
+      break;
+
+    default:
+      // Do nothing
+      break;
+  }
+
+  // If any the data reports failed to generate with an exception throw an operation cancelled but output everything
+  if(!is_report_output_valid)
+    throw xrt_core::error(std::errc::operation_canceled);
+}
+