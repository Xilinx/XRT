--- conflicted
+++ resolved
@@ -240,7 +240,6 @@
 device::
 get_stream(xrt::device::stream_flags flags, xrt::device::stream_attrs attrs, cl_mem_ext_ptr_t* ext, xrt::device::stream_handle* stream) 
 {
-<<<<<<< HEAD
   const cl_kernel kernel = (const cl_kernel)(ext->param);
   uint64_t route = 0;
   uint64_t flow = 0;
@@ -255,23 +254,7 @@
   
    if((memidx+1) < mems->m_count)
      throw xocl::error(CL_INVALID_OPERATION,"Mem topology section count is less than memidex");
-=======
-  uint64_t route = 0;
-  uint64_t flow = 0;
-
-  if(ext != nullptr) 
-  {
-    const cl_kernel kernel = (const cl_kernel)(ext->param);
-    const std::string& kernel_name = xocl(kernel)->get_name_from_constructor();
-    auto memidx = m_xclbin.get_memidx_from_arg(kernel_name,ext->flags);
-    const mem_topology* mems = m_xclbin.get_mem_topology();
-
-    if(!mems) 
-      throw xocl::error(CL_INVALID_OPERATION,"Mem topology section does not exist");
-  
-    if((memidx+1) < mems->m_count) 
-      throw xocl::error(CL_INVALID_OPERATION,"Mem topology section count is less than memidex");
->>>>>>> 4d927945
+
 
     route = mems->m_mem_data[memidx].route_id;
     flow = mems->m_mem_data[memidx].flow_id;
