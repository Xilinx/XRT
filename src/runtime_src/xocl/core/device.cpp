/**
 * Copyright (C) 2016-2017 Xilinx, Inc
 *
 * Licensed under the Apache License, Version 2.0 (the "License"). You may
 * not use this file except in compliance with the License. A copy of the
 * License is located at
 *
 *     http://www.apache.org/licenses/LICENSE-2.0
 *
 * Unless required by applicable law or agreed to in writing, software
 * distributed under the License is distributed on an "AS IS" BASIS, WITHOUT
 * WARRANTIES OR CONDITIONS OF ANY KIND, either express or implied. See the
 * License for the specific language governing permissions and limitations
 * under the License.
 */

#include "device.h"
#include "memory.h"
#include "program.h"
#include "compute_unit.h"

#include "xocl/api/plugin/xdp/profile.h"
#include "xocl/api/plugin/xdp/debug.h"
#include "xocl/xclbin/xclbin.h"
#include "xrt/util/memory.h"
#include "xrt/scheduler/scheduler.h"

#include <iostream>
#include <fstream>
#include <sstream>

namespace {

static unsigned int uid_count = 0;

static
std::string
to_hex(void* addr)
{
  std::stringstream str;
  str << std::hex << addr;
  return str.str();
}

static void
unaligned_message(void* addr)
{
  xrt::message::send(xrt::message::severity_level::WARNING,
                     "unaligned host pointer '"
                     + to_hex(addr)
                     + "' detected, this leads to extra memcpy");
}

static inline unsigned
myctz(unsigned val)
{
  return __builtin_ctz(val);
}

static void
buffer_resident_or_error(const xocl::memory* buffer, const xocl::device* device)
{
  if (!buffer->is_resident(device))
    throw std::runtime_error("buffer ("
                             + std::to_string(buffer->get_uid())
                             + ") is not resident in device ("
                             + std::to_string(device->get_uid()) + ")");
}

// Copy hbuf to ubuf if necessary
static void
sync_to_ubuf(xocl::memory* buffer, size_t offset, size_t size,
             xrt::device* xdevice, const xrt::device::BufferObjectHandle& boh)
{
  if (buffer->is_aligned())
    return;

  auto ubuf = buffer->get_host_ptr();
  if (ubuf) {
    auto hbuf = xdevice->map(boh);
    xdevice->unmap(boh);
    if (ubuf!=hbuf) {
      ubuf = static_cast<char*>(ubuf) + offset;
      hbuf = static_cast<char*>(hbuf) + offset;
      std::memcpy(ubuf,hbuf,size);
    }
  }
}

// Copy ubuf to hbuf if necessary
static void
sync_to_hbuf(xocl::memory* buffer, size_t offset, size_t size,
             xrt::device* xdevice, const xrt::device::BufferObjectHandle& boh)
{
  if (buffer->is_aligned())
    return;

  auto ubuf = buffer->get_host_ptr();
  if (ubuf) {
    auto hbuf = xdevice->map(boh);
    xdevice->unmap(boh);
    if (ubuf!=hbuf) {
      ubuf = static_cast<char*>(ubuf) + offset;
      hbuf = static_cast<char*>(hbuf) + offset;
      std::memcpy(hbuf,ubuf,size);
    }
  }
}

static void
open_or_error(xrt::device* device, const std::string& log)
{
  if (!device->open(log.size() ? log.c_str() : nullptr, xrt::device::verbosity_level::quiet))
    throw xocl::error(CL_DEVICE_NOT_FOUND,"Device setup failed");
}

static bool
is_hw_emulation()
{
  // Temporary work-around used to set the mDevice based on
  // XCL_EMULATION_MODE=hw_emu.  Otherwise default is mSwEmDevice
  static auto xem = std::getenv("XCL_EMULATION_MODE");
  static bool hwem = xem ? std::strcmp(xem,"hw_emu")==0 : false;
  return hwem;
}

static bool
is_sw_emulation()
{
  // Temporary work-around used to set the mDevice based on
  // XCL_EMULATION_MODE=hw_emu.  Otherwise default is mSwEmDevice
  static auto xem = std::getenv("XCL_EMULATION_MODE");
  static bool swem = xem ? std::strcmp(xem,"sw_emu")==0 : false;
  return swem;
}

static void
init_scheduler(xocl::device* device)
{
  auto program = device->get_program();

  if (!program)
    throw xocl::error(CL_INVALID_PROGRAM,"Cannot initialize MBS before program is loadded");

  // cu base address offset from xclbin in current program
  auto xclbin = device->get_xclbin();
  size_t cu_base_offset = xclbin.cu_base_offset();
  size_t cu_shift = xclbin.cu_size();
  bool cu_isr = xclbin.cu_interrupt();

  auto cu2addr = xclbin.cu_base_address_map();

  size_t regmap_size = xclbin.kernel_max_regmap_size();
  XOCL_DEBUG(std::cout,"max regmap size:",regmap_size,"\n");

  xrt::scheduler::init(device->get_xrt_device()
                 ,regmap_size
                 ,cu_isr
                 ,device->get_num_cus()
                 ,cu_shift // cu_offset in lsh value
                 ,cu_base_offset
                 ,cu2addr);
}


}

namespace xocl {

void
device::
track(const memory* mem)
{
#if 0
  // not yet enabled.  need memory.cpp to use and ensure calls to free
  // also proper handling of mem objects imported and gotten from
  // xclGetMemObjectFromFD (should go through xocl::device, not directly
  // to xrt::device)
  std::lock_guard<std::mutex> lk(m_mutex);
  m_memobjs.insert(mem);
#endif
}

xrt::device::BufferObjectHandle
device::
alloc(memory* mem, unsigned int memidx)
{
  auto host_ptr = mem->get_host_ptr();
  auto sz = mem->get_size();
  if (is_aligned_ptr(host_ptr)) {
    auto boh = m_xdevice->alloc(sz,xrt::device::memoryDomain::XRT_DEVICE_RAM,memidx,host_ptr);
    track(mem);
    return boh;
  }

  auto p2p_flag = (mem->get_ext_flags() >> 30) & 0x1;
  auto domain = p2p_flag
    ? xrt::device::memoryDomain::XRT_DEVICE_P2P_RAM
    : xrt::device::memoryDomain::XRT_DEVICE_RAM;

  auto boh = m_xdevice->alloc(sz,domain,memidx,nullptr);
  track(mem);

  // Handle unaligned user ptr
  if (host_ptr) {
    unaligned_message(host_ptr);
    auto bo_host_ptr = m_xdevice->map(boh);
    memcpy(bo_host_ptr, host_ptr, sz);
    m_xdevice->unmap(boh);
  }
  return boh;
}

xrt::device::BufferObjectHandle
device::
alloc(memory* mem)
{
  auto host_ptr = mem->get_host_ptr();
  auto sz = mem->get_size();

  if (is_aligned_ptr(host_ptr)) {
    auto boh = m_xdevice->alloc(sz,host_ptr);
    track(mem);
    return boh;
  }

  auto boh = m_xdevice->alloc(sz);
  // Handle unaligned user ptr
  if (host_ptr) {
    unaligned_message(host_ptr);
    auto bo_host_ptr = m_xdevice->map(boh);
    memcpy(bo_host_ptr, host_ptr, sz);
    m_xdevice->unmap(boh);
  }
  track(mem);
  return boh;
}

int
device::
get_stream(xrt::device::stream_flags flags, xrt::device::stream_attrs attrs, const cl_mem_ext_ptr_t* ext, xrt::device::stream_handle* stream)
{
<<<<<<< HEAD
  uint64_t route = (uint64_t)-1;
  uint64_t flow = (uint64_t)-1;

  if(ext && ext->param) {
   const cl_kernel kernel = static_cast<const cl_kernel>(ext->param);
   const std::string& kernel_name = xocl(kernel)->get_name_from_constructor();
=======
  auto kernel = xocl::xocl(ext->kernel);
  uint64_t route = 0;
  uint64_t flow = 0;

 if (kernel != nullptr) {
   auto& kernel_name = kernel->get_name_from_constructor();
>>>>>>> 9391c28b
   auto memidx = m_xclbin.get_memidx_from_arg(kernel_name,ext->flags);
   auto mems = m_xclbin.get_mem_topology();

   if (!mems)
     throw xocl::error(CL_INVALID_OPERATION,"Mem topology section does not exist");
<<<<<<< HEAD
  
   if((memidx+1) > mems->m_count)
=======

   if ((memidx+1) < mems->m_count)
>>>>>>> 9391c28b
     throw xocl::error(CL_INVALID_OPERATION,"Mem topology section count is less than memidex");

    route = mems->m_mem_data[memidx].route_id;
    flow = mems->m_mem_data[memidx].flow_id;

    xocl(kernel)->set_argument(ext->flags,sizeof(cl_mem),nullptr);
  }

  if (flags & CL_STREAM_READ_ONLY)
    return m_xdevice->createReadStream(flags, attrs, route, flow, stream);
  else if (flags & CL_STREAM_WRITE_ONLY)
    return m_xdevice->createWriteStream(flags, attrs, route, flow, stream);
  else
    throw xocl::error(CL_INVALID_OPERATION,"Unknown stream type specified");
  return -1;
}

int
device::
close_stream(xrt::device::stream_handle stream)
{
  return m_xdevice->closeStream(stream);
}

ssize_t
device::
write_stream(xrt::device::stream_handle stream, const void* ptr, size_t offset, size_t size, xrt::device::stream_xfer_flags flags)
{
  return m_xdevice->writeStream(stream, ptr, offset, size, flags);
}

ssize_t
device::
read_stream(xrt::device::stream_handle stream, void* ptr, size_t offset, size_t size, xrt::device::stream_xfer_flags flags)
{
  return m_xdevice->readStream(stream, ptr, offset, size, flags);
}

xrt::device::stream_buf
device::
alloc_stream_buf(size_t size, xrt::device::stream_buf_handle* handle)
{
  return m_xdevice->allocStreamBuf(size,handle);
}

int
device::
free_stream_buf(xrt::device::stream_buf_handle handle)
{
  return m_xdevice->freeStreamBuf(handle);
}

device::
device(platform* pltf, xrt::device* xdevice)
  : m_uid(uid_count++), m_platform(pltf), m_xdevice(xdevice)
{
  XOCL_DEBUG(std::cout,"xocl::device::device(",m_uid,")\n");
}

device::
device(platform* pltf, xrt::device* hw_device, xrt::device* swem_device, xrt::device* hwem_device)
  : m_uid(uid_count++), m_platform(pltf), m_xdevice(nullptr)
  , m_hw_device(hw_device), m_swem_device(swem_device), m_hwem_device(hwem_device)
{
  XOCL_DEBUG(std::cout,"xocl::device::device(",m_uid,")\n");

  // Open the devices.  I don't recall what it means to open a device?
  std::string hallog = xrt::config::get_hal_logging();
  if (!hallog.compare("null"))
    hallog.clear();

  if (m_swem_device) {
    std::string log = hallog;
    if (log.size())
      log.append(".sw_em");
    open_or_error(m_swem_device,log);
  }

  if (m_hwem_device) {
    std::string log = hallog;
    if (log.size())
      log.append(".hw_em");
    open_or_error(m_hwem_device,log);
  }

  if (m_hw_device)
    open_or_error(m_hw_device,hallog);

  // Default to SwEm mode
  // Later code unconditionally calls through mOperations-> with a
  // null device handle which then becomes a noop in the shim code
  // The code should check for a valid mOperations before dereferencing
  // but for now we just default mOperations as before, but importantly
  // do not set mDeviceHandle (this is deferred as before to loadBinary).
  if (m_hwem_device && is_hw_emulation())
    set_xrt_device(m_hwem_device,true); // final
  else if (m_swem_device && is_sw_emulation())
    set_xrt_device(m_swem_device,true); // final
  else if (m_swem_device)
    set_xrt_device(m_swem_device,false);
  else if (m_hwem_device)
    set_xrt_device(m_hwem_device,false);
  else
    set_xrt_device(m_hw_device,true); // final
}

device::
device(platform* pltf, xrt::device* swem_device, xrt::device* hwem_device)
  : device(pltf,nullptr,swem_device,hwem_device)
{}

device::
device(device* parent, const compute_unit_vector_type& cus)
  : m_uid(uid_count++)
  , m_active(parent->m_active)
  , m_xclbin(parent->m_xclbin)
  , m_platform(parent->m_platform)
  , m_xdevice(parent->m_xdevice)
  , m_hw_device(parent->m_hw_device)
  , m_swem_device(parent->m_swem_device)
  , m_hwem_device(parent->m_hwem_device)
  , m_parent(parent)
  , m_computeunits(std::move(cus))
{
  XOCL_DEBUG(std::cout,"xocl::device::device(",m_uid,")\n");

  // The subdevice is *not* added to platform devices.  The platform
  // tracks physical devices only.  A subdevice is deleted through
  // normal reference counting.

  // Current program tracks this subdevice on which it is implicitly loaded.
  m_active->add_device(this);
}

device::
~device()
{
  XOCL_DEBUG(std::cout,"xocl::device::~device(",m_uid,")\n");
}

void
device::
set_xrt_device(xrt::device* xd,bool final)
{
  if (!final && m_xdevice)
    throw std::runtime_error("temp device already set");
  m_xdevice = xd;

  // start the DMA threads if necessary
  if (final)
    m_xdevice->setup();
}

void
device::
set_xrt_device(const xocl::xclbin& xclbin)
{
  using target_type = xocl::xclbin::target_type;
  auto core_target = xclbin.target();

  // Check device is capable of core_target
  if(core_target==target_type::bin && !m_hw_device)
    throw xocl::error(CL_INVALID_PROGRAM,"device::load_binary binary target=Bin, no Hw HAL handle");
  if(core_target==target_type::hwem && !m_hwem_device)
    throw xocl::error(CL_INVALID_PROGRAM,"device::load_binary binary target=HwEm, no HwEm HAL handle");
  if(core_target==target_type::csim && !m_swem_device)
    throw xocl::error(CL_INVALID_PROGRAM,"device::load_binary binary target=SwEm, no SwEm HAL handle");

  //Setup device for binary core_target
  if (core_target==target_type::bin)
    set_xrt_device(m_hw_device);
  else if (core_target==target_type::hwem)
    set_xrt_device(m_hwem_device);
  else if (core_target==target_type::csim)
    set_xrt_device(m_swem_device);
  else
    throw xocl::error(CL_INVALID_PROGRAM,"Unknown core target");
}

unsigned int
device::
lock()
{
  std::lock_guard<std::mutex> lk(m_mutex);
  // If already locked, return increment lock count
  if (m_locks)
    return ++m_locks;

  // First time, but only hw devices need locking
#ifndef PMD_OCL
  if (m_hw_device) {
    auto rv = m_hw_device->lockDevice();
    if (rv.valid() && rv.get())
      throw  xocl::error(CL_DEVICE_NOT_AVAILABLE,"could not lock device");
  }
#endif

  // All good, return increment lock count
  return ++m_locks;
}

unsigned int
device::
unlock()
{
  std::lock_guard<std::mutex> lk(m_mutex);
  // Return lock count if not locked or decremented lock count > 0
  if (!m_locks || --m_locks)
    return m_locks;

  // Last locked was released, now unlock hw device if any
#ifndef PMD_OCL
  if (m_hw_device) {
    auto rv = m_hw_device->unlockDevice();
    if (rv.valid() && rv.get())
      throw  xocl::error(CL_DEVICE_NOT_AVAILABLE,"could not unlock device");
  }
#endif

  return m_locks; // 0
}

xrt::device::BufferObjectHandle
device::
allocate_buffer_object(memory* mem)
{
  if (mem->get_flags() & CL_MEM_REGISTER_MAP)
    return nullptr;

  auto xdevice = get_xrt_device();

  // sub buffer
  if (auto parent = mem->get_sub_buffer_parent()) {
    auto boh = parent->get_buffer_object(this);
    auto offset = mem->get_sub_buffer_offset();
    auto size = mem->get_size();
    return xdevice->alloc(boh,size,offset);
  }

  if ((mem->get_flags() & CL_MEM_EXT_PTR_XILINX)
	  && xdevice->hasBankAlloc())
  {
    //Extension flags were passed. Get the extension flags.
    //First 8 bits will indicate legacy/mem_topology etc.
    //Rest 24 bits directly indexes into mem topology section OR.
    //have legacy one-hot encoding.
    auto flag = mem->get_ext_flags();
    int32_t memidx = 0;
    if (auto kernel = mem->get_ext_kernel()) {
      //param<==>kernel; flag<==>arg_index
      flag = flag & 0xffffff;
      auto& kernel_name = kernel->get_name_from_constructor();
      memidx = m_xclbin.get_memidx_from_arg(kernel_name,flag);
    }
    else if (flag & XCL_MEM_TOPOLOGY) {
      memidx = flag & 0xffffff;
    }
    else {
      flag = flag & 0xffffff;
      auto bank = myctz(flag);
      memidx = m_xclbin.banktag_to_memidx(std::string("bank")+std::to_string(bank));
      if (memidx==-1){
        memidx = bank;
      }
    }

    try {
      auto boh = alloc(mem,memidx);
      XOCL_DEBUG(std::cout,"memory(",mem->get_uid(),") allocated on device(",m_uid,") in memory index(",memidx,")\n");
      return boh;
    }
    catch (const std::bad_alloc&) {
    }
  }

  // If buffer could not be allocated on the requested bank,
  // or if no bank was specified, then allocate on the bank
  // (memidx) matching the CU connectivity of CUs in device.
  auto memidx = get_cu_memidx();
  if (memidx>=0) {
    try {
      auto boh = alloc(mem,memidx);
      XOCL_DEBUG(std::cout,"memory(",mem->get_uid(),") allocated on device(",m_uid,") in bank with idx(",memidx,")\n");
      return boh;
    }
    catch (const std::bad_alloc&) {
    }
  }

  // Else just allocated on any bank
  XOCL_DEBUG(std::cout,"memory(",mem->get_uid(),") allocated on device(",m_uid,") in default bank\n");
  return alloc(mem);
}

xrt::device::BufferObjectHandle
device::
allocate_buffer_object(memory* mem, uint64_t memidx)
{
  if (mem->get_flags() & CL_MEM_REGISTER_MAP)
    throw std::runtime_error("Cannot allocate register map buffer on bank");

  auto xdevice = get_xrt_device();

  // sub buffer
  if (auto parent = mem->get_sub_buffer_parent()) {
    auto boh = parent->get_buffer_object(this);
    auto pmemidx = get_boh_memidx(boh);
    if (pmemidx.test(memidx)) {
      auto offset = mem->get_sub_buffer_offset();
      auto size = mem->get_size();
      return xdevice->alloc(boh,size,offset);
    }
    throw std::runtime_error("parent sub-buffer memory bank mismatch");
  }

  auto flag = (mem->get_ext_flags()) & 0xffffff;
  if (flag && xdevice->hasBankAlloc() && !is_sw_emulation()) {
    auto bank = myctz(flag);
    auto midx = m_xclbin.banktag_to_memidx(std::string("bank")+std::to_string(bank));
    if (midx==-1)
      midx=bank;
    if (static_cast<uint64_t>(midx)!=memidx)
      throw std::runtime_error("implicitly request memidx("
                               +std::to_string(memidx)
                               +") does not match explicit memidx("
                               +std::to_string(midx)+")");
  }

  auto boh = alloc(mem,memidx);
  XOCL_DEBUG(std::cout,"memory(",mem->get_uid(),") allocated on device(",m_uid,") in memory index(",memidx,")\n");
  return boh;
}

void
device::
free(const memory* mem)
{
  std::lock_guard<std::mutex> lk(m_mutex);
  auto itr = m_memobjs.find(mem);
  if (itr==m_memobjs.end())
    throw std::runtime_error("Internal error: xocl::mem("
                             + std::to_string(mem->get_uid())
                             + ") is not allocated on device("
                             + std::to_string(get_uid()) + ")");
  m_memobjs.erase(itr);
}

xrt::device::BufferObjectHandle
device::
allocate_buffer_object(memory* mem, xrt::device::memoryDomain domain, uint64_t memoryIndex, void* user_ptr)
{
  auto xdevice = get_xrt_device();
  return xdevice->alloc(mem->get_size(),domain,memoryIndex,user_ptr);
}

uint64_t
device::
get_boh_addr(const xrt::device::BufferObjectHandle& boh) const
{
  auto xdevice = get_xrt_device();
  return xdevice->getDeviceAddr(boh);
}

device::memidx_bitmask_type
device::
get_boh_memidx(const xrt::device::BufferObjectHandle& boh) const
{
  auto addr = get_boh_addr(boh);
  auto bset = m_xclbin.mem_address_to_memidx(addr);
  if (bset.none() && is_sw_emulation())
    bset.set(0); // default bank in sw_emu
  return bset;
}

std::string
device::
get_boh_banktag(const xrt::device::BufferObjectHandle& boh) const
{
  auto addr = get_boh_addr(boh);
  auto memidx = m_xclbin.mem_address_to_first_memidx(addr);
  if (memidx == -1)
    return "Unknown";
  return m_xclbin.memidx_to_banktag(memidx);
}

int
device::
get_cu_memidx() const
{
  std::lock_guard<std::mutex> lk(m_mutex);
  if (m_cu_memidx == -2) {
    m_cu_memidx = -1;

    if (get_num_cus()) {
      // compute intersection of all CU memory masks
      memidx_bitmask_type mask;
      mask.set();
      for (auto& cu : get_cu_range())
        mask &= cu->get_memidx_intersect();

      // select first common memory bank index if any
      for (size_t idx=0; idx<mask.size(); ++idx) {
        if (mask.test(idx)) {
          m_cu_memidx = idx;
          break;
        }
      }
    }
  }
  return m_cu_memidx;
}

device::memidx_bitmask_type
device::
get_cu_memidx(kernel* kernel, int argidx) const
{
  bool set = false;
  memidx_bitmask_type memidx;
  memidx.set();
  auto sid = kernel->get_symbol_uid();

  // iterate CUs
  for (auto& cu : get_cus()) {
    if (cu->get_symbol_uid()!=sid)
      continue;
    memidx &= cu->get_memidx(argidx);
    set = true;
  }

  if (!set)
    memidx.reset();

  return memidx;
}

xrt::device::BufferObjectHandle
device::
import_buffer_object(const device* src_device, const xrt::device::BufferObjectHandle& src_boh)
{
  // Consider moving to xrt::device

  // Export from exporting device (src_device)
  auto fd = src_device->get_xrt_device()->getMemObjectFd(src_boh);

  // Import into this device
  size_t size=0;
  return get_xrt_device()->getBufferFromFd(fd,size,1);
}

void*
device::
map_buffer(memory* buffer, cl_map_flags map_flags, size_t offset, size_t size, void* assert_result)
{
  auto xdevice = get_xrt_device();
  xrt::device::BufferObjectHandle boh;

  // If buffer is resident it must be refreshed unless CL_MAP_INVALIDATE_REGION
  // is specified in which case host will discard current content
  if (!(map_flags & CL_MAP_WRITE_INVALIDATE_REGION) && buffer->is_resident(this)) {
    boh = buffer->get_buffer_object_or_error(this);
    xdevice->sync(boh,size,offset,xrt::hal::device::direction::DEVICE2HOST,false);
  }

  if (!boh)
    boh = buffer->get_buffer_object(this);

  auto ubuf = buffer->get_host_ptr();
  if (!ubuf || !is_aligned_ptr(ubuf)) {
    // boh was created with it's own alloced host_ptr
    auto hbuf = xdevice->map(boh);
    xdevice->unmap(boh);
    assert(ubuf!=hbuf);
    if (ubuf) {
      auto dst = static_cast<char*>(ubuf) + offset;
      auto src = static_cast<char*>(hbuf) + offset;
      memcpy(dst,src,size);
    }
    else
      ubuf = hbuf;
  }

  void* result = static_cast<char*>(ubuf) + offset;
  assert(!assert_result || result==assert_result);

  // If this buffer is being mapped for writing, then a following
  // unmap will have to sync the data to device, so record this.  We
  // will not enforce that map is followed by unmap, so two maps of
  // same buffer for write without corresponding unmaps will simply
  // override previous map value.  We do however keep track of the
  // map with largest size to subsume small maps into the largest.
  // That way largest chunk is synced to device if necessary.
  std::lock_guard<std::mutex> lk(m_mutex);
  auto& mapinfo = m_mapped[result];
  mapinfo.flags = map_flags;
  mapinfo.offset = offset;
  mapinfo.size = std::max(mapinfo.size,size);
  return result;
}

void
device::
unmap_buffer(memory* buffer, void* mapped_ptr)
{
  cl_map_flags flags = 0; // flags of mapped_ptr
  size_t offset = 0;      // offset of mapped_ptr wrt BO
  size_t size = 0;        // size of mapped_ptr
  {
    // There is no checking that map/unmap match.  Only one active
    // map of a mapped_ptr is maintained and is erased on first unmap
    std::lock_guard<std::mutex> lk(m_mutex);
    auto itr = m_mapped.find(mapped_ptr);
    if (itr!=m_mapped.end()) {
      flags = (*itr).second.flags;
      offset = (*itr).second.offset;
      size = (*itr).second.size;
      m_mapped.erase(itr);
    }
  }

  auto xdevice = get_xrt_device();
  auto boh = buffer->get_buffer_object_or_error(this);

  // Sync data to boh if write flags, and sync to device if resident
  if (flags & (CL_MAP_WRITE | CL_MAP_WRITE_INVALIDATE_REGION)) {
    if (auto ubuf = static_cast<char*>(buffer->get_host_ptr()))
      xdevice->write(boh,ubuf+offset,size,offset,false);
    if (buffer->is_resident(this))
      xdevice->sync(boh,size,offset,xrt::hal::device::direction::HOST2DEVICE,false);
  }
}

void
device::
migrate_buffer(memory* buffer,cl_mem_migration_flags flags)
{
  // Support clEnqueueMigrateMemObjects device->host
  if (flags & CL_MIGRATE_MEM_OBJECT_HOST) {
    buffer_resident_or_error(buffer,this);
    auto boh = buffer->get_buffer_object_or_error(this);
    auto xdevice = get_xrt_device();
    xdevice->sync(boh,buffer->get_size(),0,xrt::hal::device::direction::DEVICE2HOST,false);
    sync_to_ubuf(buffer,0,buffer->get_size(),xdevice,boh);
    return;
  }

  // Host to device for kernel args and clEnqueueMigrateMemObjects
  // Get or create the buffer object on this device.
  auto xdevice = get_xrt_device();
  xrt::device::BufferObjectHandle boh = buffer->get_buffer_object(this);

  // Sync from host to device to make make buffer resident of this device
  sync_to_hbuf(buffer,0,buffer->get_size(),xdevice,boh);
  xdevice->sync(boh,buffer->get_size(), 0, xrt::hal::device::direction::HOST2DEVICE,false);

  // Now buffer is resident on this device and migrate is complete
  buffer->set_resident(this);
}

void
device::
write_buffer(memory* buffer, size_t offset, size_t size, const void* ptr)
{
  auto xdevice = get_xrt_device();
  auto boh = buffer->get_buffer_object(this);

  // Write data to buffer object at offset
  xdevice->write(boh,ptr,size,offset,false);

  // Update unaligned ubuf if necessary
  sync_to_ubuf(buffer,offset,size,xdevice,boh);

  if (buffer->is_resident(this))
    // Sync new written data to device at offset
    // HAL performs read/modify write if necesary
    xdevice->sync(boh,size,offset,xrt::hal::device::direction::HOST2DEVICE,false);
}

void
device::
read_buffer(memory* buffer, size_t offset, size_t size, void* ptr)
{
  auto xdevice = get_xrt_device();
  auto boh = buffer->get_buffer_object(this);

  if (buffer->is_resident(this))
    // Sync back from device at offset to buffer object
    // HAL performs skip/copy read if necesary
    xdevice->sync(boh,size,offset,xrt::hal::device::direction::DEVICE2HOST,false);

  // Read data from buffer object at offset
  xdevice->read(boh,ptr,size,offset,false);

  // Update unaligned ubuf if necessary
  sync_to_ubuf(buffer,offset,size,xdevice,boh);
}

void
device::
copy_buffer(memory* src_buffer, memory* dst_buffer, size_t src_offset, size_t dst_offset, size_t size)
{
  char* hbuf_src = static_cast<char*>(map_buffer(src_buffer,CL_MAP_READ,src_offset,size,nullptr));
  char* hbuf_dst = static_cast<char*>(map_buffer(dst_buffer,CL_MAP_WRITE_INVALIDATE_REGION,dst_offset,size,nullptr));
  std::memcpy(hbuf_dst,hbuf_src,size);
  unmap_buffer(src_buffer,hbuf_src);
  unmap_buffer(dst_buffer,hbuf_dst);
}

void
device::
copy_p2p_buffer(memory* src_buffer, memory* dst_buffer, size_t src_offset, size_t dst_offset, size_t size)
{
  auto xdevice = get_xrt_device();
  auto src_boh = src_buffer->get_buffer_object(this);
  auto dst_boh = dst_buffer->get_buffer_object(this);
  xdevice->copy(dst_boh, src_boh, size, dst_offset, src_offset);
}

void
device::
fill_buffer(memory* buffer, const void* pattern, size_t pattern_size, size_t offset, size_t size)
{
  auto boh = xocl::xocl(buffer)->get_buffer_object(this);
  char* hbuf = static_cast<char*>(map_buffer(buffer,CL_MAP_WRITE_INVALIDATE_REGION,offset,size,nullptr));
  char* dst = hbuf;
  for (; pattern_size <= size; size-=pattern_size, dst+=pattern_size)
    std::memcpy(dst,pattern,pattern_size);
  if (size)
    std::memcpy(dst,pattern,size);
  unmap_buffer(buffer,hbuf);
}

static void
rw_image(device* device,
         memory* image,const size_t* origin,const size_t* region,size_t row_pitch,size_t slice_pitch
         ,char* read_to,const char* write_from)
{
  auto boh = image->get_buffer_object(device);
  auto xdevice = device->get_xrt_device();

  size_t image_offset = image->get_image_data_offset()
    + image->get_image_bytes_per_pixel()*origin[0]
    + image->get_image_row_pitch()*origin[1]
    + image->get_image_slice_pitch()*origin[2];

  if (!origin[0] && region[0]==image->get_image_width() && row_pitch==image->get_image_row_pitch()
      && (region[2]==1
          || (!origin[1] && region[1]==image->get_image_height() && slice_pitch==image->get_image_slice_pitch())
          )
      ) {
    size_t sz = region[2]==1 ? row_pitch*region[1] : slice_pitch*region[2];
    if (read_to)
      xdevice->read(boh,read_to,sz,image_offset,false);
    else
      xdevice->write(boh,write_from,sz,image_offset,false);
  }
  else {
    size_t image_offset_tmp = image_offset;
    for (unsigned int j=0; j<region[2]; ++j) {
      size_t offset = image_offset_tmp;
      for (unsigned int i=0; i<region[1]; ++i) {
        if (read_to) {
          xdevice->read(boh,read_to,image->get_image_bytes_per_pixel()*region[0],offset,false);
          read_to += row_pitch;
        }
        else {
          xdevice->write(boh,write_from,image->get_image_bytes_per_pixel()*region[0],offset, false);
          write_from += row_pitch;
        }
        offset += image->get_image_row_pitch();
      }
      image_offset_tmp += image->get_image_slice_pitch();
      if (read_to)
        read_to += slice_pitch;
      else
        write_from += slice_pitch;
    }
  }
}

void
device::
write_image(memory* image,const size_t* origin,const size_t* region,size_t row_pitch,size_t slice_pitch,const void *ptr)
{
  // Write from ptr into image
  rw_image(this,image,origin,region,row_pitch,slice_pitch,nullptr,static_cast<const char*>(ptr));

  // Sync newly writte data to device if image is resident
  if (image->is_resident(this)) {
    auto boh = image->get_buffer_object_or_error(this);
    get_xrt_device()->sync(boh, image->get_size(), 0,xrt::hal::device::direction::HOST2DEVICE,false);
  }
}

void
device::
read_image(memory* image,const size_t* origin,const size_t* region,size_t row_pitch,size_t slice_pitch,void *ptr)
{
  // Sync back from device if image is resident
  if (image->is_resident(this)) {
    auto boh = image->get_buffer_object_or_error(this);
    get_xrt_device()->sync(boh,image->get_size(),0,xrt::hal::device::direction::DEVICE2HOST,false);
  }

  // Now read from image into ptr
  rw_image(this,image,origin,region,row_pitch,slice_pitch,static_cast<char*>(ptr),nullptr);
}

void
device::
read_register(memory* mem, size_t offset,void* ptr, size_t size)
{
  if (!(mem->get_flags() & CL_MEM_REGISTER_MAP))
    throw xocl::error(CL_INVALID_OPERATION,"read_register requures mem object with CL_MEM_REGISTER_MAP");
  get_xrt_device()->read_register(offset,ptr,size);
}

void
device::
write_register(memory* mem, size_t offset,const void* ptr, size_t size)
{
  if (!(mem->get_flags() & CL_MEM_REGISTER_MAP))
    throw xocl::error(CL_INVALID_OPERATION,"read_register requures mem object with CL_MEM_REGISTER_MAP");

  auto cmd = std::make_shared<xrt::command>(get_xrt_device(),ERT_WRITE);
  auto packet = cmd->get_packet();
  auto idx = packet.size() + 1; // past header is start of payload
  auto addr = offset;
  auto value = reinterpret_cast<const uint32_t*>(ptr);

  while (size>0) {
    packet[idx++] = addr;
    packet[idx++] = *value;
    ++value;
    addr+=4;
    size-=4;
  }

  auto ecmd = xrt::command_cast<ert_packet*>(cmd);
  ecmd->type = ERT_KDS_LOCAL;
  ecmd->count = packet.size() - 1; // substract header

  xrt::scheduler::schedule(cmd);
  cmd->wait();
}

void
device::
load_program(program* program)
{
  if (m_parent.get())
    throw xocl::error(CL_OUT_OF_RESOURCES,"cannot load program on sub device");

  std::lock_guard<std::mutex> lock(m_mutex);

  if (m_active && !std::getenv("XCL_CONFORMANCE"))
    throw xocl::error(CL_OUT_OF_RESOURCES,"program already loaded on device");

  m_xclbin = program->get_xclbin(this);
  auto binary = m_xclbin.binary(); // ::xclbin::binary

  // Kernel debug is enabled based on if there is debug_data in the
  // binary it does not have sdaccel.ini attribute. If there is
  // debug_data then make sure xdp is loaded
  if (binary.debug_data().first)
    xrt::hal::load_xdp();

  xocl::debug::reset(m_xclbin);
  xocl::profile::reset(m_xclbin);

  // validatate target binary for target device and set the xrt device
  // according to target binary this is likely temp code that is
  // needed only as long as the concrete device cannot be determined
  // up front
  set_xrt_device(m_xclbin);

  auto binary_data = binary.binary_data();
  auto binary_size = binary_data.second - binary_data.first;
  if (binary_size == 0)
    return;

  // get the xrt device.  guaranteed to be the final device after
  // above call to setXrtDevice
  auto xdevice = get_xrt_device();

  // reclocking - old
  // This is obsolete and will be removed soon (pending verify.xclbin updates)
  if (xrt::config::get_frequency_scaling()) {
    const clock_freq_topology* freqs = m_xclbin.get_clk_freq_topology();
    if(!freqs) {
      if (!is_sw_emulation())
        std::cout << "WARNING: Please update xclbin. Legacy clocking section support will be removed soon" << std::endl;
      unsigned short idx = 0;
      unsigned short target_freqs[4] = {0};
      auto kclocks = m_xclbin.kernel_clocks();
      if (kclocks.size()>2)
	throw xocl::error(CL_INVALID_PROGRAM,"Too many kernel clocks");
      for (auto& clock : kclocks) {
	if (idx == 0) {
	  std::string device_name = get_unique_name();
	  profile::set_kernel_clock_freq(device_name, clock.frequency);
	}
	target_freqs[idx++] = clock.frequency;
      }

      // System clocks
      idx=2; // system clocks start at idx==2
      auto sclocks = m_xclbin.system_clocks();
      if (sclocks.size()>2)
        throw xocl::error(CL_INVALID_PROGRAM,"Too many system clocks");
      for (auto& clock : sclocks)
        target_freqs[idx++] = clock.frequency;

      auto rv = xdevice->reClock2(0,target_freqs);
      if (rv.valid() && rv.get())
        throw xocl::error(CL_INVALID_PROGRAM,"Reclocking failed");
    }
  }


  // programmming
  if (xrt::config::get_xclbin_programing()) {
    auto header = reinterpret_cast<const xclBin *>(binary_data.first);
    auto xbrv = xdevice->loadXclBin(header);
    if (xbrv.valid() && xbrv.get()){
      if(xbrv.get() == -EACCES)
        throw xocl::error(CL_INVALID_PROGRAM,"Failed to load xclbin. Invalid DNA");
      else if (xbrv.get() == -EPERM)
        throw xocl::error(CL_INVALID_PROGRAM,"Failed to load xclbin. Must download xclbin via mgmt pf");
      else if (xbrv.get() == -EBUSY)
        throw xocl::error(CL_INVALID_PROGRAM,"Failed to load xclbin. Device Busy, see dmesg for details");
      else if (xbrv.get() == -ETIMEDOUT)
        throw xocl::error(CL_INVALID_PROGRAM,"Failed to load xclbin. Timeout, see dmesg for details");
      else if (xbrv.get() == -ENOMEM)
        throw xocl::error(CL_INVALID_PROGRAM,"Failed to load xclbin. Out of Memory, see dmesg for details");
      else
        throw xocl::error(CL_INVALID_PROGRAM,"Failed to load xclbin.");
    }

    if (!xbrv.valid()) {
      throw xocl::error(CL_INVALID_PROGRAM,"Failed to load xclbin.");
    }
  }

  // Add compute units for each kernel in the program.
  // Note, that conformance mode renames the kernels in the xclbin
  // so iterating kernel names and looking up symbols from kernels
  // isn't possible, we *must* iterator symbols explicitly
  m_computeunits.clear();
  m_cu_memidx = -2;
  for (auto symbol : m_xclbin.kernel_symbols()) {
    for (auto& inst : symbol->instances) {
      add_cu(xrt::make_unique<compute_unit>(symbol,inst.name,this));
    }
  }

  m_active = program;
  profile::add_to_active_devices(get_unique_name());

  init_scheduler(this);
}

void
device::
unload_program(const program* program)
{
  if (m_active == program) {
    get_xrt_device()->resetKernel();
    m_computeunits.clear();
    m_active = nullptr;
  }
}

xclbin
device::
get_xclbin() const
{
  assert(!m_active || m_active->get_xclbin(this)==m_xclbin);
  return m_xclbin;
}


unsigned short
device::
get_max_clock_frequency() const
{
  if (!m_xdevice)
    return 0;

  auto freqs = m_xdevice->getClockFrequencies();
  return *std::max_element(freqs.begin(),freqs.end());
}

} // xocl<|MERGE_RESOLUTION|>--- conflicted
+++ resolved
@@ -240,38 +240,23 @@
 device::
 get_stream(xrt::device::stream_flags flags, xrt::device::stream_attrs attrs, const cl_mem_ext_ptr_t* ext, xrt::device::stream_handle* stream)
 {
-<<<<<<< HEAD
+
   uint64_t route = (uint64_t)-1;
   uint64_t flow = (uint64_t)-1;
 
   if(ext && ext->param) {
-   const cl_kernel kernel = static_cast<const cl_kernel>(ext->param);
-   const std::string& kernel_name = xocl(kernel)->get_name_from_constructor();
-=======
-  auto kernel = xocl::xocl(ext->kernel);
-  uint64_t route = 0;
-  uint64_t flow = 0;
-
- if (kernel != nullptr) {
-   auto& kernel_name = kernel->get_name_from_constructor();
->>>>>>> 9391c28b
-   auto memidx = m_xclbin.get_memidx_from_arg(kernel_name,ext->flags);
-   auto mems = m_xclbin.get_mem_topology();
-
-   if (!mems)
-     throw xocl::error(CL_INVALID_OPERATION,"Mem topology section does not exist");
-<<<<<<< HEAD
-  
-   if((memidx+1) > mems->m_count)
-=======
-
-   if ((memidx+1) < mems->m_count)
->>>>>>> 9391c28b
-     throw xocl::error(CL_INVALID_OPERATION,"Mem topology section count is less than memidex");
+    auto kernel = xocl::xocl(ext->kernel);
+    auto& kernel_name = kernel->get_name_from_constructor();
+    auto memidx = m_xclbin.get_memidx_from_arg(kernel_name,ext->flags);
+    auto mems = m_xclbin.get_mem_topology();
+    
+    if (!mems)
+      throw xocl::error(CL_INVALID_OPERATION,"Mem topology section does not exist");
+    if((memidx+1) > mems->m_count)
+      throw xocl::error(CL_INVALID_OPERATION,"Mem topology section count is less than memidex");
 
     route = mems->m_mem_data[memidx].route_id;
     flow = mems->m_mem_data[memidx].flow_id;
-
     xocl(kernel)->set_argument(ext->flags,sizeof(cl_mem),nullptr);
   }
 
