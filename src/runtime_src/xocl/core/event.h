--- conflicted
+++ resolved
@@ -134,20 +134,16 @@
   /*virtual*/ void
   set_profile_action(event::action_profile_type&& action)
   {
-<<<<<<< HEAD
-    if (xrt::config::get_timeline_trace() ||
-	xrt::config::get_opencl_trace())
-=======
-    if (xrt_xocl::config::get_profile())
->>>>>>> a424841f
+    if (xrt_xocl::config::get_timeline_trace() ||
+	xrt_xocl::config::get_opencl_trace())
       m_profile_action = std::move(action);
   }
 
   void
   set_profile_counter_action(event::action_profile_type&& action)
   {
-    if (xrt::config::get_profile() ||
-	xrt::config::get_opencl_summary())
+    if (xrt_xocl::config::get_profile() ||
+	xrt_xocl::config::get_opencl_summary())
       m_profile_counter_action = std::move(action) ;
   }
 
