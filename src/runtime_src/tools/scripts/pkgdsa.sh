--- conflicted
+++ resolved
@@ -330,12 +330,9 @@
          echo "ERROR: Unknown satellite controller family: ${SatelliteControllerFamily}"
          exit 1
       fi
-<<<<<<< HEAD
-=======
     else
       # We are not meant to load MSP432 fWFW
       return
->>>>>>> 8f5ee17b
     fi
 
     # Looking for the MSP432 firmware image
@@ -418,20 +415,13 @@
 
     # -- Extract the Metadata
     # Default values
-<<<<<<< HEAD
-    SatelliteControllerFamily="Alveo-Gen1"
-=======
     SatelliteControllerFamily=""
->>>>>>> 8f5ee17b
     CardMgmtControllerFamily="Legacy"
     SchedulerFamily="ERT-Gen1"
 
     if [[ ${opt_dsa} =~ "xdma" ]]; then
       CardMgmtControllerFamily="CMC-Gen1"
-<<<<<<< HEAD
-=======
       SatelliteControllerFamily="Alveo-Gen1"
->>>>>>> 8f5ee17b
     fi
 
     if [ "${metaDataJSONFile}" != "" ]; then
@@ -475,7 +465,6 @@
          echo "ERROR: Unknown scheduler firmware family: ${SchedulerFamily}"
          exit 1
       fi
-<<<<<<< HEAD
     fi
 
     # -- Determine management firmware --
@@ -491,23 +480,6 @@
       fi
     fi
 
-=======
-    fi
-
-    # -- Determine management firmware --
-    fwManagement=""
-    if [ "${CardMgmtControllerFamily}" != "" ]; then
-      if [ "${CardMgmtControllerFamily}" == "Legacy" ]; then
-         fwManagement="${XILINX_XRT}/share/fw/mgmt.bin"
-      elif [ "${CardMgmtControllerFamily}" == "CMC-Gen1" ]; then
-         fwManagement="${XILINX_XRT}/share/fw/xmc.bin"
-      else
-         echo "ERROR: Unknown card management controller family: ${CardMgmtControllerFamily}"
-         exit 1
-      fi
-    fi
-
->>>>>>> 8f5ee17b
     # -- MSP432 --
     initBMCVar
 }
