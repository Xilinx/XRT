--- conflicted
+++ resolved
@@ -514,23 +514,10 @@
  This DSA depends on xrt >= $opt_xrt.
 Maintainer: Xilinx Inc.
 Section: devel
-<<<<<<< HEAD
 EOF
 
-cat <<EOF > $opt_pkgdir/$dir/DEBIAN/preinst
-echo "${pre_inst_msg}"
-=======
->>>>>>> 5caacd0f
-EOF
-
 cat <<EOF > $opt_pkgdir/$dir/DEBIAN/postinst
-<<<<<<< HEAD
-${XBUTIL} flash -f -a ${opt_dsa} -t ${featureRomTimestamp} > ${flash_progress_file} 2>&1 || echo "${post_inst_flash_fail_msg}"
-cat ${flash_progress_file}
-echo "${post_inst_msg}"
-=======
 echo "${post_inst_msg} ${featureRomTimestamp}"
->>>>>>> 5caacd0f
 EOF
     chmod 755 $opt_pkgdir/$dir/DEBIAN/postinst
 
@@ -639,13 +626,7 @@
 %pre
 
 %post
-<<<<<<< HEAD
-${XBUTIL} flash -f -a ${opt_dsa} -t ${featureRomTimestamp} > ${flash_progress_file} 2>&1 || echo "${post_inst_flash_fail_msg}"
-cat ${flash_progress_file}
-echo "${post_inst_msg}"
-=======
 echo "${post_inst_msg} ${featureRomTimestamp}"
->>>>>>> 5caacd0f
 
 %install
 mkdir -p %{buildroot}/lib/firmware/xilinx
