#!/bin/bash
#
# Copyright (C) 2021-2022 Xilinx, Inc. All rights reserved.
#

# This script creates rpm and deb packages for Versal APU firmware and Built-in PS Kernels.
# The firmware file (.xsabin) is installed to /lib/firmware/xilinx
# The Built-in PS Kernel (ps_kernels.xclbin) is installed to /lib/firmware/xilinx/ps_kernels
#
# The script is assumed to run on a host or docker that has all the
# necessary tools is accessible.
#     mkimage
#     xclbinutil
#     bootgen
#     rpmbuild
#     dpkg-deb 
#

error()
{
	echo "ERROR: $1" 1>&2
	usage_and_exit 1
}

usage()
{
	echo "Usage: $PROGRAM [options]"
	echo "  options:"
	echo "          -help                           Print this usage"
	echo "          -images                         Versal images path"
	echo "          -clean                          Remove build files"
        echo "          -output                         output path"
        echo "          -idcode                         id code of the part"
        echo "          -package-name                   package name"
	echo "This script requires tools: mkimage, xclbinutil, bootgen, rpmbuild, dpkg-deb. "
	echo "There is mkimage in petalinux build, e.g."
	echo "/proj/petalinux/2021.2/petalinux-v2021.2_daily_latest/tool/petalinux-v2021.2-final/components/yocto/buildtools/sysroots/x86_64-petalinux-linux/usr/bin/mkimage"
	echo ""
}

usage_and_exit()
{
	usage
	exit $1
}

dodeb()
{
	dir=$BUILD_DIR/debbuild/$PKG_NAME-$PKG_VER
	mkdir -p $dir/DEBIAN

cat <<EOF >$dir/DEBIAN/control

Package: $PKG_NAME
Architecture: all
Version: $PKG_VER
Priority: optional
Description: Xilinx Versal firmware
Maintainer: Xilinx Inc.

EOF

	app_root=$1
	rsync -avz $app_root $dir
	dpkg-deb --build $dir $PACKAGE_DIR
}

dorpm()
{
	app_root=$1
	dir=$BUILD_DIR/rpmbuild/$PKG_NAME-$PKG_VER
	mkdir -p $dir/{BUILD,RPMS,SOURCES,SPECS,SRPMS}

	appfiles=(`find $app_root -type f`)
	appdir=${app_root%/*}
	appfiles=( "${appfiles[@]/$appdir/}" )

cat <<EOF > $dir/SPECS/$PKG_NAME.spec

buildroot: %{_topdir}
summary: Xilinx Versal firmware
name: $PKG_NAME
version: $PKG_VER
release: 0
license: apache
vendor: Xilinx Inc.

%description
Xilinx Versal firmware

%prep

%install
rsync -avz $app_root %{buildroot}/

%files
%defattr(-,root,root,-)

EOF

	for f in "${appfiles[@]}"; do
		echo $f >> $dir/SPECS/$PKG_NAME.spec
	done

	echo "rpmbuild --target=noarch --define '_topdir $dir' -bb $dir/SPECS/$PKG_NAME.spec"
	rpmbuild --target=noarch --define '_topdir '"$dir" -bb $dir/SPECS/$PKG_NAME.spec

	cp $dir/RPMS/noarch/*.rpm $PACKAGE_DIR
}

SYSTEM_DTB_ADDR="0x40000"
BT_SCR_ADDR="0x20000000"
KERNEL_ADDR="0x20100000"
ROOTFS_ADDR="0x21000000"

# this address needs to be in sync with VMR
METADATA_ADDR="0x7FBD0000"
METADATA_BUFFER_LEN=131072

# default id code is for vck5000 part
ID_CODE="0x14ca8093"

# default package name is xrt-apu
PKG_NAME="xrt-apu"

clean=0
while [ $# -gt 0 ]; do
	case $1 in
		-help )
			usage_and_exit 0
			;;
		-images )
			shift
			IMAGES_DIR=$1
			;;
                -output )
			shift
                        OUTPUT_DIR=$1
			;;
                -idcode )
			shift
                        ID_CODE=$1
			;;
                -package-name )
			shift
                        PKG_NAME=$1
			;;
		-clean )
			clean=1
			;;
		* )
			error "Unrecognized option: $1"
			;;
	esac
	shift
done

if [[ ! -d $OUTPUT_DIR ]]; then
	error "Please specify the valid output path by -output"
fi
OUTPUT_DIR=`realpath $OUTPUT_DIR`

BUILD_DIR="$OUTPUT_DIR/apu_build"
PACKAGE_DIR="$BUILD_DIR"
FW_FILE="$BUILD_DIR/lib/firmware/xilinx/xrt-versal-apu.xsabin"
INSTALL_ROOT="$BUILD_DIR/lib"
SDK="$BUILD_DIR/lib/firmware/xilinx/sysroot/sdk.sh"

if [[ $clean == 1 ]]; then
	echo $PWD
	echo "/bin/rm -rf $BUILD_DIR"
	/bin/rm -rf $BUILD_DIR
	exit 0
fi

if [[ ! -d $IMAGES_DIR ]]; then
	error "Please specify the valid path of APU images by -images"
fi
IMAGES_DIR=`realpath $IMAGES_DIR`


if [[ ! (`which mkimage` && `which bootgen` && `which xclbinutil`) ]]; then
	error "Please source Xilinx VITIS and Petalinux tools to make sure mkimage, bootgen and xclbinutil is accessible."
fi

PKG_VER_WITH_RELEASE=`cat $IMAGES_DIR/rootfs.manifest | grep "^xrt " | sed s/.*\ //`
if [[ "X$PKG_VER_WITH_RELEASE" == "X" ]]; then
	error "Can not get package version"
fi

PKG_VER=${PKG_VER_WITH_RELEASE#*.}
PKG_RELEASE=${PKG_VER_WITH_RELEASE%%.*}

# Add patch number in version if 'XRT_VERSION_PATCH' env variable is defined
if [[ ! -z $XRT_VERSION_PATCH ]]; then
	PKG_VER=${PKG_VER%.*}.$XRT_VERSION_PATCH
fi

echo APU Package version : "$PKG_VER"
echo APU Package release : "$PKG_RELEASE"

if [ -d $BUILD_DIR ]; then
	rm -rf $BUILD_DIR
fi

mkdir -p $BUILD_DIR
if [[ ! -d $BUILD_DIR ]]; then
	error "failed to create dir $BUILD_DIR"
fi

#
# Generate Linux PDI
#
IMAGE_UB="$BUILD_DIR/Image.gz.u-boot"
BIF_FILE="$BUILD_DIR/apu.bif"
cat << EOF > $BIF_FILE
all:
{
    id_code = $ID_CODE
    extended_id_code = 0x01
    image {
        id = 0x1c000000, name=apu_subsystem
        { core=a72-0, exception_level=el-3, trustzone, file=$IMAGES_DIR/bl31.elf }
        { core=a72-0, exception_level=el-2, file=$IMAGES_DIR/u-boot.elf }
        { load=$ROOTFS_ADDR, file=$IMAGES_DIR/rootfs.cpio.gz.u-boot }
        { load=$KERNEL_ADDR, file=$IMAGE_UB }
        { load=$BT_SCR_ADDR, file=$BUILD_DIR/boot.scr }
        { load=$METADATA_ADDR file=$BUILD_DIR/metadata.dat }
    }
}
EOF

MKIMAGE=mkimage

#
# Generate u-boot script
#
UBOOT_SCRIPT="$BUILD_DIR/boot.scr"
UBOOT_CMD="$BUILD_DIR/boot.cmd"
cat << EOF > $UBOOT_CMD
setenv bootargs "console=ttyUL0 clk_ignore_unused modprobe.blacklist=allegro,al5d systemd.unified_cgroup_hierarchy=1"
bootm $KERNEL_ADDR $ROOTFS_ADDR $SYSTEM_DTB_ADDR
EOF
$MKIMAGE -A arm -O linux -T script -C none -a 0 -e 0 -n "boot" -d $UBOOT_CMD $UBOOT_SCRIPT
if [[ ! -e $UBOOT_SCRIPT ]]; then
  error "failed to generate uboot script"
fi

#
# Generate kernel u-boot image
#
IMAGE="$IMAGES_DIR/Image"
IMAGE_ELF_START="0x80000"

cp $IMAGE $BUILD_DIR/Image
yes| gzip $BUILD_DIR/Image
$MKIMAGE -n 'Kernel Image' -A arm64 -O linux -C none -T kernel -C gzip -a $IMAGE_ELF_START -e $IMAGE_ELF_START -d $BUILD_DIR/Image.gz $IMAGE_UB
if [[ ! -e $IMAGE_UB ]]; then
	error "failed to generate kernel image"
fi


# pick bootgen from vitis
if [[ "X$XILINX_VITIS" == "X" ]]; then
  echo " **ERROR: XILINX_VITIS is empty, please source vitis and rerun"
  exit 1;
fi
BOOTGEN=$XILINX_VITIS/bin/bootgen

#
# Generate metadata.dat
#
METADATA="$BUILD_DIR/metadata.dat"
cat $IMAGE $IMAGES_DIR/rootfs.cpio.gz | md5sum | awk '{print $1}' >$METADATA.tmp
cat $IMAGES_DIR/rootfs.manifest >>$METADATA.tmp
dd if=$METADATA.tmp of=$METADATA bs=1 count=$METADATA_BUFFER_LEN

#
# Generate pdi
#
APU_PDI="$BUILD_DIR/apu.pdi"
$BOOTGEN -arch versal -padimageheader=0 -log trace -w -o $APU_PDI -image $BIF_FILE
if [[ ! -e $APU_PDI ]]; then
	error "failed to generate APU pdi"
fi

mkdir -p `dirname $FW_FILE`
echo "xclbinutil --add-section PDI:RAW:$APU_PDI --output $FW_FILE"
xclbinutil --add-section PDI:RAW:$APU_PDI --output $FW_FILE
if [[ ! -e $FW_FILE ]]; then
	error "failed to generate XSABIN"
fi

#copy the sysroot sdk.sh
mkdir -p `dirname $SDK`
if [ -e $IMAGES_DIR/sdk.sh ]; then
        echo "sdk.sh exists copy it to apu package"
        cp $IMAGES_DIR/sdk.sh $SDK
fi

# Output the required xclbins for validating and operating the APU
#Extract ps_kernels_lib from rootfs tar
tar -C $BUILD_DIR -xf $IMAGES_DIR/rootfs.tar.gz ./usr/lib/ps_kernels_lib
if [ $? -eq 0 ]; then
    # Generate the output directory
    PS_KERNELS_XCLBIN_PATH="$BUILD_DIR/lib/firmware/xilinx/ps_kernels"
    mkdir -p $PS_KERNELS_XCLBIN_PATH
    # Generate PS Kernel xclbins
    # We create one xclbin per PS Kernel
    PS_KERNEL_DIR=$BUILD_DIR/usr/lib/ps_kernels_lib
<<<<<<< HEAD
    pk_exists=0
    for entry in "$PS_KERNEL_DIR"/*.so
    do
        # Remove .so suffix from filename
        f=$(basename -- "$entry")
        f=${f%.so}
        xclbinutil --output $PS_KERNELS_XCLBIN_PATH/$f.xclbin --add-pskernel $entry --force
    done
=======

    # Extract generated xclbins here
    # This handles the xclbins required for device validation
    for entry in "$PS_KERNEL_DIR"/*.xclbin
    do
        cp $entry $PS_KERNELS_XCLBIN_PATH
    done

>>>>>>> fd659ec7
fi

dodeb $INSTALL_ROOT
dorpm $INSTALL_ROOT

# Add _petalinux in apu package name for xrt pipeline build
# remove this check after apu package build is removed from emb pipeline
if [[ ! -z $XRT_VERSION_PATCH ]]; then
    cp -v $BUILD_DIR/${PKG_NAME}*.rpm $OUTPUT_DIR/${PKG_NAME}_${PKG_RELEASE}.${PKG_VER}_petalinux.noarch.rpm
    cp -v $BUILD_DIR/${PKG_NAME}*.deb $OUTPUT_DIR/${PKG_NAME}_${PKG_RELEASE}.${PKG_VER}_petalinux_all.deb
else
    cp -v $BUILD_DIR/${PKG_NAME}*.rpm $OUTPUT_DIR/${PKG_NAME}_${PKG_RELEASE}.${PKG_VER}.noarch.rpm
    cp -v $BUILD_DIR/${PKG_NAME}*.deb $OUTPUT_DIR/${PKG_NAME}_${PKG_RELEASE}.${PKG_VER}_all.deb
fi
rm -rf $BUILD_DIR<|MERGE_RESOLUTION|>--- conflicted
+++ resolved
@@ -308,16 +308,6 @@
     # Generate PS Kernel xclbins
     # We create one xclbin per PS Kernel
     PS_KERNEL_DIR=$BUILD_DIR/usr/lib/ps_kernels_lib
-<<<<<<< HEAD
-    pk_exists=0
-    for entry in "$PS_KERNEL_DIR"/*.so
-    do
-        # Remove .so suffix from filename
-        f=$(basename -- "$entry")
-        f=${f%.so}
-        xclbinutil --output $PS_KERNELS_XCLBIN_PATH/$f.xclbin --add-pskernel $entry --force
-    done
-=======
 
     # Extract generated xclbins here
     # This handles the xclbins required for device validation
@@ -325,8 +315,6 @@
     do
         cp $entry $PS_KERNELS_XCLBIN_PATH
     done
-
->>>>>>> fd659ec7
 fi
 
 dodeb $INSTALL_ROOT
