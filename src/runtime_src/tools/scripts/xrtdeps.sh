--- conflicted
+++ resolved
@@ -49,16 +49,10 @@
      git \
      glibc-static \
      gnuplot \
-<<<<<<< HEAD
-     gnutls-devel48508
-     kernel-devel 
-     kernel-headers 
-=======
      gnutls-devel \
      gtest-devel \
      kernel-devel \
      kernel-headers \
->>>>>>> 85e76853
 #     kernel-headers-$(uname -r) \
      libdrm-devel \
      libjpeg-turbo-devel \
