#!/bin/bash

set -e
# Script to install XRT dependencies
# Note all packages listed here are required for XRT. Some of them like jpeg, png, tiff, etc are used by applications
RH_LIST=(\
     boost-devel \
     boost-filesystem \
     boost-static \
     cmake \
     compat-libtiff3 \
     dkms \
     dmidecode \
     gcc \
     gcc-c++ \
     gdb \
     git \
     gnuplot \
     gnutls-devel \
     kernel-devel \
     kernel-headers \
#     kernel-headers-$(uname -r) \
     libdrm-devel \
     libjpeg-turbo-devel \
     libpng12-devel \
     libstdc++-static \
     libtiff-devel \
     libuuid-devel \
     lm_sensors \
     make \
     ocl-icd \
     ocl-icd-devel \
     opencl-headers \
     opencv \
     pciutils \
     perl \
     pkgconfig \
     python \
     redhat-lsb \
     rpm-build \
     strace \
     unzip \
     curl \
     protobuf-devel \
     protobuf-compiler \
     protobuf-static \
     ncurses-devel \
     cppcheck \
<<<<<<< HEAD
     )
     
# test comment : to be deleted
=======
    )

#test
>>>>>>> 0875824d
UB_LIST=(\
     cmake \
     dkms \
     dmidecode \
     g++ \
     gcc \
     gdb \
     git \
     gnuplot \
     libboost-dev \
     libboost-filesystem-dev \
     libdrm-dev \
     libjpeg-dev \
     libopencv-core-dev \
     libpng-dev \
     libtiff5-dev \
     linux-headers-$(uname -r) \
     linux-libc-dev \
     lm-sensors \
     lsb \
     make \
     ocl-icd-libopencl1 \
     opencl-headers \
     ocl-icd-opencl-dev \
     perl \
     python \
     pciutils \
     pkg-config \
     python3-sphinx \
     python3-sphinx-rtd-theme \
     sphinx-common \
     strace \
     unzip \
     uuid-dev \
     curl \
     libprotoc-dev \
     protobuf-compiler \
     libncurses5-dev \
     cppcheck \
)

FLAVOR=`grep '^ID=' /etc/os-release | awk -F= '{print $2}'`
FLAVOR=`echo $FLAVOR | tr -d '"'`

if [ $FLAVOR == "ubuntu" ]; then
    sudo apt install -y "${UB_LIST[@]}"
fi

# Enable GCC 6 compiler set on RHEL/CentOS 7.X
if [ $FLAVOR == "rhel" ]; then
    sudo yum-config-manager --enable rhel-server-rhscl-7-rpms
elif [ $FLAVOR == "centos" ]; then
    sudo yum install centos-release-scl
fi

if [ $FLAVOR == "rhel" ] || [ $FLAVOR == "centos" ]; then
    sudo yum install -y "${RH_LIST[@]}"
    sudo yum install devtoolset-6
fi<|MERGE_RESOLUTION|>--- conflicted
+++ resolved
@@ -46,15 +46,9 @@
      protobuf-static \
      ncurses-devel \
      cppcheck \
-<<<<<<< HEAD
-     )
-     
+  )
 # test comment : to be deleted
-=======
-    )
 
-#test
->>>>>>> 0875824d
 UB_LIST=(\
      cmake \
      dkms \
