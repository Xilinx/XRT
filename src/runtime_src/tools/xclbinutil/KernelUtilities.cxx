--- conflicted
+++ resolved
@@ -588,13 +588,8 @@
     boost::property_tree::ptree ptInstanceArray;
     for (unsigned long instance = 0; instance < numInstances; ++instance) {
       boost::property_tree::ptree ptInstance;
-<<<<<<< HEAD
-      ptInstance.put("name", "scu_" + std::to_string(instance));
-      ptInstanceArray.push_back({"", ptInstance});
-=======
       ptInstance.put("name", kernelName + "_" + std::to_string(instance));
       ptInstanceArray.push_back(std::make_pair("", ptInstance));
->>>>>>> c3555101
     }
     ptKernel.add_child("instances", ptInstanceArray);
 
