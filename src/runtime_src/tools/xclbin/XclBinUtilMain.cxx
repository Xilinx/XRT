--- conflicted
+++ resolved
@@ -120,19 +120,6 @@
       ("verbose,v", boost::program_options::bool_switch(&bVerbose), "Display verbose/debug information.")
       ("validate", boost::program_options::bool_switch(&bValidateImage), "Validate xclbin image.")
       ("migrate-forward", boost::program_options::bool_switch(&bMigrateForward), "Migrate the xclbin archive forward to the new binary format.")
-<<<<<<< HEAD
-      ("remove-section", boost::program_options::value<std::vector<std::string> >(&sectionsToRemove)->multitoken(), "Section name to remove")
-      ("add-section", boost::program_options::value<std::vector<std::string> >(&sectionsToAdd)->multitoken(), "Section name to add.  Format: <section>:<format>:<file>")
-      ("dump-section", boost::program_options::value<std::vector<std::string> >(&sectionsToDump)->multitoken(), "Section to dump")
-      ("replace-section", boost::program_options::value<std::vector<std::string> >(&sectionToReplace)->multitoken(), "Section to replace")
-      ("key-value", boost::program_options::value<std::vector<std::string> >(&keyValuePairs)->multitoken(), "Key value pairs.  Format: [USER | SYS]:<key>:<value>")
-
-      ("info", boost::program_options::bool_switch(&bInfo), "Print Section Info")
-      ("list-names", boost::program_options::bool_switch(&bListNames), "List the available names")
-      ("list-sections", boost::program_options::bool_switch(&bListSections), "List the sections")
-      ("version", boost::program_options::bool_switch(&bVersion), "Version information regarding this executable")
-      ("force", boost::program_options::bool_switch(&bForce), "Forces an file overwrite")
-=======
       ("remove-section", boost::program_options::value<std::vector<std::string> >(&sectionsToRemove)->multitoken(), "Section name to remove.")
       ("add-section", boost::program_options::value<std::vector<std::string> >(&sectionsToAdd)->multitoken(), "Section name to add.  Format: <section>:[JSON|RAW]:<file>")
       ("dump-section", boost::program_options::value<std::vector<std::string> >(&sectionsToDump)->multitoken(), "Section to dump. Format: <section>:[JSON|RAW|HTML]:<file>")
@@ -144,7 +131,6 @@
       ("list-sections", boost::program_options::bool_switch(&bListSections), "List the sections.")
       ("version", boost::program_options::bool_switch(&bVersion), "Version of this executable.")
       ("force", boost::program_options::bool_switch(&bForce), "Forces a file overwrite.")
->>>>>>> 71c61d18
  ;
 
 // --remove-section=section
