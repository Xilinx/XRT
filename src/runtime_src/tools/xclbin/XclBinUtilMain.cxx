/**
 * Copyright (C) 2018 Xilinx, Inc
 *
 * Licensed under the Apache License, Version 2.0 (the "License"). You may
 * not use this file except in compliance with the License. A copy of the
 * License is located at
 *
 *     http://www.apache.org/licenses/LICENSE-2.0
 *
 * Unless required by applicable law or agreed to in writing, software
 * distributed under the License is distributed on an "AS IS" BASIS, WITHOUT
 * WARRANTIES OR CONDITIONS OF ANY KIND, either express or implied. See the
 * License for the specific language governing permissions and limitations
 * under the License.
 */

// ------ I N C L U D E   F I L E S -------------------------------------------
// Local - Include Files
#include "XclBinUtilMain.h"
#include "XclBinUtilities.h"
#include "XclBin.h"
#include "ParameterSectionData.h"
#include "FormattedOutput.h"

// 3rd Party Library - Include Files
#include <boost/program_options.hpp>
#include <boost/filesystem.hpp>
#include <stdexcept>

// System - Include Files
#include <iostream>
#include <string>
#include <set>

namespace XUtil = XclBinUtilities;

namespace {
enum ReturnCodes {
  RC_SUCCESS = 0,
  RC_ERROR_IN_COMMAND_LINE = 1,
  RC_ERROR_UNHANDLED_EXCEPTION = 2,
};
}


void drcCheckFiles(const std::vector<std::string> & _inputFiles, 
                   const std::vector<std::string> & _outputFiles,
                   bool _bForce)
{
   std::set<std::string> normalizedInputFiles;

   for( auto file : _inputFiles) {
     if ( !boost::filesystem::exists(file)) {
       std::string errMsg = "ERROR: The following input file does not exist: " + file;
       throw std::runtime_error(errMsg);
     }
     boost::filesystem::path filePath(file);
     normalizedInputFiles.insert(canonical(filePath).string());
   }

   std::vector<std::string> normalizedOutputFiles;
   for ( auto file : _outputFiles) {
     if ( boost::filesystem::exists(file)) {
       if (_bForce == false) {
         std::string errMsg = "ERROR: The following output file already exists on disk (use the force option to overwrite): " + file;
         throw std::runtime_error(errMsg);
       } else {
         boost::filesystem::path filePath(file);
         normalizedOutputFiles.push_back(canonical(filePath).string());
       }
     }
   }

   // See if the output file will stomp on an input file
   for (auto file : normalizedOutputFiles) {
     if (normalizedInputFiles.find(file) != normalizedInputFiles.end()) {
       std::string errMsg = "ERROR: The following output file is also used for input : " + file;
       throw std::runtime_error(errMsg);
     }
   }
}

static bool bQuiet = false;
void QUIET(const std::string _msg){
  if (bQuiet == false) {
    std::cout << _msg.c_str() << std::endl;
  }
}

// Program entry point
int main_(int argc, char** argv) {
  bool bVerbose = false;
  bool bTrace = false;
  bool bMigrateForward = false;
  bool bListNames = false;
  bool bInfo = false;
  bool bSkipUUIDInsertion = false;
  bool bVersion = false;
  bool bForce = false;   

  bool bRemoveSignature = false;
  std::string sSignature;
  bool bGetSignature = false;

  std::string sInputFile;
  std::string sOutputFile;

  std::vector<std::string> sectionToReplace;
  std::vector<std::string> sectionsToAdd;
  std::vector<std::string> sectionsToRemove;
  std::vector<std::string> sectionsToDump;

  std::vector<std::string> keyValuePairs;
  std::vector<std::string> keysToRemove;


  namespace po = boost::program_options;

  po::options_description desc("Options");
  desc.add_options()
      ("help,h", "Print help messages")
<<<<<<< HEAD
      ("input,i", boost::program_options::value<std::string>(&sInputFile), "Input file name. Reads xclbin into memory.")
      ("output,o", boost::program_options::value<std::string>(&sOutputFile), "Output file name. Writes in memory xclbin image to a file.")
=======
      ("input,i", boost::program_options::value<std::string>(&sInputFile), "Input file name. Read xclbin into memory.")
      ("output,o", boost::program_options::value<std::string>(&sOutputFile), "Output file name. Writes in memory xclbin to a file.")
>>>>>>> 36fe1775

      ("verbose,v", boost::program_options::bool_switch(&bVerbose), "Display verbose/debug information.")
      ("quiet,q", boost::program_options::bool_switch(&bQuiet),     "Minimize reporting information.")

      ("migrate-forward", boost::program_options::bool_switch(&bMigrateForward), "Migrate the xclbin archive forward to the new binary format.")

      ("remove-section", boost::program_options::value<std::vector<std::string> >(&sectionsToRemove)->multitoken(), "Section name to remove.")
      ("add-section", boost::program_options::value<std::vector<std::string> >(&sectionsToAdd)->multitoken(), "Section name to add.  Format: <section>:<format>:<file>")
      ("dump-section", boost::program_options::value<std::vector<std::string> >(&sectionsToDump)->multitoken(), "Section to dump. Format: <section>:<format>:<file>")
      ("replace-section", boost::program_options::value<std::vector<std::string> >(&sectionToReplace)->multitoken(), "Section to replace. ")

      ("key-value", boost::program_options::value<std::vector<std::string> >(&keyValuePairs)->multitoken(), "Key value pairs.  Format: [USER|SYS]:<key>:<value>")
      ("remove-key", boost::program_options::value<std::vector<std::string> >(&keysToRemove)->multitoken(), "Removes the given user key from the xclbin archive." )

      ("add-signature", boost::program_options::value<std::string>(&sSignature), "Adds a user defined signature to the given xclbin image.")
      ("remove-signature", boost::program_options::bool_switch(&bRemoveSignature), "Removes the signature from the xclbin image.")
      ("get-signature", boost::program_options::bool_switch(&bGetSignature), "Returns the user defined signature (if set) of the xclbin image.")

<<<<<<< HEAD
=======
      ("add-signature", boost::program_options::value<std::string>(&sSignature), "Adds a user defined signature to the given xclbin image.")
      ("remove-signature", boost::program_options::bool_switch(&bRemoveSignature), "Removes the signature from the xclbin image.")
      ("get-signature", boost::program_options::bool_switch(&bGetSignature), "Returns the user defined signature (if set) of the xclbin image.")

>>>>>>> 36fe1775

      ("info", boost::program_options::bool_switch(&bInfo), "Report accelerator binary content.  Including: generation and packaging data, kernel signatures, connectivity, clocks, sections, etc.")
      ("list-names", boost::program_options::bool_switch(&bListNames), "List all possible section names (Stand Alone Option)")
      ("version", boost::program_options::bool_switch(&bVersion), "Version of this executable.")
      ("force", boost::program_options::bool_switch(&bForce), "Forces a file overwrite.")
 ;

// --remove-section=section
//    Remove the section matching the section name. Note that using this option inappropriately may make the output file unusable.
//
// --dump-section sectionname=filename
//    Place the contents of section named sectionname into the file filename, overwriting any contents that may have been there previously.
//    This option is the inverse of --add-section. This option is similar to the --only-section option except that it does not create a formatted file,
//    it just dumps the contents as raw binary data, without applying any relocations. The option can be specified more than once.
//
// --add-section sectionname=filename
//    Add a new section named sectionname while copying the file. The contents of the new section are taken from the file filename.
//    The size of the section will be the size of the file. This option only works on file formats which can support sections with arbitrary names.
//
// --migrate-forward
//    Migrates the xclbin forward to the new binary structure using the backup mirror metadata.

  // hidden options
  std::vector<std::string> badOptions;
  boost::program_options::options_description hidden("Hidden options");
  hidden.add_options()
    ("trace,t", boost::program_options::bool_switch(&bTrace), "Trace")
    ("skip-uuid-insertion", boost::program_options::bool_switch(&bSkipUUIDInsertion), "Do not update the xclbin's UUID")
<<<<<<< HEAD
    ("BAD-DATA", boost::program_options::value<std::vector<std::string> >(&badOptions)->multitoken(), "Dummy Data." )
=======
>>>>>>> 36fe1775
  ;

  boost::program_options::options_description all("Allowed options");
  all.add(desc).add(hidden);

  po::positional_options_description p;
  p.add("BAD-DATA", -1);

  po::variables_map vm;
  try {
    po::store(po::command_line_parser(argc, argv).options(all).positional(p).run(), vm);


 // po::store(po::parse_command_line(argc, argv, all), vm); // Can throw

    if ((vm.count("help")) ||
        (argc == 1)) {
      std::cout << "This utility operations on a xclbin produced by xocc." << std::endl << std::endl;
      std::cout << "For example:" << std::endl;
      std::cout << "  1) Reporting xclbin information  : xclbinutil --info --input binary_container_1.xclbin" << std::endl;
      std::cout << "  2) Extracting the bitstream image: xclbinutil --dump-section BITSTREAM:RAW:bitstream.bit --input binary_container_1.xclbin" << std::endl;
      std::cout << "  3) Extracting the build metadata : xclbinutil --dump-section BUILD_METADATA:HTML:buildMetadata.json --input binary_container_1.xclbin" << std::endl;
      std::cout << "  4) Removing a section            : xclbinutil --remove-section BITSTREAM --input binary_container_1.xclbin --output binary_container_modified.xclbin" << std::endl;

      std::cout << std::endl 
                << "Command Line Options" << std::endl
                << desc
                << std::endl;

      std::cout << "Addition Syntax Information" << std::endl;
      std::cout << "---------------------------" << std::endl;
      std::cout << "Syntax: <section>:<format>:<file>" << std::endl;
      std::cout << "    <section> - The section to add or dump (e.g., BUILD_METDATA, BITSTREAM, etc.)"  << std::endl;
      std::cout << "                Note: If a JSON format is being used, this value can be empty.  If so, then" << std::endl;
      std::cout << "                      the JSON metadata will determine the section it is associated with." << std::endl;
      std::cout << "                      In addition, only sections that are found in the JSON file will be reported." << std::endl;
      std::cout << std::endl;
      std::cout << "    <format>  - The format to be used.  Currently, there are three formats available: " << std::endl;
      std::cout << "                RAW: Binary Image; JSON: JSON file format; and HTML: Browser visible." << std::endl;
      std::cout << std::endl;
      std::cout << "                Note: Only selected operations and sections supports these file types."  << std::endl;
      std::cout << std::endl;
<<<<<<< HEAD
      std::cout << "    <file>    - The name of the input/output file to use." << std::endl;
=======
      std::cout << "    <file>    - The name of the input file to use." << std::endl;
>>>>>>> 36fe1775
      std::cout << std::endl;
      std::cout << "  Used By: --add_section and --dump_section" << std::endl;
      std::cout << "  Example: xclbinutil --add-section BITSTREAM:RAW:mybitstream.bit"  << std::endl;
      std::cout << std::endl;


      return RC_SUCCESS;
    }

    po::notify(vm); // Can throw
  } catch (po::error& e) {
    std::cerr << "ERROR: " << e.what() << std::endl << std::endl;
    std::cerr << desc << std::endl;
    return RC_ERROR_IN_COMMAND_LINE;
  }

  // Check for positional arguments
  if (badOptions.size()) {
    std::string errMsg = "ERROR: Positional arguments (e.g '" + badOptions[0] + "') are not supported.  Please use --input and/or --output if specifying a file.";
    throw std::runtime_error(errMsg);
  }

  // Examine the options
  // TODO: Clean up this flow.  Currently, its flow is that of testing features
  //       and not how the customer would use it.
  XUtil::setVerbose(bTrace);

  if (bVersion) {
    FormattedOutput::reportVersion();
    return RC_SUCCESS;
  }

  if (!bQuiet) {
    FormattedOutput::reportVersion(true);
  }

  // Actions not requiring --input

  if (bListNames) {
    if (argc != 2) {
      std::string errMsg = "ERROR: The '--list-names' argument is a stand alone option.  No other options can be specified with it.";
      throw std::runtime_error(errMsg);
    }
    XUtil::printKinds();
    return RC_SUCCESS;
  }

  // Actions requiring --input
  
  // Check to see if there any file conflicts
  std::vector< std::string> inputFiles;
  {
    if (!sInputFile.empty()) {
       inputFiles.push_back(sInputFile);
    }

    for (auto section : sectionsToAdd) {
      ParameterSectionData psd(section);
      inputFiles.push_back(psd.getFile());
    }

    for (auto section : sectionToReplace ) {
      ParameterSectionData psd(section);
      inputFiles.push_back(psd.getFile());
    }
  }

  std::vector< std::string> outputFiles;
  {
    if (!sOutputFile.empty()) {
      outputFiles.push_back(sOutputFile);
    }

    for (auto section : sectionsToDump ) {
      ParameterSectionData psd(section);
      outputFiles.push_back(psd.getFile());
    }
  }

  drcCheckFiles(inputFiles, outputFiles, bForce);


  if (!sSignature.empty()) {
    if (sInputFile.empty()) {
      std::string errMsg = "ERROR: Cannot add signature.  Missing input file.";
      throw std::runtime_error(errMsg);
    }
    if(sOutputFile.empty()) {
      std::string errMsg = "ERROR: Cannot add signature.  Missing output file.";
      throw std::runtime_error(errMsg);
    }
    XUtil::addSignature(sInputFile, sOutputFile, sSignature, "");
    QUIET("Exiting");
    return RC_SUCCESS;
  }

  if (bGetSignature) {
    if(sInputFile.empty()) {
      std::string errMsg = "ERROR: Cannot read signature.  Missing input file.";
      throw std::runtime_error(errMsg);
    }
    XUtil::reportSignature(sInputFile);
    QUIET("Exiting");
<<<<<<< HEAD
    return RC_SUCCESS;
  }

  if (bRemoveSignature) {
    if(sInputFile.empty()) {
      std::string errMsg = "ERROR: Cannot remove signature.  Missing input file.";
      throw std::runtime_error(errMsg);
    }
    if(sOutputFile.empty()) {
      std::string errMsg = "ERROR: Cannot remove signature.  Missing output file.";
      throw std::runtime_error(errMsg);
    }
    XUtil::removeSignature(sInputFile, sOutputFile);
    QUIET("Exiting");
    return RC_SUCCESS;
  }

  if (sOutputFile.empty()) {
    QUIET("------------------------------------------------------------------------------");
    QUIET("Warning: The option '--output' has not been specified. All operations will    ");
    QUIET("         be done in memory with the exception of the '--dump-section' command.");
    QUIET("------------------------------------------------------------------------------");
=======
    return RC_SUCCESS;
  }

  if (bRemoveSignature) {
    if(sInputFile.empty()) {
      std::string errMsg = "ERROR: Cannot remove signature.  Missing input file.";
      throw std::runtime_error(errMsg);
    }
    if(sOutputFile.empty()) {
      std::string errMsg = "ERROR: Cannot remove signature.  Missing output file.";
      throw std::runtime_error(errMsg);
    }
    XUtil::removeSignature(sInputFile, sOutputFile);
    QUIET("Exiting");
    return RC_SUCCESS;
>>>>>>> 36fe1775
  }

  XclBin xclBin;
  if (!sInputFile.empty()) {
    QUIET("Reading xclbin file into memory.  File: " + sInputFile);
    xclBin.readXclBinBinary(sInputFile, bMigrateForward);
  } else {
<<<<<<< HEAD
    QUIET("Creating a default 'in-memory' xclbin image.");
=======
    QUIET("Creating default in memory xclbin image.");
>>>>>>> 36fe1775
  }

  for (auto keyValue : keyValuePairs) {
    xclBin.setKeyValue(keyValue);
  }

  for (auto key : keysToRemove) {
    xclBin.removeKey(key);
  }

  for (auto section : sectionsToRemove) {
    xclBin.removeSection(section);
  }

  for (auto section : sectionToReplace) {
    ParameterSectionData psd(section);
    xclBin.replaceSection( psd );
  }

  for (auto section : sectionsToAdd) {
    ParameterSectionData psd(section);
    if (psd.getSectionName().empty() &&
        psd.getFormatType() == Section::FT_JSON) {
      xclBin.addSections(psd);
    } else {
      xclBin.addSection(psd);
    }
  }

  for (auto section : sectionsToDump) {
    ParameterSectionData psd(section);
    if (psd.getSectionName().empty() &&
        psd.getFormatType() == Section::FT_JSON) {
      xclBin.dumpSections(psd);
    } else {
      xclBin.dumpSection(psd);
    }
  }

  if (!sOutputFile.empty()) {
    xclBin.writeXclBinBinary(sOutputFile, bSkipUUIDInsertion);
  }

  if (bInfo) {
    xclBin.reportInfo(std::cout, sInputFile, bVerbose);
  }
  
  QUIET("Exiting");

  return RC_SUCCESS;
}
<|MERGE_RESOLUTION|>--- conflicted
+++ resolved
@@ -119,13 +119,8 @@
   po::options_description desc("Options");
   desc.add_options()
       ("help,h", "Print help messages")
-<<<<<<< HEAD
       ("input,i", boost::program_options::value<std::string>(&sInputFile), "Input file name. Reads xclbin into memory.")
       ("output,o", boost::program_options::value<std::string>(&sOutputFile), "Output file name. Writes in memory xclbin image to a file.")
-=======
-      ("input,i", boost::program_options::value<std::string>(&sInputFile), "Input file name. Read xclbin into memory.")
-      ("output,o", boost::program_options::value<std::string>(&sOutputFile), "Output file name. Writes in memory xclbin to a file.")
->>>>>>> 36fe1775
 
       ("verbose,v", boost::program_options::bool_switch(&bVerbose), "Display verbose/debug information.")
       ("quiet,q", boost::program_options::bool_switch(&bQuiet),     "Minimize reporting information.")
@@ -143,14 +138,6 @@
       ("add-signature", boost::program_options::value<std::string>(&sSignature), "Adds a user defined signature to the given xclbin image.")
       ("remove-signature", boost::program_options::bool_switch(&bRemoveSignature), "Removes the signature from the xclbin image.")
       ("get-signature", boost::program_options::bool_switch(&bGetSignature), "Returns the user defined signature (if set) of the xclbin image.")
-
-<<<<<<< HEAD
-=======
-      ("add-signature", boost::program_options::value<std::string>(&sSignature), "Adds a user defined signature to the given xclbin image.")
-      ("remove-signature", boost::program_options::bool_switch(&bRemoveSignature), "Removes the signature from the xclbin image.")
-      ("get-signature", boost::program_options::bool_switch(&bGetSignature), "Returns the user defined signature (if set) of the xclbin image.")
-
->>>>>>> 36fe1775
 
       ("info", boost::program_options::bool_switch(&bInfo), "Report accelerator binary content.  Including: generation and packaging data, kernel signatures, connectivity, clocks, sections, etc.")
       ("list-names", boost::program_options::bool_switch(&bListNames), "List all possible section names (Stand Alone Option)")
@@ -179,10 +166,7 @@
   hidden.add_options()
     ("trace,t", boost::program_options::bool_switch(&bTrace), "Trace")
     ("skip-uuid-insertion", boost::program_options::bool_switch(&bSkipUUIDInsertion), "Do not update the xclbin's UUID")
-<<<<<<< HEAD
     ("BAD-DATA", boost::program_options::value<std::vector<std::string> >(&badOptions)->multitoken(), "Dummy Data." )
-=======
->>>>>>> 36fe1775
   ;
 
   boost::program_options::options_description all("Allowed options");
@@ -225,11 +209,7 @@
       std::cout << std::endl;
       std::cout << "                Note: Only selected operations and sections supports these file types."  << std::endl;
       std::cout << std::endl;
-<<<<<<< HEAD
       std::cout << "    <file>    - The name of the input/output file to use." << std::endl;
-=======
-      std::cout << "    <file>    - The name of the input file to use." << std::endl;
->>>>>>> 36fe1775
       std::cout << std::endl;
       std::cout << "  Used By: --add_section and --dump_section" << std::endl;
       std::cout << "  Example: xclbinutil --add-section BITSTREAM:RAW:mybitstream.bit"  << std::endl;
@@ -333,7 +313,6 @@
     }
     XUtil::reportSignature(sInputFile);
     QUIET("Exiting");
-<<<<<<< HEAD
     return RC_SUCCESS;
   }
 
@@ -356,23 +335,6 @@
     QUIET("Warning: The option '--output' has not been specified. All operations will    ");
     QUIET("         be done in memory with the exception of the '--dump-section' command.");
     QUIET("------------------------------------------------------------------------------");
-=======
-    return RC_SUCCESS;
-  }
-
-  if (bRemoveSignature) {
-    if(sInputFile.empty()) {
-      std::string errMsg = "ERROR: Cannot remove signature.  Missing input file.";
-      throw std::runtime_error(errMsg);
-    }
-    if(sOutputFile.empty()) {
-      std::string errMsg = "ERROR: Cannot remove signature.  Missing output file.";
-      throw std::runtime_error(errMsg);
-    }
-    XUtil::removeSignature(sInputFile, sOutputFile);
-    QUIET("Exiting");
-    return RC_SUCCESS;
->>>>>>> 36fe1775
   }
 
   XclBin xclBin;
@@ -380,11 +342,7 @@
     QUIET("Reading xclbin file into memory.  File: " + sInputFile);
     xclBin.readXclBinBinary(sInputFile, bMigrateForward);
   } else {
-<<<<<<< HEAD
     QUIET("Creating a default 'in-memory' xclbin image.");
-=======
-    QUIET("Creating default in memory xclbin image.");
->>>>>>> 36fe1775
   }
 
   for (auto keyValue : keyValuePairs) {
