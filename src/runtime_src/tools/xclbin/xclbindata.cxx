--- conflicted
+++ resolved
@@ -393,10 +393,7 @@
     static unsigned int uniqueCount = 1;
     type = "unknown(" + std::to_string(uniqueCount) + ")";
     ext = ".bin";
-<<<<<<< HEAD
-=======
     ++uniqueCount;
->>>>>>> 7e66b641
   }
 
   
