/**
 * Copyright (C) 2018 Xilinx, Inc
 *
 * Licensed under the Apache License, Version 2.0 (the "License"). You may
 * not use this file except in compliance with the License. A copy of the
 * License is located at
 *
 *     http://www.apache.org/licenses/LICENSE-2.0
 *
 * Unless required by applicable law or agreed to in writing, software
 * distributed under the License is distributed on an "AS IS" BASIS, WITHOUT
 * WARRANTIES OR CONDITIONS OF ANY KIND, either express or implied. See the
 * License for the specific language governing permissions and limitations
 * under the License.
 */

// ------ I N C L U D E   F I L E S -------------------------------------------
#include "XclBin.h"
#include "Section.h"

#include <stdexcept>
#include <boost/property_tree/json_parser.hpp>
#include <boost/algorithm/string.hpp>

#include <boost/uuid/uuid.hpp>          // for uuid
#include <boost/uuid/uuid_io.hpp>       // for to_string
#include <boost/uuid/uuid_generators.hpp> // generators
#include <boost/filesystem.hpp>

#include "XclBinUtilities.h"
namespace XUtil = XclBinUtilities;

#include "FormattedOutput.h"
// Generated include files
#include <version.h>
static const std::string MIRROR_DATA_START = "XCLBIN_MIRROR_DATA_START";
static const std::string MIRROR_DATA_END = "XCLBIN_MIRROR_DATA_END";


static
bool getVersionMajorMinorPath(const char * _pVersion, uint8_t & _major, uint8_t & _minor, uint16_t & _patch)
{
  std::string sVersion(_pVersion);
  std::vector<std::string> tokens;
  boost::split(tokens, sVersion, boost::is_any_of("."));
  if ( tokens.size() == 1 ) {
    _major = 0;
    _minor = 0;
    _patch = (uint16_t) std::stoi(tokens[0]);
    return true;
  } 

  if ( tokens.size() == 3 ) {
    _major = (uint8_t) std::stoi(tokens[0]);
    _minor = (uint8_t) std::stoi(tokens[1]);
    _patch = (uint16_t) std::stoi(tokens[2]);
    return true;
  } 

  return false;
}

XclBin::XclBin()
    : m_xclBinHeader({ 0 })
    , m_SchemaVersionMirrorWrite({ 1, 0, 0 }) {
  initializeHeader( m_xclBinHeader);
}

XclBin::~XclBin() {
  for (size_t index = 0; index < m_sections.size(); index++) {
    delete m_sections[index];
  }
  m_sections.clear();
}


void 
XclBin::initializeHeader(axlf &_xclBinHeader)
{
  _xclBinHeader = {0};

  std::string sMagic = "xclbin2";
  XUtil::safeStringCopy(_xclBinHeader.m_magic, sMagic, sizeof(_xclBinHeader.m_magic));
  memset( _xclBinHeader.m_cipher, 0xFF, sizeof(_xclBinHeader.m_cipher) );
  memset( _xclBinHeader.m_keyBlock, 0xFF, sizeof(_xclBinHeader.m_keyBlock) );
  _xclBinHeader.m_uniqueId = time( nullptr );
  _xclBinHeader.m_header.m_timeStamp = time( nullptr );

  // Now populate the version information
  getVersionMajorMinorPath(xrt_build_version, 
                           _xclBinHeader.m_header.m_versionMajor, 
                           _xclBinHeader.m_header.m_versionMinor, 
                           _xclBinHeader.m_header.m_versionPatch);
}

void
XclBin::printSections(std::ostream &_ostream) const {
  XUtil::TRACE("Printing Section Header(s)");
  for (Section *pSection : m_sections) {
    pSection->printHeader(_ostream);
  }
}

void
XclBin::readXclBinBinaryHeader(std::fstream& _istream) {
  // Read in the buffer
  const unsigned int expectBufferSize = sizeof(axlf);

  _istream.seekg(0);
  _istream.read((char*)&m_xclBinHeader, sizeof(axlf));

  if (_istream.gcount() != expectBufferSize) {
    std::string errMsg = "ERROR: Input stream is smaller then the expected header size.";
    throw std::runtime_error(errMsg);
  }

  if (FormattedOutput::getMagicAsString(m_xclBinHeader).c_str() != std::string("xclbin2")) {
    std::string errMsg = "ERROR: The XCLBIN appears to be corrupted (header start key value is not what is expected).";
    throw std::runtime_error(errMsg);
  }
}

void
XclBin::readXclBinBinarySections(std::fstream& _istream) {
  // Read in each section
  unsigned int numberOfSections = m_xclBinHeader.m_header.m_numSections;

  for (unsigned int index = 0; index < numberOfSections; ++index) {
    XUtil::TRACE(XUtil::format("Examining Section: %d of %d", index + 1, m_xclBinHeader.m_header.m_numSections));
    // Find the section header data
    long long sectionOffset = sizeof(axlf) + (index * sizeof(axlf_section_header)) - sizeof(axlf_section_header);
    _istream.seekg(sectionOffset);

    // Read in the section header
    axlf_section_header sectionHeader = (axlf_section_header){ 0 };
    const unsigned int expectBufferSize = sizeof(axlf_section_header);

    _istream.read((char*)&sectionHeader, sizeof(axlf_section_header));

    if (_istream.gcount() != expectBufferSize) {
      std::string errMsg = "ERROR: Input stream is smaller then the expected section header size.";
      throw std::runtime_error(errMsg);
    }

    Section* pSection = Section::createSectionObjectOfKind((enum axlf_section_kind)sectionHeader.m_sectionKind);

    // Here for testing purposes, when all segments are supported it should be removed
    if (pSection != nullptr) {
      pSection->readXclBinBinary(_istream, sectionHeader);
      addSection(pSection);
    }
  }
}

void
XclBin::readXclBinBinary(const std::string &_binaryFileName,
                         bool _bMigrate) {
  // Error checks
  if (_binaryFileName.empty()) {
    std::string errMsg = "ERROR: Missing file name to read from.";
    throw std::runtime_error(errMsg);
  }

  // Open the file for consumption
  XUtil::TRACE("Reading xclbin binary file: " + _binaryFileName);
  std::fstream ifXclBin;
  ifXclBin.open(_binaryFileName, std::ifstream::in | std::ifstream::binary);
  if (!ifXclBin.is_open()) {
    std::string errMsg = "ERROR: Unable to open the file for reading: " + _binaryFileName;
    throw std::runtime_error(errMsg);
  }

  if (_bMigrate) {
    boost::property_tree::ptree pt_mirrorData;
    findAndReadMirrorData(ifXclBin, pt_mirrorData);

    // Read in the mirror image
    readXclBinaryMirrorImage(ifXclBin, pt_mirrorData);
  } else {
    // Read in the header
    readXclBinBinaryHeader(ifXclBin);

    // Read the sections
    readXclBinBinarySections(ifXclBin);
  }

  ifXclBin.close();
}

void
XclBin::addHeaderMirrorData(boost::property_tree::ptree& _pt_header) {
  XUtil::TRACE("Creating Header Mirror ptree");

  // Axlf structure
  {
    _pt_header.put("Magic", FormattedOutput::getMagicAsString(m_xclBinHeader).c_str());
    _pt_header.put("Cipher", FormattedOutput::getCipherAsString(m_xclBinHeader).c_str());
    _pt_header.put("KeyBlock", FormattedOutput::getKeyBlockAsString(m_xclBinHeader).c_str());
    _pt_header.put("UniqueID", FormattedOutput::getUniqueIdAsString(m_xclBinHeader).c_str());
  }

  // Axlf_header structure
  {
    _pt_header.put("TimeStamp", FormattedOutput::getTimeStampAsString(m_xclBinHeader).c_str());
    _pt_header.put("FeatureRomTimeStamp", FormattedOutput::getFeatureRomTimeStampAsString(m_xclBinHeader).c_str());
    _pt_header.put("Version", FormattedOutput::getVersionAsString(m_xclBinHeader).c_str());
    _pt_header.put("Mode", FormattedOutput::getModeAsString(m_xclBinHeader).c_str());
    _pt_header.put("FeatureRomUUID", FormattedOutput::getFeatureRomUuidAsString(m_xclBinHeader).c_str());
    _pt_header.put("PlatformVBNV", FormattedOutput::getPlatformVbnvAsString(m_xclBinHeader).c_str());
    _pt_header.put("XclBinUUID", FormattedOutput::getXclBinUuidAsString(m_xclBinHeader).c_str());
    _pt_header.put("DebugBin", FormattedOutput::getDebugBinAsString(m_xclBinHeader).c_str());
  }
}


void
XclBin::writeXclBinBinaryHeader(std::fstream& _ostream, boost::property_tree::ptree& _mirroredData) {
  // Write the header (minus the section header array)
  XUtil::TRACE("Writing xclbin binary header");
  _ostream.write((char*)&m_xclBinHeader, sizeof(axlf) - sizeof(axlf_section_header));

  // Get mirror data
  boost::property_tree::ptree pt_header;
  addHeaderMirrorData(pt_header);

  _mirroredData.add_child("header", pt_header);
}


void
XclBin::writeXclBinBinarySections(std::fstream& _ostream, boost::property_tree::ptree& _mirroredData) {
  // Nothing to write
  if (m_sections.empty()) {
    return;
  }

  // Prepare the array
  struct axlf_section_header sectionHeader[m_sections.size()] = { 0 };

  // Populate the array size and offsets
  unsigned int currentOffset = sizeof(axlf) - sizeof(axlf_section_header) + sizeof(sectionHeader);
  for (unsigned int index = 0; index < m_sections.size(); ++index) {
    // Calculate padding
    currentOffset += XUtil::bytesToAlign(currentOffset);

    // Initialize section header
    m_sections[index]->initXclBinSectionHeader(sectionHeader[index]);
    sectionHeader[index].m_sectionOffset = currentOffset;
    currentOffset += sectionHeader[index].m_sectionSize;
  }

  XUtil::TRACE("Writing xclbin section header array");
  _ostream.write((char*)&sectionHeader, sizeof(axlf_section_header) * m_sections.size());

  // Write out each of the sections
  for (unsigned int index = 0; index < m_sections.size(); ++index) {
    XUtil::TRACE(XUtil::format("Writing section: Index: %d, ID: %d", index, sectionHeader[index].m_sectionKind));

    // Align section to next 8 byte boundary
    unsigned int runningOffset = _ostream.tellp();
    unsigned int bytePadding = XUtil::bytesToAlign(runningOffset);
    if (bytePadding != 0) {
      static char holePack[] = { (char)0, (char)0, (char)0, (char)0, (char)0, (char)0, (char)0, (char)0 };
      _ostream.write(holePack, bytePadding);
    }
    runningOffset += bytePadding;

    // Check current and expected offsets
    if (runningOffset != sectionHeader[index].m_sectionOffset) {
      std::string errMsg = XUtil::format("Error: Expected offset (0x%lx) does not match actual (0x%lx)", sectionHeader[index].m_sectionOffset, runningOffset);
      throw std::runtime_error(errMsg);
    }

    // Write buffer
    m_sections[index]->writeXclBinSectionBuffer(_ostream);

    // Write mirror data
    {
      XUtil::TRACE("");
      XUtil::TRACE(XUtil::format("Adding mirror properties[%d]", index));

      boost::property_tree::ptree pt_sectionHeader;

      XUtil::TRACE(XUtil::format("Kind: %d, Name: %s, Offset: 0x%lx, Size: 0x%lx",
                                 sectionHeader[index].m_sectionKind,
                                 sectionHeader[index].m_sectionName,
                                 sectionHeader[index].m_sectionOffset,
                                 sectionHeader[index].m_sectionSize));

      pt_sectionHeader.put("Kind", XUtil::format("%d", sectionHeader[index].m_sectionKind).c_str());
      pt_sectionHeader.put("Name", XUtil::format("%s", sectionHeader[index].m_sectionName).c_str());
      pt_sectionHeader.put("Offset", XUtil::format("0x%lx", sectionHeader[index].m_sectionOffset).c_str());
      pt_sectionHeader.put("Size", XUtil::format("0x%lx", sectionHeader[index].m_sectionSize).c_str());

      boost::property_tree::ptree pt_Payload;
      m_sections[index]->getPayload(pt_Payload);

      if (pt_Payload.size() != 0) {
        pt_sectionHeader.add_child("payload", pt_Payload);
      }

      _mirroredData.add_child("section_header", pt_sectionHeader);
    }
  }
}


void
XclBin::writeXclBinBinaryMirrorData(std::fstream& _ostream,
                                    const boost::property_tree::ptree& _mirroredData) const {
  _ostream << MIRROR_DATA_START;
  boost::property_tree::write_json(_ostream, _mirroredData, false /*Pretty print*/);
  _ostream << MIRROR_DATA_END;

  XUtil::TRACE_PrintTree("Mirrored Data", _mirroredData);
}

void
XclBin::updateUUID() {
    static_assert (sizeof(boost::uuids::uuid) == 16, "Error: UUID size mismatch");
    static_assert (sizeof(axlf_header::uuid) == 16, "Error: UUID size mismatch");

    boost::uuids::uuid uuid = boost::uuids::random_generator()();

    // Copy the values to the UUID structure
    memcpy((void *) &m_xclBinHeader.m_header.uuid, (void *)&uuid, sizeof(axlf_header::rom_uuid));
    XUtil::TRACE("Updated xclbin UUID");
}

void
XclBin::writeXclBinBinary(const std::string &_binaryFileName, 
                          bool _bSkipUUIDInsertion) {
  // Error checks
  if (_binaryFileName.empty()) {
    std::string errMsg = "ERROR: Missing file name to write to.";
    throw std::runtime_error(errMsg);
  }

  // Write the xclbin file image
  XUtil::TRACE("Writing the xclbin binary file: " + _binaryFileName);
  std::fstream ofXclBin;
  ofXclBin.open(_binaryFileName, std::ifstream::out | std::ifstream::binary);
  if (!ofXclBin.is_open()) {
    std::string errMsg = "ERROR: Unable to open the file for reading: " + _binaryFileName;
    throw std::runtime_error(errMsg);
  }

  if (_bSkipUUIDInsertion) {
    XUtil::TRACE("Skipping xclbin's UUID insertion.");
  } else {
    updateUUID();
  }

  // Mirrored data
  boost::property_tree::ptree mirroredData;

  // Add Version information
  addPTreeSchemaVersion(mirroredData, m_SchemaVersionMirrorWrite);

  // Write in the header data
  writeXclBinBinaryHeader(ofXclBin, mirroredData);

  // Write the section array and sections
  writeXclBinBinarySections(ofXclBin, mirroredData);

  // Write out our mirror data
  writeXclBinBinaryMirrorData(ofXclBin, mirroredData);

  // Update header file length
  {
    // Determine file size
    ofXclBin.seekg(0, ofXclBin.end);
    unsigned int streamSize = ofXclBin.tellg();

    // Update Header
    m_xclBinHeader.m_header.m_length = streamSize;

    // Write out the header...again
    ofXclBin.seekg(0, ofXclBin.beg);
    boost::property_tree::ptree dummyData;
    writeXclBinBinaryHeader(ofXclBin, dummyData);
  }

  // Close file
  ofXclBin.close();

  std::cout << XUtil::format("Successfully wrote (%ld bytes) to the output file: %s", m_xclBinHeader.m_header.m_length, _binaryFileName.c_str()).c_str() << std::endl;
}


void
XclBin::addPTreeSchemaVersion(boost::property_tree::ptree& _pt, SchemaVersion const& _schemaVersion) {

  XUtil::TRACE("");
  XUtil::TRACE("Adding Versioning Properties");

  boost::property_tree::ptree pt_schemaVersion;

  XUtil::TRACE(XUtil::format("major: %d, minor: %d, patch: %d",
                             _schemaVersion.major,
                             _schemaVersion.minor,
                             _schemaVersion.patch));

  pt_schemaVersion.put("major", XUtil::format("%d", _schemaVersion.major).c_str());
  pt_schemaVersion.put("minor", XUtil::format("%d", _schemaVersion.minor).c_str());
  pt_schemaVersion.put("patch", XUtil::format("%d", _schemaVersion.patch).c_str());
  _pt.add_child("schema_version", pt_schemaVersion);
}


void
XclBin::getSchemaVersion(boost::property_tree::ptree& _pt, SchemaVersion& _schemaVersion) {
  XUtil::TRACE("SchemaVersion");

  _schemaVersion.major = _pt.get<unsigned int>("major");
  _schemaVersion.minor = _pt.get<unsigned int>("minor");
  _schemaVersion.patch = _pt.get<unsigned int>("patch");

  XUtil::TRACE(XUtil::format("major: %d, minor: %d, patch: %d",
                             _schemaVersion.major,
                             _schemaVersion.minor,
                             _schemaVersion.patch));
}

void
XclBin::findAndReadMirrorData(std::fstream& _istream, boost::property_tree::ptree& _mirrorData) const {
  XUtil::TRACE("Searching for mirrored data...");

  // Find start of buffer
  _istream.seekg(0);
  unsigned int startOffset = 0;
  if (XUtil::findBytesInStream(_istream, MIRROR_DATA_START, startOffset) == true) {
    XUtil::TRACE(XUtil::format("Found MIRROR_DATA_START at offset: 0x%lx", startOffset));
    startOffset += MIRROR_DATA_START.length();
  }  else {
    std::string errMsg = "ERROR: Mirror backup data not found in given file.";
    throw std::runtime_error(errMsg);
  }

  // Find end of buffer (continue where we left off)
  _istream.seekg(startOffset);
  unsigned int bufferSize = 0;
  if (XUtil::findBytesInStream(_istream, MIRROR_DATA_END, bufferSize) == true) {
    XUtil::TRACE(XUtil::format("Found MIRROR_DATA_END.  Buffersize: 0x%lx", bufferSize));
  }  else {
    std::string errMsg = "ERROR: Mirror backup data not well formed in given file.";
    throw std::runtime_error(errMsg);
  }

  // Bring the mirror metadata into memory
  std::unique_ptr<unsigned char> memBuffer(new unsigned char[bufferSize]);
  _istream.clear();
  _istream.seekg(startOffset);
  _istream.read((char*)memBuffer.get(), bufferSize);

  XUtil::TRACE_BUF("Buffer", (char*)memBuffer.get(), bufferSize);

  // Convert the JSON file to a boost property tree
  std::stringstream ss;
  ss.write((char*) memBuffer.get(), bufferSize);

  // TODO: Catch the exception (if any) from this call and produce a nice message
  try {
    boost::property_tree::read_json(ss, _mirrorData);
  } catch (boost::property_tree::json_parser_error &e) {
    std::string errMsg = XUtil::format("ERROR: Parsing mirror metadata in the xclbin archive on line %d: %s", e.line(), e.message().c_str());
    throw std::runtime_error(errMsg);
  }

  XUtil::TRACE_PrintTree("Mirror", _mirrorData);
}


void
XclBin::readXclBinHeader(const boost::property_tree::ptree& _ptHeader,
                         struct axlf& _axlfHeader) {
  XUtil::TRACE("Reading via JSON mirror xclbin header information.");
  XUtil::TRACE_PrintTree("Header Mirror Image", _ptHeader);

  // Clear the previous header information
  _axlfHeader = { 0 };

  std::string sMagic = _ptHeader.get<std::string>("Magic");
  XUtil::safeStringCopy((char*)&_axlfHeader.m_magic, sMagic, sizeof(axlf::m_magic));
  std::string sCipher = _ptHeader.get<std::string>("Cipher");
  XUtil::hexStringToBinaryBuffer(sCipher, (unsigned char*)&_axlfHeader.m_cipher, sizeof(axlf::m_cipher));
  std::string sKeyBlock = _ptHeader.get<std::string>("KeyBlock");
  XUtil::hexStringToBinaryBuffer(sKeyBlock, (unsigned char*)&_axlfHeader.m_keyBlock, sizeof(axlf::m_keyBlock));
  _axlfHeader.m_uniqueId = XUtil::stringToUInt64(_ptHeader.get<std::string>("UniqueID"));

  _axlfHeader.m_header.m_timeStamp = XUtil::stringToUInt64(_ptHeader.get<std::string>("TimeStamp"));
  _axlfHeader.m_header.m_featureRomTimeStamp = XUtil::stringToUInt64(_ptHeader.get<std::string>("FeatureRomTimeStamp"));
  std::string sVersion = _ptHeader.get<std::string>("Version");
  getVersionMajorMinorPath(sVersion.c_str(), 
                           _axlfHeader.m_header.m_versionMajor, 
                           _axlfHeader.m_header.m_versionMinor, 
                           _axlfHeader.m_header.m_versionPatch);

  _axlfHeader.m_header.m_mode = _ptHeader.get<uint32_t>("Mode");

  std::string sFeatureRomUUID = _ptHeader.get<std::string>("FeatureRomUUID");
  XUtil::hexStringToBinaryBuffer(sFeatureRomUUID, (unsigned char*)&_axlfHeader.m_header.rom_uuid, sizeof(axlf_header::rom_uuid));
  std::string sPlatformVBNV = _ptHeader.get<std::string>("PlatformVBNV");
  XUtil::safeStringCopy((char*)&_axlfHeader.m_header.m_platformVBNV,
  
                        sPlatformVBNV, sizeof(axlf_header::m_platformVBNV));
  std::string sXclBinUUID = _ptHeader.get<std::string>("XclBinUUID");
  XUtil::hexStringToBinaryBuffer(sXclBinUUID, (unsigned char*)&_axlfHeader.m_header.uuid, sizeof(axlf_header::uuid));

  std::string sDebugBin = _ptHeader.get<std::string>("DebugBin");
  XUtil::safeStringCopy((char*)&_axlfHeader.m_header.m_debug_bin, sDebugBin, sizeof(axlf_header::m_debug_bin));

  XUtil::TRACE("Done Reading via JSON mirror xclbin header information.");
}

void
XclBin::readXclBinSection(std::fstream& _istream,
                          const boost::property_tree::ptree& _ptSection) {
  enum axlf_section_kind eKind = (enum axlf_section_kind)_ptSection.get<unsigned int>("Kind");

  Section* pSection = Section::createSectionObjectOfKind(eKind);

  pSection->readXclBinBinary(_istream, _ptSection);
  addSection(pSection);
}



void
XclBin::readXclBinaryMirrorImage(std::fstream& _istream,
                                 const boost::property_tree::ptree& _mirrorData) {
  // Iterate over each entry
  for (boost::property_tree::ptree::const_iterator ptEntry = _mirrorData.begin();
       ptEntry != _mirrorData.end();
       ++ptEntry) {
    XUtil::TRACE("Processing: '" + ptEntry->first + "'");

    // ---------------------------------------------------------------------
    if (ptEntry->first == "schema_version") {
      XUtil::TRACE("Examining the xclbin version schema");
      // TODO: getSchemaVersion(ptSegment->second, schemaVersion);
      continue;
    }

    // ---------------------------------------------------------------------
    if (ptEntry->first == "header") {
      readXclBinHeader(ptEntry->second, m_xclBinHeader);
      continue;
    }

    // ---------------------------------------------------------------------
    if (ptEntry->first == "section_header") {
      readXclBinSection(_istream, ptEntry->second);
      continue;
    }
    XUtil::TRACE("Skipping unknown section: " + ptEntry->first);
  }
}

void
XclBin::addSection(Section* _pSection) {
  // Error check
  if (_pSection == nullptr) {
    return;
  }

  m_sections.push_back(_pSection);
  m_xclBinHeader.m_header.m_numSections = m_sections.size();
}

void 
XclBin::removeSection(const Section* _pSection)
{
  // Error check
  if (_pSection == nullptr) {
    return;
  }

  for (unsigned int index = 0; index < m_sections.size(); ++index) {
    if ((void *) m_sections[index] == (void *) _pSection) {
      XUtil::TRACE(XUtil::format("Removing and deleting section '%s' (%d).", _pSection->getSectionKindAsString().c_str(), _pSection->getSectionKind()));
      m_sections.erase(m_sections.begin() + index);
      delete _pSection;
      m_xclBinHeader.m_header.m_numSections = m_sections.size();
      return;
    }
  }

  std::string errMsg=XUtil::format("Error: Section '%s' (%d) not found", _pSection->getSectionKindAsString().c_str(), _pSection->getSectionKind());
  throw std::runtime_error(errMsg);
}

Section *
XclBin::findSection(enum axlf_section_kind _eKind)
{
  // How do we handle this when multiple sections of the same type exist:
  for (unsigned int index = 0; index < m_sections.size(); ++index) {
    if (m_sections[index]->getSectionKind() == _eKind) {
      return m_sections[index];
    }
  }
  return nullptr;
}

void 
XclBin::removeSection(const std::string & _sSectionToRemove)
{
  XUtil::TRACE("Removing Section: " + _sSectionToRemove);

  enum axlf_section_kind _eKind;
  
  if (Section::translateSectionKindStrToKind(_sSectionToRemove, _eKind) == false) {
    std::string errMsg = XUtil::format("Error: Section '%s' isn't a valid section name.", _sSectionToRemove.c_str());
    throw std::runtime_error(errMsg);
  }

  const Section * pSection = findSection(_eKind);
  if (pSection == nullptr) {
    std::string errMsg = XUtil::format("Error: Section '%s' is not part of the xclbin archive.", _sSectionToRemove.c_str());
    throw std::runtime_error(errMsg);
  }

  removeSection(pSection);
  std::cout << std::endl << XUtil::format("Section '%s'(%d) was successfully removed", 
                                          pSection->getSectionKindAsString().c_str(), 
                                          pSection->getSectionKind()) << std::endl;
}


void 
XclBin::replaceSection(ParameterSectionData &_PSD)
{
  enum axlf_section_kind eKind;
  if (Section::translateSectionKindStrToKind(_PSD.getSectionName(), eKind) == false) {
    std::string errMsg = XUtil::format("Error: Section '%s' isn't a valid section name.", _PSD.getSectionName().c_str());
    throw std::runtime_error(errMsg);
  }

  Section *pSection = findSection(eKind);
  if (pSection == nullptr) {
    std::string errMsg = XUtil::format("Error: Section '%s' does not exist.", _PSD.getSectionName().c_str());
    throw std::runtime_error(errMsg);
  }

  std::string sSectionFileName = _PSD.getFile();
  // Write the xclbin file image
  std::fstream iSectionFile;
  iSectionFile.open(sSectionFileName, std::ifstream::in | std::ifstream::binary);
  if (!iSectionFile.is_open()) {
    std::string errMsg = "ERROR: Unable to open the file for reading: " + sSectionFileName;
    throw std::runtime_error(errMsg);
  }

  pSection->purgeBuffers();

  pSection->readPayload(iSectionFile, _PSD.getFormatType());

  updateHeaderFromSection(pSection);

  boost::filesystem::path p(sSectionFileName);
  std::string sBaseName = p.stem().string();
  pSection->setName(sBaseName);

  XUtil::TRACE(XUtil::format("Section '%s' (%d) successfully added.", pSection->getSectionKindAsString().c_str(), pSection->getSectionKind()));
  std::cout << std::endl << XUtil::format("Section: '%s'(%d) was successfully added.\nSize   : %ld bytes\nFormat : %s\nFile   : '%s'", 
                                          pSection->getSectionKindAsString().c_str(), pSection->getSectionKind(),
                                          pSection->getSize(),
                                          _PSD.getFormatTypeAsStr().c_str(), sSectionFileName.c_str()).c_str() << std::endl;
}

void
XclBin::updateHeaderFromSection(Section *_pSection)
{
  if (_pSection == nullptr) {
    return;
  }

  if (_pSection->getSectionKind() == BUILD_METADATA) {
    boost::property_tree::ptree pt;
    _pSection->getPayload(pt);

    // Feature ROM Time Stamp
    m_xclBinHeader.m_header.m_featureRomTimeStamp = XUtil::stringToUInt64(pt.get<std::string>("build_metadata.dsa.feature_roms.feature_rom.time_epoch", "0"));
    
    // Feature ROM UUID
    std::string sFeatureRomUUID = pt.get<std::string>("build_metadata.dsa.feature_roms.feature_rom.uuid", "00000000000000000000000000000000");
    sFeatureRomUUID.erase(std::remove(sFeatureRomUUID.begin(), sFeatureRomUUID.end(), '-'), sFeatureRomUUID.end()); // Remove the '-'
    XUtil::hexStringToBinaryBuffer(sFeatureRomUUID, (unsigned char*)&m_xclBinHeader.m_header.rom_uuid, sizeof(axlf_header::rom_uuid));

    // Feature ROM VBNV
    std::string sPlatformVBNV = pt.get<std::string>("build_metadata.dsa.feature_roms.feature_rom.vbnv_name", "");
    XUtil::safeStringCopy((char*)&m_xclBinHeader.m_header.m_platformVBNV, sPlatformVBNV, sizeof(axlf_header::m_platformVBNV));

    XUtil::TRACE_PrintTree("Build MetaData To Be examined", pt);
  }
}

void 
XclBin::addSection(ParameterSectionData &_PSD)
{
  XUtil::TRACE("Add Section");
  enum axlf_section_kind eKind;
  if (Section::translateSectionKindStrToKind(_PSD.getSectionName(), eKind) == false) {
    std::string errMsg = XUtil::format("Error: Section '%s' isn't a valid section name.", _PSD.getSectionName().c_str());
    throw std::runtime_error(errMsg);
  }

  std::string sSectionFileName = _PSD.getFile();
  // Write the xclbin file image
  std::fstream iSectionFile;
  iSectionFile.open(sSectionFileName, std::ifstream::in | std::ifstream::binary);
  if (!iSectionFile.is_open()) {
    std::string errMsg = "ERROR: Unable to open the file for reading: " + sSectionFileName;
    throw std::runtime_error(errMsg);
  }

<<<<<<< HEAD
  Section *pSection = findSection(eKind);
  if (pSection != nullptr) {
    std::string sSubSection = _PSD.getSubSectionName();

    if (sSubSection.empty()) {
      std::string errMsg = XUtil::format("Error: Section '%s' already exists.", _PSD.getSectionName().c_str());
      throw std::runtime_error(errMsg);
    }
  } else {
    pSection = Section::createSectionObjectOfKind(eKind);
  }

=======
  Section * pSection = Section::createSectionObjectOfKind(eKind);
>>>>>>> 36fe1775
  if (pSection->doesSupportAddFormatType(_PSD.getFormatType()) == false) {
    std::string errMsg = XUtil::format("ERROR: The %s section does not support reading the %s file type.",
                                        pSection->getSectionKindAsString().c_str(),
                                        _PSD.getFormatTypeAsStr().c_str());
    throw std::runtime_error(errMsg);
  }
<<<<<<< HEAD

=======
>>>>>>> 36fe1775
  pSection->readPayload(iSectionFile, _PSD.getFormatType());

  boost::filesystem::path p(sSectionFileName);
  std::string sBaseName = p.stem().string();
  pSection->setName(sBaseName);

  addSection(pSection);
  updateHeaderFromSection(pSection);
  std::string sSectionAddedName = pSection->getSectionKindAsString();
  if (!_PSD.getSubSectionName().empty()) {
    sSectionAddedName += "-" + _PSD.getSubSectionName();
  }

  XUtil::TRACE(XUtil::format("Section '%s' (%d) successfully added.", sSectionAddedName.c_str(), pSection->getSectionKind()));
  std::cout << std::endl << XUtil::format("Section: '%s'(%d) was successfully added.\nSize   : %ld bytes\nFormat : %s\nFile   : '%s'", 
                                          sSectionAddedName.c_str(), pSection->getSectionKind(),
                                          pSection->getSize(),
                                          _PSD.getFormatTypeAsStr().c_str(), sSectionFileName.c_str()).c_str() << std::endl;
}


void 
XclBin::addSections(ParameterSectionData &_PSD)
{
  if (!_PSD.getSectionName().empty()) {
    std::string errMsg = "Error: Section given for a wildcard JSON section add is not empty.";
    throw std::runtime_error(errMsg);
  }

  if (_PSD.getFormatType() != Section::FT_JSON) {
    std::string errMsg = XUtil::format("Error: Expecting JSON format type, got '%s'.", _PSD.getFormatTypeAsStr().c_str());
    throw std::runtime_error(errMsg);
  }

  std::string sJSONFileName = _PSD.getFile();

  std::fstream fs;
  fs.open(sJSONFileName, std::ifstream::in | std::ifstream::binary);
  if (!fs.is_open()) {
    std::string errMsg = "ERROR: Unable to open the file for reading: " + sJSONFileName;
    throw std::runtime_error(errMsg);
  }

  //  Add a new element to the collection and parse the jason file
  XUtil::TRACE("Reading JSON File: '" + sJSONFileName + '"');
  boost::property_tree::ptree pt;
  try {
    boost::property_tree::read_json(fs, pt);
  } catch (boost::property_tree::json_parser_error &e) {
    std::string errMsg = XUtil::format("ERROR: Parsing the file '%s' on line %d: %s", sJSONFileName.c_str(), e.line(), e.message().c_str());
    throw std::runtime_error(errMsg);
  }
  
  XUtil::TRACE("Examining the property tree from the JSON's file: '" + sJSONFileName + "'");
  XUtil::TRACE("Property Tree: Root");
  XUtil::TRACE_PrintTree("Root", pt);

  for (boost::property_tree::ptree::iterator ptSection = pt.begin(); ptSection != pt.end(); ++ptSection) {
    const std::string & sectionName = ptSection->first;
    if (sectionName == "schema_version") {
      XUtil::TRACE("Skipping: '" + sectionName + "'");
      continue;
    }

    XUtil::TRACE("Processing: '" + sectionName + "'");

    enum axlf_section_kind eKind;
    if (Section::getKindOfJSON(sectionName, eKind) == false) {
      std::string errMsg = XUtil::format("ERROR: Unknown JSON section '%s' in file: %s", sectionName.c_str(), sJSONFileName.c_str());
      throw std::runtime_error(errMsg);
    }

    Section *pSection = findSection(eKind);
    if (pSection != nullptr) {
      std::string errMsg = XUtil::format("Error: Section '%s' already exists.", pSection->getSectionKindAsString().c_str());
      throw std::runtime_error(errMsg);
    }

    pSection = Section::createSectionObjectOfKind(eKind);
    pSection->readJSONSectionImage(pt);
    addSection(pSection);
    updateHeaderFromSection(pSection);
    XUtil::TRACE(XUtil::format("Section '%s' (%d) successfully added.", pSection->getSectionKindAsString().c_str(), pSection->getSectionKind()));
    std::cout << std::endl << XUtil::format("Section: '%s'(%d) was successfully added.\nFormat : %s\nFile   : '%s'", 
                                          pSection->getSectionKindAsString().c_str(), 
                                          pSection->getSectionKind(),
                                          _PSD.getFormatTypeAsStr().c_str(), sectionName.c_str()).c_str() << std::endl;
  }
}


void 
XclBin::dumpSection(ParameterSectionData &_PSD) 
{
  enum axlf_section_kind eKind;
  if (Section::translateSectionKindStrToKind(_PSD.getSectionName(), eKind) == false) {
    std::string errMsg = XUtil::format("Error: Section '%s' isn't a valid section name.", _PSD.getSectionName().c_str());
    throw std::runtime_error(errMsg);
  }

  const Section *pSection = findSection(eKind);
  if (pSection == nullptr) {
    std::string errMsg = XUtil::format("Error: Section '%s' does not exists.", _PSD.getSectionName().c_str());
    throw std::runtime_error(errMsg);
  }

  if (_PSD.getFormatType() == Section::FT_UNKNOWN) {
    std::string errMsg = "ERROR: Unknown format type '" + _PSD.getFormatTypeAsStr() + "' in the dump section option: '" + _PSD.getOriginalFormattedString() + "'";
    throw std::runtime_error(errMsg);
  }

  if (_PSD.getFormatType() == Section::FT_UNDEFINED ) {
    std::string errMsg = "ERROR: The format type is missing from the dump section option: '" + _PSD.getOriginalFormattedString() + "'.  Expected: <SECTION>:<FORMAT>:<OUTPUT_FILE>.  See help for more format details.";
<<<<<<< HEAD
    throw std::runtime_error(errMsg);
  }

  if (pSection->doesSupportDumpFormatType(_PSD.getFormatType()) == false) {
    std::string errMsg = XUtil::format("ERROR: The %s section does not support writing to a %s file type.",
                                        pSection->getSectionKindAsString().c_str(),
                                        _PSD.getFormatTypeAsStr().c_str());
    throw std::runtime_error(errMsg);
  }

=======
    throw std::runtime_error(errMsg);
  }

  if (pSection->doesSupportDumpFormatType(_PSD.getFormatType()) == false) {
    std::string errMsg = XUtil::format("ERROR: The %s section does not support writing to a %s file type.",
                                        pSection->getSectionKindAsString().c_str(),
                                        _PSD.getFormatTypeAsStr().c_str());
    throw std::runtime_error(errMsg);
  }

>>>>>>> 36fe1775

  std::string sDumpFileName = _PSD.getFile();
  // Write the xclbin file image
  std::fstream oDumpFile;
  oDumpFile.open(sDumpFileName, std::ifstream::out | std::ifstream::binary);
  if (!oDumpFile.is_open()) {
    std::string errMsg = "ERROR: Unable to open the file for writing: " + sDumpFileName;
    throw std::runtime_error(errMsg);
  }

  pSection->dumpContents(oDumpFile, _PSD.getFormatType());
  XUtil::TRACE(XUtil::format("Section '%s' (%d) dumped.", pSection->getSectionKindAsString().c_str(), pSection->getSectionKind()));
  std::cout << std::endl << XUtil::format("Section: '%s'(%d) was successfully written.\nFormat: %s\nFile  : '%s'", 
                                          pSection->getSectionKindAsString().c_str(), 
                                          pSection->getSectionKind(),
                                          _PSD.getFormatTypeAsStr().c_str(), sDumpFileName.c_str()).c_str() << std::endl;
}

void 
XclBin::dumpSections(ParameterSectionData &_PSD) 
{
  if (!_PSD.getSectionName().empty()) {
    std::string errMsg = "Error: Section given for a wildcard JSON section to dump is not empty.";
    throw std::runtime_error(errMsg);
  }

  if (_PSD.getFormatType() != Section::FT_JSON) {
    std::string errMsg = XUtil::format("Error: Expecting JSON format type, got '%s'.", _PSD.getFormatTypeAsStr().c_str());
    throw std::runtime_error(errMsg);
  }

  std::string sDumpFileName = _PSD.getFile();
  // Write the xclbin file image
  std::fstream oDumpFile;
  oDumpFile.open(sDumpFileName, std::ifstream::out | std::ifstream::binary);
  if (!oDumpFile.is_open()) {
    std::string errMsg = "ERROR: Unable to open the file for writing: " + sDumpFileName;
    throw std::runtime_error(errMsg);
  }

  switch (_PSD.getFormatType()) {
    case Section::FT_JSON:
      {
        boost::property_tree::ptree pt;
        for (auto pSection : m_sections) {
          std::string sectionName = pSection->getSectionKindAsString();
          std::cout << "Examining: '" + sectionName << std::endl;
          pSection->getPayload(pt);
        }

        boost::property_tree::write_json(oDumpFile, pt, true /*Pretty print*/);
        break;
      }
    case Section::FT_HTML:
    case Section::FT_RAW:
    case Section::FT_TXT:
    case Section::FT_UNDEFINED:
    case Section::FT_UNKNOWN:
    default:
      break;
  }

  std::cout << std::endl << XUtil::format("Successfully wrote all of sections which support the format '%s' to the file: '%s'", 
                                          _PSD.getFormatTypeAsStr().c_str(), sDumpFileName.c_str()).c_str() << std::endl;
}

template <typename T>
std::vector<T> as_vector(boost::property_tree::ptree const& pt, 
                         boost::property_tree::ptree::key_type const& key)
{
    std::vector<T> r;
    for (auto& item : pt.get_child(key))
        r.push_back(item.second);
    return r;
}


void 
XclBin::setKeyValue(const std::string & _keyValue)
{
  const std::string& delimiters = ":";      // Our delimiter

  // Working variables
  std::string::size_type pos = 0;
  std::string::size_type lastPos = 0;
  std::vector<std::string> tokens;

  // Parse the string until the entire string has been parsed or 3 tokens have been found
  while((lastPos < _keyValue.length() + 1) && 
        (tokens.size() < 3))
  {
    pos = _keyValue.find_first_of(delimiters, lastPos);

    if ( (pos == std::string::npos) ||
         (tokens.size() == 2) ){
       pos = _keyValue.length();
    }

    std::string token = _keyValue.substr(lastPos, pos-lastPos);
    tokens.push_back(token);
    lastPos = pos + 1;
  }

  if (tokens.size() != 3) {
    std::string errMsg = XUtil::format("Error: Expected format [USER | SYS]:<key>:<value> when using adding a key value pair.  Received: %s.", _keyValue.c_str());
    throw std::runtime_error(errMsg);
  }

  boost::to_upper(tokens[0]);
  std::string sDomain = tokens[0];
  std::string sKey = tokens[1];
  std::string sValue = tokens[2];
  
  XUtil::TRACE(XUtil::format("Setting key-value pair \"%s\":  domain:'%s', key:'%s', value:'%s'", 
                             _keyValue.c_str(), sDomain.c_str(), sKey.c_str(), sValue.c_str()));

  if (sDomain == "SYS") {
    if (sKey == "mode") {
      if (sValue == "flat" ) {
        m_xclBinHeader.m_header.m_mode = XCLBIN_FLAT;
      } else if (sValue == "hw_pr") {
        m_xclBinHeader.m_header.m_mode = XCLBIN_PR;
      } else if (sValue == "tandem") {
        m_xclBinHeader.m_header.m_mode = XCLBIN_TANDEM_STAGE2;
      } else if (sValue == "tandem_pr") {
        m_xclBinHeader.m_header.m_mode = XCLBIN_TANDEM_STAGE2_WITH_PR;
      } else if (sValue == "hw_emu") {
        m_xclBinHeader.m_header.m_mode = XCLBIN_HW_EMU;
      } else if (sValue == "sw_emu") {
        m_xclBinHeader.m_header.m_mode = XCLBIN_SW_EMU;
      } else {
        std::string errMsg = XUtil::format("Error: Unknown value '%s' for key '%s'. Key-value pair: '%s'.", sValue.c_str(), sKey.c_str(), _keyValue.c_str());
        throw std::runtime_error(errMsg);
      }
      return; // Key processed 
    }

    if (sKey == "FeatureRomTimestamp") {
      m_xclBinHeader.m_header.m_featureRomTimeStamp = XUtil::stringToUInt64(sValue);
      return; // Key processed 
    }

    if (sKey == "PlatformVBNV") {
      XUtil::safeStringCopy((char*)&m_xclBinHeader.m_header.m_platformVBNV, sValue, sizeof(axlf_header::m_platformVBNV));
      return; // Key processed 
    }

    std::string errMsg = XUtil::format("Error: Unknown key '%s' for key-value pair '%s'.", sKey.c_str(), _keyValue.c_str());
    throw std::runtime_error(errMsg);
  } 

  if (sDomain == "USER") {
    Section *pSection = findSection(KEYVALUE_METADATA);
    if (pSection == nullptr) {
      pSection = Section::createSectionObjectOfKind(KEYVALUE_METADATA);
      addSection(pSection);
    }

    boost::property_tree::ptree ptKeyValueMetadata;
    pSection->getPayload(ptKeyValueMetadata);

    XUtil::TRACE_PrintTree("KEYVALUE:", ptKeyValueMetadata);
    boost::property_tree::ptree ptKeyValues = ptKeyValueMetadata.get_child("keyvalue_metadata");
    std::vector<boost::property_tree::ptree> keyValues = as_vector<boost::property_tree::ptree>(ptKeyValues, "key_values");

    // Update existing key
    bool bKeyFound = false;
    for (auto &keyvalue : keyValues) {
      if (keyvalue.get<std::string>("key") == sKey) {
         keyvalue.put("value", sValue);
         bKeyFound = true;
         std::cout << "Updating key '" + sKey + "' to '" + sValue + "'" << std::endl;
         break;
      }
    }

    // Need to create a new key
    if (bKeyFound == false) {
      boost::property_tree::ptree keyValue;
      keyValue.put("key", sKey);
      keyValue.put("value", sValue);
      keyValues.push_back(keyValue);
      std::cout << "Creating new key '" + sKey + "' with the value '" + sValue + "'" << std::endl;
    }

    // Now create a new tree to add back into the section
    boost::property_tree::ptree ptKeyValuesNew;
    for (auto keyvalue : keyValues) {
      ptKeyValuesNew.add_child("kv_data", keyvalue);
    }

    boost::property_tree::ptree ptKeyValueMetadataNew;
    ptKeyValueMetadataNew.add_child("key_values", ptKeyValuesNew);

    boost::property_tree::ptree pt;
    pt.add_child("keyvalue_metadata", ptKeyValueMetadataNew);

    XUtil::TRACE_PrintTree("Final KeyValue",pt);
    pSection->readJSONSectionImage(pt);
    return;
  }

  std::string errMsg = XUtil::format("Error: Unknown key domain for key-value pair '%s'.  Expected either 'USER' or 'SYS'.", sDomain.c_str());
  throw std::runtime_error(errMsg);
}

void 
XclBin::removeKey(const std::string & _sKey)
{

  XUtil::TRACE(XUtil::format("Removing User Key: '%s'", _sKey.c_str()));

  Section *pSection = findSection(KEYVALUE_METADATA);
  if (pSection == nullptr) {
    std::string errMsg = XUtil::format("Error: Key '%s' not found.", _sKey.c_str());
    throw std::runtime_error(errMsg);
  }

  boost::property_tree::ptree ptKeyValueMetadata;
   pSection->getPayload(ptKeyValueMetadata);

   XUtil::TRACE_PrintTree("KEYVALUE:", ptKeyValueMetadata);
   boost::property_tree::ptree ptKeyValues = ptKeyValueMetadata.get_child("keyvalue_metadata");
   std::vector<boost::property_tree::ptree> keyValues = as_vector<boost::property_tree::ptree>(ptKeyValues, "key_values");

   // Update existing key
   bool bKeyFound = false;
   for (unsigned int index = 0; index < keyValues.size(); ++index) {
      if (keyValues[index].get<std::string>("key") == _sKey) {
         bKeyFound = true;
         std::cout << "Removing key '" + _sKey + "'" << std::endl;
         keyValues.erase(keyValues.begin() + index);
         break;
      }
    }

   if (bKeyFound == false) {
     std::string errMsg = XUtil::format("Error: Key '%s' not found.", _sKey.c_str());
     throw std::runtime_error(errMsg);
   }

   // Now create a new tree to add back into the section
   boost::property_tree::ptree ptKeyValuesNew;
   for (auto keyvalue : keyValues) {
     ptKeyValuesNew.add_child("kv_data", keyvalue);
   }

   boost::property_tree::ptree ptKeyValueMetadataNew;
   ptKeyValueMetadataNew.add_child("key_values", ptKeyValuesNew);

   boost::property_tree::ptree pt;
   pt.add_child("keyvalue_metadata", ptKeyValueMetadataNew);

   XUtil::TRACE_PrintTree("Final KeyValue",pt);
   pSection->readJSONSectionImage(pt);
   return;
}



void
XclBin::reportInfo(std::ostream &_ostream, const std::string & _sInputFile, bool _bVerbose) const
{
  FormattedOutput::reportInfo(_ostream, _sInputFile, m_xclBinHeader, m_sections, _bVerbose);
}


<|MERGE_RESOLUTION|>--- conflicted
+++ resolved
@@ -714,7 +714,6 @@
     throw std::runtime_error(errMsg);
   }
 
-<<<<<<< HEAD
   Section *pSection = findSection(eKind);
   if (pSection != nullptr) {
     std::string sSubSection = _PSD.getSubSectionName();
@@ -727,19 +726,12 @@
     pSection = Section::createSectionObjectOfKind(eKind);
   }
 
-=======
-  Section * pSection = Section::createSectionObjectOfKind(eKind);
->>>>>>> 36fe1775
   if (pSection->doesSupportAddFormatType(_PSD.getFormatType()) == false) {
     std::string errMsg = XUtil::format("ERROR: The %s section does not support reading the %s file type.",
                                         pSection->getSectionKindAsString().c_str(),
                                         _PSD.getFormatTypeAsStr().c_str());
     throw std::runtime_error(errMsg);
   }
-<<<<<<< HEAD
-
-=======
->>>>>>> 36fe1775
   pSection->readPayload(iSectionFile, _PSD.getFormatType());
 
   boost::filesystem::path p(sSectionFileName);
@@ -853,7 +845,6 @@
 
   if (_PSD.getFormatType() == Section::FT_UNDEFINED ) {
     std::string errMsg = "ERROR: The format type is missing from the dump section option: '" + _PSD.getOriginalFormattedString() + "'.  Expected: <SECTION>:<FORMAT>:<OUTPUT_FILE>.  See help for more format details.";
-<<<<<<< HEAD
     throw std::runtime_error(errMsg);
   }
 
@@ -863,19 +854,6 @@
                                         _PSD.getFormatTypeAsStr().c_str());
     throw std::runtime_error(errMsg);
   }
-
-=======
-    throw std::runtime_error(errMsg);
-  }
-
-  if (pSection->doesSupportDumpFormatType(_PSD.getFormatType()) == false) {
-    std::string errMsg = XUtil::format("ERROR: The %s section does not support writing to a %s file type.",
-                                        pSection->getSectionKindAsString().c_str(),
-                                        _PSD.getFormatTypeAsStr().c_str());
-    throw std::runtime_error(errMsg);
-  }
-
->>>>>>> 36fe1775
 
   std::string sDumpFileName = _PSD.getFile();
   // Write the xclbin file image
