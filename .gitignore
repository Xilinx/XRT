<<<<<<< HEAD
# main XRT
build/Debug
build/Release
=======
build/Debug*
build/Release*
>>>>>>> c0d83b2d
docs/.buildinfo
docs/.doctrees
*.o
*.swp
*.swo
*~
tags
*.mod
*.ko
*.nfs*

# python-xrt project
.DS_Store
contrib/python-xrt/build
contrib/python-xrt/dist
contrib/python-xrt/xrt.egg-info<|MERGE_RESOLUTION|>--- conflicted
+++ resolved
@@ -1,11 +1,5 @@
-<<<<<<< HEAD
-# main XRT
-build/Debug
-build/Release
-=======
 build/Debug*
 build/Release*
->>>>>>> c0d83b2d
 docs/.buildinfo
 docs/.doctrees
 *.o
